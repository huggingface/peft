- title: Get started
  sections:
  - local: index
    title: 🤗 PEFT
  - local: quicktour
    title: Quicktour
  - local: install
    title: Installation

- title: Tutorial
  sections:
  - local: tutorial/peft_model_config
    title: Configurations and models
  - local: tutorial/peft_integrations
    title: Integrations

- title: PEFT method guides
  sections:
  - local: task_guides/prompt_based_methods
    title: Prompt-based methods
  - local: task_guides/lora_based_methods
    title: LoRA methods
  - local: task_guides/ia3
    title: IA3

- title: Developer guides
  sections:
  - local: developer_guides/model_merging
    title: Model merging
  - local: developer_guides/quantization
    title: Quantization
  - local: developer_guides/lora
    title: LoRA
  - local: developer_guides/custom_models
    title: Custom models
  - local: developer_guides/low_level_api
    title: Adapter injection
  - local: developer_guides/mixed_models
    title: Mixed adapter types
  - local: developer_guides/contributing
    title: Contribute to PEFT
  - local: developer_guides/troubleshooting
    title: Troubleshooting

- title: 🤗 Accelerate integrations
  sections:
  - local: accelerate/deepspeed
    title: DeepSpeed
  - local: accelerate/fsdp
    title: Fully Sharded Data Parallel

- title: Conceptual guides
  sections:
  - local: conceptual_guides/adapter
    title: Adapters
  - local: conceptual_guides/prompting
    title: Soft prompts
  - local: conceptual_guides/ia3
    title: IA3
  - local: conceptual_guides/oft
    title: OFT/BOFT

- sections:
  - sections:
    - local: package_reference/auto_class
      title: AutoPeftModel
    - local: package_reference/peft_model
      title: PEFT model
    - local: package_reference/peft_types
      title: PEFT types
    - local: package_reference/config
      title: Configuration
    - local: package_reference/tuners
      title: Tuner
    title: Main classes
  - sections:
    - local: package_reference/adalora
      title: AdaLoRA
    - local: package_reference/ia3
      title: IA3
    - local: package_reference/llama_adapter
      title: Llama-Adapter
    - local: package_reference/loha
      title: LoHa
    - local: package_reference/lokr
      title: LoKr
    - local: package_reference/lora
      title: LoRA
    - local: package_reference/adapter_utils
      title: LyCORIS
    - local: package_reference/multitask_prompt_tuning
      title: Multitask Prompt Tuning
    - local: package_reference/oft
      title: OFT
    - local: package_reference/boft
      title: BOFT
    - local: package_reference/poly
      title: Polytropon
    - local: package_reference/p_tuning
      title: P-tuning
    - local: package_reference/prefix_tuning
      title: Prefix tuning
    - local: package_reference/prompt_tuning
      title: Prompt tuning
<<<<<<< HEAD
    - local: package_reference/layernorm_tuning
      title: Layernorm tuning
=======
    - local: package_reference/vera
      title: VeRA
>>>>>>> 5a4b9cad
    title: Adapters
  - sections:
    - local: package_reference/merge_utils
      title: Model merge
    title: Utilities
  title: API reference
<|MERGE_RESOLUTION|>--- conflicted
+++ resolved
@@ -102,13 +102,10 @@
       title: Prefix tuning
     - local: package_reference/prompt_tuning
       title: Prompt tuning
-<<<<<<< HEAD
     - local: package_reference/layernorm_tuning
       title: Layernorm tuning
-=======
     - local: package_reference/vera
       title: VeRA
->>>>>>> 5a4b9cad
     title: Adapters
   - sections:
     - local: package_reference/merge_utils
