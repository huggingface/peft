--- conflicted
+++ resolved
@@ -118,14 +118,10 @@
       title: VB-LoRA
     - local: package_reference/hra
       title: HRA
-<<<<<<< HEAD
     - local: package_reference/cpt
       title: CPT
-
-=======
     - local: package_reference/bone
       title: Bone
->>>>>>> b1fd97dc
 
     title: Adapters
   - sections:
