- title: Get started
  sections:
  - local: index
    title: 🤗 PEFT
  - local: quicktour
    title: Quicktour
  - local: install
    title: Installation

- title: Task guides
  sections:
  - local: task_guides/seq2seq-prefix-tuning
    title: Prefix tuning for conditional generation
  - local: task_guides/clm-prompt-tuning
    title: Prompt tuning for causal language modeling
  - local: task_guides/ptuning-seq-classification
    title: P-tuning for sequence classification
  - title: LoRA
    sections:
    - local: task_guides/image_classification_lora
      title: Image classification
    - local: task_guides/semantic_segmentation_lora
      title: Semantic segmentation
    - local: task_guides/token-classification-lora
      title: Token classification
    - local: task_guides/semantic-similarity-lora
      title: Semantic similarity
    - local: task_guides/int8-asr
      title: int8 training for automatic speech recognition
    - local: task_guides/dreambooth_lora
      title: DreamBooth

- title: Developer guides
  sections:
  - local: developer_guides/custom_models
    title: Working with custom models
  - local: developer_guides/low_level_api
    title: PEFT low level API
  - local: developer_guides/mixed_models
    title: Mixing different adapter types
  - local: developer_guides/contributing
    title: Contributing to PEFT
  - local: developer_guides/troubleshooting
    title: Troubleshooting

- title: 🤗 Accelerate integrations
  sections:
  - local: accelerate/deepspeed-zero3-offload
    title: DeepSpeed
  - local: accelerate/fsdp
    title: Fully Sharded Data Parallel

- title: Conceptual guides
  sections:
  - local: conceptual_guides/lora
    title: LoRA
  - local: conceptual_guides/prompting
    title: Prompting
  - local: conceptual_guides/ia3
    title: IA3
  - local: conceptual_guides/quantization
    title : Quantization

<<<<<<< HEAD
    
- title: Reference
  sections:
  - local: package_reference/peft_model
    title: PEFT model
  - local: package_reference/config
    title: Configuration
  - local: package_reference/tuners
    title: Tuners
=======
- sections:
  - sections:
    - local: package_reference/auto_class
      title: AutoPeftModel
    - local: package_reference/peft_model
      title: PEFT model
    - local: package_reference/peft_types
      title: PEFT types
    - local: package_reference/config
      title: Configuration
    - local: package_reference/tuners
      title: Tuner
    title: Main classes
  - sections:
    - local: package_reference/adalora
      title: AdaLoRA
    - local: package_reference/ia3
      title: IA3
    - local: package_reference/llama_adapter
      title: Llama-Adapter
    - local: package_reference/loha
      title: LoHa
    - local: package_reference/lokr
      title: LoKr
    - local: package_reference/lora
      title: LoRA
    - local: package_reference/adapter_utils
      title: LyCORIS
    - local: package_reference/multitask_prompt_tuning
      title: Multitask Prompt Tuning
    - local: package_reference/p_tuning
      title: P-tuning
    - local: package_reference/prefix_tuning
      title: Prefix tuning
    - local: package_reference/prompt_tuning
      title: Prompt tuning
    title: Adapters
  title: API reference
>>>>>>> 70d559d0
<|MERGE_RESOLUTION|>--- conflicted
+++ resolved
@@ -61,8 +61,6 @@
   - local: conceptual_guides/quantization
     title : Quantization
 
-<<<<<<< HEAD
-    
 - title: Reference
   sections:
   - local: package_reference/peft_model
@@ -71,7 +69,7 @@
     title: Configuration
   - local: package_reference/tuners
     title: Tuners
-=======
+
 - sections:
   - sections:
     - local: package_reference/auto_class
@@ -110,4 +108,4 @@
       title: Prompt tuning
     title: Adapters
   title: API reference
->>>>>>> 70d559d0
+
