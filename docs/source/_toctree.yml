- title: Get started
  sections:
  - local: index
    title: 🤗 PEFT
  - local: quicktour
    title: Quicktour
  - local: install
    title: Installation

- title: Task guides
  sections:
  - local: task_guides/image_classification_lora
    title: Image classification using LoRA
<<<<<<< HEAD
  - local: task_guides/clm-prompt-tuning
    title: Prompt tuning for causal language modeling
=======
  - local: task_guides/seq2seq-prefix-tuning
    title: Prefix tuning for conditional generation
>>>>>>> 70af02a2

- title: Reference
  sections:
  - local: package_reference/peft_model
    title: PEFT model
  - local: package_reference/config
    title: Configuration
  - local: package_reference/tuners
    title: Tuners
<|MERGE_RESOLUTION|>--- conflicted
+++ resolved
@@ -11,13 +11,10 @@
   sections:
   - local: task_guides/image_classification_lora
     title: Image classification using LoRA
-<<<<<<< HEAD
+  - local: task_guides/seq2seq-prefix-tuning
+    title: Prefix tuning for conditional generation
   - local: task_guides/clm-prompt-tuning
     title: Prompt tuning for causal language modeling
-=======
-  - local: task_guides/seq2seq-prefix-tuning
-    title: Prefix tuning for conditional generation
->>>>>>> 70af02a2
 
 - title: Reference
   sections:
