<!--Copyright 2023 The HuggingFace Team. All rights reserved.

Licensed under the Apache License, Version 2.0 (the "License"); you may not use this file except in compliance with
the License. You may obtain a copy of the License at

http://www.apache.org/licenses/LICENSE-2.0

Unless required by applicable law or agreed to in writing, software distributed under the License is distributed on
an "AS IS" BASIS, WITHOUT WARRANTIES OR CONDITIONS OF ANY KIND, either express or implied. See the License for the
specific language governing permissions and limitations under the License.

⚠️ Note that this file is in Markdown but contain specific syntax for our doc-builder (similar to MDX) that may not be
rendered properly in your Markdown viewer.

-->

# Quantization

Quantization represents data with fewer bits, making it a useful technique for reducing memory-usage and accelerating inference especially when it comes to large language models (LLMs). There are several ways to quantize a model including:

* optimizing which model weights are quantized with the [AWQ](https://hf.co/papers/2306.00978) algorithm
* independently quantizing each row of a weight matrix with the [GPTQ](https://hf.co/papers/2210.17323) algorithm
* quantizing to 8-bit and 4-bit precision with the [bitsandbytes](https://github.com/TimDettmers/bitsandbytes) library
* quantizing to as low as 2-bit precision with the [AQLM](https://arxiv.org/abs/2401.06118) algorithm

However, after a model is quantized it isn't typically further trained for downstream tasks because training can be unstable due to the lower precision of the weights and activations. But since PEFT methods only add *extra* trainable parameters, this allows you to train a quantized model with a PEFT adapter on top! Combining quantization with PEFT can be a good strategy for training even the largest models on a single GPU. For example, [QLoRA](https://hf.co/papers/2305.14314) is a method that quantizes a model to 4-bits and then trains it with LoRA. This method allows you to finetune a 65B parameter model on a single 48GB GPU!

In this guide, you'll see how to quantize a model to 4-bits and train it with LoRA.

## Quantize a model

[bitsandbytes](https://github.com/TimDettmers/bitsandbytes) is a quantization library with a Transformers integration. With this integration, you can quantize a model to 8 or 4-bits and enable many other options by configuring the [`~transformers.BitsAndBytesConfig`] class. For example, you can:

* set `load_in_4bit=True` to quantize the model to 4-bits when you load it
* set `bnb_4bit_quant_type="nf4"` to use a special 4-bit data type for weights initialized from a normal distribution
* set `bnb_4bit_use_double_quant=True` to use a nested quantization scheme to quantize the already quantized weights
* set `bnb_4bit_compute_dtype=torch.bfloat16` to use bfloat16 for faster computation

```py
import torch
from transformers import BitsAndBytesConfig

config = BitsAndBytesConfig(
    load_in_4bit=True,
    bnb_4bit_quant_type="nf4",
    bnb_4bit_use_double_quant=True,
    bnb_4bit_compute_dtype=torch.bfloat16,
)
```

Pass the `config` to the [`~transformers.AutoModelForCausalLM.from_pretrained`] method.

```py
from transformers import AutoModelForCausalLM

model = AutoModelForCausalLM.from_pretrained("mistralai/Mistral-7B-v0.1", quantization_config=config)
```

Next, you should call the [`~peft.utils.prepare_model_for_kbit_training`] function to preprocess the quantized model for training.

```py
from peft import prepare_model_for_kbit_training

model = prepare_model_for_kbit_training(model)
```

Now that the quantized model is ready, let's set up a configuration.

## LoraConfig

Create a [`LoraConfig`] with the following parameters (or choose your own):

```py
from peft import LoraConfig

config = LoraConfig(
    r=16,
    lora_alpha=8,
    target_modules=["q_proj", "k_proj", "v_proj", "o_proj"],
    lora_dropout=0.05,
    bias="none",
    task_type="CAUSAL_LM"
)
```

Then use the [`get_peft_model`] function to create a [`PeftModel`] from the quantized model and configuration.

```py
from peft import get_peft_model

model = get_peft_model(model, config)
```

You're all set for training with whichever training method you prefer!

### LoftQ initialization

[LoftQ](https://hf.co/papers/2310.08659) initializes LoRA weights such that the quantization error is minimized, and it can improve performance when training quantized models. To get started, follow [these instructions](https://github.com/huggingface/peft/tree/main/examples/loftq_finetuning).

In general, for LoftQ to work best, it is recommended to target as many layers with LoRA as possible, since those not targeted cannot have LoftQ applied. This means that passing `LoraConfig(..., target_modules="all-linear")` will most likely give the best results. Also, you should use `nf4` as quant type in your quantization config when using 4bit quantization, i.e. `BitsAndBytesConfig(load_in_4bit=True, bnb_4bit_quant_type="nf4")`.

### QLoRA-style training

QLoRA adds trainable weights to all the linear layers in the transformer architecture. Since the attribute names for these linear layers can vary across architectures, set `target_modules` to `"all-linear"` to add LoRA to all the linear layers:

```py
config = LoraConfig(target_modules="all-linear", ...)
```

## AQLM quantization

Additive Quantization of Language Models ([AQLM](https://arxiv.org/abs/2401.06118)) is a Large Language Models compression method. It quantizes multiple weights together and takes advantage of interdependencies between them. AQLM represents groups of 8-16 weights as a sum of multiple vector codes. This allows it to compress models down to as low as 2-bit with considerably low accuracy losses.

Since the AQLM quantization process is computationally expensive, a use of prequantized models is recommended. A partial list of available models can be found in the official aqlm [repository](https://github.com/Vahe1994/AQLM).

The models support LoRA adapter tuning. To tune the quantized model you'll need to install the `aqlm` inference library: `pip install aqlm>=1.0.2`. Finetuned LoRA adapters shall be saved separately, as merging them with AQLM quantized weights is not possible.

```py
quantized_model = AutoModelForCausalLM.from_pretrained(
    "BlackSamorez/Mixtral-8x7b-AQLM-2Bit-1x16-hf-test-dispatch",
    torch_dtype="auto", device_map="auto", low_cpu_mem_usage=True,
)

peft_config = LoraConfig(...)

quantized_model = get_peft_model(quantized_model, peft_config)
```

You can refer to the [Google Colab](https://colab.research.google.com/drive/12GTp1FCj5_0SnnNQH18h_2XFh9vS_guX?usp=sharing) example for an overview of AQLM+LoRA finetuning.

<<<<<<< HEAD
## HQQ quantization

The models that is quantized using Half-Quadratic Quantization of Large Machine Learning Models ([HQQ](https://mobiusml.github.io/hqq_blog/)) support LoRA adapter tuning. To tune the quantized model, you'll need to install the `hqq` library with: `pip install hqq`.

```py
from hqq.engine.hf import HQQModelForCausalLM

quantized_model = HQQModelForCausalLM.from_quantized(save_dir_or_hfhub, device='cuda')

peft_config = LoraConfig(...)

quantized_model = get_peft_model(quantized_model, peft_config)
=======
## EETQ quantization

You can also perform LoRA fine-tuning on EETQ quantized models. [EETQ](https://github.com/NetEase-FuXi/EETQ) package offers simple and efficient way to perform 8-bit quantization, which is claimed to be faster than the `LLM.int8()` algorithm. First, make sure that you have a transformers version that is compatible with EETQ (e.g. by installing it from latest pypi or from source).

```py
import torch
from transformers import EetqConfig

config = EetqConfig("int8")
```

Pass the `config` to the [`~transformers.AutoModelForCausalLM.from_pretrained`] method.

```py
from transformers import AutoModelForCausalLM

model = AutoModelForCausalLM.from_pretrained("mistralai/Mistral-7B-v0.1", quantization_config=config)
```

and create a `LoraConfig` and pass it to `get_peft_model`:

```py
from peft import LoraConfig, get_peft_model

config = LoraConfig(
    r=16,
    lora_alpha=8,
    target_modules=["q_proj", "k_proj", "v_proj", "o_proj"],
    lora_dropout=0.05,
    bias="none",
    task_type="CAUSAL_LM"
)

model = get_peft_model(model, config)
>>>>>>> 77b7238b
```

## Next steps

If you're interested in learning more about quantization, the following may be helpful:

* Learn more about details about QLoRA and check out some benchmarks on its impact in the [Making LLMs even more accessible with bitsandbytes, 4-bit quantization and QLoRA](https://huggingface.co/blog/4bit-transformers-bitsandbytes) blog post.
* Read more about different quantization schemes in the Transformers [Quantization](https://hf.co/docs/transformers/main/quantization) guide.<|MERGE_RESOLUTION|>--- conflicted
+++ resolved
@@ -128,20 +128,6 @@
 
 You can refer to the [Google Colab](https://colab.research.google.com/drive/12GTp1FCj5_0SnnNQH18h_2XFh9vS_guX?usp=sharing) example for an overview of AQLM+LoRA finetuning.
 
-<<<<<<< HEAD
-## HQQ quantization
-
-The models that is quantized using Half-Quadratic Quantization of Large Machine Learning Models ([HQQ](https://mobiusml.github.io/hqq_blog/)) support LoRA adapter tuning. To tune the quantized model, you'll need to install the `hqq` library with: `pip install hqq`.
-
-```py
-from hqq.engine.hf import HQQModelForCausalLM
-
-quantized_model = HQQModelForCausalLM.from_quantized(save_dir_or_hfhub, device='cuda')
-
-peft_config = LoraConfig(...)
-
-quantized_model = get_peft_model(quantized_model, peft_config)
-=======
 ## EETQ quantization
 
 You can also perform LoRA fine-tuning on EETQ quantized models. [EETQ](https://github.com/NetEase-FuXi/EETQ) package offers simple and efficient way to perform 8-bit quantization, which is claimed to be faster than the `LLM.int8()` algorithm. First, make sure that you have a transformers version that is compatible with EETQ (e.g. by installing it from latest pypi or from source).
@@ -176,7 +162,20 @@
 )
 
 model = get_peft_model(model, config)
->>>>>>> 77b7238b
+```
+
+## HQQ quantization
+
+The models that is quantized using Half-Quadratic Quantization of Large Machine Learning Models ([HQQ](https://mobiusml.github.io/hqq_blog/)) support LoRA adapter tuning. To tune the quantized model, you'll need to install the `hqq` library with: `pip install hqq`.
+
+```py
+from hqq.engine.hf import HQQModelForCausalLM
+
+quantized_model = HQQModelForCausalLM.from_quantized(save_dir_or_hfhub, device='cuda')
+
+peft_config = LoraConfig(...)
+
+quantized_model = get_peft_model(quantized_model, peft_config)
 ```
 
 ## Next steps
