--- conflicted
+++ resolved
@@ -38,23 +38,13 @@
 
 RUN chsh -s /bin/bash
 SHELL ["/bin/bash", "-c"]
-<<<<<<< HEAD
-RUN source activate peft && \ 
-    python3 -m pip install --no-cache-dir bitsandbytes optimum gptqmodel && \
-    # Add eetq for quantization testing
-    python3 -m pip install git+https://github.com/NetEase-FuXi/EETQ.git
-=======
 
-RUN conda run -n peft pip install --no-cache-dir bitsandbytes optimum auto-gptq
+RUN conda run -n peft pip install --no-cache-dir bitsandbytes optimum gptqmodel
 
 RUN \
-    # Add autoawq for quantization testing
-    conda run -n peft pip install --no-cache-dir https://github.com/casper-hansen/AutoAWQ/releases/download/v0.2.7.post2/autoawq-0.2.7.post2-py3-none-any.whl && \
-    conda run -n peft pip install --no-cache-dir https://github.com/casper-hansen/AutoAWQ_kernels/releases/download/v0.0.9/autoawq_kernels-0.0.9-cp311-cp311-linux_x86_64.whl && \
     # Add eetq for quantization testing; needs to run without build isolation since the setup
     # script directly imports torch from the environment which would fail with isolation.
     conda run -n peft pip install --no-build-isolation git+https://github.com/NetEase-FuXi/EETQ.git
->>>>>>> 4d63474f
 
 # Activate the conda env and install transformers + accelerate from source
 RUN conda run -n peft pip install -U --no-cache-dir \
