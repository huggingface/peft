#!/usr/bin/env python3

# coding=utf-8
# Copyright 2023-present the HuggingFace Inc. team.
#
# Licensed under the Apache License, Version 2.0 (the "License");
# you may not use this file except in compliance with the License.
# You may obtain a copy of the License at
#
#     http://www.apache.org/licenses/LICENSE-2.0
#
# Unless required by applicable law or agreed to in writing, software
# distributed under the License is distributed on an "AS IS" BASIS,
# WITHOUT WARRANTIES OR CONDITIONS OF ANY KIND, either express or implied.
# See the License for the specific language governing permissions and
# limitations under the License.
import copy
import os
import platform
import re
import shutil
import tempfile
import time
from contextlib import contextmanager
from functools import partial

import pytest
import torch
from safetensors.torch import load_file as safe_load_file
from torch import nn
from transformers import AutoModelForCausalLM, AutoModelForSequenceClassification
from transformers.pytorch_utils import Conv1D

from peft import (
    AdaLoraConfig,
    BOFTConfig,
    BoneConfig,
    C3AConfig,
    FourierFTConfig,
    HRAConfig,
    IA3Config,
    LNTuningConfig,
    LoHaConfig,
    LoKrConfig,
    LoraConfig,
    MissConfig,
    OFTConfig,
    PeftModel,
    PeftWarning,
    RandLoraConfig,
    RoadConfig,
    ShiraConfig,
    TaskType,
    TrainableTokensConfig,
    VBLoRAConfig,
    VeraConfig,
    get_peft_model,
)
from peft.tuners.tuners_utils import BaseTunerLayer
from peft.utils import AuxiliaryTrainingWrapper, infer_device

from .testing_common import PeftCommonTester
from .testing_utils import get_state_dict, require_non_cpu, set_init_weights_false


# MLP is a vanilla FF network with only linear layers
# EmbConv1D has an embedding and a Conv1D layer
# Conv2D has a Conv2D layer
TEST_CASES = [
    ########
    # LoRA #
    ########
    ("Vanilla MLP 1 LoRA", "MLP", LoraConfig, {"target_modules": "lin0"}),
    ("Vanilla MLP 2 LoRA", "MLP", LoraConfig, {"target_modules": ["lin0"]}),
    ("Vanilla MLP 3 LoRA", "MLP", LoraConfig, {"target_modules": ["lin1"]}),
    ("Vanilla MLP 4 LoRA", "MLP", LoraConfig, {"target_modules": ["lin0", "lin1"]}),
    ("Vanilla MLP 5 LoRA", "MLP", LoraConfig, {"target_modules": ["lin0"], "modules_to_save": ["lin1"]}),
    (
        "Vanilla MLP 6 LoRA",
        "MLP",
        LoraConfig,
        {
            "target_modules": ["lin0"],
            "lora_alpha": 4,
            "lora_dropout": 0.1,
        },
    ),
    ("Vanilla MLP 7 LoRA with DoRA", "MLP", LoraConfig, {"target_modules": ["lin0"], "use_dora": True}),
    ("Vanilla MLP 8 LoRA with DoRA", "MLP", LoraConfig, {"target_modules": ["lin0", "lin1"], "use_dora": True}),
    (
        "Vanilla MLP 9 LoRA with DoRA",
        "MLP",
        LoraConfig,
        {"target_modules": "lin1", "use_dora": True, "lora_alpha": 32},
    ),
    # Activated LoRA (aLoRA)
    (
        "Vanilla MLP 9 Activated LoRA (aLoRA)",
        "MLP",
        LoraConfig,
        {
            "target_modules": ["lin0"],
            "alora_invocation_tokens": [1, 2, 3],
        },
    ),
    (
        "Vanilla MLP 10 Activated LoRA (aLoRA)",
        "MLP",
        LoraConfig,
        {
            "target_modules": ["lin0", "lin1"],
            "alora_invocation_tokens": [1, 2, 3],
        },
    ),
    (
        "Vanilla MLP 11 Activated LoRA (aLoRA)",
        "MLP",
        LoraConfig,
        {
            "target_modules": "lin1",
            "alora_invocation_tokens": [1, 2, 3],
            "lora_alpha": 32,
        },
    ),
    ("Embedding + transformers Conv1D 1 LoRA", "EmbConv1D", LoraConfig, {"target_modules": ["conv1d"]}),
    ("Embedding + transformers Conv1D 2 LoRA", "EmbConv1D", LoraConfig, {"target_modules": ["emb"]}),
    ("Embedding + transformers Conv1D 3 LoRA", "EmbConv1D", LoraConfig, {"target_modules": ["emb", "conv1d"]}),
    (
        "Embedding + transformers Conv1D 1 DoRA",
        "EmbConv1D",
        LoraConfig,
        {"target_modules": ["conv1d"], "use_dora": True},
    ),
    ("Embedding + transformers Conv1D 2 DoRA", "EmbConv1D", LoraConfig, {"target_modules": ["emb"], "use_dora": True}),
    (
        "Embedding + transformers Conv1D 3 DoRA",
        "EmbConv1D",
        LoraConfig,
        {"target_modules": ["emb", "conv1d"], "use_dora": True},
    ),
    (
        "Embedding + transformers Conv1D 1 LoRA trainable_tokens",
        "EmbConv1D",
        LoraConfig,
        {"target_modules": ["conv1d"], "trainable_token_indices": {"emb": [0, 10]}},
    ),
    ("Conv1d LoRA", "Conv1d", LoraConfig, {"target_modules": ["conv1d"]}),
    ("Conv1d LoRA with DoRA", "Conv1d", LoraConfig, {"target_modules": ["conv1d"], "use_dora": True}),
    ("Conv2d 1 LoRA", "Conv2d", LoraConfig, {"target_modules": ["conv2d"]}),
    ("Conv2d 2 LoRA", "Conv2d", LoraConfig, {"target_modules": ["conv2d", "lin0"]}),
    ("Conv2d 1 LoRA with DoRA", "Conv2d", LoraConfig, {"target_modules": ["conv2d"], "use_dora": True}),
    ("Conv2d 2 LoRA with DoRA", "Conv2d", LoraConfig, {"target_modules": ["conv2d", "lin0"], "use_dora": True}),
    ("Conv2d Groups LoRA", "Conv2dGroups", LoraConfig, {"target_modules": ["conv2d"]}),
    ("Conv2d Groups2 LoRA", "Conv2dGroups2", LoraConfig, {"target_modules": ["conv2d"]}),
    ("Conv2d Groups LoRA with DoRA", "Conv2dGroups", LoraConfig, {"target_modules": ["conv2d"], "use_dora": True}),
    ("Conv2d Groups2 LoRA with DoRA", "Conv2dGroups2", LoraConfig, {"target_modules": ["conv2d"], "use_dora": True}),
    ("Conv3d 1 LoRA", "Conv3d", LoraConfig, {"target_modules": ["conv3d"]}),
    ("Conv3d 2 LoRA", "Conv3d", LoraConfig, {"target_modules": ["conv3d", "lin0"]}),
    ("Conv3d 1 LoRA with DoRA", "Conv3d", LoraConfig, {"target_modules": ["conv3d"], "use_dora": True}),
    ("Conv3d 2 LoRA with DoRA", "Conv3d", LoraConfig, {"target_modules": ["conv3d", "lin0"], "use_dora": True}),
    # LoRA with lora_B bias enabled (note: embedding is not supported)
    # It's important to set lora_alpha != r to ensure that scaling is taken into account correctly
    (
        "Vanilla MLP 1 LoRA with lora_b bias",
        "MLP",
        LoraConfig,
        {"target_modules": ["lin0", "lin1"], "lora_bias": True, "lora_alpha": 32},
    ),
    (
        "Conv2d 1 LoRA with lora_b bias",
        "Conv2d",
        LoraConfig,
        {"target_modules": ["conv2d"], "lora_bias": True, "lora_alpha": 32},
    ),
    (
        "Conv3d 1 LoRA with lora_b bias",
        "Conv3d",
        LoraConfig,
        {"target_modules": ["conv3d"], "lora_bias": True, "lora_alpha": 32},
    ),
    ("MHA 1 LoRA", "MHA", LoraConfig, {"target_modules": ["mha"]}),
    ("MHA 2 LoRA", "MHA", LoraConfig, {"target_modules": ["mha", "lin0"]}),
    # targeting parameters directly
    ("MLP 1 using nn.Parameter LoRA", "MlpUsingParameters", LoraConfig, {"target_parameters": ["lin0.weight"]}),
    (
        "MLP 2 using nn.Parameter LoRA",
        "MLP",
        LoraConfig,
        {"target_modules": ["lin0"], "target_parameters": ["lin1.weight"]},
    ),
    #######
    # IA³ #
    #######
    ("Vanilla MLP 1 IA3", "MLP", IA3Config, {"target_modules": "lin0", "feedforward_modules": []}),
    ("Vanilla MLP 2 IA3", "MLP", IA3Config, {"target_modules": "lin0", "feedforward_modules": "lin0"}),
    ("Vanilla MLP 3 IA3", "MLP", IA3Config, {"target_modules": ["lin0"], "feedforward_modules": []}),
    ("Vanilla MLP 4 IA3", "MLP", IA3Config, {"target_modules": ["lin0"], "feedforward_modules": ["lin0"]}),
    ("Vanilla MLP 5 IA3", "MLP", IA3Config, {"target_modules": ["lin1"], "feedforward_modules": []}),
    ("Vanilla MLP 6 IA3", "MLP", IA3Config, {"target_modules": ["lin1"], "feedforward_modules": ["lin1"]}),
    (
        "Vanilla MLP 7 IA3",
        "MLP",
        IA3Config,
        {"target_modules": ["lin0", "lin1"], "feedforward_modules": []},
    ),
    (
        "Vanilla MLP 8 IA3",
        "MLP",
        IA3Config,
        {"target_modules": ["lin0", "lin1"], "feedforward_modules": ["lin0", "lin1"]},
    ),
    (
        "Vanilla MLP 9 IA3",
        "MLP",
        IA3Config,
        {"target_modules": ["lin0"], "modules_to_save": ["lin1"], "feedforward_modules": ["lin0"]},
    ),
    (
        "transformers Conv1D 1 IA3",
        "EmbConv1D",
        IA3Config,
        {"target_modules": ["conv1d"], "feedforward_modules": ["conv1d"]},
    ),
    (
        "transformers Conv1D 2 IA3",
        "EmbConv1D",
        IA3Config,
        {"target_modules": ["conv1d", "lin0"], "feedforward_modules": ["conv1d", "lin0"]},
    ),
    (
        "transformers Conv1D 1 IA3",
        "EmbConv1D",
        IA3Config,
        {"target_modules": ["conv1d"], "feedforward_modules": ["conv1d"], "modules_to_save": ["lin0"]},
    ),
    ("Conv2d 1 IA3", "Conv2d", IA3Config, {"target_modules": ["conv2d"], "feedforward_modules": []}),
    ("Conv2d 2 IA3", "Conv2d", IA3Config, {"target_modules": ["conv2d"], "feedforward_modules": ["conv2d"]}),
    (
        "Conv2d 3 IA3",
        "Conv2d",
        IA3Config,
        {"target_modules": ["conv2d", "lin0"], "feedforward_modules": []},
    ),
    (
        "Conv2d 4 IA3",
        "Conv2d",
        IA3Config,
        {"target_modules": ["conv2d", "lin0"], "feedforward_modules": ["conv2d"]},
    ),
    (
        "Conv2d 5 IA3",
        "Conv2d",
        IA3Config,
        {"target_modules": ["conv2d", "lin0"], "feedforward_modules": ["conv2d", "lin0"]},
    ),
    ("Conv3d 1 IA3", "Conv3d", IA3Config, {"target_modules": ["conv3d"], "feedforward_modules": []}),
    ("Conv3d 2 IA3", "Conv3d", IA3Config, {"target_modules": ["conv3d"], "feedforward_modules": ["conv3d"]}),
    (
        "Conv3d 3 IA3",
        "Conv3d",
        IA3Config,
        {"target_modules": ["conv3d", "lin0"], "feedforward_modules": []},
    ),
    (
        "Conv3d 4 IA3",
        "Conv3d",
        IA3Config,
        {"target_modules": ["conv3d", "lin0"], "feedforward_modules": ["conv3d"]},
    ),
    (
        "Conv3d 5 IA3",
        "Conv3d",
        IA3Config,
        {"target_modules": ["conv3d", "lin0"], "feedforward_modules": ["conv3d", "lin0"]},
    ),
    ########
    # LoHa #
    ########
    ("Vanilla MLP 1 LOHA", "MLP", LoHaConfig, {"target_modules": "lin0"}),
    ("Vanilla MLP 2 LOHA", "MLP", LoHaConfig, {"target_modules": ["lin0"]}),
    ("Vanilla MLP 3 LOHA", "MLP", LoHaConfig, {"target_modules": ["lin1"]}),
    ("Vanilla MLP 4 LOHA", "MLP", LoHaConfig, {"target_modules": ["lin0", "lin1"]}),
    ("Vanilla MLP 5 LOHA", "MLP", LoHaConfig, {"target_modules": ["lin0"], "modules_to_save": ["lin1"]}),
    (
        "Vanilla MLP 6 LOHA",
        "MLP",
        LoHaConfig,
        {
            "target_modules": ["lin0"],
            "alpha": 4,
            "module_dropout": 0.1,
        },
    ),
    ("Vanilla MLP 7 LOHA", "MLP", LoHaConfig, {"target_modules": "lin0", "rank_dropout": 0.5}),
    ("Conv2d 1 LOHA", "Conv2d", LoHaConfig, {"target_modules": ["conv2d"]}),
    ("Conv2d 2 LOHA", "Conv2d", LoHaConfig, {"target_modules": ["conv2d", "lin0"]}),
    ("Conv2d 3 LOHA", "Conv2d", LoHaConfig, {"target_modules": ["conv2d"], "use_effective_conv2d": True}),
    ("Conv2d 4 LOHA", "Conv2d", LoHaConfig, {"target_modules": ["conv2d", "lin0"], "use_effective_conv2d": True}),
    # LoKr
    ("Vanilla MLP 1 LOKR", "MLP", LoKrConfig, {"target_modules": "lin0"}),
    ("Vanilla MLP 2 LOKR", "MLP", LoKrConfig, {"target_modules": ["lin0"]}),
    ("Vanilla MLP 3 LOKR", "MLP", LoKrConfig, {"target_modules": ["lin1"]}),
    ("Vanilla MLP 4 LOKR", "MLP", LoKrConfig, {"target_modules": ["lin0", "lin1"]}),
    ("Vanilla MLP 5 LOKR", "MLP", LoKrConfig, {"target_modules": ["lin0"], "modules_to_save": ["lin1"]}),
    (
        "Vanilla MLP 6 LOKR",
        "MLP",
        LoKrConfig,
        {
            "target_modules": ["lin0"],
            "alpha": 4,
            "module_dropout": 0.1,
        },
    ),
    ("Vanilla MLP 7 LOKR", "MLP", LoKrConfig, {"target_modules": "lin0", "rank_dropout": 0.5}),
    ("Vanilla MLP 8 LOKR", "MLP", LoKrConfig, {"target_modules": "lin0", "decompose_both": True, "r": 1, "alpha": 1}),
    ("Conv2d 1 LOKR", "Conv2d", LoKrConfig, {"target_modules": ["conv2d"]}),
    ("Conv2d 2 LOKR", "Conv2d", LoKrConfig, {"target_modules": ["conv2d", "lin0"]}),
    ("Conv2d 3 LOKR", "Conv2d", LoKrConfig, {"target_modules": ["conv2d"], "use_effective_conv2d": True}),
    ("Conv2d 4 LOKR", "Conv2d", LoKrConfig, {"target_modules": ["conv2d", "lin0"], "use_effective_conv2d": True}),
    (
        "Conv2d 5 LOKR",
        "Conv2d",
        LoKrConfig,
        {"target_modules": ["conv2d", "lin0"], "use_effective_conv2d": True, "decompose_both": True},
    ),
    (
        "Conv2d 6 LOKR",
        "Conv2d",
        LoKrConfig,
        {"target_modules": ["conv2d", "lin0"], "use_effective_conv2d": True, "decompose_factor": 4},
    ),
    (
        "Conv2d 7 LOKR",
        "Conv2d",
        LoKrConfig,
        {
            "target_modules": ["conv2d", "lin0"],
            "use_effective_conv2d": True,
            "decompose_both": True,
            "decompose_factor": 4,
        },
    ),
    ########
    # OFT #
    ########
    (
        "Vanilla MLP 1 OFT",
        "MLP",
        OFTConfig,
        {"r": 2, "oft_block_size": 0, "target_modules": "lin0", "use_cayley_neumann": False},
    ),
    (
        "Vanilla MLP 2 OFT",
        "MLP",
        OFTConfig,
        {"r": 2, "oft_block_size": 0, "target_modules": ["lin0"], "use_cayley_neumann": False},
    ),
    (
        "Vanilla MLP 5 OFT",
        "MLP",
        OFTConfig,
        {
            "r": 2,
            "oft_block_size": 0,
            "target_modules": ["lin0"],
            "modules_to_save": ["lin1"],
            "use_cayley_neumann": False,
        },
    ),
    (
        "Vanilla MLP 6 OFT",
        "MLP",
        OFTConfig,
        {
            "r": 2,
            "oft_block_size": 0,
            "target_modules": ["lin0"],
            "module_dropout": 0.1,
            "use_cayley_neumann": False,
        },
    ),
    (
        "Vanilla MLP 7 OFT",
        "MLP",
        OFTConfig,
        {"r": 2, "oft_block_size": 0, "target_modules": ["lin0"], "coft": True, "eps": 1e-2},
    ),
    (
        "Vanilla MLP 8 OFT",
        "MLP",
        OFTConfig,
        {"r": 2, "oft_block_size": 0, "target_modules": ["lin0"], "block_share": True, "use_cayley_neumann": False},
    ),
    (
        "Vanilla MLP 9 OFT",
        "MLP",
        OFTConfig,
        {"r": 2, "oft_block_size": 0, "target_modules": ["lin0"], "coft": True, "eps": 1e-2, "block_share": True},
    ),
    (
        "Vanilla MLP 10 OFT",
        "MLP",
        OFTConfig,
        {"r": 0, "oft_block_size": 2, "target_modules": ["lin0"], "use_cayley_neumann": True},
    ),
    (
        "Vanilla MLP 11 OFT",
        "MLP",
        OFTConfig,
        {"r": 0, "oft_block_size": 2, "target_modules": ["lin0"], "use_cayley_neumann": False},
    ),
    (
        "Vanilla MLP 12 OFT",
        "MLP",
        OFTConfig,
        {
            "r": 0,
            "oft_block_size": 2,
            "target_modules": ["lin0"],
            "coft": True,
            "eps": 1e-2,
            "block_share": True,
            "use_cayley_neumann": True,
        },
    ),
    (
        "Vanilla MLP 13 OFT",
        "MLP",
        OFTConfig,
        {
            "r": 0,
            "oft_block_size": 2,
            "target_modules": ["lin0"],
            "coft": True,
            "eps": 1e-2,
            "block_share": True,
            "use_cayley_neumann": False,
        },
    ),
    ("Conv2d 1 OFT", "Conv2d", OFTConfig, {"r": 5, "oft_block_size": 0, "target_modules": ["conv2d"]}),
    ("Conv2d 3 OFT", "Conv2d", OFTConfig, {"r": 5, "oft_block_size": 0, "target_modules": ["conv2d"], "coft": True}),
    (
        "Conv2d 4 OFT",
        "Conv2d",
        OFTConfig,
        {"r": 5, "oft_block_size": 0, "target_modules": ["conv2d"], "block_share": True},
    ),
    (
        "Conv2d 5 OFT",
        "Conv2d",
        OFTConfig,
        {"r": 5, "oft_block_size": 0, "target_modules": ["conv2d"], "coft": True, "block_share": True},
    ),
    ########
    # HRA #
    ########
    ("Vanilla MLP 1 HRA", "MLP", HRAConfig, {"target_modules": "lin0"}),
    ("Vanilla MLP 2 HRA", "MLP", HRAConfig, {"target_modules": ["lin0"]}),
    ("Vanilla MLP 3 HRA", "MLP", HRAConfig, {"target_modules": ["lin0", "lin1"]}),
    ("Vanilla MLP 5 HRA", "MLP", HRAConfig, {"target_modules": ["lin0"], "modules_to_save": ["lin1"]}),
    ("Conv2d 1 HRA", "Conv2d", HRAConfig, {"target_modules": ["conv2d"]}),
    ########
    # Bone #
    ########
    ("Vanilla MLP 1 Bone", "MLP", BoneConfig, {"target_modules": "lin0", "r": 2}),
    ("Vanilla MLP 2 Bone", "MLP", BoneConfig, {"target_modules": ["lin0"], "r": 2}),
    ("Vanilla MLP 3 Bone", "MLP", BoneConfig, {"target_modules": ["lin0", "lin1"], "r": 2}),
    ("Vanilla MLP 5 Bone", "MLP", BoneConfig, {"target_modules": ["lin0"], "modules_to_save": ["lin1"], "r": 2}),
    ("Vanilla MLP 1 Bone", "MLP", BoneConfig, {"target_modules": "lin0", "r": 2, "init_weights": "bat"}),
    ("Vanilla MLP 2 Bone", "MLP", BoneConfig, {"target_modules": ["lin0"], "r": 2, "init_weights": "bat"}),
    ("Vanilla MLP 3 Bone", "MLP", BoneConfig, {"target_modules": ["lin0", "lin1"], "r": 2, "init_weights": "bat"}),
    (
        "Vanilla MLP 5 Bone",
        "MLP",
        BoneConfig,
        {"target_modules": ["lin0"], "modules_to_save": ["lin1"], "r": 2, "init_weights": "bat"},
    ),
    ########
    # MiSS #
    ########
    ("Vanilla MLP 1 MiSS", "MLP", MissConfig, {"target_modules": "lin0", "r": 2}),
    ("Vanilla MLP 2 MiSS", "MLP", MissConfig, {"target_modules": ["lin0"], "r": 2}),
    ("Vanilla MLP 3 MiSS", "MLP", MissConfig, {"target_modules": ["lin0", "lin1"], "r": 2}),
    ("Vanilla MLP 5 MiSS", "MLP", MissConfig, {"target_modules": ["lin0"], "modules_to_save": ["lin1"], "r": 2}),
    ("Vanilla MLP 1 MiSS", "MLP", MissConfig, {"target_modules": "lin0", "r": 2, "init_weights": "bat"}),
    ("Vanilla MLP 2 MiSS", "MLP", MissConfig, {"target_modules": ["lin0"], "r": 2, "init_weights": "bat"}),
    ("Vanilla MLP 3 MiSS", "MLP", MissConfig, {"target_modules": ["lin0", "lin1"], "r": 2, "init_weights": "bat"}),
    (
        "Vanilla MLP 5 MiSS",
        "MLP",
        MissConfig,
        {"target_modules": ["lin0"], "modules_to_save": ["lin1"], "r": 2, "init_weights": "bat"},
    ),
    #############
    # LN Tuning #
    #############
    ("LayerNorm 1 LNTuning", "MLP_LayerNorm", LNTuningConfig, {"target_modules": "layernorm0"}),
    ("LayerNorm 2 LNTuning", "MLP_LayerNorm", LNTuningConfig, {"target_modules": ["layernorm0"]}),
    (
        "LayerNorm 3 LNTuning",
        "MLP_LayerNorm",
        LNTuningConfig,
        {"target_modules": ["layernorm0"], "modules_to_save": ["layernorm1"]},
    ),
    ("Linear 4 LNTuning", "MLP_LayerNorm", LNTuningConfig, {"target_modules": "lin0"}),
    ("Linear 5 LNTuning", "MLP_LayerNorm", LNTuningConfig, {"target_modules": ["lin0"]}),
    ########
    # BOFT #
    ########
    ("Vanilla MLP 1 BOFT", "MLP", BOFTConfig, {"target_modules": ["lin1"], "boft_block_size": 2}),
    (
        "Vanilla MLP 2 BOFT",
        "MLP",
        BOFTConfig,
        {"target_modules": ["lin1"], "modules_to_save": ["lin0"], "boft_block_size": 2},
    ),
    (
        "Vanilla MLP 3 BOFT",
        "MLP",
        BOFTConfig,
        {
            "target_modules": ["lin1"],
            "boft_block_size": 2,
            "boft_dropout": 0.1,
        },
    ),
    (
        "Vanilla MLP 4 BOFT",
        "MLP",
        BOFTConfig,
        {"target_modules": ["lin1"], "boft_block_size": 2, "boft_block_num": 0, "boft_n_butterfly_factor": 1},
    ),
    (
        "Vanilla MLP 5 BOFT",
        "MLP",
        BOFTConfig,
        {"target_modules": ["lin1"], "boft_block_size": 0, "boft_block_num": 2, "boft_n_butterfly_factor": 1},
    ),
    (
        "Vanilla MLP 6 BOFT",
        "MLP",
        BOFTConfig,
        {"target_modules": ["lin1"], "boft_block_size": 10, "boft_block_num": 0, "boft_n_butterfly_factor": 2},
    ),
    (
        "Conv2d 1 BOFT",
        "Conv2d",
        BOFTConfig,
        {"target_modules": ["conv2d"], "boft_block_size": 45, "boft_block_num": 0, "boft_n_butterfly_factor": 1},
    ),
    (
        "Conv2d 2 BOFT",
        "Conv2d",
        BOFTConfig,
        {"target_modules": ["conv2d"], "boft_block_size": 0, "boft_block_num": 1, "boft_n_butterfly_factor": 1},
    ),
    (
        "MLP2 1 BOFT",
        "MLP2",
        BOFTConfig,
        {"target_modules": ["lin1"], "boft_block_size": 2, "boft_block_num": 0, "boft_n_butterfly_factor": 3},
    ),
    (
        "MLP2 2 BOFT",
        "MLP2",
        BOFTConfig,
        {"target_modules": ["lin1"], "boft_block_size": 0, "boft_block_num": 8, "boft_n_butterfly_factor": 3},
    ),
    (
        "Conv2d2 1 BOFT",
        "Conv2d2",
        BOFTConfig,
        {"target_modules": ["conv2d"], "boft_block_size": 2, "boft_block_num": 0, "boft_n_butterfly_factor": 2},
    ),
    (
        "Conv2d2 1 BOFT",
        "Conv2d2",
        BOFTConfig,
        {"target_modules": ["conv2d"], "boft_block_size": 2, "boft_block_num": 0, "boft_n_butterfly_factor": 3},
    ),
    #########
    # SHiRA #
    #########
    ("Vanilla MLP 1 SHiRA", "MLP", ShiraConfig, {"r": 1, "target_modules": "lin0"}),
    ("Vanilla MLP 2 SHiRA", "MLP", ShiraConfig, {"r": 1, "target_modules": ["lin0"]}),
    ("Vanilla MLP 3 SHiRA", "MLP", ShiraConfig, {"r": 1, "target_modules": ["lin1"]}),
    (
        "Vanilla MLP 4 SHiRA",
        "MLP",
        ShiraConfig,
        {"r": 1, "target_modules": ["lin0", "lin1"], "random_seed": 56},
    ),
    (
        "Vanilla MLP 5 SHiRA",
        "MLP",
        ShiraConfig,
        {"r": 1, "target_modules": ["lin0"]},
    ),
    ########
    # VeRA #
    ########
    ("Vanilla MLP 1 VeRA", "MLP", VeraConfig, {"target_modules": "lin0"}),
    ("Vanilla MLP 2 VeRA", "MLP", VeraConfig, {"target_modules": ["lin0"]}),
    ("Vanilla MLP 3 VeRA", "MLP", VeraConfig, {"target_modules": ["lin1"]}),
    ("Vanilla MLP 4 VeRA", "MLP", VeraConfig, {"target_modules": ["lin0", "lin1"]}),
    (
        "Vanilla MLP 5 VeRA",
        "MLP",
        VeraConfig,
        {"target_modules": ["lin0"], "modules_to_save": ["lin1"]},
    ),
    (
        "Embedding + transformers Conv1D 1 VeRA",
        "EmbConv1D",
        VeraConfig,
        {"target_modules": ["conv1d"]},
    ),
    #############
    # FourierFT #
    #############
    # FourierFT is not initialized as an identity transform by default, hence set init_weights=True
    (
        "Vanilla MLP 1 FourierFT",
        "MLP",
        FourierFTConfig,
        {"n_frequency": 10, "target_modules": "lin0", "init_weights": True},
    ),
    (
        "Vanilla MLP 2 FourierFT",
        "MLP",
        FourierFTConfig,
        {"n_frequency": 10, "target_modules": ["lin0"], "init_weights": True},
    ),
    (
        "Vanilla MLP 3 FourierFT",
        "MLP",
        FourierFTConfig,
        {"n_frequency": 10, "target_modules": ["lin1"], "init_weights": True},
    ),
    (
        "Vanilla MLP 5 FourierFT",
        "MLP",
        FourierFTConfig,
        {"n_frequency": 10, "target_modules": ["lin0"], "modules_to_save": ["lin1"], "init_weights": True},
    ),
    (
        "Vanilla MLP 6 FourierFT",
        "MLP",
        FourierFTConfig,
        {"n_frequency": 10, "target_modules": ["lin0", "lin1"], "modules_to_save": ["lin1"], "init_weights": True},
    ),
    (
        "Vanilla MLP 7 FourierFT",
        "MLP",
        FourierFTConfig,
        {
            "n_frequency_pattern": {"lin0": 5, "lin1": 10},
            "target_modules": ["lin0", "lin1"],
            "modules_to_save": ["lin1"],
            "init_weights": True,
        },
    ),
    ##########
    # VBLoRA #
    ##########
    ("Vanilla MLP 1 VBLoRA", "MLP", VBLoRAConfig, {"target_modules": "lin0", "vector_length": 1, "num_vectors": 5}),
    ("Vanilla MLP 2 VBLoRA", "MLP", VBLoRAConfig, {"target_modules": ["lin0"], "vector_length": 1, "num_vectors": 5}),
    ("Vanilla MLP 3 VBLoRA", "MLP", VBLoRAConfig, {"target_modules": ["lin1"], "vector_length": 2, "num_vectors": 5}),
    (
        "Vanilla MLP 4 VBLoRA",
        "MLP",
        VBLoRAConfig,
        {"target_modules": ["lin0", "lin1"], "vector_length": 1, "num_vectors": 5},
    ),
    (
        "Vanilla MLP 5 VBLoRA",
        "MLP",
        VBLoRAConfig,
        {"target_modules": ["lin0"], "modules_to_save": ["lin1"], "vector_length": 1, "num_vectors": 5},
    ),
    (
        "Embedding + transformers Conv1D 1 VBLoRA",
        "EmbConv1D",
        VBLoRAConfig,
        {"target_modules": ["conv1d"], "vector_length": 1, "num_vectors": 2},
    ),
    ###################
    # TrainableTokens #
    ###################
    (
        "Embedding + transformers Conv1D 1 trainable_tokens",
        "EmbConv1D",
        TrainableTokensConfig,
        {"target_modules": ["emb"], "token_indices": [0, 1, 3], "init_weights": False},
    ),
    ############
    # RandLora #
    ############
    # We have to reduce the default scaling parameter to avoid nans when using large learning rates
    ("Vanilla MLP 1 RandLora", "MLP", RandLoraConfig, {"target_modules": "lin0", "randlora_alpha": 1}),
    ("Vanilla MLP 2 RandLora", "MLP", RandLoraConfig, {"target_modules": ["lin0"], "randlora_alpha": 1}),
    ("Vanilla MLP 3 RandLora", "MLP", RandLoraConfig, {"target_modules": ["lin1"], "randlora_alpha": 1}),
    ("Vanilla MLP 4 RandLora", "MLP", RandLoraConfig, {"target_modules": ["lin0", "lin1"], "randlora_alpha": 1}),
    (
        "Vanilla MLP 5 RandLora",
        "MLP",
        RandLoraConfig,
        {"target_modules": ["lin0", "lin1"], "sparse": True, "randlora_alpha": 1},
    ),
    (
        "Vanilla MLP 6 RandLora",
        "MLP",
        RandLoraConfig,
        {"target_modules": ["lin0", "lin1"], "very_sparse": True, "randlora_alpha": 1},
    ),
    (
        "Vanilla MLP 7 RandLora",
        "MLP",
        RandLoraConfig,
        {"target_modules": ["lin0"], "modules_to_save": ["lin1"], "randlora_alpha": 1},
    ),
    #######
    # C3A #
    #######
    # note: C3A is not initialized as an identity transform by default, hence set init_weights=True
    ("Vanilla MLP 1 C3A", "MLP", C3AConfig, {"block_size": 2, "target_modules": "lin0", "init_weights": True}),
    ("Vanilla MLP 2 C3A", "MLP", C3AConfig, {"block_size": 2, "target_modules": ["lin0"], "init_weights": True}),
    ("Vanilla MLP 3 C3A", "MLP", C3AConfig, {"block_size": 2, "target_modules": ["lin1"], "init_weights": True}),
    (
        "Vanilla MLP 5 C3A",
        "MLP",
        C3AConfig,
        {"block_size": 10, "target_modules": ["lin0"], "modules_to_save": ["lin1"], "init_weights": True},
    ),
    (
        "Vanilla MLP 6 C3A",
        "MLP",
        C3AConfig,
        {"block_size": 10, "target_modules": ["lin0", "lin1"], "modules_to_save": ["lin1"], "init_weights": True},
    ),
    (
        "Vanilla MLP 7 C3A",
        "MLP",
        C3AConfig,
        {
            "block_size_pattern": {"lin0": 5, "lin1": 10},
            "target_modules": ["lin0", "lin1"],
            "modules_to_save": ["lin1"],
            "init_weights": True,
        },
    ),
    ########
    # RoAd #
    ########
    ("Vanilla MLP 1 RoAd", "MLP", RoadConfig, {"target_modules": "lin0", "group_size": 2}),
    ("Vanilla MLP 2 RoAd", "MLP", RoadConfig, {"target_modules": ["lin0"], "group_size": 2}),
    ("Vanilla MLP 3 RoAd", "MLP", RoadConfig, {"target_modules": ["lin1"], "group_size": 2}),
    ("Vanilla MLP 4 RoAd", "MLP", RoadConfig, {"target_modules": ["lin0", "lin1"], "group_size": 2}),
    ("Vanilla MLP 5 RoAd", "MLP", RoadConfig, {"target_modules": ["lin0"], "variant": "road_2", "group_size": 2}),
    ("Vanilla MLP 6 RoAd", "MLP", RoadConfig, {"target_modules": ["lin0"], "variant": "road_4", "group_size": 2}),
]

# For this test matrix, each tuple consists of:
# - test name
# - tuner method
# - config_cls
# - 1st config kwargs
# - 2nd config kwargs
# The model used for this test is `MLP`, which uses linear layers `lin0` and `lin1`
MULTIPLE_ACTIVE_ADAPTERS_TEST_CASES = [
    (
        "LoRA Same",
        "lora",
        LoraConfig,
        {"target_modules": ["lin0"], "init_lora_weights": False},
        {"target_modules": ["lin0"], "init_lora_weights": False},
    ),
    (
        "LoRA Different",
        "lora",
        LoraConfig,
        {"target_modules": ["lin0"], "init_lora_weights": False},
        {"target_modules": ["lin1"], "init_lora_weights": False},
    ),
    (
        "LoRA + trainable tokens Same",
        "lora+trainable_tokens",
        LoraConfig,
        {"target_modules": ["lin0"], "init_lora_weights": False, "trainable_token_indices": {"emb": [0, 1, 2]}},
        {"target_modules": ["lin0"], "init_lora_weights": False, "trainable_token_indices": {"emb": [3, 4, 5, 6]}},
    ),
    (
        "LoRA + trainable tokens Different",
        "lora+trainable_tokens",
        LoraConfig,
        {"target_modules": ["lin0"], "init_lora_weights": False, "trainable_token_indices": {"emb": [0, 1, 2]}},
        {"target_modules": ["lin1"], "init_lora_weights": False, "trainable_token_indices": {"emb": [3, 4, 5, 6]}},
    ),
    (
        "LoRA targeting nn.Parameter Same",
        "lora",
        LoraConfig,
        {"target_parameters": ["lin0.weight"], "init_lora_weights": False},
        {"target_parameters": ["lin0.weight"], "init_lora_weights": False},
    ),
    (
        "LoRA targeting nn.Parameter Different",
        "lora",
        LoraConfig,
        {"target_parameters": ["lin0.weight"], "init_lora_weights": False},
        {"target_parameters": ["lin1.weight"], "init_lora_weights": False},
    ),
    (
        "IA3 Same",
        "ia3",
        IA3Config,
        {
            "target_modules": ["lin0"],
            "feedforward_modules": ["lin0"],
            "init_ia3_weights": False,
        },
        {
            "target_modules": ["lin0"],
            "feedforward_modules": ["lin0"],
            "init_ia3_weights": False,
        },
    ),
    (
        "IA3 Different",
        "ia3",
        IA3Config,
        {
            "target_modules": ["lin0"],
            "feedforward_modules": ["lin0"],
            "init_ia3_weights": False,
        },
        {
            "target_modules": ["lin1"],
            "feedforward_modules": ["lin1"],
            "init_ia3_weights": False,
        },
    ),
    (
        "AdaLora Same",
        "adalora",
        AdaLoraConfig,
        {"target_modules": ["lin0"], "init_lora_weights": False, "inference_mode": True, "total_step": 1},
        {"target_modules": ["lin0"], "init_lora_weights": False, "inference_mode": True, "total_step": 1},
    ),
    (
        "AdaLora Different",
        "adalora",
        AdaLoraConfig,
        {"target_modules": ["lin0"], "init_lora_weights": False, "inference_mode": True, "total_step": 1},
        {"target_modules": ["lin1"], "init_lora_weights": False, "inference_mode": True, "total_step": 1},
    ),
    (
        "FourierFT Same",
        "fourierft",
        FourierFTConfig,
        {"n_frequency": 10, "target_modules": ["lin0"]},
        {"n_frequency": 10, "target_modules": ["lin0"]},
    ),
    (
        "FourierFT Different",
        "fourierft",
        FourierFTConfig,
        {"n_frequency": 10, "target_modules": ["lin0"]},
        {"n_frequency": 10, "target_modules": ["lin1"]},
    ),
    (
        "SHiRA Same",
        "shira",
        ShiraConfig,
        {"r": 1, "target_modules": ["lin0"], "init_weights": False},
        {"r": 1, "target_modules": ["lin0"], "init_weights": False},
    ),
    (
        "SHiRA Different",
        "shira",
        ShiraConfig,
        {"r": 1, "target_modules": ["lin0"], "init_weights": False},
        {"r": 1, "target_modules": ["lin1"], "init_weights": False},
    ),
    # Note: Currently, we cannot target lin0 and lin1 with different adapters when using VeRA. The reason is that the
    # first adapter being created will result in a vera_A or vera_B shape that is too small for the next adapter
    # (remember that VeRA shares these parameters across all layers), which results in an error.
    (
        "VeRA Same",
        "vera",
        VeraConfig,
        {"target_modules": ["lin0"], "init_weights": False},
        {"target_modules": ["lin0"], "init_weights": False},
    ),
    # Note: RandLora may present the same problem mentioned above for Vera.
    (
        "RandLora Same",
        "randlora",
        RandLoraConfig,
        {"target_modules": ["lin0"], "init_weights": False},
        {"target_modules": ["lin0"], "init_weights": False},
    ),
    (
        "HRA Same",
        "hra",
        HRAConfig,
        {"target_modules": ["lin0"], "init_weights": False},
        {"target_modules": ["lin0"], "init_weights": False},
    ),
    (
        "HRA Different",
        "hra",
        HRAConfig,
        {"target_modules": ["lin0"], "init_weights": False},
        {"target_modules": ["lin1"], "init_weights": False},
    ),
    (
        "Bone Same",
        "bone",
        BoneConfig,
        {"target_modules": ["lin0"], "init_weights": False, "r": 2},
        {"target_modules": ["lin0"], "init_weights": False, "r": 2},
    ),
    (
        "Bone Different",
        "bone",
        BoneConfig,
        {"target_modules": ["lin0"], "init_weights": False, "r": 2},
        {"target_modules": ["lin1"], "init_weights": False, "r": 2},
    ),
    (
        "MiSS Same",
        "miss",
        MissConfig,
        {"target_modules": ["lin0"], "init_weights": False, "r": 2},
        {"target_modules": ["lin0"], "init_weights": False, "r": 2},
    ),
    (
        "MiSS Different",
        "miss",
        MissConfig,
        {"target_modules": ["lin0"], "init_weights": False, "r": 2},
        {"target_modules": ["lin1"], "init_weights": False, "r": 2},
    ),
    # Not testing "mini" initialization targeting the same layer, because The matrix is initialized to all zeros in MiSS-mini mode.
    (
        "VBLoRA Same",
        "vblora",
        VBLoRAConfig,
        {"target_modules": ["lin0"], "vector_length": 2, "init_vector_bank_bound": 0.1},
        {"target_modules": ["lin0"], "vector_length": 2, "init_vector_bank_bound": 0.1},
    ),
    (
        "VBLoRA Different",
        "vblora",
        VBLoRAConfig,
        {"target_modules": ["lin0"], "vector_length": 2, "init_vector_bank_bound": 0.1},
        {"target_modules": ["lin1"], "vector_length": 2, "init_vector_bank_bound": 0.1},
    ),
    (
        "BOFT Same",
        "boft",
        BOFTConfig,
        {"target_modules": ["lin0"], "init_weights": False, "boft_block_size": 2},
        {"target_modules": ["lin0"], "init_weights": False, "boft_block_size": 2},
    ),
    (
        "BOFT Different",
        "boft",
        BOFTConfig,
        {"target_modules": ["lin0"], "init_weights": False, "boft_block_size": 2},
        {"target_modules": ["lin1"], "init_weights": False, "boft_block_size": 2},
    ),
    (
        "RoAd Same",
        "road",
        RoadConfig,
        {"target_modules": ["lin0"], "init_weights": False, "group_size": 2},
        {"target_modules": ["lin0"], "init_weights": False, "group_size": 2},
    ),
    (
        "RoAd Different",
        "road",
        RoadConfig,
        {"target_modules": ["lin0"], "init_weights": False, "group_size": 2},
        {"target_modules": ["lin1"], "init_weights": False, "group_size": 2},
    ),
    (
        "RoAd 2 Different",
        "road",
        RoadConfig,
        {"target_modules": ["lin0"], "init_weights": False, "variant": "road_1", "group_size": 2},
        {"target_modules": ["lin1"], "init_weights": False, "variant": "road_2", "group_size": 2},
    ),
    (
        "RoAd 4 Different",
        "road",
        RoadConfig,
        {"target_modules": ["lin0"], "init_weights": False, "variant": "road_1", "group_size": 2},
        {"target_modules": ["lin1"], "init_weights": False, "variant": "road_4", "group_size": 2},
    ),
]

PREFIXES = {
    IA3Config: "ia3_",
    LoraConfig: "lora_",
    LoHaConfig: "hada_",
    LoKrConfig: "lokr_",
    OFTConfig: "oft_",
    BOFTConfig: "boft_",
    LNTuningConfig: "ln_tuning_",
    VeraConfig: "vera_lambda_",
    RandLoraConfig: "randlora_",
    FourierFTConfig: "fourierft_",
    C3AConfig: "c3a_",
    HRAConfig: "hra_",
    ShiraConfig: "shira_",
    VBLoRAConfig: "vblora_",
    BoneConfig: "bone_",
    RoadConfig: "road_",
    MissConfig: "miss_",
    TrainableTokensConfig: "trainable_tokens_",
}


def _skip_tests_with_multiple_adapters_with_target_parameters(config_cls, config_kwargs):
    if (config_cls == LoraConfig) and config_kwargs.get("target_parameters"):
        pytest.skip("LoRA with multiple adapters with target_parameters is not supported")


class MLP(nn.Module):
    def __init__(self, bias=True):
        super().__init__()
        self.lin0 = nn.Linear(10, 20, bias=bias)
        self.relu = nn.ReLU()
        self.drop = nn.Dropout(0.5)
        self.lin1 = nn.Linear(20, 2, bias=bias)
        self.sm = nn.LogSoftmax(dim=-1)
        self.dtype = torch.float

    def forward(self, X):
        X = X.to(self.dtype)
        X = self.lin0(X)
        X = self.relu(X)
        X = self.drop(X)
        X = self.lin1(X)
        X = self.sm(X)
        return X


class MLPWithGRU(nn.Module):
    def __init__(self, bias=True):
        super().__init__()
        self.lin0 = nn.Linear(10, 20, bias=bias)
        self.relu = nn.ReLU()
        self.drop = nn.Dropout(0.5)
        self.gru = nn.GRU(input_size=20, hidden_size=20, num_layers=1, batch_first=True, bias=bias)
        self.fc = nn.Linear(20, 2, bias=bias)
        self.sm = nn.LogSoftmax(dim=-1)
        self.dtype = torch.float

    def forward(self, X):
        X = X.to(self.dtype)
        X = self.lin0(X)
        X = self.relu(X)
        X = self.drop(X)
        X = X.unsqueeze(1)
        X, _ = self.gru(X)
        X = X.squeeze(1)
        X = self.fc(X)
        X = self.sm(X)
        return X


class MLP_LayerNorm(nn.Module):
    def __init__(self, bias=True):
        super().__init__()
        self.layernorm0 = nn.LayerNorm(10, 10)
        self.lin0 = nn.Linear(10, 20, bias=bias)
        self.relu = nn.ReLU()
        self.drop = nn.Dropout(0.5)
        self.layernorm1 = nn.LayerNorm(20, 20)
        self.lin1 = nn.Linear(20, 2, bias=bias)
        self.sm = nn.LogSoftmax(dim=-1)
        self.dtype = torch.float

    def forward(self, X):
        X = X.to(self.dtype)
        X = self.layernorm0(X)
        X = self.lin0(X)
        X = self.relu(X)
        X = self.drop(X)
        X = self.layernorm1(X)
        X = self.lin1(X)
        X = self.sm(X)
        return X


class MLP2(nn.Module):
    def __init__(self, bias=True):
        super().__init__()
        self.lin0 = nn.Linear(10, 32, bias=bias)
        self.relu = nn.ReLU()
        self.drop = nn.Dropout(0.5)
        self.lin1 = nn.Linear(32, 2, bias=bias)
        self.sm = nn.LogSoftmax(dim=-1)
        self.dtype = torch.float

    def forward(self, X):
        X = X.to(self.dtype)
        X = self.lin0(X)
        X = self.relu(X)
        X = self.drop(X)
        X = self.lin1(X)
        X = self.sm(X)
        return X


class Block(nn.Module):
    def __init__(self, bias=True):
        super().__init__()
        self.lin0 = nn.Linear(10, 20, bias=bias)
        self.relu = nn.ReLU()
        self.drop = nn.Dropout(0.5)
        self.lin1 = nn.Linear(20, 10, bias=bias)

    def forward(self, X):
        X = X.float()
        X = self.lin0(X)
        X = self.relu(X)
        X = self.drop(X)
        X = self.lin1(X)
        return X


class DeepMLP(nn.Module):
    def __init__(self, bias=True, num_hidden_layers=12):
        super().__init__()
        self.layers = nn.ModuleList([Block(bias=bias) for _ in range(num_hidden_layers)])
        self.out = nn.Linear(10, 2, bias=bias)
        self.sm = nn.LogSoftmax(dim=-1)

    def forward(self, X):
        X = X.float(X)
        for layer in self.layers:
            X = layer(X)
        X = self.out(X)
        X = self.sm(X)
        return X


class ModelEmbConv1D(nn.Module):
    def __init__(self, emb_size=100):
        super().__init__()
        self.emb = nn.Embedding(emb_size, 5)
        self.conv1d = Conv1D(1, 5)
        self.relu = nn.ReLU()
        self.flat = nn.Flatten()
        self.lin0 = nn.Linear(10, 2)
        self.sm = nn.LogSoftmax(dim=-1)

    def forward(self, X):
        X = self.emb(X)
        X = self.conv1d(X)
        X = self.relu(X)
        X = self.flat(X)
        X = self.lin0(X)
        X = self.sm(X)
        return X


class ModelEmbWithEmbeddingUtils(nn.Module):
    # Adds `get_input_embeddings` and `get_output_embeddings` methods to mimic 🤗 transformers models
    def __init__(self):
        super().__init__()
        self.embed_tokens = nn.Embedding(100, 5)
        self.conv1d = Conv1D(1, 5)
        self.relu = nn.ReLU()
        self.flat = nn.Flatten()
        self.lin0 = nn.Linear(10, 2)
        self.sm = nn.LogSoftmax(dim=-1)

    def forward(self, X):
        X = self.embed_tokens(X)
        X = self.conv1d(X)
        X = self.relu(X)
        X = self.flat(X)
        X = self.lin0(X)
        X = self.sm(X)
        return X

    def get_input_embeddings(self):
        return self.embed_tokens

    def get_output_embeddings(self):
        return None


class ModelConv1D(nn.Module):
    def __init__(self):
        super().__init__()
        self.conv1d = nn.Conv1d(1, 1, 2)
        self.relu = nn.ReLU()
        self.flat = nn.Flatten()
        self.lin0 = nn.Linear(9, 2)
        self.sm = nn.LogSoftmax(dim=-1)
        self.dtype = torch.float

    def forward(self, X):
        X = X.to(self.dtype)
        X = X.reshape(-1, 1, 10)
        X = self.conv1d(X)
        X = self.relu(X)
        X = self.flat(X)
        X = self.lin0(X)
        X = self.sm(X)
        return X


class ModelConv2D(nn.Module):
    def __init__(self, bias=True):
        super().__init__()
        self.conv2d = nn.Conv2d(5, 10, 3, bias=bias)
        self.relu = nn.ReLU()
        self.flat = nn.Flatten()
        self.lin0 = nn.Linear(10, 2)
        self.sm = nn.LogSoftmax(dim=-1)
        self.dtype = torch.float

    def forward(self, X):
        X = X.to(self.dtype)
        X = X.reshape(-1, 5, 3, 3)
        X = self.conv2d(X)
        X = self.relu(X)
        X = self.flat(X)
        X = self.lin0(X)
        X = self.sm(X)
        return X


class ModelConv2D2(nn.Module):
    def __init__(self):
        super().__init__()
        self.lin0 = nn.Linear(10, 40)
        self.conv2d = nn.Conv2d(8, 32, 3)
        self.relu = nn.ReLU()
        self.flat = nn.Flatten()
        self.lin1 = nn.Linear(32, 2)
        self.sm = nn.LogSoftmax(dim=-1)
        self.dtype = torch.float

    def forward(self, X):
        X = X.to(self.dtype)
        X = self.lin0(X)
        X = self.relu(X)
        X = X.reshape(-1, 8, 3, 3)
        X = self.conv2d(X)
        X = self.relu(X)
        X = self.flat(X)
        X = self.lin1(X)
        X = self.sm(X)
        return X


class ModelConv2DGroups(nn.Module):
    def __init__(self):
        super().__init__()
        self.lin0 = nn.Linear(90, 288)
        # groups is set as 8 since default r=8
        # hence to make r divisible by groups
        self.conv2d = nn.Conv2d(16, 16, 3, groups=8)
        self.relu = nn.ReLU()
        self.flat = nn.Flatten()
        self.lin1 = nn.Linear(16, 2)
        self.sm = nn.LogSoftmax(dim=-1)
        self.dtype = torch.float

    def forward(self, X):
        X = X.to(self.dtype)
        X = X.flatten()
        X = self.lin0(X)
        X = X.reshape(2, 16, 3, 3)
        X = self.conv2d(X)
        X = self.relu(X)
        X = self.flat(X)
        X = self.lin1(X)
        X = self.sm(X)
        return X


class ModelConv2DGroups2(nn.Module):
    def __init__(self):
        super().__init__()
        self.conv2d = nn.Conv2d(16, 32, 3, padding=1, groups=2)
        self.relu = nn.ReLU()
        self.flat = nn.Flatten()
        self.lin0 = nn.Linear(12800, 2)
        self.sm = nn.LogSoftmax(dim=-1)
        self.dtype = torch.float

    def forward(self, X):
        # Note: needs a different input shape, thus ignore original input
        X = torch.arange(9 * 16 * 20 * 20).view([9, 16, 20, 20]).to(self.conv2d.weight.device)
        X = X.to(self.dtype)
        X = self.conv2d(X)
        X = self.relu(X)
        X = self.flat(X)
        X = self.lin0(X)
        X = self.sm(X)
        return X


class ModelConv3D(nn.Module):
    def __init__(self):
        super().__init__()
        self.conv3d = nn.Conv3d(5, 10, 3)
        self.relu = nn.ReLU()
        self.flat = nn.Flatten()
        self.lin0 = nn.Linear(10, 2)
        self.sm = nn.LogSoftmax(dim=-1)
        self.dtype = torch.float

    def forward(self, X):
        X = X.to(self.dtype)
        # If necessary, convert from 2D image to 3D volume
        if X.dim() == 2:
            X = torch.stack([X] * 3, dim=-1)
        X = X.reshape(-1, 5, 3, 3, 3)
        X = self.conv3d(X)
        X = self.relu(X)
        X = self.flat(X)
        X = self.lin0(X)
        X = self.sm(X)
        return X


class ModelMha(nn.Module):
    def __init__(self):
        super().__init__()
        self.mha = nn.MultiheadAttention(10, 2)
        self.lin0 = nn.Linear(10, 2)
        self.sm = nn.LogSoftmax(dim=-1)
        self.dtype = torch.float

    def forward(self, X):
        X = X.to(self.dtype)
        X, _ = self.mha(X, X, X)
        X = self.lin0(X)
        X = self.sm(X)
        return X


class _LinearUsingParameter(nn.Module):
    # Linear layer equivalent
    def __init__(self, in_features, out_features, bias=None):
        super().__init__()
        self.in_features = in_features
        self.out_features = out_features
        self.weight = nn.Parameter(torch.randn(in_features, out_features))
        if bias:
            self.bias = nn.Parameter(torch.ones(out_features))

    def forward(self, x):
        return x @ self.weight + self.bias


class MlpUsingParameters(nn.Module):
    # MLP that uses layers whose parameters need to be targeted with target_parameters
    def __init__(self, bias=True):
        super().__init__()

        self.lin0 = _LinearUsingParameter(10, 20, bias=bias)
        self.relu = nn.ReLU()
        self.drop = nn.Dropout(0.5)
        self.lin1 = _LinearUsingParameter(20, 2, bias=bias)
        self.sm = nn.LogSoftmax(dim=-1)
        self.dtype = torch.float

    def forward(self, X):
        X = X.to(self.dtype)
        X = self.lin0(X)
        X = self.relu(X)
        X = self.drop(X)
        X = self.lin1(X)
        X = self.sm(X)
        return X


class MockTransformerWrapper:
    """Mock class to behave like a transformers model.

    This is needed because the tests initialize the model by calling transformers_class.from_pretrained.

    """

    @classmethod
    def from_pretrained(cls, model_id, torch_dtype=None):
        # set the seed so that from_pretrained always returns the same model
        torch.manual_seed(0)

        if torch_dtype is None:
            torch_dtype = torch.float32

        if model_id == "MLP":
            return MLP().to(torch_dtype)

        if model_id == "EmbConv1D":
            return ModelEmbConv1D().to(torch_dtype)

        if model_id == "Conv1d":
            return ModelConv1D().to(torch_dtype)

        if model_id == "Conv2d":
            return ModelConv2D().to(torch_dtype)

        if model_id == "Conv2dGroups":
            return ModelConv2DGroups().to(torch_dtype)

        if model_id == "Conv2dGroups2":
            return ModelConv2DGroups2().to(torch_dtype)

        if model_id == "Conv3d":
            return ModelConv3D().to(torch_dtype)

        if model_id == "MLP_LayerNorm":
            return MLP_LayerNorm().to(torch_dtype)

        if model_id == "MLP2":
            return MLP2().to(torch_dtype)

        if model_id == "Conv2d2":
            return ModelConv2D2().to(torch_dtype)

        if model_id == "MHA":
            return ModelMha().to(torch_dtype)

        if model_id == "MlpUsingParameters":
            return MlpUsingParameters().to(torch_dtype)

        raise ValueError(f"model_id {model_id} not implemented")


class TestPeftCustomModel(PeftCommonTester):
    """
    Implements the tests for custom models.

    Most tests should just call the parent class, e.g. test_save_pretrained calls self._test_save_pretrained. Override
    this if custom models don't work with the parent test method.

    """

    transformers_class = MockTransformerWrapper

    def prepare_inputs_for_testing(self):
        X = torch.arange(90).view(9, 10).to(self.torch_device)
        return {"X": X}

    @pytest.mark.parametrize("test_name, model_id, config_cls, config_kwargs", TEST_CASES)
    def test_attributes_parametrized(self, test_name, model_id, config_cls, config_kwargs):
        self._test_model_attr(model_id, config_cls, config_kwargs)

    @pytest.mark.parametrize("test_name, model_id, config_cls, config_kwargs", TEST_CASES)
    def test_adapter_name(self, test_name, model_id, config_cls, config_kwargs):
        self._test_adapter_name(model_id, config_cls, config_kwargs)

    @pytest.mark.parametrize("test_name, model_id, config_cls, config_kwargs", TEST_CASES)
    def test_prepare_for_training_parametrized(self, test_name, model_id, config_cls, config_kwargs):
        # This test does not work with custom models because it assumes that
        # there is always a method get_input_embeddings that returns a layer
        # which does not need updates. Instead, a new test is added below that
        # checks that LoRA works as expected.
        pass

    @pytest.mark.parametrize("test_name, model_id, config_cls, config_kwargs", TEST_CASES)
    def test_save_pretrained(self, test_name, model_id, config_cls, config_kwargs):
        self._test_save_pretrained(model_id, config_cls, config_kwargs)

    @pytest.mark.parametrize("test_name, model_id, config_cls, config_kwargs", TEST_CASES)
    def test_save_pretrained_pickle(self, test_name, model_id, config_cls, config_kwargs):
        self._test_save_pretrained(model_id, config_cls, config_kwargs, safe_serialization=False)

    @pytest.mark.parametrize("test_name, model_id, config_cls, config_kwargs", TEST_CASES)
    def test_load_model_low_cpu_mem_usage(self, test_name, model_id, config_cls, config_kwargs):
        _skip_tests_with_multiple_adapters_with_target_parameters(config_cls, config_kwargs)
        self._test_load_model_low_cpu_mem_usage(model_id, config_cls, config_kwargs)

    @pytest.mark.parametrize("test_name, model_id, config_cls, config_kwargs", TEST_CASES)
    def test_from_pretrained_config_construction(self, test_name, model_id, config_cls, config_kwargs):
        self._test_from_pretrained_config_construction(model_id, config_cls, config_kwargs)

    @pytest.mark.parametrize("test_name, model_id, config_cls, config_kwargs", TEST_CASES)
    def test_load_multiple_adapters(self, test_name, model_id, config_cls, config_kwargs):
        _skip_tests_with_multiple_adapters_with_target_parameters(config_cls, config_kwargs)
        self._test_load_multiple_adapters(model_id, config_cls, config_kwargs)

    @pytest.mark.parametrize("test_name, model_id, config_cls, config_kwargs", TEST_CASES)
    def test_merge_layers(self, test_name, model_id, config_cls, config_kwargs):
        # https://github.com/huggingface/peft/pull/2403
        if model_id in ["Conv2dGroups", "Conv2dGroups2"]:
            pytest.skip(
                f"Skipping test for {model_id} as merging is not supported. (See https://github.com/huggingface/peft/pull/2403 for details)"
            )

        config_kwargs = set_init_weights_false(config_cls, config_kwargs)
        self._test_merge_layers(model_id, config_cls, config_kwargs)

    @pytest.mark.parametrize("test_name, model_id, config_cls, config_kwargs", TEST_CASES)
    def test_merge_layers_fp16(self, test_name, model_id, config_cls, config_kwargs):
        # https://github.com/huggingface/peft/pull/2403
        if model_id in ["Conv2dGroups", "Conv2dGroups2"]:
            pytest.skip(
                f"Skipping test for {model_id} as merging is not supported. (See https://github.com/huggingface/peft/pull/2403 for details)"
            )

        config_kwargs = set_init_weights_false(config_cls, config_kwargs)
        self._test_merge_layers_fp16(model_id, config_cls, config_kwargs)

    @pytest.mark.parametrize("test_name, model_id, config_cls, config_kwargs", TEST_CASES)
    def test_merge_layers_is_idempotent(self, test_name, model_id, config_cls, config_kwargs):
        # calling merge twice with the same arguments should not change the output

        # https://github.com/huggingface/peft/pull/2403
        if model_id in ["Conv2dGroups", "Conv2dGroups2"]:
            pytest.skip(
                f"Skipping test for {model_id} as merging is not supported. (See https://github.com/huggingface/peft/pull/2403 for details)"
            )

        config_kwargs = set_init_weights_false(config_cls, config_kwargs)
        self._test_merge_layers_is_idempotent(model_id, config_cls, config_kwargs)

    @pytest.mark.parametrize("test_name, model_id, config_cls, config_kwargs", TEST_CASES)
    def test_safe_merge(self, test_name, model_id, config_cls, config_kwargs):
        # https://github.com/huggingface/peft/pull/2403
        if model_id in ["Conv2dGroups", "Conv2dGroups2"]:
            pytest.skip(
                f"Skipping test for {model_id} as merging is not supported. (See https://github.com/huggingface/peft/pull/2403 for details)"
            )
<<<<<<< HEAD
        # calling merge twice with the same arguments should not change the output
        config_kwargs = config_kwargs.copy()
        if issubclass(config_cls, LoraConfig):
            config_kwargs["init_lora_weights"] = False
        elif issubclass(config_cls, IA3Config):
            config_kwargs["init_ia3_weights"] = False
        elif issubclass(config_cls, LNTuningConfig):
            # LNTuning do not take init_weights
            pass
        elif issubclass(config_cls, VBLoRAConfig):
            # VBLoRA do not take init_weights
            pass
        else:
            config_kwargs["init_weights"] = False
=======

        config_kwargs = set_init_weights_false(config_cls, config_kwargs)
>>>>>>> ce5c2044
        self._test_safe_merge(model_id, config_cls, config_kwargs)

    @pytest.mark.parametrize("safe_merge", [False, True])
    @pytest.mark.parametrize("module_type", ["linear", "conv2d"])
    def test_merge_with_lora_bias_when_base_layer_has_no_bias_warns_and_raises(self, safe_merge, module_type):
        # It is not possible to merge the lora_B bias if the base layer doesn't have a bias itself.
        if module_type == "linear":
            model = MLP(bias=False)
            config = LoraConfig(target_modules=["lin0", "lin1"], lora_bias=True)
            warn_msg = re.escape("`lora_bias=True` was passed but the targeted layer of type Linear has no bias")
        elif module_type == "conv2d":
            model = ModelConv2D(bias=False)
            config = LoraConfig(target_modules=["conv2d"], lora_bias=True)
            warn_msg = re.escape("`lora_bias=True` was passed but the targeted layer of type Conv2d has no bias")
        else:
            raise ValueError(f"Wrong module_type passed, expected 'linear' or 'conv2d', got {module_type}")

        with pytest.warns(PeftWarning, match=warn_msg):
            model = get_peft_model(model, config)

        err_msg = "Impossible to merge LoRA with `lora_bias=True` because the base layer has no bias"
        with pytest.raises(RuntimeError, match=err_msg):
            model.merge_adapter(safe_merge=safe_merge)

    @pytest.mark.parametrize("test_name, model_id, config_cls, config_kwargs", TEST_CASES)
    def test_generate(self, test_name, model_id, config_cls, config_kwargs):
        # Custom models do not (necessarily) have a generate method, so this test is not performed
        pass

    @pytest.mark.parametrize("test_name, model_id, config_cls, config_kwargs", TEST_CASES)
    def test_generate_half_prec(self, test_name, model_id, config_cls, config_kwargs):
        # Custom models do not (necessarily) have a generate method, so this test is not performed
        pass

    @pytest.mark.parametrize("test_name, model_id, config_cls, config_kwargs", TEST_CASES)
    def test_training_custom_models(self, test_name, model_id, config_cls, config_kwargs):
        self._test_training(model_id, config_cls, config_kwargs)

    @pytest.mark.parametrize("test_name, model_id, config_cls, config_kwargs", TEST_CASES)
    def test_training_custom_models_layer_indexing(self, test_name, model_id, config_cls, config_kwargs):
        # At the moment, layer indexing only works when layer names conform to a specific pattern, which is not
        # guaranteed here. Therefore, this test is not performed.
        pass

    @pytest.mark.parametrize("test_name, model_id, config_cls, config_kwargs", TEST_CASES)
    def test_training_custom_models_gradient_checkpointing(self, test_name, model_id, config_cls, config_kwargs):
        self._test_training_gradient_checkpointing(model_id, config_cls, config_kwargs)

    @pytest.mark.parametrize("test_name, model_id, config_cls, config_kwargs", TEST_CASES)
    def test_inference_safetensors(self, test_name, model_id, config_cls, config_kwargs):
        self._test_inference_safetensors(model_id, config_cls, config_kwargs)

    @pytest.mark.parametrize("test_name, model_id, config_cls, config_kwargs", TEST_CASES)
    def test_peft_model_device_map(self, test_name, model_id, config_cls, config_kwargs):
        self._test_peft_model_device_map(model_id, config_cls, config_kwargs)

    @pytest.mark.parametrize("test_name, model_id, config_cls, config_kwargs", TEST_CASES)
    def test_forward_output_finite(self, test_name, model_id, config_cls, config_kwargs):
        X = self.prepare_inputs_for_testing()
        model = self.transformers_class.from_pretrained(model_id).to(self.torch_device)
        config = config_cls(
            base_model_name_or_path=model_id,
            **config_kwargs,
        )
        model = get_peft_model(model, config)
        model.eval()
        with torch.no_grad():
            output = model(**X)
        assert torch.isfinite(output).all()

    @pytest.mark.parametrize("test_name, model_id, config_cls, config_kwargs", TEST_CASES)
    def test_forward_float16(self, test_name, model_id, config_cls, config_kwargs):
        # The user manually sets the dtype of the base model to fp16 precision. This should not cause an error for the
        # different PEFT methods.
        try:
            torch.zeros(1, dtype=torch.float16)
        except Exception:
            # skip this test if float16 is not supported on this machine
            pytest.skip(reason="Test requires float16 support")

        # skip on MacOS
        if platform.system() == "Darwin":
            pytest.skip(reason="MacOS does not support multiple ops in float16")

        X = self.prepare_inputs_for_testing()
        model = self.transformers_class.from_pretrained(model_id, torch_dtype=torch.float16).to(self.torch_device)
        model.dtype = torch.float16
        config = config_cls(
            base_model_name_or_path=model_id,
            **config_kwargs,
        )
        model = get_peft_model(model, config)
        model.eval()

        # check that none of this raises an error
        model(**X)

        if model_id in ["Conv2dGroups", "Conv2dGroups2"] or config_kwargs.get("alora_invocation_tokens") is not None:
            # this model does not support merging
            return

        model.merge_adapter(safe_merge=False)
        model(**X)
        model.unmerge_adapter()
        model(**X)
        model.merge_adapter(safe_merge=True)
        model(**X)
        model.unmerge_adapter()
        model(**X)
        model = model.merge_and_unload()
        model(**X)

    @pytest.mark.parametrize("test_name, model_id, config_cls, config_kwargs", TEST_CASES)
    def test_forward_bfloat16(self, test_name, model_id, config_cls, config_kwargs):
        # The user manually sets the dtype of the base model to bf16 precision. This should not cause an error for the
        # different PEFT methods.
        try:
            torch.zeros(1, dtype=torch.bfloat16)
        except Exception:
            # skip this test if float16 is not supported on this machine
            pytest.skip(reason="Test requires bfloat16 support")

        # skip on MacOS
        if platform.system() == "Darwin":
            pytest.skip(reason="MacOS does not support multiple ops in bfloat16")

        X = self.prepare_inputs_for_testing()
        model = self.transformers_class.from_pretrained(model_id, torch_dtype=torch.bfloat16).to(self.torch_device)
        model.dtype = torch.bfloat16
        config = config_cls(
            base_model_name_or_path=model_id,
            **config_kwargs,
        )
        model = get_peft_model(model, config)
        model.eval()

        # check that none of this raises an error
        model(**X)

        if model_id in ["Conv2dGroups", "Conv2dGroups2"] or config_kwargs.get("alora_invocation_tokens") is not None:
            # this model does not support merging
            return

        model.merge_adapter(safe_merge=False)
        model(**X)
        model.unmerge_adapter()
        model(**X)
        model.merge_adapter(safe_merge=True)
        model(**X)
        model.unmerge_adapter()
        model(**X)
        model = model.merge_and_unload()
        model(**X)

    @pytest.mark.parametrize("test_name, model_id, config_cls, config_kwargs", TEST_CASES)
    def test_forward_float16_no_autocast(self, test_name, model_id, config_cls, config_kwargs):
        # Same as above but don't autocast adapter weights to float32 automatically
        try:
            torch.zeros(1, dtype=torch.float16)
        except Exception:
            # skip this test if float16 is not supported on this machine
            pytest.skip(reason="Test requires float16 support")

        # skip on MacOS
        if platform.system() == "Darwin":
            pytest.skip(reason="MacOS does not support multiple ops in float16")

        X = self.prepare_inputs_for_testing()
        model = self.transformers_class.from_pretrained(model_id, torch_dtype=torch.float16).to(self.torch_device)
        model.dtype = torch.float16
        config = config_cls(
            base_model_name_or_path=model_id,
            **config_kwargs,
        )
        model = get_peft_model(model, config, autocast_adapter_dtype=False)
        model.eval()

        # check that none of this raises an error
        model(**X)

        if model_id in ["Conv2dGroups", "Conv2dGroups2"] or config_kwargs.get("alora_invocation_tokens") is not None:
            # this model does not support merging
            return

        model.merge_adapter(safe_merge=False)
        model(**X)
        model.unmerge_adapter()
        model(**X)
        model.merge_adapter(safe_merge=True)
        model(**X)
        model.unmerge_adapter()
        model(**X)
        model = model.merge_and_unload()
        model(**X)

    @pytest.mark.parametrize("test_name, model_id, config_cls, config_kwargs", TEST_CASES)
    def test_forward_bfloat16_no_autocast(self, test_name, model_id, config_cls, config_kwargs):
        # Same as above but don't autocast adapter weights to float32 automatically
        try:
            torch.zeros(1, dtype=torch.bfloat16)
        except Exception:
            # skip this test if float16 is not supported on this machine
            pytest.skip(reason="Test requires bfloat16 support")

        # skip on MacOS
        if platform.system() == "Darwin":
            pytest.skip(reason="MacOS does not support multiple ops in bfloat16")

        X = self.prepare_inputs_for_testing()
        model = self.transformers_class.from_pretrained(model_id, torch_dtype=torch.bfloat16).to(self.torch_device)
        model.dtype = torch.bfloat16
        config = config_cls(
            base_model_name_or_path=model_id,
            **config_kwargs,
        )
        model = get_peft_model(model, config, autocast_adapter_dtype=False)
        model.eval()

        # check that none of this raises an error
        model(**X)

        if model_id in ["Conv2dGroups", "Conv2dGroups2"] or config_kwargs.get("alora_invocation_tokens") is not None:
            # this model does not support merging
            return
        model.merge_adapter(safe_merge=False)
        model(**X)
        model.unmerge_adapter()
        model(**X)
        model.merge_adapter(safe_merge=True)
        model(**X)
        model.unmerge_adapter()
        model(**X)
        model = model.merge_and_unload()
        model(**X)

    @pytest.mark.parametrize("test_name, model_id, config_cls, config_kwargs", TEST_CASES)
    def test_only_params_are_updated(self, test_name, model_id, config_cls, config_kwargs):
        # An explicit test that when using an adapter on a custom model, only the adapter parameters are updated during
        # training
        X = self.prepare_inputs_for_testing()
        model = self.transformers_class.from_pretrained(model_id).to(self.torch_device)
        config = config_cls(
            base_model_name_or_path=model_id,
            **config_kwargs,
        )
        model = get_peft_model(model, config)
        model_before = copy.deepcopy(model)

        model.train()
        lr = 0.5
        if (config_kwargs.get("use_dora") and model_id == "EmbConv1D") or issubclass(config_cls, VBLoRAConfig):
            # this high learning rate was found through testing to be necessary to avoid flakiness
            lr = 100
        elif "mha" in model_id.lower():
            # we get exploding gradients with MHA when learning rate is too high
            lr = 1e-3
        optimizer = torch.optim.SGD(model.parameters(), lr=lr)

        # train at least 3 steps for all parameters to be updated (probably this is required because of symmetry
        # breaking of some LoRA layers that are initialized with constants)
        for _ in range(3):
            optimizer.zero_grad()
            y_pred = model(**X)
            loss = y_pred.sum()
            loss.backward()
            optimizer.step()

        tol = 1e-4
        params_before = dict(model_before.named_parameters())
        params_after = dict(model.named_parameters())
        assert params_before.keys() == params_after.keys()

        prefix = PREFIXES[config_cls]
        for name, param_before in params_before.items():
            param_after = params_after[name]
            if (prefix in name) or ("modules_to_save" in name) or ("token_adapter.trainable_tokens" in name):
                # target_modules, modules_to_save and modules of `NewTokensWrapper` _are_ updated
                assert not torch.allclose(param_before, param_after, atol=tol, rtol=tol)
            else:
                assert torch.allclose(param_before, param_after, atol=tol, rtol=tol)

    @pytest.mark.parametrize("test_name, model_id, config_cls, config_kwargs", TEST_CASES)
    def test_parameters_after_loading_model(self, test_name, model_id, config_cls, config_kwargs):
        # An explicit test that when loading a trained model, the parameters are loaded correctly
        # see issue #808
        X = self.prepare_inputs_for_testing()
        model = self.transformers_class.from_pretrained(model_id).to(self.torch_device)
        config = config_cls(
            base_model_name_or_path=model_id,
            **config_kwargs,
        )
        model = get_peft_model(model, config)
        model.train()

        lr = 0.5
        if config_kwargs.get("use_dora"):
            lr = 0.1  # otherwise we get nan
        elif "mha" in model_id.lower():
            lr = 1e-3  # we get exploding gradients with MHA when learning rate is too high
        elif issubclass(config_cls, VBLoRAConfig) or issubclass(config_cls, RandLoraConfig):
            lr = 0.01  # otherwise we get nan
        optimizer = torch.optim.SGD(model.parameters(), lr=lr)

        # train at least 3 steps for all parameters to be updated (probably this is required because of symmetry
        # breaking of some LoRA layers that are initialized with constants)
        for _ in range(3):
            optimizer.zero_grad()
            y_pred = model(**X)
            loss = y_pred.sum()
            loss.backward()
            optimizer.step()

        tol = 1e-4
        params_before = get_state_dict(model)
        # note: no need to sanity check if parameters were updated at all, this
        # is already covered in the previous test

        with tempfile.TemporaryDirectory() as tmp_dirname:
            model.save_pretrained(tmp_dirname)
            model_from_pretrained = self.transformers_class.from_pretrained(model_id).to(self.torch_device)
            model_from_pretrained = PeftModel.from_pretrained(model_from_pretrained, tmp_dirname)
            params_after = get_state_dict(model_from_pretrained)

            assert params_before.keys() == params_after.keys()
            for name, param_before in params_before.items():
                param_after = params_after[name]
                assert torch.allclose(param_before, param_after, atol=tol, rtol=tol)

    @pytest.mark.parametrize("test_name, model_id, config_cls, config_kwargs", TEST_CASES)
    def test_disable_adapters(self, test_name, model_id, config_cls, config_kwargs):
        # Test that it's possible to disable the adapter, in which case the model output should be identical to that of
        # the base model.
        X = self.prepare_inputs_for_testing()
        model = self.transformers_class.from_pretrained(model_id).to(self.torch_device).eval()
        outputs_base = model(**X)

        if issubclass(config_cls, (TrainableTokensConfig,)):
            config_kwargs = config_kwargs.copy()
            # override the default value and make PEFT operation a no-op
            config_kwargs["init_weights"] = True
        config = config_cls(
            base_model_name_or_path=model_id,
            **config_kwargs,
        )
        model = get_peft_model(model, config)
        if issubclass(config_cls, VBLoRAConfig):
            # Manually set the `vblora_vector_bank` to zero so that VB-LoRA functions as an identity operation.
            torch.nn.init.zeros_(model.vblora_vector_bank["default"])
        model.eval()
        outputs_before = model(**X)
        assert torch.allclose(outputs_base, outputs_before)

        if issubclass(config_cls, VBLoRAConfig):
            # initialize `vblora_vector_bank` so it can be trained
            model._init_vblora_vector_bank(config, "default")
        model.train()
        # EmbConv1D is slow to learn for some reason
        lr = 0.01 if model_id != "EmbConv1D" else 1.0
        if isinstance(config, TrainableTokensConfig):
            # TrainableTokens is only changing a small subset, so we need a higher lr to see the difference
            lr = 2.0
        optimizer = torch.optim.SGD(model.parameters(), lr=lr)

        # train at least 3 steps for all parameters to be updated (probably this is required because of symmetry
        # breaking of some LoRA layers that are initialized with constants)
        for _ in range(3):
            optimizer.zero_grad()
            y_pred = model(**X)
            y = torch.arange(len(y_pred)).to(self.torch_device) % 2
            loss = nn.functional.nll_loss(y_pred, y)
            loss.backward()
            optimizer.step()

        model.eval()
        outputs_after = model(**X)

        with model.disable_adapter():
            outputs_disabled = model(**X)

        # check that after leaving the disable_adapter context, everything is enabled again
        outputs_enabled_after_disable = model(**X)

        if self.torch_device == "cpu":
            # LayerNorm is running float32 on cpu, so difference in outputs are smaller
            rtol, atol = 1e-8, 1e-8
        else:
            rtol, atol = 1e-5, 1e-8
        assert not torch.allclose(outputs_before, outputs_after, rtol=rtol, atol=atol)
        assert torch.allclose(outputs_before, outputs_disabled)
        assert torch.allclose(outputs_after, outputs_enabled_after_disable)

    @pytest.mark.parametrize("test_name, model_id, config_cls, config_kwargs", TEST_CASES)
    def test_disable_adapters_with_merging(self, test_name, model_id, config_cls, config_kwargs):
        # Same test as test_disable_adapters, but additionally merge the trained adapter.

        # https://github.com/huggingface/peft/pull/2403
        if model_id in ["Conv2dGroups", "Conv2dGroups2"]:
            pytest.skip(
                f"Skipping test for {model_id} as merging is not supported. (See https://github.com/huggingface/peft/pull/2403 for details)"
            )
        if config_kwargs.get("alora_invocation_tokens") is not None:
            # Merge layers not supported for Activated LoRA (aLoRA)
            pytest.skip("Test not applicable for Activated LoRA")
        # same as test_disable_adapters, but with merging
        X = self.prepare_inputs_for_testing()
        model = self.transformers_class.from_pretrained(model_id).to(self.torch_device)
        config = config_cls(
            base_model_name_or_path=model_id,
            **config_kwargs,
        )
        model = get_peft_model(model, config)
        if issubclass(config_cls, VBLoRAConfig):
            # Manually set the `vblora_vector_bank` to zero so that VB-LoRA functions as an identity operation.
            torch.nn.init.zeros_(model.vblora_vector_bank["default"])
        model.eval()
        outputs_before = model(**X)

        if issubclass(config_cls, VBLoRAConfig):
            # initialize `vblora_vector_bank` so it can be trained
            model._init_vblora_vector_bank(config, "default")
        model.train()
        if isinstance(config_cls, LNTuningConfig):
            # LayerNorm tuning is slow to learn
            lr = 1.0
            optimizer = torch.optim.SGD(model.parameters(), lr=lr)
        else:
            # Adam optimizer since SGD isn't great for small models with IA3 + Conv1D
            lr = 0.01
            optimizer = torch.optim.Adam(model.parameters(), lr=lr)

        # train at least 3 steps for all parameters to be updated (probably this is required because of symmetry
        # breaking of some LoRA layers that are initialized with constants)
        for _ in range(3):
            optimizer.zero_grad()
            y_pred = model(**X)
            y = torch.arange(len(y_pred)).to(self.torch_device) % 2
            loss = nn.functional.nll_loss(y_pred, y)
            loss.backward()
            optimizer.step()

        model.eval()
        outputs_unmerged = model(**X)
        model.merge_adapter()
        outputs_after = model(**X)

        with model.disable_adapter():
            outputs_disabled = model(**X)

        # check that after leaving the disable_adapter context, everything is enabled again
        outputs_enabled_after_disable = model(**X)

        atol, rtol = 1e-5, 1e-5  # tolerances higher than defaults since merging introduces some numerical instability

        conv_ids = ["Conv2d", "Conv3d", "Conv2d2"]
        if issubclass(config_cls, (IA3Config, LoraConfig)) and model_id in conv_ids:  # more instability with Conv
            atol, rtol = 1e-3, 1e-3

        if issubclass(config_cls, OFTConfig):
            atol, rtol = 1e-4, 1e-4

        if config_kwargs.get("use_dora") and model_id == "EmbConv1D":
            atol, rtol = 1e-4, 1e-4

        # check that there is a difference in results after training
        assert not torch.allclose(outputs_before, outputs_after, atol=atol, rtol=rtol)

        if self.torch_device in ["mlu"] and model_id in conv_ids:
            atol, rtol = 1e-3, 1e-2  # MLU

        # unmerged or merged should make no difference
        assert torch.allclose(outputs_after, outputs_unmerged, atol=atol, rtol=rtol)

        # check that disabling adapters gives the same results as before training
        assert torch.allclose(outputs_before, outputs_disabled, atol=atol, rtol=rtol)

        # check that enabling + disabling adapters does not change the results
        assert torch.allclose(outputs_after, outputs_enabled_after_disable, atol=atol, rtol=rtol)

    @pytest.mark.parametrize("test_name, model_id, config_cls, config_kwargs", TEST_CASES)
    def test_disable_adapter_with_bias_warns(self, test_name, model_id, config_cls, config_kwargs):
        # When training biases in lora, disabling adapters does not reset the biases, so the output is not what users
        # might expect. Therefore, a warning should be given.

        # Note: We test only with custom models since they run really fast. There is really no point in testing the same
        # thing with decoder, encoder_decoder, etc.
        if config_cls != LoraConfig or config_cls != BOFTConfig:
            # skip this test for other configs as bias is specific to Lora
            pytest.skip("Testing bias warnings only for LoraConfig or BOFTConfig")

        def run_with_disable(config_kwargs, bias):
            config_kwargs = config_kwargs.copy()
            config_kwargs["bias"] = bias
            model = self.transformers_class.from_pretrained(model_id).to(self.torch_device)
            config = config_cls(
                base_model_name_or_path=model_id,
                **config_kwargs,
            )
            peft_model = get_peft_model(model, config)
            with peft_model.disable_adapter():
                pass  # there is nothing to be done

        if config_cls == LoraConfig:
            # check that bias=all and bias=lora_only give a warning with the correct message
            msg_start = "Careful, disabling adapter layers with bias configured to be"
            with pytest.warns(UserWarning, match=msg_start):
                run_with_disable(config_kwargs, bias="lora_only")
            with pytest.warns(UserWarning, match=msg_start):
                run_with_disable(config_kwargs, bias="all")
        if config_cls == BOFTConfig:
            # check that bias=all and bias=boft_only give a warning with the correct message
            msg_start = "Careful, disabling adapter layers with bias configured to be"
            with pytest.warns(UserWarning, match=msg_start):
                run_with_disable(config_kwargs, bias="boft_only")
            with pytest.warns(UserWarning, match=msg_start):
                run_with_disable(config_kwargs, bias="all")

        # For bias=none, there is no warning. Unfortunately, AFAIK unittest has no option to assert that no warning is
        # given, therefore, we check that the unittest gives us an AssertionError if we check for a warning
        bias_warning_was_given = False
        try:
            with pytest.warns(UserWarning) as cm:
                run_with_disable(config_kwargs, bias="none")
                # if we get here, it means there was no AssertionError, i.e. there are warnings -- let's check that they
                # are not related to the bias setting
                if any(warning.message.args[0].startswith(msg_start) for warning in cm.warnings):
                    bias_warning_was_given = True
        except AssertionError:
            # This is good, there was an AssertionError, i.e. there was no warning
            pass
        if bias_warning_was_given:
            # This is bad, there was a warning about the bias when there should not have been any.
            self.fail("There should be no warning when bias is set to 'none'")

    @pytest.mark.parametrize("test_name, model_id, config_cls, config_kwargs", TEST_CASES)
    def test_active_adapter(self, test_name, model_id, config_cls, config_kwargs):
        _skip_tests_with_multiple_adapters_with_target_parameters(config_cls, config_kwargs)

        model = self.transformers_class.from_pretrained(model_id).to(self.torch_device)
        config = config_cls(
            base_model_name_or_path=model_id,
            **config_kwargs,
        )
        model = get_peft_model(model, config)
        assert model.active_adapters == ["default"]
        assert model.active_adapter == "default"

        # at this stage, "default" is still the activate adapter, "other" is disabled
        model.add_adapter("other", config)
        assert model.active_adapters == ["default"]
        assert model.active_adapter == "default"

        # set "other" as the active adapter
        model.set_adapter("other")
        assert model.active_adapters == ["other"]
        assert model.active_adapter == "other"

        # set both adapters as active
        # Note: On the PeftModel, there cannot be multiple active adapters, so we have to go through model.base_model
        # instead.
        model.base_model.set_adapter(["default", "other"])
        # model.active_adapters works, as it delegates to the base_model
        assert model.active_adapters == ["default", "other"]
        # model.active_adapter would not work, thus we have to check the base_model directly
        assert model.base_model.active_adapter == ["default", "other"]

    @pytest.mark.parametrize("test_name, model_id, config_cls, config_kwargs", TEST_CASES)
    def test_disable_adapters_exiting_context_restores_previous_state(
        self, test_name, model_id, config_cls, config_kwargs
    ):
        # Test that when we exit the disable_adapter context, we correctly restore the enabled state of the modules as
        # they were before the context.
        model = self.transformers_class.from_pretrained(model_id).to(self.torch_device)
        config = config_cls(
            base_model_name_or_path=model_id,
            **config_kwargs,
        )
        model = get_peft_model(model, config)
        tuner_modules = [module for module in model.modules() if isinstance(module, BaseTunerLayer)]

        # all layers should be enabled
        assert all(not module.disable_adapters for module in tuner_modules)
        with model.disable_adapter():
            pass
        # this should not change after exiting the context
        assert all(not module.disable_adapters for module in tuner_modules)

        # now disable all layers
        model.disable_adapter_layers()
        assert all(module.disable_adapters for module in tuner_modules)
        with model.disable_adapter():
            pass
        assert all(module.disable_adapters for module in tuner_modules)

    @pytest.mark.parametrize("test_name, model_id, config_cls, config_kwargs", TEST_CASES)
    def test_disable_adapters_exiting_context_irregular_state(self, test_name, model_id, config_cls, config_kwargs):
        # When we have a model where some adapters are enabled and others are disabled, we should get a warning when
        # entering the disable_adapter context because we cannot correctly restore the state of the adapters from
        # before the context. After exiting the context, all adapters will be enabled, which is the status quo of how
        # we deal with this.
        model = self.transformers_class.from_pretrained(model_id).to(self.torch_device)
        config = config_cls(
            base_model_name_or_path=model_id,
            **config_kwargs,
        )
        model = get_peft_model(model, config)
        tuner_modules = [module for module in model.modules() if isinstance(module, BaseTunerLayer)]

        # now we mix the states, some enabled some not
        if len(tuner_modules) < 2:
            # next check only works with more than 1 tuner module
            return

        # disable a single layer
        tuner_modules[0].enable_adapters(False)
        # sanity check that we have both enabled and disabled layers
        assert {module.disable_adapters for module in tuner_modules} == {True, False}
        # check that we get a warning with irregular states
        msg = "The model contains some adapter layers that are enabled and others that are disabled"
        with pytest.warns(UserWarning, match=msg):
            with model.disable_adapter():
                pass

        # when encountering irregular adapters, we enable all adapters at the end of the context
        assert all(not module.disable_adapters for module in tuner_modules)

    @pytest.mark.parametrize("test_name, model_id, config_cls, config_kwargs", TEST_CASES)
    def test_delete_adapter(self, test_name, model_id, config_cls, config_kwargs):
        _skip_tests_with_multiple_adapters_with_target_parameters(config_cls, config_kwargs)
        self._test_delete_adapter(model_id, config_cls, config_kwargs)

    @pytest.mark.parametrize("test_name, model_id, config_cls, config_kwargs", TEST_CASES)
    def test_delete_inactive_adapter(self, test_name, model_id, config_cls, config_kwargs):
        _skip_tests_with_multiple_adapters_with_target_parameters(config_cls, config_kwargs)
        self._test_delete_inactive_adapter(model_id, config_cls, config_kwargs)

    @pytest.mark.parametrize("test_name, model_id, config_cls, config_kwargs", TEST_CASES)
    def test_delete_unknown_adapter_raises(self, test_name, model_id, config_cls, config_kwargs):
        self._test_delete_unknown_adapter_raises(model_id, config_cls, config_kwargs)

    def test_delete_adapter_with_multiple_adapters_works(self):
        # Add 3 adapters, delete the active one, the next one should be active, delete the inactive one, the active one
        # should stay the same.
        config0 = LoraConfig(target_modules=["lin0"])
        config1 = LoraConfig(target_modules=["lin0"])
        config2 = LoraConfig(target_modules=["lin0"])
        model = get_peft_model(MLP(), config0, adapter_name="adapter0").to(self.torch_device)
        model.add_adapter("adapter1", config1)
        model.add_adapter("adapter2", config2)

        inputs = self.prepare_inputs_for_testing()
        assert model.active_adapters == ["adapter0"]
        model(**inputs)  # does not raise

        # delete the active adapter, next one should become active
        model.delete_adapter("adapter0")
        assert model.active_adapters == ["adapter1"]
        model(**inputs)  # does not raise

        # delete an inactive adapter, should not affect the active adapter
        model.delete_adapter("adapter2")
        assert model.active_adapters == ["adapter1"]
        model(**inputs)  # does not raise

    def test_delete_adapter_multiple_adapters_with_modules_to_save(self):
        # There are 3 adapters. Adapter 0 has modules_to_save. Delete it, we should switch to adapter 1, which does not
        # have modules_to_save. Then, we delete it too, switching to adapter 2, which has modules_to_save. Finally, we
        # delete the last adapter (state is updated but forward is no longer possible).
        model = MLP()
        inputs = self.prepare_inputs_for_testing()

        config0 = LoraConfig(target_modules=["lin0"], modules_to_save=["lin1"])
        config1 = LoraConfig(target_modules=["lin0"])
        config2 = LoraConfig(target_modules=["lin0"], modules_to_save=["lin1"])
        model = get_peft_model(model, config0, adapter_name="adapter0").to(self.torch_device)
        model.add_adapter("adapter1", config1)
        model.add_adapter("adapter2", config2)

        assert model.active_adapters == ["adapter0"]
        assert model.modules_to_save == {"lin1"}
        assert set(model.base_model.model.lin1.modules_to_save) == {"adapter0", "adapter2"}
        model(**inputs)  # does not raise

        # delete active adapter, should switch to the next adapter (which does not have modules_to_save)
        model.delete_adapter("adapter0")
        assert model.active_adapters == ["adapter1"]
        assert model.modules_to_save == {"lin1"}
        assert set(model.base_model.model.lin1.modules_to_save) == {"adapter2"}
        model(**inputs)  # does not raise

        # delete active adapter, should switch to the next adapter (which *does* have modules_to_save)
        model.delete_adapter("adapter1")
        assert model.active_adapters == ["adapter2"]
        assert model.modules_to_save == {"lin1"}
        assert set(model.base_model.model.lin1.modules_to_save) == {"adapter2"}
        model(**inputs)  # does not raise

        # delete last adapter
        model.delete_adapter("adapter2")
        assert model.active_adapters == []
        assert model.modules_to_save is None
        assert set(model.base_model.model.lin1.modules_to_save) == set()

    def test_delete_adapter_multiple_adapters_with_trainable_token_indices(self):
        # Same as the previous test, just using trainable_token_indices instead of modules_to_save
        # Note that we need to use a transformers model for trainable_token_indices
        model = AutoModelForCausalLM.from_pretrained("hf-internal-testing/tiny-random-OPTForCausalLM")
        inputs = {"input_ids": torch.arange(10).view(-1, 1).to(self.torch_device)}

        config0 = LoraConfig(target_modules=["q_proj"], trainable_token_indices=[0, 1])
        config1 = LoraConfig(target_modules=["q_proj"])
        config2 = LoraConfig(target_modules=["q_proj"], trainable_token_indices=[1, 3])
        model = get_peft_model(model, config0, adapter_name="adapter0").to(self.torch_device)
        model.add_adapter("adapter1", config1)
        model.add_adapter("adapter2", config2)

        embed_tokens = model.base_model.model.model.decoder.embed_tokens
        lm_head = model.base_model.model.lm_head

        assert model.active_adapters == ["adapter0"]
        assert set(embed_tokens.token_adapter.trainable_tokens_delta) == {"adapter0", "adapter2"}
        assert set(embed_tokens.token_adapter.trainable_tokens_original) == {"adapter0", "adapter2"}
        assert set(lm_head.token_adapter.trainable_tokens_delta) == {"adapter0", "adapter2"}
        assert set(lm_head.token_adapter.trainable_tokens_original) == {"adapter0", "adapter2"}
        model(**inputs)  # does not raise

        # delete active adapter, should switch to the next adapter (which does not have modules_to_save)
        model.delete_adapter("adapter0")
        assert model.active_adapters == ["adapter1"]
        assert set(embed_tokens.token_adapter.trainable_tokens_delta) == {"adapter2"}
        assert set(embed_tokens.token_adapter.trainable_tokens_original) == {"adapter2"}
        assert set(lm_head.token_adapter.trainable_tokens_delta) == {"adapter2"}
        assert set(lm_head.token_adapter.trainable_tokens_original) == {"adapter2"}
        model(**inputs)  # does not raise

        # delete active adapter, should switch to the next adapter (which *does* have modules_to_save)
        model.delete_adapter("adapter1")
        assert model.active_adapters == ["adapter2"]
        assert set(embed_tokens.token_adapter.trainable_tokens_delta) == {"adapter2"}
        assert set(embed_tokens.token_adapter.trainable_tokens_original) == {"adapter2"}
        assert set(lm_head.token_adapter.trainable_tokens_delta) == {"adapter2"}
        assert set(lm_head.token_adapter.trainable_tokens_original) == {"adapter2"}
        model(**inputs)  # does not raise

        # delete last adapter
        model.delete_adapter("adapter2")
        assert model.active_adapters == []
        assert set(embed_tokens.token_adapter.trainable_tokens_delta) == set()
        assert set(embed_tokens.token_adapter.trainable_tokens_original) == set()
        assert set(lm_head.token_adapter.trainable_tokens_delta) == set()
        assert set(lm_head.token_adapter.trainable_tokens_original) == set()

    @pytest.mark.parametrize("test_name, model_id, config_cls, config_kwargs", TEST_CASES)
    def test_adding_multiple_adapters_with_bias_raises(self, test_name, model_id, config_cls, config_kwargs):
        self._test_adding_multiple_adapters_with_bias_raises(model_id, config_cls, config_kwargs)

    def test_weight_bias_attributes(self):
        model = MLP()
        config = LoraConfig(target_modules=["lin0"])
        model = get_peft_model(model, config)
        assert hasattr(model.base_model.model.lin0, "weight")
        assert hasattr(model.base_model.model.lin0, "bias")

    def test_multiple_adapters_automatic_modules_to_save(self):
        # See issue 1574
        # When we use certain task types, PeftModel.modules_to_save is automatically updated to include some extra
        # layers not specified in the PeftConfig. This attribute should be honored for all adapters, not just for
        # the default adapter.
        config0 = LoraConfig(task_type=TaskType.SEQ_CLS)
        config1 = LoraConfig(task_type=TaskType.SEQ_CLS)
        model = AutoModelForSequenceClassification.from_pretrained("bert-base-uncased")
        model = get_peft_model(model, config0)
        # sanity check
        assert model.modules_to_save

        model.add_adapter("other", config1)
        assert "default" in model.base_model.classifier.modules_to_save
        assert "other" in model.base_model.classifier.modules_to_save

    @pytest.mark.parametrize(
        "config_cls", [IA3Config, LoHaConfig, LoKrConfig, LoraConfig, HRAConfig, BoneConfig, ShiraConfig, MissConfig]
    )
    def test_multiple_adapters_mixed_modules_to_save(self, config_cls):
        # See issue 1574
        # Check that we can have a model where one adapter has modules_to_save and the other doesn't. It should be
        # possible to switch between those adapters and to use them.
        if hasattr(config_cls, "feedforward_modules"):  # IA³
            config_cls = partial(config_cls, feedforward_modules=["lin0"])

        if config_cls == BoneConfig or config_cls == MissConfig:
            config_cls = partial(config_cls, r=2)
        if config_cls == ShiraConfig:
            config_cls = partial(config_cls, r=1)

        config0 = config_cls(target_modules=["lin0"], modules_to_save=["lin1"])
        config1 = config_cls(target_modules=["lin0"])
        model = MLP()
        model = get_peft_model(model, config0).to(self.torch_device)
        model.add_adapter("other", config1)

        assert "default" in model.base_model.lin1.modules_to_save
        assert "other" not in model.base_model.lin1.modules_to_save

        # check that switching adapters and predicting does not raise
        inputs = self.prepare_inputs_for_testing()
        # "default" adapter is active
        model(**inputs)
        # switch to "other" adapter
        model.set_adapter("other")
        model(**inputs)

    @pytest.mark.parametrize(
        "config_cls", [IA3Config, LoHaConfig, LoKrConfig, LoraConfig, HRAConfig, BoneConfig, ShiraConfig]
    )
    def test_multiple_adapters_mixed_modules_to_save_order_switched(self, config_cls):
        # See issue 1574
        # Same test as test_multiple_adapters_mixed_modules_to_save, but this time the 2nd adapter has modules_to_save.
        if hasattr(config_cls, "feedforward_modules"):  # IA³
            config_cls = partial(config_cls, feedforward_modules=["lin0"])

        if config_cls == BoneConfig or config_cls == MissConfig:
            config_cls = partial(config_cls, r=2)
        if config_cls == ShiraConfig:
            config_cls = partial(config_cls, r=1)

        config0 = config_cls(target_modules=["lin0"])
        config1 = config_cls(target_modules=["lin0"], modules_to_save=["lin1"])
        model = MLP()
        model = get_peft_model(model, config0).to(self.torch_device)
        model.add_adapter("other", config1)

        assert "default" not in model.base_model.lin1.modules_to_save
        assert "other" in model.base_model.lin1.modules_to_save

        # check that switching adapters and predicting does not raise
        inputs = self.prepare_inputs_for_testing()
        # "default" adapter is active
        model(**inputs)
        # switch to "other" adapter
        model.set_adapter("other")
        model(**inputs)

    def test_multiple_adapters_mixed_modules_to_save_merging_adapters(self):
        # See issue 1574
        # This test is similar to test_multiple_adapters_mixed_modules_to_save, but it also checks that merging adapter
        # weights works when one adapter has a modules_to_save and the other hasn't
        config0 = LoraConfig(target_modules=["lin0"], modules_to_save=["lin1"])
        config1 = LoraConfig(target_modules=["lin0"])
        model = MLP()
        model = get_peft_model(model, config0).to(self.torch_device)
        model.add_adapter("other", config1)

        # check that this does not raise
        model.add_weighted_adapter(["default", "other"], weights=[1.0, 1.0], adapter_name="merged")

        # since one of the adapters that was merged has a modules_to_save, that one should be used for the merged
        # adapter
        assert "default" in model.base_model.model.lin1.modules_to_save
        assert "other" not in model.base_model.model.lin1.modules_to_save
        assert "merged" in model.base_model.model.lin1.modules_to_save

        # check that using the merged adapter does not raise
        model.set_adapter("merged")
        inputs = self.prepare_inputs_for_testing()
        model(**inputs)

    def test_multiple_adapters_same_modules_to_save_merging_adapters_raises(self):
        # See issue 1574
        # This test is similar to test_multiple_adapters_mixed_modules_to_save_merging_adapters but here the two
        # adapters target the same module with modules_to_save. In this case, trying to merge the adapter weights
        # should raise an error.
        config0 = LoraConfig(target_modules=["lin0"], modules_to_save=["lin1"])
        config1 = LoraConfig(target_modules=["lin0"], modules_to_save=["lin1"])
        model = MLP()
        model = get_peft_model(model, config0).to(self.torch_device)
        model.add_adapter("other", config1)

        msg = re.escape(
            "Cannot add weighted adapters if they target the same module with modules_to_save, but found 1 such "
            "instance(s)."
        )
        with pytest.raises(ValueError, match=msg):
            model.add_weighted_adapter(["default", "other"], weights=[1.0, 1.0], adapter_name="merged")

    def test_multiple_adapters_seq_cls_mixed_modules_to_save_merging_adapters(self):
        # See issue 1574
        # This test is similar to test_multiple_adapters_mixed_modules_to_save_merging_adapters but uses a SEQ_CLS
        # model like in test_multiple_adapters_automatic_modules_to_save. This should raise an error because the same
        # module is implicitly targeted by modules_to_save twice.
        config0 = LoraConfig(task_type=TaskType.SEQ_CLS)
        config1 = LoraConfig(task_type=TaskType.SEQ_CLS)
        model = AutoModelForSequenceClassification.from_pretrained("bert-base-uncased")
        model = get_peft_model(model, config0)
        model.add_adapter("other", config1)

        msg = re.escape(
            "Cannot add weighted adapters if they target the same module with modules_to_save, but found 1 such "
            "instance(s)."
        )
        with pytest.raises(ValueError, match=msg):
            model.add_weighted_adapter(["default", "other"], weights=[1.0, 1.0], adapter_name="merged")

    @pytest.mark.parametrize(
        "config_cls", [IA3Config, LoHaConfig, LoKrConfig, LoraConfig, HRAConfig, BoneConfig, MissConfig]
    )
    def test_add_weighted_adapter_cat_with_rank_pattern(self, config_cls):
        # Fixes a bug described in #2512, which resulted from the rank_pattern not being taken into account
        config0 = LoraConfig(target_modules=["lin0", "lin1"], r=8, rank_pattern={"lin0": 2})
        config1 = LoraConfig(target_modules=["lin0", "lin1"], r=8, rank_pattern={"lin0": 16})
        model = MLP()
        model = get_peft_model(model, config0).to(self.torch_device)
        model.add_adapter("other", config1)
        model.add_weighted_adapter(
            ["default", "other"], weights=[1.0, 1.0], adapter_name="merged", combination_type="cat"
        )

    def test_multiple_adapters_no_needless_copy_modules_to_save(self):
        # See 2206
        # The problem was that we keep a "global" modules_to_save on the model which contains all possible
        # modules_to_save for each adapter. When the first adapter targets embed_tokens with modules_to_save and the
        # second adapter targets lm_head, then embed_tokens will create a copy of the original module for the second
        # adapter, even though it's not needed. The copy still acts as expected but uses unnecessary memory.
        model_id = "hf-internal-testing/tiny-random-OPTForCausalLM"
        model = AutoModelForCausalLM.from_pretrained(model_id).to(self.torch_device)
        config0 = LoraConfig(modules_to_save=["embed_tokens"])
        config1 = LoraConfig(modules_to_save=["lm_head"])
        model = get_peft_model(model, config0)
        model.add_adapter("other", config1)

        lm_head_keys = list(model.base_model.model.lm_head.modules_to_save.keys())
        assert lm_head_keys == ["other"]

        embed_token_keys = list(model.base_model.model.model.decoder.embed_tokens.modules_to_save.keys())
        # before the fix, this would be: ['default', 'other']
        assert embed_token_keys == ["default"]

    def test_existing_model_card(self):
        # ensure that if there is already a model card, it is not overwritten
        model = MLP()
        config = LoraConfig(target_modules=["lin0"])
        model = get_peft_model(model, config)

        with tempfile.TemporaryDirectory() as tmp_dirname:
            # create a model card
            text = "---\nmeta: hello\n---\nThis is a model card\n"
            with open(os.path.join(tmp_dirname, "README.md"), "w") as f:
                f.write(text)

            model.save_pretrained(tmp_dirname)
            with open(os.path.join(tmp_dirname, "README.md")) as f:
                model_card = f.read()

        assert "library_name: peft" in model_card
        assert "meta: hello" in model_card
        assert "This is a model card" in model_card

    def test_non_existing_model_card(self):
        # ensure that if there is already a model card, it is not overwritten
        model = MLP()
        config = LoraConfig(target_modules=["lin0"])
        model = get_peft_model(model, config)

        with tempfile.TemporaryDirectory() as tmp_dirname:
            model.save_pretrained(tmp_dirname)
            with open(os.path.join(tmp_dirname, "README.md")) as f:
                model_card = f.read()

        assert "library_name: peft" in model_card
        # rough check that the model card is pre-filled
        assert len(model_card) > 1000

    @pytest.mark.parametrize("save_embedding_layers", ["auto", True, False])
    @pytest.mark.parametrize(
        "peft_config",
        [
            (LoraConfig(target_modules=["lin0", "embed_tokens"], init_lora_weights=False)),
            (LoraConfig(target_modules=r"^embed_tokens", init_lora_weights=False)),
        ],
    )
    def test_save_pretrained_targeting_lora_to_embedding_layer(self, save_embedding_layers, tmp_path, peft_config):
        model = ModelEmbWithEmbeddingUtils()
        model = get_peft_model(model, peft_config)

        if save_embedding_layers == "auto":
            # assert warning
            msg_start = "Setting `save_embedding_layers` to `True` as embedding layers found in `target_modules`."
            with pytest.warns(UserWarning, match=msg_start):
                model.save_pretrained(tmp_path, save_embedding_layers=save_embedding_layers)
        else:
            model.save_pretrained(tmp_path, save_embedding_layers=save_embedding_layers)

        state_dict = safe_load_file(tmp_path / "adapter_model.safetensors")
        contains_embedding = "base_model.model.embed_tokens.base_layer.weight" in state_dict

        if save_embedding_layers in ["auto", True]:
            assert contains_embedding
            assert torch.allclose(
                model.base_model.model.embed_tokens.base_layer.weight,
                state_dict["base_model.model.embed_tokens.base_layer.weight"],
            )
        else:
            assert not contains_embedding

    @pytest.mark.parametrize("save_embedding_layers", ["auto", True, False])
    @pytest.mark.parametrize(
        "peft_config",
        [
            (LoraConfig(target_modules=["lin0", "emb"], init_lora_weights=False)),
            (LoraConfig(target_modules=r"^emb", init_lora_weights=False)),
        ],
    )
    def test_save_pretrained_targeting_lora_to_embedding_layer_non_transformers(
        self, save_embedding_layers, tmp_path, peft_config
    ):
        model = ModelEmbConv1D()
        model = get_peft_model(model, peft_config)

        if save_embedding_layers is True:
            with pytest.warns(
                UserWarning,
                match=r"Could not identify embedding layer\(s\) because the model is not a 🤗 transformers model\.",
            ):
                model.save_pretrained(tmp_path, save_embedding_layers=save_embedding_layers)
        else:
            model.save_pretrained(tmp_path, save_embedding_layers=save_embedding_layers)

        state_dict = safe_load_file(tmp_path / "adapter_model.safetensors")
        assert "base_model.model.emb.base_layer.weight" not in state_dict

    def test_load_resized_embedding_ignore_mismatched_sizes(self):
        # issue #1605
        # Make it possible to load a LoRA layer that targets an embedding layer even if the sizes mismatch by passing
        # ignore_mismatched_sizes=True
        model = ModelEmbConv1D(emb_size=100)
        config = LoraConfig(target_modules=["emb", "lin0"], init_lora_weights=False)
        model = get_peft_model(model, config)

        # note: not using the context manager here because it fails on Windows CI for some reason
        tmp_dirname = tempfile.mkdtemp()
        try:
            model.save_pretrained(tmp_dirname)
            model = ModelEmbConv1D(emb_size=105)

            # first check that this raises
            with pytest.raises(RuntimeError) as exc:
                PeftModel.from_pretrained(model, tmp_dirname)
            msg = exc.value.args[0]
            assert "size mismatch" in msg and "100" in msg and "105" in msg

            # does not raise
            PeftModel.from_pretrained(model, tmp_dirname, ignore_mismatched_sizes=True)
        finally:
            try:
                shutil.rmtree(tmp_dirname)
            except PermissionError:
                # windows error
                pass

    @pytest.mark.parametrize(
        "config0",
        [
            LoraConfig(target_modules=["lin0"], init_lora_weights=False),
            LoKrConfig(target_modules=["lin0"], init_weights=False),
            LoHaConfig(target_modules=["lin0"], init_weights=False),
            AdaLoraConfig(target_modules=["lin0"], init_lora_weights=False, total_step=1),
            IA3Config(target_modules=["lin0"], feedforward_modules=["lin0"], init_ia3_weights=False),
            OFTConfig(target_modules=["lin0"], init_weights=False, r=2, oft_block_size=0),
            BOFTConfig(target_modules=["lin0"], init_weights=False, boft_block_size=2),
            HRAConfig(target_modules=["lin0"], init_weights=False),
            BoneConfig(target_modules=["lin0"], init_weights=False, r=2),
            MissConfig(target_modules=["lin0"], init_weights=False, r=2),
        ],
    )
    def test_adapter_name_makes_no_difference(self, config0):
        # It should not matter whether we use the default adapter name or a custom one
        model_cls = MLP
        input = torch.arange(90).reshape(9, 10).to(self.torch_device)

        # base model
        torch.manual_seed(0)
        base_model = model_cls().eval().to(self.torch_device)
        output_base = base_model(input)

        # default name
        torch.manual_seed(0)
        base_model = model_cls().eval().to(self.torch_device)
        torch.manual_seed(0)
        peft_model_default = get_peft_model(base_model, config0, adapter_name="default").eval().to(self.torch_device)
        output_default = peft_model_default(input)
        sd_default = peft_model_default.state_dict()

        # custom name 1
        torch.manual_seed(0)
        base_model = model_cls().eval().to(self.torch_device)
        torch.manual_seed(0)
        peft_model_custom1 = get_peft_model(base_model, config0, adapter_name="adapter").eval().to(self.torch_device)
        output_custom1 = peft_model_custom1(input)
        sd_custom1 = peft_model_custom1.state_dict()

        # custom name 2
        torch.manual_seed(0)
        base_model = model_cls().eval().to(self.torch_device)
        torch.manual_seed(0)
        peft_model_custom2 = (
            get_peft_model(base_model, config0, adapter_name="other-name").eval().to(self.torch_device)
        )
        output_custom2 = peft_model_custom2(input)
        sd_custom2 = peft_model_custom2.state_dict()

        assert len(sd_default) == len(sd_custom1) == len(sd_custom2)
        for key in sd_default:
            key1 = key.replace("default", "adapter")
            key2 = key.replace("default", "other-name")
            assert key1 in sd_custom1
            assert key2 in sd_custom2
        for k0, k1, k2 in zip(sd_default, sd_custom1, sd_custom2):
            assert torch.allclose(sd_default[k0], sd_custom1[k1])
            assert torch.allclose(sd_default[k0], sd_custom2[k2])

        assert not torch.allclose(output_base, output_default)
        assert not torch.allclose(output_base, output_custom1)
        assert not torch.allclose(output_base, output_custom2)
        assert torch.allclose(output_custom1, output_custom2)
        assert torch.allclose(output_default, output_custom1)

    def test_gpt2_dora_merge_and_unload(self):
        # see https://github.com/huggingface/peft/pull/1588#discussion_r1537914207
        model = AutoModelForCausalLM.from_pretrained("gpt2")
        config = LoraConfig(task_type="CAUSAL_LM", use_dora=True)
        model = get_peft_model(model, config)
        # should not raise an error
        model.merge_and_unload()

    def test_gpt2_dora_merge_and_unload_safe_merge(self):
        # see https://github.com/huggingface/peft/pull/1588#discussion_r1537914207
        model = AutoModelForCausalLM.from_pretrained("gpt2")
        config = LoraConfig(task_type="CAUSAL_LM", use_dora=True)
        model = get_peft_model(model, config)
        # should not raise an error
        model.merge_and_unload(safe_merge=True)

    def test_unload_adapter_multihead_attention(self):
        # MultiheadAttention has special logic for unloading, that logic is covered by this test
        self._test_unload_adapter(
            model_id="MHA",
            config_cls=LoraConfig,
            config_kwargs={"target_modules": ["mha"], "init_lora_weights": False},
        )

    def test_dora_save_and_load_remapping(self):
        # Here we test the refactor of DoRA which changed lora_magnitude_vector from a ParameterDict to a ModuleDict
        # with a DoraLayer instance. The old parameter is now the "weight" attribute of that layer. Since we want the
        # state_dict format not to change, we ensure that the ".weight" part of the key is removed.
        model = AutoModelForCausalLM.from_pretrained("facebook/opt-125m")
        config = LoraConfig(task_type="CAUSAL_LM", use_dora=True)
        model = get_peft_model(model, config)
        state_dict = model.state_dict()

        # sanity check: state dict contains "lora_magnitude_vector.default.weight" keys
        assert any("lora_magnitude_vector.default.weight" in k for k in state_dict)

        # save the model, check the state dict
        # note: not using the context manager here because it fails on Windows CI for some reason
        tmp_dirname = tempfile.mkdtemp()
        try:
            model.save_pretrained(tmp_dirname)
            state_dict_adapter = safe_load_file(os.path.join(tmp_dirname, "adapter_model.safetensors"))
            # note that in the state dict, the "default" part of the key is removed
            assert not any("lora_magnitude_vector.weight" in k for k in state_dict_adapter)

            del model
            loaded = PeftModel.from_pretrained(AutoModelForCausalLM.from_pretrained("facebook/opt-125m"), tmp_dirname)
        finally:
            try:
                shutil.rmtree(tmp_dirname)
            except PermissionError:
                # windows error
                pass

        state_dict_loaded = loaded.state_dict()
        assert state_dict.keys() == state_dict_loaded.keys()
        for k in state_dict:
            assert torch.allclose(state_dict[k], state_dict_loaded[k])

    @pytest.mark.parametrize("with_forward_call", [False, True])
    def test_mha_gradients_set_correctly(self, with_forward_call):
        # check for this bug: https://github.com/huggingface/peft/issues/761#issuecomment-1893804738
        base_model = ModelMha()
        config = LoraConfig(target_modules=["mha"])
        model = get_peft_model(base_model, config)
        model = model.to(self.torch_device)

        if with_forward_call:
            # after the merge-unmerge roundtrip happening in forward of lora MHA, the base weights should be set to
            # requires_grad=False
            inputs = self.prepare_inputs_for_testing()
            model(**inputs)

        assert model.base_model.model.mha.base_layer.out_proj.base_layer.weight.requires_grad is False
        assert model.base_model.model.mha.base_layer.in_proj_weight.requires_grad is False

        # _restore_weights used to ignore the gradient, this checks that it is indeed considered
        model.base_model.model.mha._restore_weights()
        assert model.base_model.model.mha.base_layer.out_proj.base_layer.weight.requires_grad is False
        assert model.base_model.model.mha.base_layer.in_proj_weight.requires_grad is False

        model.base_model.model.mha.base_layer.out_proj.base_layer.weight.requires_grad = True
        model.base_model.model.mha.base_layer.in_proj_weight.requires_grad = True
        assert model.base_model.model.mha.base_layer.out_proj.base_layer.weight.requires_grad is True
        assert model.base_model.model.mha.base_layer.in_proj_weight.requires_grad is True

        model.base_model.model.mha._restore_weights()
        assert model.base_model.model.mha.base_layer.out_proj.base_layer.weight.requires_grad is True
        assert model.base_model.model.mha.base_layer.in_proj_weight.requires_grad is True


class TestMultiRankAdapter:
    """Tests related to multirank LoRA adapters"""

    def test_multirank(self):
        config_1 = LoraConfig(
            r=8,
            lora_alpha=8,
            init_lora_weights=False,
            target_modules=["lin0", "lin1"],
        )
        config_2 = LoraConfig(
            r=8,
            lora_alpha=8,
            init_lora_weights=False,
            target_modules=["lin0", "lin1"],
            rank_pattern={"lin0": 4},
            alpha_pattern={"lin0": 4},
        )

        # Add first adapter
        model = get_peft_model(MLP(), config_1, adapter_name="first")

        # Add second adapter
        model.add_adapter("second", config_2)

        # Extract current and expected ranks
        rank_current = model.lin0.lora_A["second"].weight.shape[0]
        rank_expected = config_2.rank_pattern["lin0"]

        assert rank_current == rank_expected, f"Rank {rank_current} is not equal to expected {rank_expected}"

    def test_multirank_2(self):
        rank_pattern = {}
        alpha_pattern = {}
        r = 4
        lora_alpha = 8

        for i in range(10):
            rank = 64 // (i + 1)
            for j in range(2):
                rank_pattern[f"layers.{i}.lin{j}"] = rank
                alpha_pattern[f"layers.{i}.lin{j}"] = 2 * rank

        config = LoraConfig(
            r=r,
            lora_alpha=lora_alpha,
            init_lora_weights=False,
            target_modules=["lin0", "lin1"],
            rank_pattern=rank_pattern,
            alpha_pattern=alpha_pattern,
        )

        # Add first adapter
        model = get_peft_model(DeepMLP(), config, adapter_name="first")

        # Add second adapter
        model.add_adapter("second", config)

        for adapter in ["first", "second"]:
            for key, module in model.base_model.model.named_modules():
                if isinstance(module, BaseTunerLayer):
                    rank_expected = rank_pattern.get(key, r)
                    rank_current = module.lora_A[adapter].weight.shape[0]
                    assert rank_current == rank_expected, (
                        f"Rank {rank_current} is not equal to expected {rank_expected}"
                    )


class TestLayerRepr:
    """Tests related to the repr of adapted models"""

    def test_repr_lora_linear(self):
        config = LoraConfig(target_modules=["lin0"])
        model = get_peft_model(MLP(), config)
        print_output = repr(model.model.lin0)
        assert print_output.startswith("lora.Linear")
        assert "in_features=10" in print_output
        assert "out_features=20" in print_output
        assert "lora_A" in print_output
        assert "lora_B" in print_output
        assert "default" in print_output

    def test_repr_lora_embedding(self):
        config = LoraConfig(target_modules=["emb"])
        model = get_peft_model(ModelEmbConv1D(), config)
        print_output = repr(model.model.emb)
        assert print_output.startswith("lora.Embedding")
        assert "100, 5" in print_output
        assert "lora_embedding_A" in print_output
        assert "lora_embedding_B" in print_output
        assert "default" in print_output

    def test_repr_lora_conv1d(self):
        config = LoraConfig(target_modules=["conv1d"])
        model = get_peft_model(ModelEmbConv1D(), config)
        print_output = repr(model.model.conv1d)
        assert print_output.startswith("lora.Linear")
        assert "in_features=5" in print_output
        assert "out_features=1" in print_output
        assert "lora_A" in print_output
        assert "lora_B" in print_output
        assert "default" in print_output

    def test_repr_lora_conv2d(self):
        config = LoraConfig(target_modules=["conv2d"])
        model = get_peft_model(ModelConv2D(), config)
        print_output = repr(model.model.conv2d)
        assert print_output.startswith("lora.Conv2d")
        assert "5, 10" in print_output
        assert "kernel_size=(3, 3)" in print_output
        assert "stride=(1, 1)" in print_output
        assert "lora_A" in print_output
        assert "lora_B" in print_output
        assert "default" in print_output

    def test_repr_lora_paramwrapper(self):
        config = LoraConfig(target_parameters=["lin0.weight"])
        model = get_peft_model(MLP(), config)
        print_output = repr(model.model.lin0)
        assert print_output.startswith("lora.ParamWrapper")
        # important: targeted parameter should be contained:
        assert "parameter_name='weight'" in print_output
        assert "in_features=10" in print_output
        assert "out_features=20" in print_output
        assert "lora_A" in print_output
        assert "lora_B" in print_output
        assert "default" in print_output


class TestMultipleActiveAdapters:
    """
    A test class to test the functionality of multiple active adapters.

    This is not specifically tied to custom models, it's just easy to test here and testing it on all types of models
    would be overkill.
    """

    torch_device = infer_device()

    def prepare_inputs_for_testing(self):
        X = torch.arange(90).view(9, 10).to(self.torch_device)
        return {"X": X}

    def set_multiple_active_adapters(self, model, adapter_names):
        for module in model.modules():
            if isinstance(module, (BaseTunerLayer, AuxiliaryTrainingWrapper)):
                module.set_adapter(adapter_names)

    def resolve_model_cls(self, tuner_method):
        if tuner_method == "lora+trainable_tokens":
            # for this method we need an Embedding layer to target
            return ModelEmbConv1D()
        if tuner_method == "ia3":
            return MLP(bias=False)
        return MLP(bias=True)

    @pytest.mark.parametrize(
        "test_name, tuner_method, config_cls, config_kwargs_1, config_kwargs_2", MULTIPLE_ACTIVE_ADAPTERS_TEST_CASES
    )
    def test_multiple_active_adapters_forward(
        self, test_name, tuner_method, config_cls, config_kwargs_1, config_kwargs_2
    ):
        _skip_tests_with_multiple_adapters_with_target_parameters(config_cls, config_kwargs_2)

        torch.manual_seed(0)

        model = self.resolve_model_cls(tuner_method)
        model = model.to(self.torch_device).eval()

        X = self.prepare_inputs_for_testing()

        config_1 = config_cls(**config_kwargs_1)
        config_2 = config_cls(**config_kwargs_2)

        peft_model = get_peft_model(model, config_1, adapter_name="adapter_1")
        peft_model.add_adapter("adapter_2", config_2)

        # the assumption that the output of the combined output of two adapters is != to the output of one
        # adapter is not true for unmodified trainable tokens as they just mimic the existing embedding matrix.
        # therefore, we modify the weights so that the adapter weights differs from the embedding weights.
        #
        # We do it this way because we have no way to pass something like `init_weights=False` to the token adapter.
        if "trainable_tokens" in tuner_method:
            peft_model.emb.token_adapter.trainable_tokens_delta["adapter_1"].data = torch.rand_like(
                peft_model.emb.token_adapter.trainable_tokens_delta["adapter_1"].data
            )
            peft_model.emb.token_adapter.trainable_tokens_delta["adapter_2"].data = torch.rand_like(
                peft_model.emb.token_adapter.trainable_tokens_delta["adapter_2"].data
            )

        # set adapter_1
        peft_model.set_adapter("adapter_1")
        adapter_1_output = peft_model(**X)

        # set adapter_2
        peft_model.set_adapter("adapter_2")
        adapter_2_output = peft_model(**X)

        # set ["adapter_1", "adapter_2"]
        self.set_multiple_active_adapters(peft_model, ["adapter_1", "adapter_2"])
        combined_output = peft_model(**X)

        assert not torch.allclose(adapter_1_output, adapter_2_output, atol=1e-5)
        assert not torch.allclose(adapter_1_output, combined_output, atol=1e-5)
        assert not torch.allclose(adapter_2_output, combined_output, atol=1e-5)

        if (tuner_method == "lora") and not (config_1.target_parameters or config_2.target_parameters):
            # Create a weighted adapter combining both adapters and check that its output is same as setting multiple
            # active adapters. `target_parameters` is not supported.
            peft_model.add_weighted_adapter(
                ["adapter_1", "adapter_2"], [1.0, 1.0], "new_combined_adapter", combination_type="cat"
            )
            peft_model.set_adapter("new_combined_adapter")
            new_combined_output = peft_model(**X)
            assert torch.allclose(new_combined_output, combined_output, atol=1e-5)

    @pytest.mark.parametrize(
        "test_name, tuner_method, config_cls, config_kwargs_1, config_kwargs_2", MULTIPLE_ACTIVE_ADAPTERS_TEST_CASES
    )
    def test_multiple_active_adapters_merge_and_unmerge(
        self, test_name, tuner_method, config_cls, config_kwargs_1, config_kwargs_2
    ):
        _skip_tests_with_multiple_adapters_with_target_parameters(config_cls, config_kwargs_2)

        torch.manual_seed(0)

        model = self.resolve_model_cls(tuner_method)
        model = model.to(self.torch_device).eval()

        X = self.prepare_inputs_for_testing()
        base_output = model(**X)

        config_1 = config_cls(**config_kwargs_1)
        config_2 = config_cls(**config_kwargs_2)

        peft_model = get_peft_model(model, config_1, adapter_name="adapter_1")
        peft_model.add_adapter("adapter_2", config_2)

        # set ["adapter_1", "adapter_2"]
        self.set_multiple_active_adapters(peft_model, ["adapter_1", "adapter_2"])
        combined_output = peft_model(**X)

        peft_model.merge_adapter()
        merged_combined_output = peft_model(**X)
        assert torch.allclose(merged_combined_output, combined_output, atol=1e-4)

        peft_model.unmerge_adapter()

        with peft_model.disable_adapter():
            disabled_adapter_output = peft_model(**X)

        assert torch.allclose(disabled_adapter_output, base_output, atol=1e-4)

    @pytest.mark.parametrize(
        "test_name, tuner_method, config_cls, config_kwargs_1, config_kwargs_2", MULTIPLE_ACTIVE_ADAPTERS_TEST_CASES
    )
    def test_merge_layers_multi(self, test_name, tuner_method, config_cls, config_kwargs_1, config_kwargs_2):
        _skip_tests_with_multiple_adapters_with_target_parameters(config_cls, config_kwargs_2)

        torch.manual_seed(0)

        model = self.resolve_model_cls(tuner_method)
        model = model.to(self.torch_device).eval()

        config_1 = config_cls(**config_kwargs_1)
        config_2 = config_cls(**config_kwargs_2)

        model = get_peft_model(model, config_1)

        # the assumption that the output of the combined output of two adapters is != to the output of one
        # adapter is not true for unmodified trainable tokens as they just mimic the existing embedding matrix.
        # therefore, we modify the weights so that the adapter weights differs from the embedding weights. in this
        # case we even use 20*rand to be very distinct to adapter 2 since we're comparing outputs and not embeddings
        # with rather high tolerance values. this is also the reason why `init_weights` is not sufficient here and
        # when using `<peft method>.trainable_token_indices` we do not have the utility of `init_weights` anyway.
        if "trainable_tokens" in tuner_method:
            model.emb.token_adapter.trainable_tokens_delta["default"].data = 20 * torch.rand_like(
                model.emb.token_adapter.trainable_tokens_delta["default"].data
            )

        dummy_input = self.prepare_inputs_for_testing()
        model.eval()

        with torch.inference_mode():
            logits_adapter_1 = model(**dummy_input)[0]

        model.add_adapter("adapter-2", config_2)
        model.set_adapter("adapter-2")

        # same as above but for adapter 2
        if "trainable_tokens" in tuner_method:
            model.emb.token_adapter.trainable_tokens_delta["adapter-2"].data = 2 * torch.rand_like(
                model.emb.token_adapter.trainable_tokens_delta["adapter-2"].data
            )

        model.eval()

        with torch.inference_mode():
            logits_adapter_2 = model(**dummy_input)[0]

        assert not torch.allclose(logits_adapter_1, logits_adapter_2, atol=1e-3, rtol=1e-3)

        model.set_adapter("default")

        with torch.inference_mode():
            logits_adapter_1_after_set = model(**dummy_input)[0]

        assert torch.allclose(logits_adapter_1_after_set, logits_adapter_1, atol=1e-3, rtol=1e-3)

        model_copy = copy.deepcopy(model)
        model_copy_2 = copy.deepcopy(model)
        model_merged_all = model.merge_and_unload(adapter_names=["adapter-2", "default"])

        with torch.inference_mode():
            logits_merged_all = model_merged_all(**dummy_input)[0]

        assert not torch.allclose(logits_merged_all, logits_adapter_2, atol=1e-3, rtol=1e-3)
        assert not torch.allclose(logits_merged_all, logits_adapter_1, atol=1e-3, rtol=1e-3)

        model_merged_adapter_2 = model_copy.merge_and_unload(adapter_names=["adapter-2"])

        with torch.inference_mode():
            logits_merged_adapter_2 = model_merged_adapter_2(**dummy_input)[0]

        assert torch.allclose(logits_merged_adapter_2, logits_adapter_2, atol=1e-3, rtol=1e-3)

        model_merged_adapter_default = model_copy_2.merge_and_unload(adapter_names=["default"])

        with torch.inference_mode():
            logits_merged_adapter_default = model_merged_adapter_default(**dummy_input)[0]

        assert torch.allclose(logits_merged_adapter_default, logits_adapter_1, atol=1e-3, rtol=1e-3)


class TestRequiresGrad:
    """Test that requires_grad is set correctly in specific circumstances

    # See issue #899.

    This is not specifically tied to custom models, it's just easy to test here and testing it on all types of models
    would be overkill.

    """

    def check_requires_grad(self, model, *params_expected: str):
        # Check that only the given parameters have requires_grad=True, and all others have requires_grad=False.
        # Calling without arguments besides the model means that all parameters should have requires_grad=False.
        params_with_requires_grad = [name for name, param in model.named_parameters() if param.requires_grad]
        diff = set(params_expected).symmetric_difference(set(params_with_requires_grad))
        msg = f"Expected {params_expected} to require gradients, got {params_with_requires_grad}"
        assert len(diff) == 0, msg

    def test_requires_grad_modules_to_save_default(self):
        config = LoraConfig(target_modules=["lin0"], modules_to_save=["lin1"])
        peft_model = get_peft_model(MLP(), config)

        self.check_requires_grad(
            peft_model,
            "base_model.model.lin1.modules_to_save.default.weight",
            "base_model.model.lin1.modules_to_save.default.bias",
            "base_model.model.lin0.lora_A.default.weight",
            "base_model.model.lin0.lora_B.default.weight",
        )

    def test_requires_grad_modules_to_save_disabling(self):
        config = LoraConfig(target_modules=["lin0"], modules_to_save=["lin1"])
        peft_model = get_peft_model(MLP(), config)

        # when disabling the adapter, the original module's grad should be enabled and vice versa
        peft_model.disable_adapter_layers()
        self.check_requires_grad(
            peft_model,
            "base_model.model.lin1.original_module.weight",
            "base_model.model.lin1.original_module.bias",
        )

        # when re-enabling the adapter, the original module's grad should be disabled and vice versa
        peft_model.enable_adapter_layers()
        self.check_requires_grad(
            peft_model,
            "base_model.model.lin1.modules_to_save.default.weight",
            "base_model.model.lin1.modules_to_save.default.bias",
            "base_model.model.lin0.lora_A.default.weight",
            "base_model.model.lin0.lora_B.default.weight",
        )

        # when using the disable_adapter context, the original module's grad should be enabled and vice versa
        with peft_model.disable_adapter():
            self.check_requires_grad(
                peft_model,
                "base_model.model.lin1.original_module.weight",
                "base_model.model.lin1.original_module.bias",
            )

        # after context is exited, return to the previous state
        self.check_requires_grad(
            peft_model,
            "base_model.model.lin1.modules_to_save.default.weight",
            "base_model.model.lin1.modules_to_save.default.bias",
            "base_model.model.lin0.lora_A.default.weight",
            "base_model.model.lin0.lora_B.default.weight",
        )

    def test_requires_grad_modules_to_save_multiple_adapters(self):
        config0 = LoraConfig(target_modules=["lin0"], modules_to_save=["lin1"])
        peft_model = get_peft_model(MLP(), config0)

        config1 = LoraConfig(target_modules=["lin0"], modules_to_save=["lin1"])
        peft_model.add_adapter("adapter1", config1)

        # active adapter is still "default"
        self.check_requires_grad(
            peft_model,
            "base_model.model.lin1.modules_to_save.default.weight",
            "base_model.model.lin1.modules_to_save.default.bias",
            "base_model.model.lin0.lora_A.default.weight",
            "base_model.model.lin0.lora_B.default.weight",
        )

        # set config0 as active, should not change anything
        peft_model.set_adapter("default")
        self.check_requires_grad(
            peft_model,
            "base_model.model.lin1.modules_to_save.default.weight",
            "base_model.model.lin1.modules_to_save.default.bias",
            "base_model.model.lin0.lora_A.default.weight",
            "base_model.model.lin0.lora_B.default.weight",
        )

        # set config1 as active, should lead to adapter1 requiring grad
        peft_model.set_adapter("adapter1")
        self.check_requires_grad(
            peft_model,
            "base_model.model.lin1.modules_to_save.adapter1.weight",
            "base_model.model.lin1.modules_to_save.adapter1.bias",
            "base_model.model.lin0.lora_A.adapter1.weight",
            "base_model.model.lin0.lora_B.adapter1.weight",
        )

    def test_requires_grad_lora_different_targets(self):
        # test two different LoRA adapters that target different modules
        config0 = LoraConfig(target_modules=["lin0"])
        peft_model = get_peft_model(MLP(), config0)

        config1 = LoraConfig(target_modules=["lin1"])
        peft_model.add_adapter("adapter1", config1)

        # active adapter is still "default"
        self.check_requires_grad(
            peft_model,
            "base_model.model.lin0.lora_A.default.weight",
            "base_model.model.lin0.lora_B.default.weight",
        )

        # set config0 as active, should not change anything
        peft_model.set_adapter("default")
        self.check_requires_grad(
            peft_model,
            "base_model.model.lin0.lora_A.default.weight",
            "base_model.model.lin0.lora_B.default.weight",
        )

        # change activate adapter to adapter1
        peft_model.set_adapter("adapter1")
        self.check_requires_grad(
            peft_model,
            "base_model.model.lin1.lora_A.adapter1.weight",
            "base_model.model.lin1.lora_B.adapter1.weight",
        )

        # disable all adapters
        with peft_model.disable_adapter():
            self.check_requires_grad(peft_model)

        # after context is exited, return to the previous state
        self.check_requires_grad(
            peft_model,
            "base_model.model.lin1.lora_A.adapter1.weight",
            "base_model.model.lin1.lora_B.adapter1.weight",
        )

    def test_requires_grad_lora_same_targets(self):
        # same as previous test, except that LoRA adapters target the same layer
        config0 = LoraConfig(target_modules=["lin0"])
        peft_model = get_peft_model(MLP(), config0)

        config1 = LoraConfig(target_modules=["lin0"])
        peft_model.add_adapter("adapter1", config1)

        # active adapter is still "default"
        self.check_requires_grad(
            peft_model,
            "base_model.model.lin0.lora_A.default.weight",
            "base_model.model.lin0.lora_B.default.weight",
        )

        # set config0 as active, should not change anything
        peft_model.set_adapter("default")
        self.check_requires_grad(
            peft_model,
            "base_model.model.lin0.lora_A.default.weight",
            "base_model.model.lin0.lora_B.default.weight",
        )

        # change activate adapter to adapter1
        peft_model.set_adapter("adapter1")
        self.check_requires_grad(
            peft_model,
            "base_model.model.lin0.lora_A.adapter1.weight",
            "base_model.model.lin0.lora_B.adapter1.weight",
        )

        # disable all adapters
        with peft_model.disable_adapter():
            self.check_requires_grad(peft_model)

        # after context is exited, return to the previous state
        self.check_requires_grad(
            peft_model,
            "base_model.model.lin0.lora_A.adapter1.weight",
            "base_model.model.lin0.lora_B.adapter1.weight",
        )

    def test_requires_grad_ia3_different_targets(self):
        # test two different IA3 adapters that target different modules
        config0 = IA3Config(target_modules=["lin0"], feedforward_modules=["lin0"])
        peft_model = get_peft_model(MLP(), config0)

        config1 = IA3Config(target_modules=["lin1"], feedforward_modules=["lin1"])
        peft_model.add_adapter("adapter1", config1)

        # active adapter is still "default"
        self.check_requires_grad(
            peft_model,
            "base_model.model.lin0.ia3_l.default",
        )

        # set config0 as active, should not change anything
        peft_model.set_adapter("default")
        self.check_requires_grad(
            peft_model,
            "base_model.model.lin0.ia3_l.default",
        )

        # change activate adapter to adapter1
        peft_model.set_adapter("adapter1")
        self.check_requires_grad(
            peft_model,
            "base_model.model.lin1.ia3_l.adapter1",
        )

        # disable all adapters
        with peft_model.disable_adapter():
            self.check_requires_grad(peft_model)

        # after context is exited, return to the previous state
        self.check_requires_grad(
            peft_model,
            "base_model.model.lin1.ia3_l.adapter1",
        )

    def test_requires_grad_ia3_same_targets(self):
        # same as previous test, except that IA3 adapters target the same layer
        config0 = IA3Config(target_modules=["lin0"], feedforward_modules=["lin0"])
        peft_model = get_peft_model(MLP(), config0)

        config1 = IA3Config(target_modules=["lin0"], feedforward_modules=["lin0"])
        peft_model.add_adapter("adapter1", config1)

        # active adapter is still "default"
        self.check_requires_grad(
            peft_model,
            "base_model.model.lin0.ia3_l.default",
        )

        # set config0 as active, should not change anything
        peft_model.set_adapter("default")
        self.check_requires_grad(
            peft_model,
            "base_model.model.lin0.ia3_l.default",
        )

        # change activate adapter to adapter1
        peft_model.set_adapter("adapter1")
        self.check_requires_grad(
            peft_model,
            "base_model.model.lin0.ia3_l.adapter1",
        )

        # disable all adapters
        with peft_model.disable_adapter():
            self.check_requires_grad(peft_model)

        # after context is exited, return to the previous state
        self.check_requires_grad(
            peft_model,
            "base_model.model.lin0.ia3_l.adapter1",
        )

    def test_requires_grad_adalora_different_targets(self):
        # test two different AdaLora adapters that target different modules
        config0 = AdaLoraConfig(target_modules=["lin0"], total_step=1)
        peft_model = get_peft_model(MLP(), config0)

        config1 = AdaLoraConfig(target_modules=["lin1"], total_step=1, inference_mode=True)
        peft_model.add_adapter("adapter1", config1)

        # active adapter is still "default"
        self.check_requires_grad(
            peft_model,
            "base_model.model.lin0.lora_A.default",
            "base_model.model.lin0.lora_B.default",
            "base_model.model.lin0.lora_E.default",
        )

        # set config0 as active, should not change anything
        peft_model.set_adapter("default")
        self.check_requires_grad(
            peft_model,
            "base_model.model.lin0.lora_A.default",
            "base_model.model.lin0.lora_B.default",
            "base_model.model.lin0.lora_E.default",
        )

        # change activate adapter to adapter1
        peft_model.set_adapter("adapter1")
        self.check_requires_grad(
            peft_model,
            "base_model.model.lin1.lora_A.adapter1",
            "base_model.model.lin1.lora_B.adapter1",
            "base_model.model.lin1.lora_E.adapter1",
        )

        # disable all adapters
        with peft_model.disable_adapter():
            self.check_requires_grad(peft_model)

        # after context is exited, return to the previous state
        self.check_requires_grad(
            peft_model,
            "base_model.model.lin1.lora_A.adapter1",
            "base_model.model.lin1.lora_B.adapter1",
            "base_model.model.lin1.lora_E.adapter1",
        )

    def test_requires_grad_adalora_same_targets(self):
        # same as previous test, except that AdaLora adapters target the same layer
        config0 = AdaLoraConfig(target_modules=["lin0"], total_step=1)
        peft_model = get_peft_model(MLP(), config0)

        config1 = AdaLoraConfig(target_modules=["lin0"], total_step=1, inference_mode=True)
        peft_model.add_adapter("adapter1", config1)

        # active adapter is still "default"
        self.check_requires_grad(
            peft_model,
            "base_model.model.lin0.lora_A.default",
            "base_model.model.lin0.lora_B.default",
            "base_model.model.lin0.lora_E.default",
        )

        # set config0 as active, should not change anything
        peft_model.set_adapter("default")
        self.check_requires_grad(
            peft_model,
            "base_model.model.lin0.lora_A.default",
            "base_model.model.lin0.lora_B.default",
            "base_model.model.lin0.lora_E.default",
        )

        # change activate adapter to adapter1
        peft_model.set_adapter("adapter1")
        self.check_requires_grad(
            peft_model,
            "base_model.model.lin0.lora_A.adapter1",
            "base_model.model.lin0.lora_B.adapter1",
            "base_model.model.lin0.lora_E.adapter1",
        )

        # disable all adapters
        with peft_model.disable_adapter():
            self.check_requires_grad(peft_model)

        # after context is exited, return to the previous state
        peft_model.set_adapter("adapter1")
        self.check_requires_grad(
            peft_model,
            "base_model.model.lin0.lora_A.adapter1",
            "base_model.model.lin0.lora_B.adapter1",
            "base_model.model.lin0.lora_E.adapter1",
        )

    def test_requires_grad_lora_conv2d(self):
        # test two different LoRA adapters that target different modules
        config0 = LoraConfig(target_modules=["conv2d"])
        peft_model = get_peft_model(ModelConv2D(), config0)

        config1 = LoraConfig(target_modules=["lin0"])
        peft_model.add_adapter("adapter1", config1)

        # active adapter is still "default"
        self.check_requires_grad(
            peft_model,
            "base_model.model.conv2d.lora_A.default.weight",
            "base_model.model.conv2d.lora_B.default.weight",
        )

        # set config0 as active, should not change anything
        peft_model.set_adapter("default")
        self.check_requires_grad(
            peft_model,
            "base_model.model.conv2d.lora_A.default.weight",
            "base_model.model.conv2d.lora_B.default.weight",
        )

        # change activate adapter to adapter1
        peft_model.set_adapter("adapter1")
        self.check_requires_grad(
            peft_model,
            "base_model.model.lin0.lora_A.adapter1.weight",
            "base_model.model.lin0.lora_B.adapter1.weight",
        )

        # disable all adapters
        with peft_model.disable_adapter():
            self.check_requires_grad(peft_model)

        # after context is exited, return to the previous state
        self.check_requires_grad(
            peft_model,
            "base_model.model.lin0.lora_A.adapter1.weight",
            "base_model.model.lin0.lora_B.adapter1.weight",
        )

    def test_requires_grad_lora_emb_conv1d(self):
        # test two different LoRA adapters that target different modules
        config0 = LoraConfig(target_modules=["conv1d"])
        peft_model = get_peft_model(ModelEmbConv1D(), config0)

        config1 = LoraConfig(target_modules=["emb"])
        peft_model.add_adapter("adapter1", config1)

        # active adapter is still "default"
        self.check_requires_grad(
            peft_model,
            "base_model.model.conv1d.lora_A.default.weight",
            "base_model.model.conv1d.lora_B.default.weight",
        )

        # set config0 as active, should not change anything
        peft_model.set_adapter("default")
        self.check_requires_grad(
            peft_model,
            "base_model.model.conv1d.lora_A.default.weight",
            "base_model.model.conv1d.lora_B.default.weight",
        )

        # change activate adapter to adapter1
        peft_model.set_adapter("adapter1")
        self.check_requires_grad(
            peft_model,
            "base_model.model.emb.lora_embedding_A.adapter1",
            "base_model.model.emb.lora_embedding_B.adapter1",
        )

        # disable all adapters
        with peft_model.disable_adapter():
            self.check_requires_grad(peft_model)

        # after context is exited, return to the previous state
        self.check_requires_grad(
            peft_model,
            "base_model.model.emb.lora_embedding_A.adapter1",
            "base_model.model.emb.lora_embedding_B.adapter1",
        )

    def test_requires_grad_ia3_conv1d(self):
        # test two different LoRA adapters that target different modules
        config0 = IA3Config(target_modules=["conv1d"], feedforward_modules=[])
        peft_model = get_peft_model(ModelEmbConv1D(), config0)

        config1 = IA3Config(target_modules=["lin0"], feedforward_modules=["lin0"])
        peft_model.add_adapter("adapter1", config1)

        # active adapter is still "default"
        self.check_requires_grad(
            peft_model,
            "base_model.model.conv1d.ia3_l.default",
        )

        # set config0 as active, should not change anything
        peft_model.set_adapter("default")
        self.check_requires_grad(
            peft_model,
            "base_model.model.conv1d.ia3_l.default",
        )

        # change activate adapter to adapter1
        peft_model.set_adapter("adapter1")
        self.check_requires_grad(
            peft_model,
            "base_model.model.lin0.ia3_l.adapter1",
        )

        # disable all adapters
        with peft_model.disable_adapter():
            self.check_requires_grad(peft_model)

        # after context is exited, return to the previous state
        self.check_requires_grad(
            peft_model,
            "base_model.model.lin0.ia3_l.adapter1",
        )

    def test_requires_grad_ia3_conv2d(self):
        # test two different LoRA adapters that target different modules
        config0 = IA3Config(target_modules=["conv2d"], feedforward_modules=["conv2d"])
        peft_model = get_peft_model(ModelConv2D(), config0)

        config1 = IA3Config(target_modules=["lin0"], feedforward_modules=[])
        peft_model.add_adapter("adapter1", config1)

        # active adapter is still "default"
        self.check_requires_grad(
            peft_model,
            "base_model.model.conv2d.ia3_l.default",
        )

        # set config0 as active, should not change anything
        peft_model.set_adapter("default")
        self.check_requires_grad(
            peft_model,
            "base_model.model.conv2d.ia3_l.default",
        )

        # change activate adapter to adapter1
        peft_model.set_adapter("adapter1")
        self.check_requires_grad(
            peft_model,
            "base_model.model.lin0.ia3_l.adapter1",
        )

        # disable all adapters
        with peft_model.disable_adapter():
            self.check_requires_grad(peft_model)

        # after context is exited, return to the previous state
        peft_model.set_adapter("adapter1")
        self.check_requires_grad(
            peft_model,
            "base_model.model.lin0.ia3_l.adapter1",
        )

    def test_requires_grad_loha_different_targets(self):
        # test two different LoHa adapters that target different modules
        config0 = LoHaConfig(target_modules=["lin0"])
        peft_model = get_peft_model(MLP(), config0)

        config1 = LoHaConfig(target_modules=["lin1"], inference_mode=True)
        peft_model.add_adapter("adapter1", config1)

        # active adapter is still "default"
        self.check_requires_grad(
            peft_model,
            "base_model.model.lin0.hada_w1_a.default",
            "base_model.model.lin0.hada_w1_b.default",
            "base_model.model.lin0.hada_w2_a.default",
            "base_model.model.lin0.hada_w2_b.default",
        )

        # set config0 as active, should not change anything
        peft_model.set_adapter("default")
        self.check_requires_grad(
            peft_model,
            "base_model.model.lin0.hada_w1_a.default",
            "base_model.model.lin0.hada_w1_b.default",
            "base_model.model.lin0.hada_w2_a.default",
            "base_model.model.lin0.hada_w2_b.default",
        )

        # change activate pter to pter1
        peft_model.set_adapter("adapter1")
        self.check_requires_grad(
            peft_model,
            "base_model.model.lin1.hada_w1_a.adapter1",
            "base_model.model.lin1.hada_w1_b.adapter1",
            "base_model.model.lin1.hada_w2_a.adapter1",
            "base_model.model.lin1.hada_w2_b.adapter1",
        )

        # disable all pters
        with peft_model.disable_adapter():
            self.check_requires_grad(peft_model)

        # after context is exited, return to the previous state
        self.check_requires_grad(
            peft_model,
            "base_model.model.lin1.hada_w1_a.adapter1",
            "base_model.model.lin1.hada_w1_b.adapter1",
            "base_model.model.lin1.hada_w2_a.adapter1",
            "base_model.model.lin1.hada_w2_b.adapter1",
        )

    def test_requires_grad_loha_same_targets(self):
        # same as previous test, except that LoHa adapters target the same layer
        config0 = LoHaConfig(target_modules=["lin0"])
        peft_model = get_peft_model(MLP(), config0)

        config1 = LoHaConfig(target_modules=["lin0"], inference_mode=True)
        peft_model.add_adapter("adapter1", config1)

        # active adapter is still "default"
        self.check_requires_grad(
            peft_model,
            "base_model.model.lin0.hada_w1_a.default",
            "base_model.model.lin0.hada_w1_b.default",
            "base_model.model.lin0.hada_w2_a.default",
            "base_model.model.lin0.hada_w2_b.default",
        )

        # set config0 as active, should not change anything
        peft_model.set_adapter("default")
        self.check_requires_grad(
            peft_model,
            "base_model.model.lin0.hada_w1_a.default",
            "base_model.model.lin0.hada_w1_b.default",
            "base_model.model.lin0.hada_w2_a.default",
            "base_model.model.lin0.hada_w2_b.default",
        )

        # change activate adapter to adapter1
        peft_model.set_adapter("adapter1")
        self.check_requires_grad(
            peft_model,
            "base_model.model.lin0.hada_w1_a.adapter1",
            "base_model.model.lin0.hada_w1_b.adapter1",
            "base_model.model.lin0.hada_w2_a.adapter1",
            "base_model.model.lin0.hada_w2_b.adapter1",
        )

        # disable all adapters
        with peft_model.disable_adapter():
            self.check_requires_grad(peft_model)

        # after context is exited, return to the previous state
        peft_model.set_adapter("adapter1")
        self.check_requires_grad(
            peft_model,
            "base_model.model.lin0.hada_w1_a.adapter1",
            "base_model.model.lin0.hada_w1_b.adapter1",
            "base_model.model.lin0.hada_w2_a.adapter1",
            "base_model.model.lin0.hada_w2_b.adapter1",
        )

    def test_requires_grad_lokr_different_targets(self):
        # test two different LoKr adapters that target different modules
        config0 = LoKrConfig(target_modules=["lin0"])
        peft_model = get_peft_model(MLP(), config0)

        config1 = LoKrConfig(target_modules=["lin1"], inference_mode=True)
        peft_model.add_adapter("adapter1", config1)

        # active adapter is still "default"
        self.check_requires_grad(
            peft_model,
            "base_model.model.lin0.lokr_w1.default",
            "base_model.model.lin0.lokr_w2.default",
        )

        # set config0 as active, should not change anything
        peft_model.set_adapter("default")
        self.check_requires_grad(
            peft_model,
            "base_model.model.lin0.lokr_w1.default",
            "base_model.model.lin0.lokr_w2.default",
        )

        # change activate pter to pter1
        peft_model.set_adapter("adapter1")
        self.check_requires_grad(
            peft_model,
            "base_model.model.lin1.lokr_w1.adapter1",
            "base_model.model.lin1.lokr_w2.adapter1",
        )

        # disable all pters
        with peft_model.disable_adapter():
            self.check_requires_grad(peft_model)

        # after context is exited, return to the previous state
        self.check_requires_grad(
            peft_model,
            "base_model.model.lin1.lokr_w1.adapter1",
            "base_model.model.lin1.lokr_w2.adapter1",
        )

    def test_requires_grad_lokr_same_targets(self):
        # same as previous test, except that LoKr adapters target the same layer
        config0 = LoKrConfig(target_modules=["lin0"])
        peft_model = get_peft_model(MLP(), config0)

        config1 = LoKrConfig(target_modules=["lin0"], inference_mode=True)
        peft_model.add_adapter("adapter1", config1)

        # active adapter is still "default"
        self.check_requires_grad(
            peft_model,
            "base_model.model.lin0.lokr_w1.default",
            "base_model.model.lin0.lokr_w2.default",
        )

        # set config0 as active, should not change anything
        peft_model.set_adapter("default")
        self.check_requires_grad(
            peft_model,
            "base_model.model.lin0.lokr_w1.default",
            "base_model.model.lin0.lokr_w2.default",
        )

        # change activate adapter to adapter1
        peft_model.set_adapter("adapter1")
        self.check_requires_grad(
            peft_model,
            "base_model.model.lin0.lokr_w1.adapter1",
            "base_model.model.lin0.lokr_w2.adapter1",
        )

        # disable all adapters
        with peft_model.disable_adapter():
            self.check_requires_grad(peft_model)

        # after context is exited, return to the previous state
        peft_model.set_adapter("adapter1")
        self.check_requires_grad(
            peft_model,
            "base_model.model.lin0.lokr_w1.adapter1",
            "base_model.model.lin0.lokr_w2.adapter1",
        )

    def test_requires_grad_oft_different_targets(self):
        # test two different OFT adapters that target different modules
        config0 = OFTConfig(target_modules=["lin0"], r=2, oft_block_size=0)
        peft_model = get_peft_model(MLP(), config0)

        config1 = OFTConfig(target_modules=["lin1"], r=2, oft_block_size=0, inference_mode=True)
        peft_model.add_adapter("adapter1", config1)

        # active adapter is still "default"
        self.check_requires_grad(
            peft_model,
            "base_model.model.lin0.oft_R.default.weight",
        )

        # set config0 as active, should not change anything
        peft_model.set_adapter("default")
        self.check_requires_grad(
            peft_model,
            "base_model.model.lin0.oft_R.default.weight",
        )

        # change activate pter to pter1
        peft_model.set_adapter("adapter1")
        self.check_requires_grad(
            peft_model,
            "base_model.model.lin1.oft_R.adapter1.weight",
        )

        # disable all pters
        with peft_model.disable_adapter():
            self.check_requires_grad(peft_model)

        # after context is exited, return to the previous state
        self.check_requires_grad(
            peft_model,
            "base_model.model.lin1.oft_R.adapter1.weight",
        )

    def test_requires_grad_oft_same_targets(self):
        # same as previous test, except that OFT adapters target the same layer
        config0 = OFTConfig(target_modules=["lin0"], r=2, oft_block_size=0)
        peft_model = get_peft_model(MLP(), config0)

        config1 = OFTConfig(target_modules=["lin0"], r=2, oft_block_size=0, inference_mode=True)
        peft_model.add_adapter("adapter1", config1)

        # active adapter is still "default"
        self.check_requires_grad(
            peft_model,
            "base_model.model.lin0.oft_R.default.weight",
        )

        # set config0 as active, should not change anything
        peft_model.set_adapter("default")
        self.check_requires_grad(
            peft_model,
            "base_model.model.lin0.oft_R.default.weight",
        )

        # change activate adapter to adapter1
        peft_model.set_adapter("adapter1")
        self.check_requires_grad(
            peft_model,
            "base_model.model.lin0.oft_R.adapter1.weight",
        )

        # disable all adapters
        with peft_model.disable_adapter():
            self.check_requires_grad(peft_model)

        # after context is exited, return to the previous state
        peft_model.set_adapter("adapter1")
        self.check_requires_grad(
            peft_model,
            "base_model.model.lin0.oft_R.adapter1.weight",
        )

    def test_requires_grad_hra_different_targets(self):
        # test two different HRA adapters that target different modules
        config0 = HRAConfig(target_modules=["lin0"])
        peft_model = get_peft_model(MLP(), config0)

        config1 = HRAConfig(target_modules=["lin1"], inference_mode=True)
        peft_model.add_adapter("adapter1", config1)

        # active adapter is still "default"
        self.check_requires_grad(
            peft_model,
            "base_model.model.lin0.hra_u.default",
        )

        # set config0 as active, should not change anything
        peft_model.set_adapter("default")
        self.check_requires_grad(
            peft_model,
            "base_model.model.lin0.hra_u.default",
        )

        # change activate pter to pter1
        peft_model.set_adapter("adapter1")
        self.check_requires_grad(
            peft_model,
            "base_model.model.lin1.hra_u.adapter1",
        )

        # disable all pters
        with peft_model.disable_adapter():
            self.check_requires_grad(peft_model)

        # after context is exited, return to the previous state
        self.check_requires_grad(
            peft_model,
            "base_model.model.lin1.hra_u.adapter1",
        )

    def test_requires_grad_hra_same_targets(self):
        # same as previous test, except that HRA adapters target the same layer
        config0 = HRAConfig(target_modules=["lin0"])
        peft_model = get_peft_model(MLP(), config0)

        config1 = HRAConfig(target_modules=["lin0"], inference_mode=True)
        peft_model.add_adapter("adapter1", config1)

        # active adapter is still "default"
        self.check_requires_grad(
            peft_model,
            "base_model.model.lin0.hra_u.default",
        )

        # set config0 as active, should not change anything
        peft_model.set_adapter("default")
        self.check_requires_grad(
            peft_model,
            "base_model.model.lin0.hra_u.default",
        )

        # change activate adapter to adapter1
        peft_model.set_adapter("adapter1")
        self.check_requires_grad(
            peft_model,
            "base_model.model.lin0.hra_u.adapter1",
        )

        # disable all adapters
        with peft_model.disable_adapter():
            self.check_requires_grad(peft_model)

        # after context is exited, return to the previous state
        peft_model.set_adapter("adapter1")
        self.check_requires_grad(
            peft_model,
            "base_model.model.lin0.hra_u.adapter1",
        )

    def test_requires_grad_bone_different_targets(self):
        # test two different HRA adapters that target different modules
        config0 = BoneConfig(target_modules=["lin0"], r=2)
        peft_model = get_peft_model(MLP(), config0)

        config1 = BoneConfig(target_modules=["lin1"], r=2, inference_mode=True)
        peft_model.add_adapter("adapter1", config1)

        # active adapter is still "default"
        self.check_requires_grad(
            peft_model,
            "base_model.model.lin0.bone_block.default",
        )

        # set config0 as active, should not change anything
        peft_model.set_adapter("default")
        self.check_requires_grad(
            peft_model,
            "base_model.model.lin0.bone_block.default",
        )

        # change activate pter to pter1
        peft_model.set_adapter("adapter1")
        self.check_requires_grad(
            peft_model,
            "base_model.model.lin1.bone_block.adapter1",
        )

        # disable all pters
        with peft_model.disable_adapter():
            self.check_requires_grad(peft_model)

        # after context is exited, return to the previous state
        self.check_requires_grad(
            peft_model,
            "base_model.model.lin1.bone_block.adapter1",
        )

    def test_requires_grad_bone_same_targets(self):
        # same as previous test, except that HRA adapters target the same layer
        config0 = BoneConfig(target_modules=["lin0"], r=2)
        peft_model = get_peft_model(MLP(), config0)

        config1 = BoneConfig(target_modules=["lin0"], r=2, inference_mode=True)
        peft_model.add_adapter("adapter1", config1)

        # active adapter is still "default"
        self.check_requires_grad(
            peft_model,
            "base_model.model.lin0.bone_block.default",
        )

        # set config0 as active, should not change anything
        peft_model.set_adapter("default")
        self.check_requires_grad(
            peft_model,
            "base_model.model.lin0.bone_block.default",
        )

        # change activate adapter to adapter1
        peft_model.set_adapter("adapter1")
        self.check_requires_grad(
            peft_model,
            "base_model.model.lin0.bone_block.adapter1",
        )

        # disable all adapters
        with peft_model.disable_adapter():
            self.check_requires_grad(peft_model)

        # after context is exited, return to the previous state
        peft_model.set_adapter("adapter1")
        self.check_requires_grad(
            peft_model,
            "base_model.model.lin0.bone_block.adapter1",
        )

    def test_requires_grad_miss_different_targets(self):
        # test two different HRA adapters that target different modules
        config0 = MissConfig(target_modules=["lin0"], r=2)
        peft_model = get_peft_model(MLP(), config0)

        config1 = MissConfig(target_modules=["lin1"], r=2, inference_mode=True)
        peft_model.add_adapter("adapter1", config1)

        # active adapter is still "default"
        self.check_requires_grad(
            peft_model,
            "base_model.model.lin0.miss_block.default",
        )

        # set config0 as active, should not change anything
        peft_model.set_adapter("default")
        self.check_requires_grad(
            peft_model,
            "base_model.model.lin0.miss_block.default",
        )

        # change activate pter to pter1
        peft_model.set_adapter("adapter1")
        self.check_requires_grad(
            peft_model,
            "base_model.model.lin1.miss_block.adapter1",
        )

        # disable all pters
        with peft_model.disable_adapter():
            self.check_requires_grad(peft_model)

        # after context is exited, return to the previous state
        self.check_requires_grad(
            peft_model,
            "base_model.model.lin1.miss_block.adapter1",
        )

    def test_requires_grad_miss_same_targets(self):
        # same as previous test, except that HRA adapters target the same layer
        config0 = MissConfig(target_modules=["lin0"], r=2)
        peft_model = get_peft_model(MLP(), config0)

        config1 = MissConfig(target_modules=["lin0"], r=2, inference_mode=True)
        peft_model.add_adapter("adapter1", config1)

        # active adapter is still "default"
        self.check_requires_grad(
            peft_model,
            "base_model.model.lin0.miss_block.default",
        )

        # set config0 as active, should not change anything
        peft_model.set_adapter("default")
        self.check_requires_grad(
            peft_model,
            "base_model.model.lin0.miss_block.default",
        )

        # change activate adapter to adapter1
        peft_model.set_adapter("adapter1")
        self.check_requires_grad(
            peft_model,
            "base_model.model.lin0.miss_block.adapter1",
        )

        # disable all adapters
        with peft_model.disable_adapter():
            self.check_requires_grad(peft_model)

        # after context is exited, return to the previous state
        peft_model.set_adapter("adapter1")
        self.check_requires_grad(
            peft_model,
            "base_model.model.lin0.miss_block.adapter1",
        )

    def test_requires_grad_boft_different_targets(self):
        # test two different OFT adapters that target different modules
        config0 = BOFTConfig(target_modules=["lin0"], boft_block_size=2)
        peft_model = get_peft_model(MLP2(), config0)

        config1 = BOFTConfig(target_modules=["lin1"], boft_block_size=2, inference_mode=True)
        peft_model.add_adapter("adapter1", config1)

        # active pter is still "default"
        self.check_requires_grad(
            peft_model,
            "base_model.model.lin0.boft_R.default",
            "base_model.model.lin0.boft_s.default",
        )

        # set config0 as active, should not change anything
        peft_model.set_adapter("default")
        self.check_requires_grad(
            peft_model,
            "base_model.model.lin0.boft_R.default",
            "base_model.model.lin0.boft_s.default",
        )

        # change activate pter to pter1
        peft_model.set_adapter("adapter1")
        self.check_requires_grad(
            peft_model,
            "base_model.model.lin1.boft_R.adapter1",
            "base_model.model.lin1.boft_s.adapter1",
        )

        # disable all pters
        with peft_model.disable_adapter():
            self.check_requires_grad(peft_model)

        # after context is exited, return to the previous state
        self.check_requires_grad(
            peft_model,
            "base_model.model.lin1.boft_R.adapter1",
            "base_model.model.lin1.boft_s.adapter1",
        )

    def test_requires_grad_boft_same_targets(self):
        # same as previous test, except that BOFT adapters target the same layer
        config0 = BOFTConfig(target_modules=["lin1"], boft_block_size=2)
        peft_model = get_peft_model(MLP(), config0)

        config1 = BOFTConfig(target_modules=["lin1"], boft_block_size=2, inference_mode=True)
        peft_model.add_adapter("adapter1", config1)

        # active adapter is still "default"
        self.check_requires_grad(
            peft_model,
            "base_model.model.lin1.boft_R.default",
            "base_model.model.lin1.boft_s.default",
        )

        # set config0 as active, should not change anything
        peft_model.set_adapter("default")
        self.check_requires_grad(
            peft_model,
            "base_model.model.lin1.boft_R.default",
            "base_model.model.lin1.boft_s.default",
        )

        # change activate adapter to adapter1
        peft_model.set_adapter("adapter1")
        self.check_requires_grad(
            peft_model,
            "base_model.model.lin1.boft_R.adapter1",
            "base_model.model.lin1.boft_s.adapter1",
        )

        # disable all adapters
        with peft_model.disable_adapter():
            self.check_requires_grad(peft_model)

        # after context is exited, return to the previous state
        peft_model.set_adapter("adapter1")
        self.check_requires_grad(
            peft_model,
            "base_model.model.lin1.boft_R.adapter1",
            "base_model.model.lin1.boft_s.adapter1",
        )

    def test_requires_grad_lntuning_different_targets(self):
        config0 = LNTuningConfig(
            target_modules=["layernorm0"],
        )
        peft_model = get_peft_model(MLP_LayerNorm(), config0)

        config1 = LNTuningConfig(
            target_modules=["layernorm1"],
            inference_mode=True,
        )
        peft_model.add_adapter("adapter1", config1)

        # active adapter is still "default"
        self.check_requires_grad(
            peft_model,
            "base_model.model.layernorm0.ln_tuning_layers.default.weight",
            "base_model.model.layernorm0.ln_tuning_layers.default.bias",
        )

        # set config0 as active, should not change anything
        peft_model.set_adapter("default")
        self.check_requires_grad(
            peft_model,
            "base_model.model.layernorm0.ln_tuning_layers.default.weight",
            "base_model.model.layernorm0.ln_tuning_layers.default.bias",
        )

        # change activate adapter to adapter1
        peft_model.set_adapter("adapter1")
        self.check_requires_grad(
            peft_model,
            "base_model.model.layernorm1.ln_tuning_layers.adapter1.weight",
            "base_model.model.layernorm1.ln_tuning_layers.adapter1.bias",
        )

        # disable all adapters
        with peft_model.disable_adapter():
            self.check_requires_grad(peft_model)

        # after context is exited, return to the previous state
        peft_model.set_adapter("adapter1")
        self.check_requires_grad(
            peft_model,
            "base_model.model.layernorm1.ln_tuning_layers.adapter1.weight",
            "base_model.model.layernorm1.ln_tuning_layers.adapter1.bias",
        )

    def test_requires_grad_lntuning_same_targets(self):
        config0 = LNTuningConfig(
            target_modules=["layernorm0"],
        )
        peft_model = get_peft_model(MLP_LayerNorm(), config0)

        config1 = LNTuningConfig(target_modules=["layernorm0"], inference_mode=True)
        peft_model.add_adapter("adapter1", config1)

        # active adapter is still "default"
        self.check_requires_grad(
            peft_model,
            "base_model.model.layernorm0.ln_tuning_layers.default.weight",
            "base_model.model.layernorm0.ln_tuning_layers.default.bias",
        )

        # set config0 as active, should not change anything
        peft_model.set_adapter("default")
        self.check_requires_grad(
            peft_model,
            "base_model.model.layernorm0.ln_tuning_layers.default.weight",
            "base_model.model.layernorm0.ln_tuning_layers.default.bias",
        )

        # change activate adapter to adapter1
        peft_model.set_adapter("adapter1")
        self.check_requires_grad(
            peft_model,
            "base_model.model.layernorm0.ln_tuning_layers.adapter1.weight",
            "base_model.model.layernorm0.ln_tuning_layers.adapter1.bias",
        )

        # disable all adapters
        with peft_model.disable_adapter():
            self.check_requires_grad(peft_model)

        # after context is exited, return to the previous state
        peft_model.set_adapter("adapter1")
        self.check_requires_grad(
            peft_model,
            "base_model.model.layernorm0.ln_tuning_layers.adapter1.weight",
            "base_model.model.layernorm0.ln_tuning_layers.adapter1.bias",
        )

    def test_requires_grad_vera_different_targets(self):
        # Test two different VeRA adapters that target different modules. Most notably, ensure that vera_A and vera_B
        # don't require grads.

        # requires a model with at least 2 layers with the same shapes
        class MLP2(nn.Module):
            def __init__(self, bias=True):
                super().__init__()
                self.relu = nn.ReLU()
                self.lin0 = nn.Linear(10, 20, bias=bias)
                self.lin1 = nn.Linear(20, 20, bias=bias)  # lin1 and lin2 have same shape
                self.lin2 = nn.Linear(20, 20, bias=bias)
                self.lin3 = nn.Linear(20, 2, bias=bias)
                self.sm = nn.LogSoftmax(dim=-1)

            def forward(self, X):
                X = X.float()
                X = self.lin0(X)
                X = self.relu(X)
                X = self.lin1(X)
                X = self.relu(X)
                X = self.lin2(X)
                X = self.relu(X)
                X = self.lin3(X)
                X = self.sm(X)
                return X

        config0 = VeraConfig(target_modules=["lin1"])
        peft_model = get_peft_model(MLP2(), config0)

        config1 = VeraConfig(target_modules=["lin2"])
        peft_model.add_adapter("adapter1", config1)

        # active adapter is still "default"
        self.check_requires_grad(
            peft_model,
            "base_model.model.lin1.vera_lambda_b.default",
            "base_model.model.lin1.vera_lambda_d.default",
        )

        # set config0 as active, should not change anything
        peft_model.set_adapter("default")
        self.check_requires_grad(
            peft_model,
            "base_model.model.lin1.vera_lambda_b.default",
            "base_model.model.lin1.vera_lambda_d.default",
        )

        # change activate adapter to adapter1
        peft_model.set_adapter("adapter1")
        self.check_requires_grad(
            peft_model,
            "base_model.model.lin2.vera_lambda_b.adapter1",
            "base_model.model.lin2.vera_lambda_d.adapter1",
        )

        # disable all adapters
        with peft_model.disable_adapter():
            self.check_requires_grad(peft_model)

        # after context is exited, return to the previous state
        self.check_requires_grad(
            peft_model,
            "base_model.model.lin2.vera_lambda_b.adapter1",
            "base_model.model.lin2.vera_lambda_d.adapter1",
        )

    def test_requires_grad_vera_same_targets(self):
        # Test two different VeRA adapters that target the same module. Most notably, ensure that vera_A and vera_B
        # don't require grads.

        # requires a model with at least 2 layers with the same shapes
        class MLP2(nn.Module):
            def __init__(self, bias=True):
                super().__init__()
                self.relu = nn.ReLU()
                self.lin0 = nn.Linear(10, 20, bias=bias)
                self.lin1 = nn.Linear(20, 20, bias=bias)  # lin1 and lin2 have same shape
                self.lin2 = nn.Linear(20, 20, bias=bias)
                self.lin3 = nn.Linear(20, 2, bias=bias)
                self.sm = nn.LogSoftmax(dim=-1)

            def forward(self, X):
                X = X.float()
                X = self.lin0(X)
                X = self.relu(X)
                X = self.lin1(X)
                X = self.relu(X)
                X = self.lin2(X)
                X = self.relu(X)
                X = self.lin3(X)
                X = self.sm(X)
                return X

        config0 = VeraConfig(target_modules=["lin1", "lin2"])
        peft_model = get_peft_model(MLP2(), config0)

        config1 = VeraConfig(target_modules=["lin1", "lin2"])
        peft_model.add_adapter("adapter1", config1)

        # active adapter is still "default"
        self.check_requires_grad(
            peft_model,
            "base_model.model.lin1.vera_lambda_b.default",
            "base_model.model.lin1.vera_lambda_d.default",
            "base_model.model.lin2.vera_lambda_b.default",
            "base_model.model.lin2.vera_lambda_d.default",
        )

        # set config0 as active, should not change anything
        peft_model.set_adapter("default")
        self.check_requires_grad(
            peft_model,
            "base_model.model.lin1.vera_lambda_b.default",
            "base_model.model.lin1.vera_lambda_d.default",
            "base_model.model.lin2.vera_lambda_b.default",
            "base_model.model.lin2.vera_lambda_d.default",
        )

        # change activate adapter to adapter1
        peft_model.set_adapter("adapter1")
        self.check_requires_grad(
            peft_model,
            "base_model.model.lin1.vera_lambda_b.adapter1",
            "base_model.model.lin1.vera_lambda_d.adapter1",
            "base_model.model.lin2.vera_lambda_b.adapter1",
            "base_model.model.lin2.vera_lambda_d.adapter1",
        )

        # disable all adapters
        with peft_model.disable_adapter():
            self.check_requires_grad(peft_model)

        # after context is exited, return to the previous state
        self.check_requires_grad(
            peft_model,
            "base_model.model.lin1.vera_lambda_b.adapter1",
            "base_model.model.lin1.vera_lambda_d.adapter1",
            "base_model.model.lin2.vera_lambda_b.adapter1",
            "base_model.model.lin2.vera_lambda_d.adapter1",
        )

    def test_requires_grad_randlora_different_targets(self):
        # Test two different RandLora adapters that target different modules. Most notably, ensure that randbasis_A and randbasis_B
        # don't require grads.

        # requires a model with at least 2 layers with the same shapes
        class MLP2(nn.Module):
            def __init__(self, bias=True):
                super().__init__()
                self.relu = nn.ReLU()
                self.lin0 = nn.Linear(10, 20, bias=bias)
                self.lin1 = nn.Linear(20, 20, bias=bias)  # lin1 and lin2 have same shape
                self.lin2 = nn.Linear(20, 20, bias=bias)
                self.lin3 = nn.Linear(20, 2, bias=bias)
                self.sm = nn.LogSoftmax(dim=-1)

            def forward(self, X):
                X = X.float()
                X = self.lin0(X)
                X = self.relu(X)
                X = self.lin1(X)
                X = self.relu(X)
                X = self.lin2(X)
                X = self.relu(X)
                X = self.lin3(X)
                X = self.sm(X)
                return X

        config0 = RandLoraConfig(target_modules=["lin1"])
        peft_model = get_peft_model(MLP2(), config0)

        config1 = RandLoraConfig(target_modules=["lin2"])
        peft_model.add_adapter("adapter1", config1)

        # active adapter is still "default"
        self.check_requires_grad(
            peft_model,
            "base_model.model.lin1.randlora_lambda.default",
            "base_model.model.lin1.randlora_gamma.default",
        )

        # set config0 as active, should not change anything
        peft_model.set_adapter("default")
        self.check_requires_grad(
            peft_model,
            "base_model.model.lin1.randlora_lambda.default",
            "base_model.model.lin1.randlora_gamma.default",
        )

        # change activate adapter to adapter1
        peft_model.set_adapter("adapter1")
        self.check_requires_grad(
            peft_model,
            "base_model.model.lin2.randlora_lambda.adapter1",
            "base_model.model.lin2.randlora_gamma.adapter1",
        )

        # disable all adapters
        with peft_model.disable_adapter():
            self.check_requires_grad(peft_model)

        # after context is exited, return to the previous state
        self.check_requires_grad(
            peft_model,
            "base_model.model.lin2.randlora_lambda.adapter1",
            "base_model.model.lin2.randlora_gamma.adapter1",
        )

    def test_requires_grad_randlora_same_targets(self):
        # Test two different RandLora adapters that target the same module. Most notably, ensure that randbasis_A and randbasis_B
        # don't require grads.

        # requires a model with at least 2 layers with the same shapes
        class MLP2(nn.Module):
            def __init__(self, bias=True):
                super().__init__()
                self.relu = nn.ReLU()
                self.lin0 = nn.Linear(10, 20, bias=bias)
                self.lin1 = nn.Linear(20, 20, bias=bias)  # lin1 and lin2 have same shape
                self.lin2 = nn.Linear(20, 20, bias=bias)
                self.lin3 = nn.Linear(20, 2, bias=bias)
                self.sm = nn.LogSoftmax(dim=-1)

            def forward(self, X):
                X = X.float()
                X = self.lin0(X)
                X = self.relu(X)
                X = self.lin1(X)
                X = self.relu(X)
                X = self.lin2(X)
                X = self.relu(X)
                X = self.lin3(X)
                X = self.sm(X)
                return X

        config0 = RandLoraConfig(target_modules=["lin1", "lin2"])
        peft_model = get_peft_model(MLP2(), config0)

        config1 = RandLoraConfig(target_modules=["lin1", "lin2"])
        peft_model.add_adapter("adapter1", config1)

        # active adapter is still "default"
        self.check_requires_grad(
            peft_model,
            "base_model.model.lin1.randlora_lambda.default",
            "base_model.model.lin1.randlora_gamma.default",
            "base_model.model.lin2.randlora_lambda.default",
            "base_model.model.lin2.randlora_gamma.default",
        )

        # set config0 as active, should not change anything
        peft_model.set_adapter("default")
        self.check_requires_grad(
            peft_model,
            "base_model.model.lin1.randlora_lambda.default",
            "base_model.model.lin1.randlora_gamma.default",
            "base_model.model.lin2.randlora_lambda.default",
            "base_model.model.lin2.randlora_gamma.default",
        )

        # change activate adapter to adapter1
        peft_model.set_adapter("adapter1")
        self.check_requires_grad(
            peft_model,
            "base_model.model.lin1.randlora_lambda.adapter1",
            "base_model.model.lin1.randlora_gamma.adapter1",
            "base_model.model.lin2.randlora_lambda.adapter1",
            "base_model.model.lin2.randlora_gamma.adapter1",
        )

        # disable all adapters
        with peft_model.disable_adapter():
            self.check_requires_grad(peft_model)

        # after context is exited, return to the previous state
        self.check_requires_grad(
            peft_model,
            "base_model.model.lin1.randlora_lambda.adapter1",
            "base_model.model.lin1.randlora_gamma.adapter1",
            "base_model.model.lin2.randlora_lambda.adapter1",
            "base_model.model.lin2.randlora_gamma.adapter1",
        )

    def test_requires_grad_vblora_different_targets(self):
        # test two different VBLoRA adapters that target different modules
        config0 = VBLoRAConfig(target_modules=["lin0"], vector_length=1, num_vectors=2)
        peft_model = get_peft_model(MLP(), config0)

        config1 = VBLoRAConfig(target_modules=["lin1"], vector_length=1, num_vectors=2)
        peft_model.add_adapter("adapter1", config1)

        # active adapter is still "default"
        self.check_requires_grad(
            peft_model,
            "base_model.model.lin0.vblora_logits_A.default",
            "base_model.model.lin0.vblora_logits_B.default",
            "base_model.model.lin0.vblora_vector_bank.default",
        )

        # set config0 as active, should not change anything
        peft_model.set_adapter("default")
        self.check_requires_grad(
            peft_model,
            "base_model.model.lin0.vblora_logits_A.default",
            "base_model.model.lin0.vblora_logits_B.default",
            "base_model.model.lin0.vblora_vector_bank.default",
        )

        # change activate adapter to adapter1
        peft_model.set_adapter("adapter1")
        self.check_requires_grad(
            peft_model,
            "base_model.model.lin1.vblora_logits_A.adapter1",
            "base_model.model.lin1.vblora_logits_B.adapter1",
            "base_model.model.lin0.vblora_vector_bank.adapter1",  # vblora_vector_bank is shared
        )

        # disable all adapters
        with peft_model.disable_adapter():
            self.check_requires_grad(peft_model)

        # after context is exited, return to the previous state
        self.check_requires_grad(
            peft_model,
            "base_model.model.lin1.vblora_logits_A.adapter1",
            "base_model.model.lin1.vblora_logits_B.adapter1",
            "base_model.model.lin0.vblora_vector_bank.adapter1",  # vblora_vector_bank is shared
        )

    def test_requires_grad_vblora_same_targets(self):
        # same as previous test, except that VBLoRA adapters target the same layer
        config0 = VBLoRAConfig(target_modules=["lin0"], vector_length=1, num_vectors=2)
        peft_model = get_peft_model(MLP(), config0)

        config1 = VBLoRAConfig(target_modules=["lin0"], vector_length=1, num_vectors=2)
        peft_model.add_adapter("adapter1", config1)

        # active adapter is still "default"
        self.check_requires_grad(
            peft_model,
            "base_model.model.lin0.vblora_logits_A.default",
            "base_model.model.lin0.vblora_logits_B.default",
            "base_model.model.lin0.vblora_vector_bank.default",
        )

        # set config0 as active, should not change anything
        peft_model.set_adapter("default")
        self.check_requires_grad(
            peft_model,
            "base_model.model.lin0.vblora_logits_A.default",
            "base_model.model.lin0.vblora_logits_B.default",
            "base_model.model.lin0.vblora_vector_bank.default",
        )

        # change activate adapter to adapter1
        peft_model.set_adapter("adapter1")
        self.check_requires_grad(
            peft_model,
            "base_model.model.lin0.vblora_logits_A.adapter1",
            "base_model.model.lin0.vblora_logits_B.adapter1",
            "base_model.model.lin0.vblora_vector_bank.adapter1",
        )

        # disable all adapters
        with peft_model.disable_adapter():
            self.check_requires_grad(peft_model)

        # after context is exited, return to the previous state
        self.check_requires_grad(
            peft_model,
            "base_model.model.lin0.vblora_logits_A.adapter1",
            "base_model.model.lin0.vblora_logits_B.adapter1",
            "base_model.model.lin0.vblora_vector_bank.adapter1",
        )

    def test_requires_grad_fourierft_different_targets(self):
        # test two different fourierft adapters that target different modules
        config0 = FourierFTConfig(n_frequency=10, target_modules=["lin0"])
        peft_model = get_peft_model(MLP(), config0)

        config1 = FourierFTConfig(n_frequency=10, target_modules=["lin1"], inference_mode=True)
        peft_model.add_adapter("adapter1", config1)

        # active adapter is still "default"
        self.check_requires_grad(
            peft_model,
            "base_model.model.lin0.fourierft_spectrum.default",
        )

        # set config0 as active, should not change anything
        peft_model.set_adapter("default")
        self.check_requires_grad(
            peft_model,
            "base_model.model.lin0.fourierft_spectrum.default",
        )

        # change activate adapter to adapter1
        peft_model.set_adapter("adapter1")
        self.check_requires_grad(
            peft_model,
            "base_model.model.lin1.fourierft_spectrum.adapter1",
        )

        # disable all adapters
        with peft_model.disable_adapter():
            self.check_requires_grad(peft_model)

        # after context is exited, return to the previous state
        self.check_requires_grad(
            peft_model,
            "base_model.model.lin1.fourierft_spectrum.adapter1",
        )

    def test_requires_grad_fourierft_same_targets(self):
        # same as previous test, except that AdaLora adapters target the same layer
        config0 = FourierFTConfig(n_frequency=10, target_modules=["lin0"])
        peft_model = get_peft_model(MLP(), config0)

        config1 = FourierFTConfig(n_frequency=10, target_modules=["lin0"], inference_mode=True)
        peft_model.add_adapter("adapter1", config1)

        # active adapter is still "default"
        self.check_requires_grad(
            peft_model,
            "base_model.model.lin0.fourierft_spectrum.default",
        )

        # set config0 as active, should not change anything
        peft_model.set_adapter("default")
        self.check_requires_grad(
            peft_model,
            "base_model.model.lin0.fourierft_spectrum.default",
        )

        # change activate adapter to adapter1
        peft_model.set_adapter("adapter1")
        self.check_requires_grad(
            peft_model,
            "base_model.model.lin0.fourierft_spectrum.adapter1",
        )

        # disable all adapters
        with peft_model.disable_adapter():
            self.check_requires_grad(peft_model)

        # after context is exited, return to the previous state
        peft_model.set_adapter("adapter1")
        self.check_requires_grad(
            peft_model,
            "base_model.model.lin0.fourierft_spectrum.adapter1",
        )


# this is for PEFT methods that support mixed adapter batches.
MIXED_ADAPTER_TEST_CASES = [
    (
        "LoRA mixed adapter",
        LoraConfig(target_modules=["lin0"], init_lora_weights=False),
        LoraConfig(target_modules=["lin0"], r=16, init_lora_weights=False),
    ),
    (
        "RoAd mixed adapter",
        RoadConfig(target_modules=["lin0"], group_size=2, init_weights=False),
        RoadConfig(target_modules=["lin0"], group_size=2, variant="road_2", init_weights=False),
    ),
]


class TestMixedAdapterBatches:
    torch_device = infer_device()

    def get_mlp_peft(self, config0, config1):
        """A simple MLP with 2 LoRA adapters"""
        torch.manual_seed(0)

        base_model = MLP().to(self.torch_device).eval()
        peft_model = get_peft_model(base_model, config0, "adapter0").eval()
        peft_model.add_adapter("adapter1", config1)
        return peft_model

    def run_checks(self, model, inputs):
        # This checks that we can have mixed adapters in a single batch. The test works by creating the outputs for the
        # base model, adapter 0, and adapter 1 separately. Then, we create an output with mixed adapters, where the
        # sample [0, 3, 6] are for the base model, [1, 4, 7] for adapter 0, and [2, 5, 8] for adapter 1. Finally, we
        # check that the outputs of the mixed batch are correct for the corresponding indices.
        adapter_name0, adapter_name1 = model.peft_config.keys()

        with model.disable_adapter():
            output_base = model(**inputs)

        model.set_adapter(adapter_name0)
        output0 = model(**inputs)

        # sanity check, outputs are not the same
        assert not torch.allclose(output_base, output0)

        model.set_adapter(adapter_name1)
        output1 = model(**inputs)

        # sanity check, outputs have the right shape and are not the same
        assert len(output_base) >= 3
        assert len(output_base) == len(output0) == len(output1)
        assert not torch.allclose(output_base, output0)
        assert not torch.allclose(output_base, output1)

        # set adapter_indices so that it alternates between base, adapter 0, and adapter 1
        adapters = ["__base__", adapter_name0, adapter_name1]
        inputs["adapter_names"] = [adapters[i % 3] for i in (range(len(inputs["X"])))]
        output_mixed = model.forward(**inputs)

        assert torch.allclose(output_base[::3], output_mixed[::3])
        assert torch.allclose(output0[1::3], output_mixed[1::3])
        assert torch.allclose(output1[2::3], output_mixed[2::3])

    @pytest.mark.parametrize("test_name, config0, config1", MIXED_ADAPTER_TEST_CASES)
    def test_mixed_adapter_batches_mlp(self, test_name, config0, config1):
        mlp_peft = self.get_mlp_peft(config0, config1)
        inputs = {"X": torch.arange(90).view(-1, 10).to(self.torch_device)}
        self.run_checks(mlp_peft, inputs)

    @pytest.mark.parametrize(
        "test_name, config0, config1",
        [
            (
                "LoRA mixed adapter with different target layers",
                LoraConfig(target_modules=["lin0"], init_lora_weights=False),
                LoraConfig(target_modules=["lin1"], init_lora_weights=False),
            ),
            (
                "RoAd mixed adapter with different target layers",
                RoadConfig(target_modules=["lin0"], group_size=2, init_weights=False),
                RoadConfig(target_modules=["lin1"], group_size=2, init_weights=False),
            ),
        ],
    )
    def test_mixed_adapter_batches_different_target_layers(self, test_name, config0, config1):
        base_model = MLP().to(self.torch_device).eval()
        peft_model = get_peft_model(base_model, config0, "adapter0").eval()
        peft_model.add_adapter("adapter1", config1)
        inputs = {"X": torch.arange(90).view(-1, 10).to(self.torch_device)}
        self.run_checks(peft_model, inputs)

    @pytest.mark.parametrize(
        "test_name, config0, config1",
        [
            (
                "LoRA mixed adapter with modules to save",
                LoraConfig(target_modules=["lin0"], modules_to_save=["lin1"], init_lora_weights=False),
                LoraConfig(target_modules=["lin0"], modules_to_save=["lin1"], init_lora_weights=False),
            ),
            (
                "RoAd mixed adapter with modules to save",
                RoadConfig(target_modules=["lin0"], modules_to_save=["lin1"], group_size=2, init_weights=False),
                RoadConfig(target_modules=["lin0"], modules_to_save=["lin1"], group_size=2, init_weights=False),
            ),
        ],
    )
    def test_mixed_adapter_batches_multiple_modules_to_save(self, test_name, config0, config1):
        base_model = MLP().to(self.torch_device).eval()
        peft_model = get_peft_model(base_model, config0, "adapter0").eval()
        peft_model.add_adapter("adapter1", config1)
        inputs = {"X": torch.arange(90).view(-1, 10).to(self.torch_device)}
        self.run_checks(peft_model, inputs)

    @pytest.mark.parametrize(
        "test_name, config0, config1",
        [
            (
                "LoRA mixed adapter with unsupported layer",
                LoraConfig(target_modules=["lin0"], modules_to_save=["gru"], init_lora_weights=False),
                LoraConfig(target_modules=["lin0"], modules_to_save=["gru"], init_lora_weights=False),
            ),
        ],
    )
    def test_mixed_adapter_batches_unsupported_layer_raises(self, test_name, config0, config1):
        base_model = MLPWithGRU().to(self.torch_device).eval()
        peft_model = get_peft_model(base_model, config0, "adapter0").eval()
        peft_model.add_adapter("adapter1", config1)
        inputs = {"X": torch.arange(90).view(-1, 10).to(self.torch_device)}
        SUPPORTED_MODULES = (torch.nn.Linear, torch.nn.Embedding, torch.nn.Conv1d, torch.nn.Conv2d, torch.nn.Conv3d)
        module_names = ", ".join([module.__name__ for module in SUPPORTED_MODULES])
        with pytest.raises(
            TypeError, match=f"Mixed batching is only supported for the following modules: {module_names}."
        ):
            self.run_checks(peft_model, inputs)

    @pytest.mark.parametrize(
        "test_name, config0, config1",
        [
            (
                "LoRA mixed adapter with overlapping layers",
                LoraConfig(target_modules=["lin0"], init_lora_weights=False),
                LoraConfig(target_modules=["lin0", "lin1"], init_lora_weights=False),
            ),
            (
                "RoAd mixed adapter with overlapping layers",
                RoadConfig(target_modules=["lin0"], group_size=2, init_weights=False),
                RoadConfig(target_modules=["lin0", "lin1"], group_size=2, init_weights=False),
            ),
        ],
    )
    def test_mixed_adapter_batches_partly_overlapping_target_layers(self, test_name, config0, config1):
        base_model = MLP().to(self.torch_device).eval()
        # target different lora layers
        peft_model = get_peft_model(base_model, config0, "adapter0").eval()
        peft_model.add_adapter("adapter1", config1)

        inputs = {"X": torch.arange(90).view(-1, 10).to(self.torch_device)}
        self.run_checks(peft_model, inputs)

    @pytest.mark.parametrize(
        "test_name, config0, config1",
        [
            (
                "LoRA mixed adapter with conv1d",
                LoraConfig(target_modules=["emb", "conv1d"], init_lora_weights=False),
                LoraConfig(target_modules=["emb", "conv1d"], r=16, init_lora_weights=False),
            ),
        ],
    )
    def test_mixed_adapter_batches_lora_conv1d_emb(self, test_name, config0, config1):
        base_model = ModelEmbConv1D().to(self.torch_device).eval()
        peft_model = get_peft_model(base_model, config0, "adapter0").eval()
        peft_model.add_adapter("adapter1", config1)

        inputs = {"X": torch.arange(90).view(-1, 10).to(self.torch_device)}
        self.run_checks(peft_model, inputs)

    @pytest.mark.parametrize(
        "test_name, config0, config1",
        [
            (
                "LoRA mixed adapter with conv1d and emb and modules to save",
                LoraConfig(target_modules=["emb", "conv1d"], modules_to_save=["lin0"], init_lora_weights=False),
                LoraConfig(target_modules=["emb", "conv1d"], modules_to_save=["lin0"], init_lora_weights=False),
            ),
        ],
    )
    def test_mixed_adapter_batches_lora_conv1d_emb_multiple_modules_to_save(self, test_name, config0, config1):
        base_model = ModelEmbConv1D().to(self.torch_device).eval()
        peft_model = get_peft_model(base_model, config0, "adapter0").eval()
        peft_model.add_adapter("adapter1", config1)
        inputs = {"X": torch.arange(90).view(-1, 10).to(self.torch_device)}
        self.run_checks(peft_model, inputs)

    @pytest.mark.parametrize(
        "test_name, config0, config1",
        [
            (
                "LoRA mixed adapter with conv2d",
                LoraConfig(target_modules=["conv2d"], init_lora_weights=False),
                LoraConfig(target_modules=["conv2d"], r=16, init_lora_weights=False),
            ),
        ],
    )
    def test_mixed_adapter_batches_lora_conv2d(self, test_name, config0, config1):
        base_model = ModelConv2D().to(self.torch_device).eval()
        peft_model = get_peft_model(base_model, config0, "adapter0").eval()
        peft_model.add_adapter("adapter1", config1)

        inputs = {"X": torch.arange(270).view(6, 5, 3, 3).to(self.torch_device)}
        self.run_checks(peft_model, inputs)

    @pytest.mark.parametrize(
        "test_name, config0, config1",
        [
            (
                "LoRA mixed adapter with mha",
                LoraConfig(target_modules=["mha"], init_lora_weights=False),
                LoraConfig(target_modules=["mha"], r=16, init_lora_weights=False),
            ),
        ],
    )
    def test_mixed_adapter_batches_mha_raises(self, test_name, config0, config1):
        base_model = ModelMha().to(self.torch_device).eval()
        peft_model = get_peft_model(base_model, config0, "adapter0").eval()
        peft_model.add_adapter("adapter1", config1)

        inputs = {"X": torch.arange(90).view(-1, 10).to(self.torch_device)}
        msg = "lora.MultiheadAttention does not support mixed adapter batches"
        with pytest.raises(TypeError, match=msg):
            self.run_checks(peft_model, inputs)

    @pytest.mark.parametrize("test_name, config0, config1", MIXED_ADAPTER_TEST_CASES)
    def test_mixed_adapter_batches_length_mismatch_raises(self, test_name, config0, config1):
        mlp_peft = self.get_mlp_peft(config0, config1)
        inputs = {
            "X": torch.arange(90).view(-1, 10).to(self.torch_device),
            "adapter_names": ["__base__"] * 5,  # wrong length!
        }
        msg = r"Length of `adapter_names` should be the same as the number of inputs, but got "
        with pytest.raises(ValueError, match=msg):
            mlp_peft.forward(**inputs)

    @pytest.mark.parametrize("test_name, config0, config1", MIXED_ADAPTER_TEST_CASES)
    def test_mixed_adapter_batches_training_mode_raises(self, test_name, config0, config1):
        mlp_peft = self.get_mlp_peft(config0, config1)
        inputs = {
            "X": torch.arange(90).view(-1, 10).to(self.torch_device),
            "adapter_names": ["__base__"] * 9,
        }
        mlp_peft = mlp_peft.train()
        msg = r"Cannot pass `adapter_names` when the model is in training mode."
        with pytest.raises(ValueError, match=msg):
            mlp_peft.forward(**inputs)

    @pytest.mark.parametrize("test_name, config0, config1", MIXED_ADAPTER_TEST_CASES)
    def test_mixed_adapter_batches_disabled(self, test_name, config0, config1):
        # Disabling adapters should have precedence over passing adapter names
        mlp_peft = self.get_mlp_peft(config0, config1)
        inputs = {"X": torch.arange(90).view(-1, 10).to(self.torch_device)}
        with mlp_peft.disable_adapter():
            output_disabled = mlp_peft(**inputs)

        adapters = ["__base__", "adapter0", "adapter1"]
        inputs["adapter_names"] = [adapters[i % 3] for i in (range(len(inputs["X"])))]
        with mlp_peft.disable_adapter():
            output_mixed = mlp_peft.forward(**inputs)

        assert torch.allclose(output_disabled, output_mixed)

    @pytest.mark.parametrize("test_name, config0, config1", MIXED_ADAPTER_TEST_CASES)
    def test_mixed_adapter_batches_merged_raises(self, test_name, config0, config1):
        # When there are merged adapters, passing adapter names should raise an error
        mlp_peft = self.get_mlp_peft(config0, config1)
        inputs = {
            "X": torch.arange(90).view(-1, 10).to(self.torch_device),
            "adapter_names": ["adapter0"] * 9,
        }
        mlp_peft.merge_adapter(["adapter0"])
        msg = r"Cannot pass `adapter_names` when there are merged adapters, please call `unmerge_adapter` first."
        with pytest.raises(ValueError, match=msg):
            mlp_peft.forward(**inputs)

    @pytest.mark.parametrize(
        "test_name, config",
        [
            (
                "LoRA mixed batch wrong adapter name",
                LoraConfig(target_modules=["lin0"], init_lora_weights=False),
            ),
            (
                "RoAD mixed batch wrong adapter name",
                RoadConfig(target_modules=["lin0"], group_size=2, init_weights=False),
            ),
        ],
    )
    def test_mixed_adapter_batches_lora_wrong_adapter_name_raises(self, test_name, config):
        # Ensure that all of the adapter names that are being passed actually exist
        torch.manual_seed(0)
        x = torch.arange(90).view(-1, 10).to(self.torch_device)

        base_model = MLP().to(self.torch_device).eval()
        peft_model = get_peft_model(base_model, config).eval()
        peft_model.add_adapter(adapter_name="other", peft_config=config)

        # sanity check: this works
        peft_model.forward(x, adapter_names=["default"] * 5 + ["other"] * 4)

        # check one correct and one incorrect adapter
        msg = re.escape("Trying to infer with non-existing adapter(s): does-not-exist")
        with pytest.raises(ValueError, match=msg):
            peft_model.forward(x, adapter_names=["default"] * 5 + ["does-not-exist"] * 4)

        # check two correct adapters and one incorrect adapter
        with pytest.raises(ValueError, match=msg):
            peft_model.forward(x, adapter_names=["default"] * 3 + ["does-not-exist"] * 4 + ["other"] * 2)

        # check only incorrect adapters
        msg = re.escape("Trying to infer with non-existing adapter(s): does-not-exist, other-does-not-exist")
        with pytest.raises(ValueError, match=msg):
            peft_model.forward(x, adapter_names=["does-not-exist"] * 5 + ["other-does-not-exist"] * 4)

    def test_mixed_adapter_batches_lora_with_dora_raises(self):
        # When there are DoRA adapters, passing adapter names should raise an error
        torch.manual_seed(0)
        inputs = {
            "X": torch.arange(90).view(-1, 10).to(self.torch_device),
            "adapter_names": ["default"] * 9,
        }

        base_model = MLP().to(self.torch_device).eval()
        config = LoraConfig(target_modules=["lin0"], init_lora_weights=False, use_dora=True)
        peft_model = get_peft_model(base_model, config).eval()
        msg = r"Cannot pass `adapter_names` when DoRA is enabled."
        with pytest.raises(ValueError, match=msg):
            peft_model.forward(**inputs)

    def test_mixed_adapter_batches_lora_with_dora_but_dora_not_included_works(self):
        # When there are DoRA adapters, passing adapter names should raise an error, see previous test. However, when
        # the adapter that uses DoRA is not included in adapter_names, it's actually fine.
        torch.manual_seed(0)
        base_model = MLP().to(self.torch_device).eval()
        config_dora = LoraConfig(target_modules=["lin0"], init_lora_weights=False, use_dora=True)
        peft_model = get_peft_model(base_model, config_dora)
        config_no_dora = LoraConfig(target_modules=["lin0"], init_lora_weights=False, use_dora=False)
        peft_model.add_adapter(adapter_name="other", peft_config=config_no_dora)
        peft_model.eval()

        # The "default" adapter uses DoRA but "other" is not using it, so using "other" is fine. Also, "__base__" is
        # fine since it uses the base model and thus DoRA is not involved either.
        inputs = {
            "X": torch.arange(90).view(-1, 10).to(self.torch_device),
            "adapter_names": ["other"] * 4 + ["__base__"] * 5,
        }
        peft_model.forward(**inputs)

    @pytest.mark.parametrize(
        "test_name, config0, config1, factor",
        [
            (
                "LoRA mixed adapter timing",
                LoraConfig(task_type="CAUSAL_LM", init_lora_weights=False),
                LoraConfig(task_type="CAUSAL_LM", r=16, init_lora_weights=False),
                2.0,
            ),
            (
                "RoAd mixed adapter timing",
                RoadConfig(task_type="CAUSAL_LM", init_weights=False),
                RoadConfig(task_type="CAUSAL_LM", variant="road_2", init_weights=False),
                3.0,
            ),
        ],
    )
    @require_non_cpu
    def test_mixed_adapter_batches_lora_opt_timing(self, test_name, config0, config1, factor):
        # Use a more realistic model (opt-125m) and do a simple runtime check to ensure that mixed adapter batches
        # don't add too much overhead. These types of tests are inherently flaky, so we try to add in some robustness.
        logs = []  # store the time it takes to run each forward pass here

        @contextmanager
        def timed():
            tic = time.perf_counter()
            yield
            toc = time.perf_counter()
            logs.append(toc - tic)

        base_model = AutoModelForCausalLM.from_pretrained("facebook/opt-125m").to(self.torch_device).eval()
        inputs = {"input_ids": torch.randint(0, 1000, (16, 64)).to(self.torch_device)}
        with timed():
            output_base = base_model(**inputs).logits

        peft_model = get_peft_model(base_model, config0, "adapter1").eval()
        with timed():
            output0 = peft_model(**inputs).logits

        # sanity check, outputs are not the same
        assert not torch.allclose(output_base, output0)

        peft_model.add_adapter("adapter2", config1)
        peft_model.set_adapter("adapter2")
        with timed():
            output1 = peft_model(**inputs).logits

        # sanity check, outputs are not the same
        assert not torch.allclose(output_base, output1)

        # set adapter_indices so that it alternates between 0 (base), lora 1, and lora 2
        adapters = ["__base__", "adapter1", "adapter2"]
        inputs["adapter_names"] = [adapters[i % 3] for i in (range(len(inputs["input_ids"])))]
        with timed():
            output_mixed = peft_model.forward(**inputs).logits

        atol, rtol = 1e-4, 1e-4
        assert torch.allclose(output_base[::3], output_mixed[::3], atol=atol, rtol=rtol)
        assert torch.allclose(output0[1::3], output_mixed[1::3], atol=atol, rtol=rtol)
        assert torch.allclose(output1[2::3], output_mixed[2::3], atol=atol, rtol=rtol)

        # Check that the overhead in time added by mixed batches is not too high.
        # To prevent flakiness, we measure mixed inference 3 times and take the lowest value, then compare it to the mean
        # of the non-mixed inference times. We also grant a generous margin of 2x the mean time.
        with timed():
            output_mixed = peft_model.forward(**inputs).logits
        with timed():
            output_mixed = peft_model.forward(**inputs).logits

        time_base, time0, time1, *time_mixed = logs
        time_non_mixed = (time_base + time0 + time1) / 3
        time_mixed = min(time_mixed)

        assert time_mixed < factor * time_non_mixed

        # Measure timing of running base and adapter separately vs using a mixed batch. Note that on CPU, the
        # differences are quite small, so this test requires GPU to avoid flakiness.
        for _ in range(3):
            with timed():
                with peft_model.disable_adapter():
                    peft_model(**{k: v[::3] for k, v in inputs.items()})
                peft_model.set_adapter("adapter1")
                peft_model(**{k: v[1::3] for k, v in inputs.items()})
                peft_model.set_adapter("adapter2")
                peft_model(**{k: v[2::3] for k, v in inputs.items()})

        times_separate = logs[-3:]
        time_separate = sum(times_separate) / 3
        assert time_separate > time_mixed


class TestDynamicDispatch:
    # These are tests for the dynamic dispatch feature for LoRA. We create a custom module and a custom LoRA layer
    # that targets it.

    @pytest.fixture(scope="class")
    def custom_module_cls(self):
        class MyModule(nn.Module):
            # A custom layer that just behaves like an nn.Linear layer but is not an instance of nn.Linear. Therefore,
            # it would normally fail to be targeted.
            def __init__(self):
                super().__init__()
                self.in_features = 10
                self.out_features = 20
                self.weight = nn.Parameter(torch.randn(20, 10))

            def forward(self, x):
                return nn.functional.linear(x, self.weight)

        return MyModule

    @pytest.fixture(scope="class")
    def custom_lora_cls(self):
        from peft.tuners import lora

        class MyLora(lora.Linear):
            # just re-use the lora.Linear code here
            pass

        return MyLora

    @pytest.fixture(scope="class")
    def model_cls(self, custom_module_cls):
        class MyModel(nn.Module):
            def __init__(self):
                super().__init__()
                self.lin0 = nn.Linear(10, 10)
                self.relu = nn.ReLU()
                self.my_module = custom_module_cls()
                self.lin1 = nn.Linear(20, 2)

            def forward(self, x):
                x = self.relu(self.lin0(x))
                x = self.relu(self.my_module(x))
                x = self.lin1(x)
                return x

        return MyModel

    def test_custom_lora_layer_used(self, custom_module_cls, custom_lora_cls, model_cls):
        # check that when we register custom lora layers, they are indeed being used for the intended module
        model = model_cls()
        config = LoraConfig(target_modules=["lin0", "my_module", "lin1"])
        config._register_custom_module({custom_module_cls: custom_lora_cls})

        peft_model = get_peft_model(model, config)
        assert isinstance(peft_model.base_model.model.my_module, custom_lora_cls)
        assert isinstance(peft_model.base_model.model.my_module.base_layer, custom_module_cls)
        # sanity check that the other lora layer types are still the default ones
        assert not isinstance(peft_model.base_model.model.lin0.base_layer, custom_module_cls)
        assert not isinstance(peft_model.base_model.model.lin1.base_layer, custom_module_cls)

    def test_training_works(self, model_cls, custom_module_cls, custom_lora_cls):
        # check that when we train with custom lora layers, they are indeed updated
        model = model_cls()
        config = LoraConfig(target_modules=["lin0", "my_module", "lin1"])
        config._register_custom_module({custom_module_cls: custom_lora_cls})

        peft_model = get_peft_model(model, config)
        sd_before = copy.deepcopy(peft_model.state_dict())
        inputs = torch.randn(16, 10)
        optimizer = torch.optim.SGD(peft_model.parameters(), lr=1e-4)

        for _ in range(5):
            optimizer.zero_grad()
            output = peft_model(inputs)
            loss = output.sum() ** 2
            loss.backward()
            optimizer.step()

        sd_after = peft_model.state_dict()

        # sanity check that for finite results, since nan != nan, which would make the test pass trivially
        for val in sd_before.values():
            assert torch.isfinite(val).all()
        for val in sd_after.values():
            assert torch.isfinite(val).all()

        assert not torch.allclose(
            sd_before["base_model.model.my_module.lora_A.default.weight"],
            sd_after["base_model.model.my_module.lora_A.default.weight"],
        )
        assert not torch.allclose(
            sd_before["base_model.model.my_module.lora_B.default.weight"],
            sd_after["base_model.model.my_module.lora_B.default.weight"],
        )

    def test_saving_and_loading(self, custom_module_cls, custom_lora_cls, model_cls, tmp_path):
        # check that we can successfully save and load the custom lora cls
        torch.manual_seed(0)
        model = model_cls()
        config = LoraConfig(target_modules=["lin0", "my_module", "lin1"])
        config._register_custom_module({custom_module_cls: custom_lora_cls})

        torch.manual_seed(1)
        peft_model = get_peft_model(model, config)

        inputs = torch.randn(5, 10)
        outputs_before = peft_model(inputs)  # does not raise

        sd_before = peft_model.state_dict()
        peft_model.save_pretrained(tmp_path / "lora-custom-module")
        del model, peft_model

        torch.manual_seed(0)  # same seed for base model
        model = model_cls()

        # custom lora mapping is not persisted at the moment, so as a workaround this is needed
        config = LoraConfig.from_pretrained(tmp_path / "lora-custom-module")
        config._register_custom_module({custom_module_cls: custom_lora_cls})

        # different seed for adapter to ensure it is not identical just because of seed
        torch.manual_seed(123)
        peft_model = PeftModel.from_pretrained(model, tmp_path / "lora-custom-module", config=config)
        assert isinstance(peft_model.base_model.model.my_module, custom_lora_cls)
        assert isinstance(peft_model.base_model.model.my_module.base_layer, custom_module_cls)

        outputs_after = peft_model(inputs)  # does not raise
        assert torch.allclose(outputs_before, outputs_after)

        sd_after = peft_model.state_dict()
        assert sd_before.keys() == sd_after.keys()
        for key in sd_before.keys():
            assert torch.allclose(sd_before[key], sd_after[key])

    def test_override_lora_linear(self, custom_lora_cls):
        # in this test, we check if users can override default PEFT behavior by supplying a custom lora class that is
        # being used instead of lora.Linear
        model = AutoModelForCausalLM.from_pretrained("facebook/opt-125m")
        config = LoraConfig(task_type=TaskType.CAUSAL_LM)
        config._register_custom_module({nn.Linear: custom_lora_cls})
        peft_model = get_peft_model(model, config)
        layers = peft_model.base_model.model.model.decoder.layers
        for layer in layers:
            assert isinstance(layer.self_attn.v_proj, custom_lora_cls)
            assert isinstance(layer.self_attn.q_proj, custom_lora_cls)

    def test_custom_lora_layer_issues_warning(self, custom_module_cls, custom_lora_cls, model_cls, recwarn):
        # users will get a warning if they target a layer type that is not officially supported
        model = model_cls()
        config = LoraConfig(target_modules=["lin0", "my_module", "lin1"])
        config._register_custom_module({custom_module_cls: custom_lora_cls})

        get_peft_model(model, config)
        # check warning message
        msg = (
            "Unsupported layer type '<class 'tests.test_custom_models.TestDynamicDispatch.custom_module_cls."
            "<locals>.MyModule'>' encountered, proceed at your own risk."
        )
        assert str(recwarn.list[-1].message) == msg

    def test_target_layer_without_in_features_out_features(self, recwarn):
        # It should be possible for users to target layers even if we cannot determine in_features and out_features.
        # Those are only needed to initialize the LoRA layer via update_layer, so as long as users take care of that,
        # they should be good and not require those attributes to exist
        from peft.tuners import lora

        class MyModel(nn.Module):
            def __init__(self):
                super().__init__()
                self.lstm = nn.LSTM(10, 20)

        class MyLora(nn.Module, lora.LoraLayer):
            def __init__(self, base_layer, adapter_name, **kwargs):
                super().__init__()
                lora.LoraLayer.__init__(self, base_layer, **kwargs)
                self._active_adapter = adapter_name

        model = MyModel()
        # check that in_features and out_features attributes don't exist on LSTM
        assert not hasattr(model.lstm, "in_features")
        assert not hasattr(model.lstm, "out_features")

        config = LoraConfig(target_modules=["lstm"])
        config._register_custom_module({nn.LSTM: MyLora})
        peft_model = get_peft_model(model, config)

        # check that custom LoRA layer is correctly applied
        assert isinstance(peft_model.base_model.lstm, MyLora)
        assert isinstance(peft_model.base_model.lstm.base_layer, nn.LSTM)

        # we should still get a warning message
        msg = "Unsupported layer type '<class 'torch.nn.modules.rnn.LSTM'>' encountered, proceed at your own risk."
        assert str(recwarn.list[-1].message) == msg<|MERGE_RESOLUTION|>--- conflicted
+++ resolved
@@ -1536,25 +1536,8 @@
             pytest.skip(
                 f"Skipping test for {model_id} as merging is not supported. (See https://github.com/huggingface/peft/pull/2403 for details)"
             )
-<<<<<<< HEAD
-        # calling merge twice with the same arguments should not change the output
-        config_kwargs = config_kwargs.copy()
-        if issubclass(config_cls, LoraConfig):
-            config_kwargs["init_lora_weights"] = False
-        elif issubclass(config_cls, IA3Config):
-            config_kwargs["init_ia3_weights"] = False
-        elif issubclass(config_cls, LNTuningConfig):
-            # LNTuning do not take init_weights
-            pass
-        elif issubclass(config_cls, VBLoRAConfig):
-            # VBLoRA do not take init_weights
-            pass
-        else:
-            config_kwargs["init_weights"] = False
-=======
 
         config_kwargs = set_init_weights_false(config_cls, config_kwargs)
->>>>>>> ce5c2044
         self._test_safe_merge(model_id, config_cls, config_kwargs)
 
     @pytest.mark.parametrize("safe_merge", [False, True])
