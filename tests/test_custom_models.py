--- conflicted
+++ resolved
@@ -952,22 +952,13 @@
         model_before = copy.deepcopy(model)
 
         model.train()
-<<<<<<< HEAD
         lr = 0.5
-        if config_kwargs.get("use_dora") and model_id == "EmbConv1D":
+        if (config_kwargs.get("use_dora") and model_id == "EmbConv1D") or issubclass(config_cls, VBLoRAConfig):
             # this high learning rate was found through testing to be necessary to avoid flakiness
             lr = 100
         elif "mha" in model_id.lower():
             # we get exploding gradients with MHA when learning rate is too high
             lr = 1e-3
-=======
-        # this high learning rate was found through testing to be necessary to avoid flakiness
-        lr = (
-            100.0
-            if (config_kwargs.get("use_dora") and model_id == "EmbConv1D") or issubclass(config_cls, VBLoRAConfig)
-            else 0.5
-        )
->>>>>>> c9f7240a
         optimizer = torch.optim.SGD(model.parameters(), lr=lr)
 
         # train at least 3 steps for all parameters to be updated (probably this is required because of symmetry
@@ -1005,19 +996,14 @@
         )
         model = get_peft_model(model, config)
         model.train()
-<<<<<<< HEAD
 
         lr = 0.5
         if config_kwargs.get("use_dora"):
             lr = 0.1  # otherwise we get nan
         elif "mha" in model_id.lower():
-            # we get exploding gradients with MHA when learning rate is too high
-            lr = 1e-3
-=======
-        lr = 0.5 if not config_kwargs.get("use_dora") else 0.1  # otherwise we get nan
-        if issubclass(config_cls, VBLoRAConfig):
+            lr = 1e-3  # we get exploding gradients with MHA when learning rate is too high
+        elif issubclass(config_cls, VBLoRAConfig):
             lr = 0.01  # otherwise we get nan
->>>>>>> c9f7240a
         optimizer = torch.optim.SGD(model.parameters(), lr=lr)
 
         # train at least 3 steps for all parameters to be updated (probably this is required because of symmetry
