#!/usr/bin/env python3

# coding=utf-8
# Copyright 2023-present the HuggingFace Inc. team.
#
# Licensed under the Apache License, Version 2.0 (the "License");
# you may not use this file except in compliance with the License.
# You may obtain a copy of the License at
#
#     http://www.apache.org/licenses/LICENSE-2.0
#
# Unless required by applicable law or agreed to in writing, software
# distributed under the License is distributed on an "AS IS" BASIS,
# WITHOUT WARRANTIES OR CONDITIONS OF ANY KIND, either express or implied.
# See the License for the specific language governing permissions and
# limitations under the License.
import copy
import os
import platform
import re
import shutil
import tempfile
import time
from contextlib import contextmanager
from functools import partial

import pytest
import torch
from safetensors.torch import load_file as safe_load_file
from torch import nn
from transformers import AutoModelForCausalLM, AutoModelForSequenceClassification
from transformers.pytorch_utils import Conv1D

from peft import (
    AdaLoraConfig,
    BOFTConfig,
    BoneConfig,
    C3AConfig,
    FourierFTConfig,
    HRAConfig,
    IA3Config,
    LNTuningConfig,
    LoHaConfig,
    LoKrConfig,
    LoraConfig,
    MissConfig,
    OFTConfig,
    PeftModel,
    RandLoraConfig,
    RoadConfig,
    ShiraConfig,
    TaskType,
    TrainableTokensConfig,
    VBLoRAConfig,
    VeraConfig,
    get_peft_model,
)
from peft.tuners.tuners_utils import BaseTunerLayer
from peft.utils import AuxiliaryTrainingWrapper, infer_device

from .testing_common import PeftCommonTester
from .testing_utils import get_state_dict, require_non_cpu


# MLP is a vanilla FF network with only linear layers
# EmbConv1D has an embedding and a Conv1D layer
# Conv2D has a Conv2D layer
TEST_CASES = [
    ########
    # LoRA #
    ########
    ("Vanilla MLP 1 LoRA", "MLP", LoraConfig, {"target_modules": "lin0"}),
    ("Vanilla MLP 2 LoRA", "MLP", LoraConfig, {"target_modules": ["lin0"]}),
    ("Vanilla MLP 3 LoRA", "MLP", LoraConfig, {"target_modules": ["lin1"]}),
    ("Vanilla MLP 4 LoRA", "MLP", LoraConfig, {"target_modules": ["lin0", "lin1"]}),
    ("Vanilla MLP 5 LoRA", "MLP", LoraConfig, {"target_modules": ["lin0"], "modules_to_save": ["lin1"]}),
    (
        "Vanilla MLP 6 LoRA",
        "MLP",
        LoraConfig,
        {
            "target_modules": ["lin0"],
            "lora_alpha": 4,
            "lora_dropout": 0.1,
        },
    ),
    ("Vanilla MLP 7 LoRA with DoRA", "MLP", LoraConfig, {"target_modules": ["lin0"], "use_dora": True}),
    ("Vanilla MLP 8 LoRA with DoRA", "MLP", LoraConfig, {"target_modules": ["lin0", "lin1"], "use_dora": True}),
    (
        "Vanilla MLP 9 LoRA with DoRA",
        "MLP",
        LoraConfig,
        {"target_modules": "lin1", "use_dora": True, "lora_alpha": 32},
    ),
    ("Embedding + transformers Conv1D 1 LoRA", "EmbConv1D", LoraConfig, {"target_modules": ["conv1d"]}),
    ("Embedding + transformers Conv1D 2 LoRA", "EmbConv1D", LoraConfig, {"target_modules": ["emb"]}),
    ("Embedding + transformers Conv1D 3 LoRA", "EmbConv1D", LoraConfig, {"target_modules": ["emb", "conv1d"]}),
    (
        "Embedding + transformers Conv1D 1 DoRA",
        "EmbConv1D",
        LoraConfig,
        {"target_modules": ["conv1d"], "use_dora": True},
    ),
    ("Embedding + transformers Conv1D 2 DoRA", "EmbConv1D", LoraConfig, {"target_modules": ["emb"], "use_dora": True}),
    (
        "Embedding + transformers Conv1D 3 DoRA",
        "EmbConv1D",
        LoraConfig,
        {"target_modules": ["emb", "conv1d"], "use_dora": True},
    ),
    (
        "Embedding + transformers Conv1D 1 LoRA trainable_tokens",
        "EmbConv1D",
        LoraConfig,
        {"target_modules": ["conv1d"], "trainable_token_indices": {"emb": [0, 10]}},
    ),
    ("Conv1d LoRA", "Conv1d", LoraConfig, {"target_modules": ["conv1d"]}),
    ("Conv1d LoRA with DoRA", "Conv1d", LoraConfig, {"target_modules": ["conv1d"], "use_dora": True}),
    ("Conv2d 1 LoRA", "Conv2d", LoraConfig, {"target_modules": ["conv2d"]}),
    ("Conv2d 2 LoRA", "Conv2d", LoraConfig, {"target_modules": ["conv2d", "lin0"]}),
    ("Conv2d 1 LoRA with DoRA", "Conv2d", LoraConfig, {"target_modules": ["conv2d"], "use_dora": True}),
    ("Conv2d 2 LoRA with DoRA", "Conv2d", LoraConfig, {"target_modules": ["conv2d", "lin0"], "use_dora": True}),
    ("Conv2d Groups LoRA", "Conv2dGroups", LoraConfig, {"target_modules": ["conv2d"]}),
    ("Conv2d Groups2 LoRA", "Conv2dGroups2", LoraConfig, {"target_modules": ["conv2d"]}),
    ("Conv2d Groups LoRA with DoRA", "Conv2dGroups", LoraConfig, {"target_modules": ["conv2d"], "use_dora": True}),
    ("Conv2d Groups2 LoRA with DoRA", "Conv2dGroups2", LoraConfig, {"target_modules": ["conv2d"], "use_dora": True}),
    ("Conv3d 1 LoRA", "Conv3d", LoraConfig, {"target_modules": ["conv3d"]}),
    ("Conv3d 2 LoRA", "Conv3d", LoraConfig, {"target_modules": ["conv3d", "lin0"]}),
    ("Conv3d 1 LoRA with DoRA", "Conv3d", LoraConfig, {"target_modules": ["conv3d"], "use_dora": True}),
    ("Conv3d 2 LoRA with DoRA", "Conv3d", LoraConfig, {"target_modules": ["conv3d", "lin0"], "use_dora": True}),
    # LoRA with lora_B bias enabled (note: embedding is not supported)
    # It's important to set lora_alpha != r to ensure that scaling is taken into account correctly
    (
        "Vanilla MLP 1 LoRA with lora_b bias",
        "MLP",
        LoraConfig,
        {"target_modules": ["lin0", "lin1"], "lora_bias": True, "lora_alpha": 32},
    ),
    (
        "Conv2d 1 LoRA with lora_b bias",
        "Conv2d",
        LoraConfig,
        {"target_modules": ["conv2d"], "lora_bias": True, "lora_alpha": 32},
    ),
    (
        "Conv3d 1 LoRA with lora_b bias",
        "Conv3d",
        LoraConfig,
        {"target_modules": ["conv3d"], "lora_bias": True, "lora_alpha": 32},
    ),
    ("MHA 1 LoRA", "MHA", LoraConfig, {"target_modules": ["mha"]}),
    ("MHA 2 LoRA", "MHA", LoraConfig, {"target_modules": ["mha", "lin0"]}),
    # targeting parameters directly
    ("MLP 1 using nn.Parameter LoRA", "MlpUsingParameters", LoraConfig, {"target_parameters": ["lin0.weight"]}),
    (
        "MLP 2 using nn.Parameter LoRA",
        "MLP",
        LoraConfig,
        {"target_modules": ["lin0"], "target_parameters": ["lin1.weight"]},
    ),
    #######
    # IA³ #
    #######
    ("Vanilla MLP 1 IA3", "MLP", IA3Config, {"target_modules": "lin0", "feedforward_modules": []}),
    ("Vanilla MLP 2 IA3", "MLP", IA3Config, {"target_modules": "lin0", "feedforward_modules": "lin0"}),
    ("Vanilla MLP 3 IA3", "MLP", IA3Config, {"target_modules": ["lin0"], "feedforward_modules": []}),
    ("Vanilla MLP 4 IA3", "MLP", IA3Config, {"target_modules": ["lin0"], "feedforward_modules": ["lin0"]}),
    ("Vanilla MLP 5 IA3", "MLP", IA3Config, {"target_modules": ["lin1"], "feedforward_modules": []}),
    ("Vanilla MLP 6 IA3", "MLP", IA3Config, {"target_modules": ["lin1"], "feedforward_modules": ["lin1"]}),
    (
        "Vanilla MLP 7 IA3",
        "MLP",
        IA3Config,
        {"target_modules": ["lin0", "lin1"], "feedforward_modules": []},
    ),
    (
        "Vanilla MLP 8 IA3",
        "MLP",
        IA3Config,
        {"target_modules": ["lin0", "lin1"], "feedforward_modules": ["lin0", "lin1"]},
    ),
    (
        "Vanilla MLP 9 IA3",
        "MLP",
        IA3Config,
        {"target_modules": ["lin0"], "modules_to_save": ["lin1"], "feedforward_modules": ["lin0"]},
    ),
    (
        "transformers Conv1D 1 IA3",
        "EmbConv1D",
        IA3Config,
        {"target_modules": ["conv1d"], "feedforward_modules": ["conv1d"]},
    ),
    (
        "transformers Conv1D 2 IA3",
        "EmbConv1D",
        IA3Config,
        {"target_modules": ["conv1d", "lin0"], "feedforward_modules": ["conv1d", "lin0"]},
    ),
    (
        "transformers Conv1D 1 IA3",
        "EmbConv1D",
        IA3Config,
        {"target_modules": ["conv1d"], "feedforward_modules": ["conv1d"], "modules_to_save": ["lin0"]},
    ),
    ("Conv2d 1 IA3", "Conv2d", IA3Config, {"target_modules": ["conv2d"], "feedforward_modules": []}),
    ("Conv2d 2 IA3", "Conv2d", IA3Config, {"target_modules": ["conv2d"], "feedforward_modules": ["conv2d"]}),
    (
        "Conv2d 3 IA3",
        "Conv2d",
        IA3Config,
        {"target_modules": ["conv2d", "lin0"], "feedforward_modules": []},
    ),
    (
        "Conv2d 4 IA3",
        "Conv2d",
        IA3Config,
        {"target_modules": ["conv2d", "lin0"], "feedforward_modules": ["conv2d"]},
    ),
    (
        "Conv2d 5 IA3",
        "Conv2d",
        IA3Config,
        {"target_modules": ["conv2d", "lin0"], "feedforward_modules": ["conv2d", "lin0"]},
    ),
    ("Conv3d 1 IA3", "Conv3d", IA3Config, {"target_modules": ["conv3d"], "feedforward_modules": []}),
    ("Conv3d 2 IA3", "Conv3d", IA3Config, {"target_modules": ["conv3d"], "feedforward_modules": ["conv3d"]}),
    (
        "Conv3d 3 IA3",
        "Conv3d",
        IA3Config,
        {"target_modules": ["conv3d", "lin0"], "feedforward_modules": []},
    ),
    (
        "Conv3d 4 IA3",
        "Conv3d",
        IA3Config,
        {"target_modules": ["conv3d", "lin0"], "feedforward_modules": ["conv3d"]},
    ),
    (
        "Conv3d 5 IA3",
        "Conv3d",
        IA3Config,
        {"target_modules": ["conv3d", "lin0"], "feedforward_modules": ["conv3d", "lin0"]},
    ),
    ########
    # LoHa #
    ########
    ("Vanilla MLP 1 LOHA", "MLP", LoHaConfig, {"target_modules": "lin0"}),
    ("Vanilla MLP 2 LOHA", "MLP", LoHaConfig, {"target_modules": ["lin0"]}),
    ("Vanilla MLP 3 LOHA", "MLP", LoHaConfig, {"target_modules": ["lin1"]}),
    ("Vanilla MLP 4 LOHA", "MLP", LoHaConfig, {"target_modules": ["lin0", "lin1"]}),
    ("Vanilla MLP 5 LOHA", "MLP", LoHaConfig, {"target_modules": ["lin0"], "modules_to_save": ["lin1"]}),
    (
        "Vanilla MLP 6 LOHA",
        "MLP",
        LoHaConfig,
        {
            "target_modules": ["lin0"],
            "alpha": 4,
            "module_dropout": 0.1,
        },
    ),
    ("Vanilla MLP 7 LOHA", "MLP", LoHaConfig, {"target_modules": "lin0", "rank_dropout": 0.5}),
    ("Conv2d 1 LOHA", "Conv2d", LoHaConfig, {"target_modules": ["conv2d"]}),
    ("Conv2d 2 LOHA", "Conv2d", LoHaConfig, {"target_modules": ["conv2d", "lin0"]}),
    ("Conv2d 3 LOHA", "Conv2d", LoHaConfig, {"target_modules": ["conv2d"], "use_effective_conv2d": True}),
    ("Conv2d 4 LOHA", "Conv2d", LoHaConfig, {"target_modules": ["conv2d", "lin0"], "use_effective_conv2d": True}),
    # LoKr
    ("Vanilla MLP 1 LOKR", "MLP", LoKrConfig, {"target_modules": "lin0"}),
    ("Vanilla MLP 2 LOKR", "MLP", LoKrConfig, {"target_modules": ["lin0"]}),
    ("Vanilla MLP 3 LOKR", "MLP", LoKrConfig, {"target_modules": ["lin1"]}),
    ("Vanilla MLP 4 LOKR", "MLP", LoKrConfig, {"target_modules": ["lin0", "lin1"]}),
    ("Vanilla MLP 5 LOKR", "MLP", LoKrConfig, {"target_modules": ["lin0"], "modules_to_save": ["lin1"]}),
    (
        "Vanilla MLP 6 LOKR",
        "MLP",
        LoKrConfig,
        {
            "target_modules": ["lin0"],
            "alpha": 4,
            "module_dropout": 0.1,
        },
    ),
    ("Vanilla MLP 7 LOKR", "MLP", LoKrConfig, {"target_modules": "lin0", "rank_dropout": 0.5}),
    ("Vanilla MLP 8 LOKR", "MLP", LoKrConfig, {"target_modules": "lin0", "decompose_both": True, "r": 1, "alpha": 1}),
    ("Conv2d 1 LOKR", "Conv2d", LoKrConfig, {"target_modules": ["conv2d"]}),
    ("Conv2d 2 LOKR", "Conv2d", LoKrConfig, {"target_modules": ["conv2d", "lin0"]}),
    ("Conv2d 3 LOKR", "Conv2d", LoKrConfig, {"target_modules": ["conv2d"], "use_effective_conv2d": True}),
    ("Conv2d 4 LOKR", "Conv2d", LoKrConfig, {"target_modules": ["conv2d", "lin0"], "use_effective_conv2d": True}),
    (
        "Conv2d 5 LOKR",
        "Conv2d",
        LoKrConfig,
        {"target_modules": ["conv2d", "lin0"], "use_effective_conv2d": True, "decompose_both": True},
    ),
    (
        "Conv2d 6 LOKR",
        "Conv2d",
        LoKrConfig,
        {"target_modules": ["conv2d", "lin0"], "use_effective_conv2d": True, "decompose_factor": 4},
    ),
    (
        "Conv2d 7 LOKR",
        "Conv2d",
        LoKrConfig,
        {
            "target_modules": ["conv2d", "lin0"],
            "use_effective_conv2d": True,
            "decompose_both": True,
            "decompose_factor": 4,
        },
    ),
    ########
    # OFT #
    ########
    (
        "Vanilla MLP 1 OFT",
        "MLP",
        OFTConfig,
        {"r": 2, "oft_block_size": 0, "target_modules": "lin0", "use_cayley_neumann": False},
    ),
    (
        "Vanilla MLP 2 OFT",
        "MLP",
        OFTConfig,
        {"r": 2, "oft_block_size": 0, "target_modules": ["lin0"], "use_cayley_neumann": False},
    ),
    (
        "Vanilla MLP 5 OFT",
        "MLP",
        OFTConfig,
        {
            "r": 2,
            "oft_block_size": 0,
            "target_modules": ["lin0"],
            "modules_to_save": ["lin1"],
            "use_cayley_neumann": False,
        },
    ),
    (
        "Vanilla MLP 6 OFT",
        "MLP",
        OFTConfig,
        {
            "r": 2,
            "oft_block_size": 0,
            "target_modules": ["lin0"],
            "module_dropout": 0.1,
            "use_cayley_neumann": False,
        },
    ),
    (
        "Vanilla MLP 7 OFT",
        "MLP",
        OFTConfig,
        {"r": 2, "oft_block_size": 0, "target_modules": ["lin0"], "coft": True, "eps": 1e-2},
    ),
    (
        "Vanilla MLP 8 OFT",
        "MLP",
        OFTConfig,
        {"r": 2, "oft_block_size": 0, "target_modules": ["lin0"], "block_share": True, "use_cayley_neumann": False},
    ),
    (
        "Vanilla MLP 9 OFT",
        "MLP",
        OFTConfig,
        {"r": 2, "oft_block_size": 0, "target_modules": ["lin0"], "coft": True, "eps": 1e-2, "block_share": True},
    ),
    (
        "Vanilla MLP 10 OFT",
        "MLP",
        OFTConfig,
        {"r": 0, "oft_block_size": 2, "target_modules": ["lin0"], "use_cayley_neumann": True},
    ),
    (
        "Vanilla MLP 11 OFT",
        "MLP",
        OFTConfig,
        {"r": 0, "oft_block_size": 2, "target_modules": ["lin0"], "use_cayley_neumann": False},
    ),
    (
        "Vanilla MLP 12 OFT",
        "MLP",
        OFTConfig,
        {
            "r": 0,
            "oft_block_size": 2,
            "target_modules": ["lin0"],
            "coft": True,
            "eps": 1e-2,
            "block_share": True,
            "use_cayley_neumann": True,
        },
    ),
    (
        "Vanilla MLP 13 OFT",
        "MLP",
        OFTConfig,
        {
            "r": 0,
            "oft_block_size": 2,
            "target_modules": ["lin0"],
            "coft": True,
            "eps": 1e-2,
            "block_share": True,
            "use_cayley_neumann": False,
        },
    ),
    ("Conv2d 1 OFT", "Conv2d", OFTConfig, {"r": 5, "oft_block_size": 0, "target_modules": ["conv2d"]}),
    ("Conv2d 3 OFT", "Conv2d", OFTConfig, {"r": 5, "oft_block_size": 0, "target_modules": ["conv2d"], "coft": True}),
    (
        "Conv2d 4 OFT",
        "Conv2d",
        OFTConfig,
        {"r": 5, "oft_block_size": 0, "target_modules": ["conv2d"], "block_share": True},
    ),
    (
        "Conv2d 5 OFT",
        "Conv2d",
        OFTConfig,
        {"r": 5, "oft_block_size": 0, "target_modules": ["conv2d"], "coft": True, "block_share": True},
    ),
    ########
    # HRA #
    ########
    ("Vanilla MLP 1 HRA", "MLP", HRAConfig, {"target_modules": "lin0"}),
    ("Vanilla MLP 2 HRA", "MLP", HRAConfig, {"target_modules": ["lin0"]}),
    ("Vanilla MLP 3 HRA", "MLP", HRAConfig, {"target_modules": ["lin0", "lin1"]}),
    ("Vanilla MLP 5 HRA", "MLP", HRAConfig, {"target_modules": ["lin0"], "modules_to_save": ["lin1"]}),
    ("Conv2d 1 HRA", "Conv2d", HRAConfig, {"target_modules": ["conv2d"]}),
    ########
    # Bone #
    ########
    ("Vanilla MLP 1 Bone", "MLP", BoneConfig, {"target_modules": "lin0", "r": 2}),
    ("Vanilla MLP 2 Bone", "MLP", BoneConfig, {"target_modules": ["lin0"], "r": 2}),
    ("Vanilla MLP 3 Bone", "MLP", BoneConfig, {"target_modules": ["lin0", "lin1"], "r": 2}),
    ("Vanilla MLP 5 Bone", "MLP", BoneConfig, {"target_modules": ["lin0"], "modules_to_save": ["lin1"], "r": 2}),
    ("Vanilla MLP 1 Bone", "MLP", BoneConfig, {"target_modules": "lin0", "r": 2, "init_weights": "bat"}),
    ("Vanilla MLP 2 Bone", "MLP", BoneConfig, {"target_modules": ["lin0"], "r": 2, "init_weights": "bat"}),
    ("Vanilla MLP 3 Bone", "MLP", BoneConfig, {"target_modules": ["lin0", "lin1"], "r": 2, "init_weights": "bat"}),
    (
        "Vanilla MLP 5 Bone",
        "MLP",
        BoneConfig,
        {"target_modules": ["lin0"], "modules_to_save": ["lin1"], "r": 2, "init_weights": "bat"},
    ),
    ########
    # MiSS #
    ########
    ("Vanilla MLP 1 MiSS", "MLP", MissConfig, {"target_modules": "lin0", "r": 2}),
    ("Vanilla MLP 2 MiSS", "MLP", MissConfig, {"target_modules": ["lin0"], "r": 2}),
    ("Vanilla MLP 3 MiSS", "MLP", MissConfig, {"target_modules": ["lin0", "lin1"], "r": 2}),
    ("Vanilla MLP 5 MiSS", "MLP", MissConfig, {"target_modules": ["lin0"], "modules_to_save": ["lin1"], "r": 2}),
    ("Vanilla MLP 1 MiSS", "MLP", MissConfig, {"target_modules": "lin0", "r": 2, "init_weights": "bat"}),
    ("Vanilla MLP 2 MiSS", "MLP", MissConfig, {"target_modules": ["lin0"], "r": 2, "init_weights": "bat"}),
    ("Vanilla MLP 3 MiSS", "MLP", MissConfig, {"target_modules": ["lin0", "lin1"], "r": 2, "init_weights": "bat"}),
    (
        "Vanilla MLP 5 MiSS",
        "MLP",
        MissConfig,
        {"target_modules": ["lin0"], "modules_to_save": ["lin1"], "r": 2, "init_weights": "bat"},
    ),
    #############
    # LN Tuning #
    #############
    ("LayerNorm 1 LNTuning", "MLP_LayerNorm", LNTuningConfig, {"target_modules": "layernorm0"}),
    ("LayerNorm 2 LNTuning", "MLP_LayerNorm", LNTuningConfig, {"target_modules": ["layernorm0"]}),
    (
        "LayerNorm 3 LNTuning",
        "MLP_LayerNorm",
        LNTuningConfig,
        {"target_modules": ["layernorm0"], "modules_to_save": ["layernorm1"]},
    ),
    ("Linear 4 LNTuning", "MLP_LayerNorm", LNTuningConfig, {"target_modules": "lin0"}),
    ("Linear 5 LNTuning", "MLP_LayerNorm", LNTuningConfig, {"target_modules": ["lin0"]}),
    ########
    # BOFT #
    ########
    ("Vanilla MLP 1 BOFT", "MLP", BOFTConfig, {"target_modules": ["lin1"], "boft_block_size": 2}),
    (
        "Vanilla MLP 2 BOFT",
        "MLP",
        BOFTConfig,
        {"target_modules": ["lin1"], "modules_to_save": ["lin0"], "boft_block_size": 2},
    ),
    (
        "Vanilla MLP 3 BOFT",
        "MLP",
        BOFTConfig,
        {
            "target_modules": ["lin1"],
            "boft_block_size": 2,
            "boft_dropout": 0.1,
        },
    ),
    (
        "Vanilla MLP 4 BOFT",
        "MLP",
        BOFTConfig,
        {"target_modules": ["lin1"], "boft_block_size": 2, "boft_block_num": 0, "boft_n_butterfly_factor": 1},
    ),
    (
        "Vanilla MLP 5 BOFT",
        "MLP",
        BOFTConfig,
        {"target_modules": ["lin1"], "boft_block_size": 0, "boft_block_num": 2, "boft_n_butterfly_factor": 1},
    ),
    (
        "Vanilla MLP 6 BOFT",
        "MLP",
        BOFTConfig,
        {"target_modules": ["lin1"], "boft_block_size": 10, "boft_block_num": 0, "boft_n_butterfly_factor": 2},
    ),
    (
        "Conv2d 1 BOFT",
        "Conv2d",
        BOFTConfig,
        {"target_modules": ["conv2d"], "boft_block_size": 45, "boft_block_num": 0, "boft_n_butterfly_factor": 1},
    ),
    (
        "Conv2d 2 BOFT",
        "Conv2d",
        BOFTConfig,
        {"target_modules": ["conv2d"], "boft_block_size": 0, "boft_block_num": 1, "boft_n_butterfly_factor": 1},
    ),
    (
        "MLP2 1 BOFT",
        "MLP2",
        BOFTConfig,
        {"target_modules": ["lin1"], "boft_block_size": 2, "boft_block_num": 0, "boft_n_butterfly_factor": 3},
    ),
    (
        "MLP2 2 BOFT",
        "MLP2",
        BOFTConfig,
        {"target_modules": ["lin1"], "boft_block_size": 0, "boft_block_num": 8, "boft_n_butterfly_factor": 3},
    ),
    (
        "Conv2d2 1 BOFT",
        "Conv2d2",
        BOFTConfig,
        {"target_modules": ["conv2d"], "boft_block_size": 2, "boft_block_num": 0, "boft_n_butterfly_factor": 2},
    ),
    (
        "Conv2d2 1 BOFT",
        "Conv2d2",
        BOFTConfig,
        {"target_modules": ["conv2d"], "boft_block_size": 2, "boft_block_num": 0, "boft_n_butterfly_factor": 3},
    ),
    #########
    # SHiRA #
    #########
    ("Vanilla MLP 1 SHiRA", "MLP", ShiraConfig, {"r": 1, "target_modules": "lin0", "init_weights": False}),
    ("Vanilla MLP 2 SHiRA", "MLP", ShiraConfig, {"r": 1, "target_modules": ["lin0"], "init_weights": False}),
    ("Vanilla MLP 3 SHiRA", "MLP", ShiraConfig, {"r": 1, "target_modules": ["lin1"], "init_weights": False}),
    (
        "Vanilla MLP 4 SHiRA",
        "MLP",
        ShiraConfig,
        {"r": 1, "target_modules": ["lin0", "lin1"], "random_seed": 56, "init_weights": False},
    ),
    (
        "Vanilla MLP 5 SHiRA",
        "MLP",
        ShiraConfig,
        {"r": 1, "target_modules": ["lin0"], "init_weights": False},
    ),
    ########
    # VeRA #
    ########
    ("Vanilla MLP 1 VeRA", "MLP", VeraConfig, {"target_modules": "lin0"}),
    ("Vanilla MLP 2 VeRA", "MLP", VeraConfig, {"target_modules": ["lin0"]}),
    ("Vanilla MLP 3 VeRA", "MLP", VeraConfig, {"target_modules": ["lin1"]}),
    ("Vanilla MLP 4 VeRA", "MLP", VeraConfig, {"target_modules": ["lin0", "lin1"]}),
    (
        "Vanilla MLP 5 VeRA",
        "MLP",
        VeraConfig,
        {"target_modules": ["lin0"], "modules_to_save": ["lin1"]},
    ),
    (
        "Embedding + transformers Conv1D 1 VeRA",
        "EmbConv1D",
        VeraConfig,
        {"target_modules": ["conv1d"]},
    ),
    ########
    # FourierFT #
    ########
    ("Vanilla MLP 1 FourierFT", "MLP", FourierFTConfig, {"n_frequency": 10, "target_modules": "lin0"}),
    ("Vanilla MLP 2 FourierFT", "MLP", FourierFTConfig, {"n_frequency": 10, "target_modules": ["lin0"]}),
    ("Vanilla MLP 3 FourierFT", "MLP", FourierFTConfig, {"n_frequency": 10, "target_modules": ["lin1"]}),
    (
        "Vanilla MLP 5 FourierFT",
        "MLP",
        FourierFTConfig,
        {"n_frequency": 10, "target_modules": ["lin0"], "modules_to_save": ["lin1"]},
    ),
    (
        "Vanilla MLP 6 FourierFT",
        "MLP",
        FourierFTConfig,
        {"n_frequency": 10, "target_modules": ["lin0", "lin1"], "modules_to_save": ["lin1"]},
    ),
    (
        "Vanilla MLP 7 FourierFT",
        "MLP",
        FourierFTConfig,
        {
            "n_frequency_pattern": {"lin0": 5, "lin1": 10},
            "target_modules": ["lin0", "lin1"],
            "modules_to_save": ["lin1"],
        },
    ),
    ##########
    # VBLoRA #
    ##########
    ("Vanilla MLP 1 VBLoRA", "MLP", VBLoRAConfig, {"target_modules": "lin0", "vector_length": 1, "num_vectors": 5}),
    ("Vanilla MLP 2 VBLoRA", "MLP", VBLoRAConfig, {"target_modules": ["lin0"], "vector_length": 1, "num_vectors": 5}),
    ("Vanilla MLP 3 VBLoRA", "MLP", VBLoRAConfig, {"target_modules": ["lin1"], "vector_length": 2, "num_vectors": 5}),
    (
        "Vanilla MLP 4 VBLoRA",
        "MLP",
        VBLoRAConfig,
        {"target_modules": ["lin0", "lin1"], "vector_length": 1, "num_vectors": 5},
    ),
    (
        "Vanilla MLP 5 VBLoRA",
        "MLP",
        VBLoRAConfig,
        {"target_modules": ["lin0"], "modules_to_save": ["lin1"], "vector_length": 1, "num_vectors": 5},
    ),
    (
        "Embedding + transformers Conv1D 1 VBLoRA",
        "EmbConv1D",
        VBLoRAConfig,
        {"target_modules": ["conv1d"], "vector_length": 1, "num_vectors": 2},
    ),
    ###################
    # TrainableTokens #
    ###################
    (
        "Embedding + transformers Conv1D 1 trainable_tokens",
        "EmbConv1D",
        TrainableTokensConfig,
        {"target_modules": ["emb"], "token_indices": [0, 1, 3], "init_weights": False},
    ),
    ############
    # RandLora #
    ############
    # We have to reduce the default scaling parameter to avoid nans when using large learning rates
    ("Vanilla MLP 1 RandLora", "MLP", RandLoraConfig, {"target_modules": "lin0", "randlora_alpha": 1}),
    ("Vanilla MLP 2 RandLora", "MLP", RandLoraConfig, {"target_modules": ["lin0"], "randlora_alpha": 1}),
    ("Vanilla MLP 3 RandLora", "MLP", RandLoraConfig, {"target_modules": ["lin1"], "randlora_alpha": 1}),
    ("Vanilla MLP 4 RandLora", "MLP", RandLoraConfig, {"target_modules": ["lin0", "lin1"], "randlora_alpha": 1}),
    (
        "Vanilla MLP 5 RandLora",
        "MLP",
        RandLoraConfig,
        {"target_modules": ["lin0", "lin1"], "sparse": True, "randlora_alpha": 1},
    ),
    (
        "Vanilla MLP 6 RandLora",
        "MLP",
        RandLoraConfig,
        {"target_modules": ["lin0", "lin1"], "very_sparse": True, "randlora_alpha": 1},
    ),
    (
        "Vanilla MLP 7 RandLora",
        "MLP",
        RandLoraConfig,
        {"target_modules": ["lin0"], "modules_to_save": ["lin1"], "randlora_alpha": 1},
    ),
    #######
    # C3A #
    #######
    ("Vanilla MLP 1 C3A", "MLP", C3AConfig, {"block_size": 2, "target_modules": "lin0"}),
    ("Vanilla MLP 2 C3A", "MLP", C3AConfig, {"block_size": 2, "target_modules": ["lin0"]}),
    ("Vanilla MLP 3 C3A", "MLP", C3AConfig, {"block_size": 2, "target_modules": ["lin1"]}),
    (
        "Vanilla MLP 5 C3A",
        "MLP",
        C3AConfig,
        {"block_size": 10, "target_modules": ["lin0"], "modules_to_save": ["lin1"]},
    ),
    (
        "Vanilla MLP 6 C3A",
        "MLP",
        C3AConfig,
        {"block_size": 10, "target_modules": ["lin0", "lin1"], "modules_to_save": ["lin1"]},
    ),
    (
        "Vanilla MLP 7 C3A",
        "MLP",
        C3AConfig,
        {
            "block_size_pattern": {"lin0": 5, "lin1": 10},
            "target_modules": ["lin0", "lin1"],
            "modules_to_save": ["lin1"],
        },
    ),
    ########
    # RoAd #
    ########
    ("Vanilla MLP 1 RoAd", "MLP", RoadConfig, {"target_modules": "lin0", "group_size": 2}),
    ("Vanilla MLP 2 RoAd", "MLP", RoadConfig, {"target_modules": ["lin0"], "group_size": 2}),
    ("Vanilla MLP 3 RoAd", "MLP", RoadConfig, {"target_modules": ["lin1"], "group_size": 2}),
    ("Vanilla MLP 4 RoAd", "MLP", RoadConfig, {"target_modules": ["lin0", "lin1"], "group_size": 2}),
    ("Vanilla MLP 5 RoAd", "MLP", RoadConfig, {"target_modules": ["lin0"], "variant": "road_2", "group_size": 2}),
    ("Vanilla MLP 6 RoAd", "MLP", RoadConfig, {"target_modules": ["lin0"], "variant": "road_4", "group_size": 2}),
]

# For this test matrix, each tuple consists of:
# - test name
# - tuner method
# - config_cls
# - 1st config kwargs
# - 2nd config kwargs
# The model used for this test is `MLP`, which uses linear layers `lin0` and `lin1`
MULTIPLE_ACTIVE_ADAPTERS_TEST_CASES = [
    (
        "LoRA Same",
        "lora",
        LoraConfig,
        {"target_modules": ["lin0"], "init_lora_weights": False},
        {"target_modules": ["lin0"], "init_lora_weights": False},
    ),
    (
        "LoRA Different",
        "lora",
        LoraConfig,
        {"target_modules": ["lin0"], "init_lora_weights": False},
        {"target_modules": ["lin1"], "init_lora_weights": False},
    ),
    (
        "LoRA + trainable tokens Same",
        "lora+trainable_tokens",
        LoraConfig,
        {"target_modules": ["lin0"], "init_lora_weights": False, "trainable_token_indices": {"emb": [0, 1, 2]}},
        {"target_modules": ["lin0"], "init_lora_weights": False, "trainable_token_indices": {"emb": [3, 4, 5, 6]}},
    ),
    (
        "LoRA + trainable tokens Different",
        "lora+trainable_tokens",
        LoraConfig,
        {"target_modules": ["lin0"], "init_lora_weights": False, "trainable_token_indices": {"emb": [0, 1, 2]}},
        {"target_modules": ["lin1"], "init_lora_weights": False, "trainable_token_indices": {"emb": [3, 4, 5, 6]}},
    ),
    (
        "LoRA targeting nn.Parameter Same",
        "lora",
        LoraConfig,
        {"target_parameters": ["lin0.weight"], "init_lora_weights": False},
        {"target_parameters": ["lin0.weight"], "init_lora_weights": False},
    ),
    (
        "LoRA targeting nn.Parameter Different",
        "lora",
        LoraConfig,
        {"target_parameters": ["lin0.weight"], "init_lora_weights": False},
        {"target_parameters": ["lin1.weight"], "init_lora_weights": False},
    ),
    (
        "IA3 Same",
        "ia3",
        IA3Config,
        {
            "target_modules": ["lin0"],
            "feedforward_modules": ["lin0"],
            "init_ia3_weights": False,
        },
        {
            "target_modules": ["lin0"],
            "feedforward_modules": ["lin0"],
            "init_ia3_weights": False,
        },
    ),
    (
        "IA3 Different",
        "ia3",
        IA3Config,
        {
            "target_modules": ["lin0"],
            "feedforward_modules": ["lin0"],
            "init_ia3_weights": False,
        },
        {
            "target_modules": ["lin1"],
            "feedforward_modules": ["lin1"],
            "init_ia3_weights": False,
        },
    ),
    (
        "AdaLora Same",
        "adalora",
        AdaLoraConfig,
        {"target_modules": ["lin0"], "init_lora_weights": False, "inference_mode": True, "total_step": 1},
        {"target_modules": ["lin0"], "init_lora_weights": False, "inference_mode": True, "total_step": 1},
    ),
    (
        "AdaLora Different",
        "adalora",
        AdaLoraConfig,
        {"target_modules": ["lin0"], "init_lora_weights": False, "inference_mode": True, "total_step": 1},
        {"target_modules": ["lin1"], "init_lora_weights": False, "inference_mode": True, "total_step": 1},
    ),
    (
        "FourierFT Same",
        "fourierft",
        FourierFTConfig,
        {"n_frequency": 10, "target_modules": ["lin0"]},
        {"n_frequency": 10, "target_modules": ["lin0"]},
    ),
    (
        "FourierFT Different",
        "fourierft",
        FourierFTConfig,
        {"n_frequency": 10, "target_modules": ["lin0"]},
        {"n_frequency": 10, "target_modules": ["lin1"]},
    ),
    (
        "SHiRA Same",
        "shira",
        ShiraConfig,
        {"r": 1, "target_modules": ["lin0"], "init_weights": False},
        {"r": 1, "target_modules": ["lin0"], "init_weights": False},
    ),
    (
        "SHiRA Different",
        "shira",
        ShiraConfig,
        {"r": 1, "target_modules": ["lin0"], "init_weights": False},
        {"r": 1, "target_modules": ["lin1"], "init_weights": False},
    ),
    # Note: Currently, we cannot target lin0 and lin1 with different adapters when using VeRA. The reason is that the
    # first adapter being created will result in a vera_A or vera_B shape that is too small for the next adapter
    # (remember that VeRA shares these parameters across all layers), which results in an error.
    (
        "VeRA Same",
        "vera",
        VeraConfig,
        {"target_modules": ["lin0"], "init_weights": False},
        {"target_modules": ["lin0"], "init_weights": False},
    ),
    # Note: RandLora may present the same problem mentioned above for Vera.
    (
        "RandLora Same",
        "randlora",
        RandLoraConfig,
        {"target_modules": ["lin0"], "init_weights": False},
        {"target_modules": ["lin0"], "init_weights": False},
    ),
    (
        "HRA Same",
        "hra",
        HRAConfig,
        {"target_modules": ["lin0"], "init_weights": False},
        {"target_modules": ["lin0"], "init_weights": False},
    ),
    (
        "HRA Different",
        "hra",
        HRAConfig,
        {"target_modules": ["lin0"], "init_weights": False},
        {"target_modules": ["lin1"], "init_weights": False},
    ),
    (
        "Bone Same",
        "bone",
        BoneConfig,
        {"target_modules": ["lin0"], "init_weights": False, "r": 2},
        {"target_modules": ["lin0"], "init_weights": False, "r": 2},
    ),
    (
        "Bone Different",
        "bone",
        BoneConfig,
        {"target_modules": ["lin0"], "init_weights": False, "r": 2},
        {"target_modules": ["lin1"], "init_weights": False, "r": 2},
    ),
    (
        "MiSS Same",
        "miss",
        MissConfig,
        {"target_modules": ["lin0"], "init_weights": False, "r": 2},
        {"target_modules": ["lin0"], "init_weights": False, "r": 2},
    ),
    (
        "MiSS Different",
        "miss",
        MissConfig,
        {"target_modules": ["lin0"], "init_weights": False, "r": 2},
        {"target_modules": ["lin1"], "init_weights": False, "r": 2},
    ),
    # Not testing "mini" initialization targeting the same layer, because The matrix is initialized to all zeros in MiSS-mini mode.
    (
        "VBLoRA Same",
        "vblora",
        VBLoRAConfig,
        {"target_modules": ["lin0"], "vector_length": 2, "init_vector_bank_bound": 0.1},
        {"target_modules": ["lin0"], "vector_length": 2, "init_vector_bank_bound": 0.1},
    ),
    (
        "VBLoRA Different",
        "vblora",
        VBLoRAConfig,
        {"target_modules": ["lin0"], "vector_length": 2, "init_vector_bank_bound": 0.1},
        {"target_modules": ["lin1"], "vector_length": 2, "init_vector_bank_bound": 0.1},
    ),
    (
        "BOFT Same",
        "boft",
        BOFTConfig,
        {"target_modules": ["lin0"], "init_weights": False, "boft_block_size": 2},
        {"target_modules": ["lin0"], "init_weights": False, "boft_block_size": 2},
    ),
    (
        "BOFT Different",
        "boft",
        BOFTConfig,
        {"target_modules": ["lin0"], "init_weights": False, "boft_block_size": 2},
        {"target_modules": ["lin1"], "init_weights": False, "boft_block_size": 2},
    ),
    (
        "RoAd Same",
        "road",
        RoadConfig,
        {"target_modules": ["lin0"], "init_weights": False, "group_size": 2},
        {"target_modules": ["lin0"], "init_weights": False, "group_size": 2},
    ),
    (
        "RoAd Different",
        "road",
        RoadConfig,
        {"target_modules": ["lin0"], "init_weights": False, "group_size": 2},
        {"target_modules": ["lin1"], "init_weights": False, "group_size": 2},
    ),
    (
        "RoAd 2 Different",
        "road",
        RoadConfig,
        {"target_modules": ["lin0"], "init_weights": False, "variant": "road_1", "group_size": 2},
        {"target_modules": ["lin1"], "init_weights": False, "variant": "road_2", "group_size": 2},
    ),
    (
        "RoAd 4 Different",
        "road",
        RoadConfig,
        {"target_modules": ["lin0"], "init_weights": False, "variant": "road_1", "group_size": 2},
        {"target_modules": ["lin1"], "init_weights": False, "variant": "road_4", "group_size": 2},
    ),
]

PREFIXES = {
    IA3Config: "ia3_",
    LoraConfig: "lora_",
    LoHaConfig: "hada_",
    LoKrConfig: "lokr_",
    OFTConfig: "oft_",
    BOFTConfig: "boft_",
    LNTuningConfig: "ln_tuning_",
    VeraConfig: "vera_lambda_",
    RandLoraConfig: "randlora_",
    FourierFTConfig: "fourierft_",
    C3AConfig: "c3a_",
    HRAConfig: "hra_",
    ShiraConfig: "shira_",
    VBLoRAConfig: "vblora_",
    BoneConfig: "bone_",
<<<<<<< HEAD
    RoadConfig: "road_",
=======
    MissConfig: "miss_",
>>>>>>> 48f6493f
    TrainableTokensConfig: "trainable_tokens_",
}


class MLP(nn.Module):
    def __init__(self, bias=True):
        super().__init__()
        self.lin0 = nn.Linear(10, 20, bias=bias)
        self.relu = nn.ReLU()
        self.drop = nn.Dropout(0.5)
        self.lin1 = nn.Linear(20, 2, bias=bias)
        self.sm = nn.LogSoftmax(dim=-1)
        self.dtype = torch.float

    def forward(self, X):
        X = X.to(self.dtype)
        X = self.lin0(X)
        X = self.relu(X)
        X = self.drop(X)
        X = self.lin1(X)
        X = self.sm(X)
        return X


class MLPWithGRU(nn.Module):
    def __init__(self, bias=True):
        super().__init__()
        self.lin0 = nn.Linear(10, 20, bias=bias)
        self.relu = nn.ReLU()
        self.drop = nn.Dropout(0.5)
        self.gru = nn.GRU(input_size=20, hidden_size=20, num_layers=1, batch_first=True, bias=bias)
        self.fc = nn.Linear(20, 2, bias=bias)
        self.sm = nn.LogSoftmax(dim=-1)
        self.dtype = torch.float

    def forward(self, X):
        X = X.to(self.dtype)
        X = self.lin0(X)
        X = self.relu(X)
        X = self.drop(X)
        X = X.unsqueeze(1)
        X, _ = self.gru(X)
        X = X.squeeze(1)
        X = self.fc(X)
        X = self.sm(X)
        return X


class MLP_LayerNorm(nn.Module):
    def __init__(self, bias=True):
        super().__init__()
        self.layernorm0 = nn.LayerNorm(10, 10)
        self.lin0 = nn.Linear(10, 20, bias=bias)
        self.relu = nn.ReLU()
        self.drop = nn.Dropout(0.5)
        self.layernorm1 = nn.LayerNorm(20, 20)
        self.lin1 = nn.Linear(20, 2, bias=bias)
        self.sm = nn.LogSoftmax(dim=-1)
        self.dtype = torch.float

    def forward(self, X):
        X = X.to(self.dtype)
        X = self.layernorm0(X)
        X = self.lin0(X)
        X = self.relu(X)
        X = self.drop(X)
        X = self.layernorm1(X)
        X = self.lin1(X)
        X = self.sm(X)
        return X


class MLP2(nn.Module):
    def __init__(self, bias=True):
        super().__init__()
        self.lin0 = nn.Linear(10, 32, bias=bias)
        self.relu = nn.ReLU()
        self.drop = nn.Dropout(0.5)
        self.lin1 = nn.Linear(32, 2, bias=bias)
        self.sm = nn.LogSoftmax(dim=-1)
        self.dtype = torch.float

    def forward(self, X):
        X = X.to(self.dtype)
        X = self.lin0(X)
        X = self.relu(X)
        X = self.drop(X)
        X = self.lin1(X)
        X = self.sm(X)
        return X


class Block(nn.Module):
    def __init__(self, bias=True):
        super().__init__()
        self.lin0 = nn.Linear(10, 20, bias=bias)
        self.relu = nn.ReLU()
        self.drop = nn.Dropout(0.5)
        self.lin1 = nn.Linear(20, 10, bias=bias)

    def forward(self, X):
        X = X.float()
        X = self.lin0(X)
        X = self.relu(X)
        X = self.drop(X)
        X = self.lin1(X)
        return X


class DeepMLP(nn.Module):
    def __init__(self, bias=True, num_hidden_layers=12):
        super().__init__()
        self.layers = nn.ModuleList([Block(bias=bias) for _ in range(num_hidden_layers)])
        self.out = nn.Linear(10, 2, bias=bias)
        self.sm = nn.LogSoftmax(dim=-1)

    def forward(self, X):
        X = X.float(X)
        for layer in self.layers:
            X = layer(X)
        X = self.out(X)
        X = self.sm(X)
        return X


class ModelEmbConv1D(nn.Module):
    def __init__(self, emb_size=100):
        super().__init__()
        self.emb = nn.Embedding(emb_size, 5)
        self.conv1d = Conv1D(1, 5)
        self.relu = nn.ReLU()
        self.flat = nn.Flatten()
        self.lin0 = nn.Linear(10, 2)
        self.sm = nn.LogSoftmax(dim=-1)

    def forward(self, X):
        X = self.emb(X)
        X = self.conv1d(X)
        X = self.relu(X)
        X = self.flat(X)
        X = self.lin0(X)
        X = self.sm(X)
        return X


class ModelEmbWithEmbeddingUtils(nn.Module):
    # Adds `get_input_embeddings` and `get_output_embeddings` methods to mimic 🤗 transformers models
    def __init__(self):
        super().__init__()
        self.embed_tokens = nn.Embedding(100, 5)
        self.conv1d = Conv1D(1, 5)
        self.relu = nn.ReLU()
        self.flat = nn.Flatten()
        self.lin0 = nn.Linear(10, 2)
        self.sm = nn.LogSoftmax(dim=-1)

    def forward(self, X):
        X = self.embed_tokens(X)
        X = self.conv1d(X)
        X = self.relu(X)
        X = self.flat(X)
        X = self.lin0(X)
        X = self.sm(X)
        return X

    def get_input_embeddings(self):
        return self.embed_tokens

    def get_output_embeddings(self):
        return None


class ModelConv1D(nn.Module):
    def __init__(self):
        super().__init__()
        self.conv1d = nn.Conv1d(1, 1, 2)
        self.relu = nn.ReLU()
        self.flat = nn.Flatten()
        self.lin0 = nn.Linear(9, 2)
        self.sm = nn.LogSoftmax(dim=-1)
        self.dtype = torch.float

    def forward(self, X):
        X = X.to(self.dtype)
        X = X.reshape(-1, 1, 10)
        X = self.conv1d(X)
        X = self.relu(X)
        X = self.flat(X)
        X = self.lin0(X)
        X = self.sm(X)
        return X


class ModelConv2D(nn.Module):
    def __init__(self):
        super().__init__()
        self.conv2d = nn.Conv2d(5, 10, 3)
        self.relu = nn.ReLU()
        self.flat = nn.Flatten()
        self.lin0 = nn.Linear(10, 2)
        self.sm = nn.LogSoftmax(dim=-1)
        self.dtype = torch.float

    def forward(self, X):
        X = X.to(self.dtype)
        X = X.reshape(-1, 5, 3, 3)
        X = self.conv2d(X)
        X = self.relu(X)
        X = self.flat(X)
        X = self.lin0(X)
        X = self.sm(X)
        return X


class ModelConv2D2(nn.Module):
    def __init__(self):
        super().__init__()
        self.lin0 = nn.Linear(10, 40)
        self.conv2d = nn.Conv2d(8, 32, 3)
        self.relu = nn.ReLU()
        self.flat = nn.Flatten()
        self.lin1 = nn.Linear(32, 2)
        self.sm = nn.LogSoftmax(dim=-1)
        self.dtype = torch.float

    def forward(self, X):
        X = X.to(self.dtype)
        X = self.lin0(X)
        X = self.relu(X)
        X = X.reshape(-1, 8, 3, 3)
        X = self.conv2d(X)
        X = self.relu(X)
        X = self.flat(X)
        X = self.lin1(X)
        X = self.sm(X)
        return X


class ModelConv2DGroups(nn.Module):
    def __init__(self):
        super().__init__()
        self.lin0 = nn.Linear(90, 288)
        # groups is set as 8 since default r=8
        # hence to make r divisible by groups
        self.conv2d = nn.Conv2d(16, 16, 3, groups=8)
        self.relu = nn.ReLU()
        self.flat = nn.Flatten()
        self.lin1 = nn.Linear(16, 2)
        self.sm = nn.LogSoftmax(dim=-1)
        self.dtype = torch.float

    def forward(self, X):
        X = X.to(self.dtype)
        X = X.flatten()
        X = self.lin0(X)
        X = X.reshape(2, 16, 3, 3)
        X = self.conv2d(X)
        X = self.relu(X)
        X = self.flat(X)
        X = self.lin1(X)
        X = self.sm(X)
        return X


class ModelConv2DGroups2(nn.Module):
    def __init__(self):
        super().__init__()
        self.conv2d = nn.Conv2d(16, 32, 3, padding=1, groups=2)
        self.relu = nn.ReLU()
        self.flat = nn.Flatten()
        self.lin0 = nn.Linear(12800, 2)
        self.sm = nn.LogSoftmax(dim=-1)
        self.dtype = torch.float

    def forward(self, X):
        # Note: needs a different input shape, thus ignore original input
        X = torch.arange(9 * 16 * 20 * 20).view([9, 16, 20, 20]).to(self.conv2d.weight.device)
        X = X.to(self.dtype)
        X = self.conv2d(X)
        X = self.relu(X)
        X = self.flat(X)
        X = self.lin0(X)
        X = self.sm(X)
        return X


class ModelConv3D(nn.Module):
    def __init__(self):
        super().__init__()
        self.conv3d = nn.Conv3d(5, 10, 3)
        self.relu = nn.ReLU()
        self.flat = nn.Flatten()
        self.lin0 = nn.Linear(10, 2)
        self.sm = nn.LogSoftmax(dim=-1)
        self.dtype = torch.float

    def forward(self, X):
        X = X.to(self.dtype)
        # If necessary, convert from 2D image to 3D volume
        if X.dim() == 2:
            X = torch.stack([X] * 3, dim=-1)
        X = X.reshape(-1, 5, 3, 3, 3)
        X = self.conv3d(X)
        X = self.relu(X)
        X = self.flat(X)
        X = self.lin0(X)
        X = self.sm(X)
        return X


class ModelMha(nn.Module):
    def __init__(self):
        super().__init__()
        self.mha = nn.MultiheadAttention(10, 2)
        self.lin0 = nn.Linear(10, 2)
        self.sm = nn.LogSoftmax(dim=-1)
        self.dtype = torch.float

    def forward(self, X):
        X = X.to(self.dtype)
        X, _ = self.mha(X, X, X)
        X = self.lin0(X)
        X = self.sm(X)
        return X


class _LinearUsingParameter(nn.Module):
    # Linear layer equivalent
    def __init__(self, in_features, out_features, bias=None):
        super().__init__()
        self.in_features = in_features
        self.out_features = out_features
        self.weight = nn.Parameter(torch.randn(in_features, out_features))
        if bias:
            self.bias = nn.Parameter(torch.ones(out_features))

    def forward(self, x):
        return x @ self.weight + self.bias


class MlpUsingParameters(nn.Module):
    # MLP that uses layers whose parameters need to be targeted with target_parameters
    def __init__(self, bias=True):
        super().__init__()

        self.lin0 = _LinearUsingParameter(10, 20, bias=bias)
        self.relu = nn.ReLU()
        self.drop = nn.Dropout(0.5)
        self.lin1 = _LinearUsingParameter(20, 2, bias=bias)
        self.sm = nn.LogSoftmax(dim=-1)
        self.dtype = torch.float

    def forward(self, X):
        X = X.to(self.dtype)
        X = self.lin0(X)
        X = self.relu(X)
        X = self.drop(X)
        X = self.lin1(X)
        X = self.sm(X)
        return X


class MockTransformerWrapper:
    """Mock class to behave like a transformers model.

    This is needed because the tests initialize the model by calling transformers_class.from_pretrained.

    """

    @classmethod
    def from_pretrained(cls, model_id, torch_dtype=None):
        # set the seed so that from_pretrained always returns the same model
        torch.manual_seed(0)

        if torch_dtype is None:
            torch_dtype = torch.float32

        if model_id == "MLP":
            return MLP().to(torch_dtype)

        if model_id == "EmbConv1D":
            return ModelEmbConv1D().to(torch_dtype)

        if model_id == "Conv1d":
            return ModelConv1D().to(torch_dtype)

        if model_id == "Conv2d":
            return ModelConv2D().to(torch_dtype)

        if model_id == "Conv2dGroups":
            return ModelConv2DGroups().to(torch_dtype)

        if model_id == "Conv2dGroups2":
            return ModelConv2DGroups2().to(torch_dtype)

        if model_id == "Conv3d":
            return ModelConv3D().to(torch_dtype)

        if model_id == "MLP_LayerNorm":
            return MLP_LayerNorm().to(torch_dtype)

        if model_id == "MLP2":
            return MLP2().to(torch_dtype)

        if model_id == "Conv2d2":
            return ModelConv2D2().to(torch_dtype)

        if model_id == "MHA":
            return ModelMha().to(torch_dtype)

        if model_id == "MlpUsingParameters":
            return MlpUsingParameters().to(torch_dtype)

        raise ValueError(f"model_id {model_id} not implemented")


class TestPeftCustomModel(PeftCommonTester):
    """
    Implements the tests for custom models.

    Most tests should just call the parent class, e.g. test_save_pretrained calls self._test_save_pretrained. Override
    this if custom models don't work with the parent test method.

    """

    transformers_class = MockTransformerWrapper

    def prepare_inputs_for_testing(self):
        X = torch.arange(90).view(9, 10).to(self.torch_device)
        return {"X": X}

    @pytest.mark.parametrize("test_name, model_id, config_cls, config_kwargs", TEST_CASES)
    def test_attributes_parametrized(self, test_name, model_id, config_cls, config_kwargs):
        self._test_model_attr(model_id, config_cls, config_kwargs)

    @pytest.mark.parametrize("test_name, model_id, config_cls, config_kwargs", TEST_CASES)
    def test_adapter_name(self, test_name, model_id, config_cls, config_kwargs):
        self._test_adapter_name(model_id, config_cls, config_kwargs)

    @pytest.mark.parametrize("test_name, model_id, config_cls, config_kwargs", TEST_CASES)
    def test_prepare_for_training_parametrized(self, test_name, model_id, config_cls, config_kwargs):
        # This test does not work with custom models because it assumes that
        # there is always a method get_input_embeddings that returns a layer
        # which does not need updates. Instead, a new test is added below that
        # checks that LoRA works as expected.
        pass

    @pytest.mark.parametrize("test_name, model_id, config_cls, config_kwargs", TEST_CASES)
    def test_save_pretrained(self, test_name, model_id, config_cls, config_kwargs):
        self._test_save_pretrained(model_id, config_cls, config_kwargs)

    @pytest.mark.parametrize("test_name, model_id, config_cls, config_kwargs", TEST_CASES)
    def test_save_pretrained_pickle(self, test_name, model_id, config_cls, config_kwargs):
        self._test_save_pretrained(model_id, config_cls, config_kwargs, safe_serialization=False)

    @pytest.mark.parametrize("test_name, model_id, config_cls, config_kwargs", TEST_CASES)
    def test_load_model_low_cpu_mem_usage(self, test_name, model_id, config_cls, config_kwargs):
        self._test_load_model_low_cpu_mem_usage(model_id, config_cls, config_kwargs)

    @pytest.mark.parametrize("test_name, model_id, config_cls, config_kwargs", TEST_CASES)
    def test_from_pretrained_config_construction(self, test_name, model_id, config_cls, config_kwargs):
        self._test_from_pretrained_config_construction(model_id, config_cls, config_kwargs)

    @pytest.mark.parametrize("test_name, model_id, config_cls, config_kwargs", TEST_CASES)
    def test_load_multiple_adapters(self, test_name, model_id, config_cls, config_kwargs):
        self._test_load_multiple_adapters(model_id, config_cls, config_kwargs)

    @pytest.mark.parametrize("test_name, model_id, config_cls, config_kwargs", TEST_CASES)
    def test_merge_layers(self, test_name, model_id, config_cls, config_kwargs):
        # https://github.com/huggingface/peft/pull/2403
        if model_id in ["Conv2dGroups", "Conv2dGroups2"]:
            pytest.skip(
                f"Skipping test for {model_id} as merging is not supported. (See https://github.com/huggingface/peft/pull/2403 for details)"
            )

        config_kwargs = config_kwargs.copy()
        if issubclass(config_cls, LoraConfig):
            config_kwargs["init_lora_weights"] = False
        elif issubclass(config_cls, IA3Config):
            config_kwargs["init_ia3_weights"] = False
        elif issubclass(config_cls, LNTuningConfig):
            pass
        elif issubclass(config_cls, VBLoRAConfig):
            pass
        elif issubclass(config_cls, TrainableTokensConfig):
            pass
        else:
            config_kwargs["init_weights"] = False
        self._test_merge_layers(model_id, config_cls, config_kwargs)

    @pytest.mark.parametrize("test_name, model_id, config_cls, config_kwargs", TEST_CASES)
    def test_merge_layers_fp16(self, test_name, model_id, config_cls, config_kwargs):
        # https://github.com/huggingface/peft/pull/2403
        if model_id in ["Conv2dGroups", "Conv2dGroups2"]:
            pytest.skip(
                f"Skipping test for {model_id} as merging is not supported. (See https://github.com/huggingface/peft/pull/2403 for details)"
            )

        config_kwargs = config_kwargs.copy()
        if issubclass(config_cls, LoraConfig):
            config_kwargs["init_lora_weights"] = False
        elif issubclass(config_cls, IA3Config):
            config_kwargs["init_ia3_weights"] = False
        self._test_merge_layers_fp16(model_id, config_cls, config_kwargs)

    @pytest.mark.parametrize("test_name, model_id, config_cls, config_kwargs", TEST_CASES)
    def test_merge_layers_is_idempotent(self, test_name, model_id, config_cls, config_kwargs):
        # https://github.com/huggingface/peft/pull/2403
        if model_id in ["Conv2dGroups", "Conv2dGroups2"]:
            pytest.skip(
                f"Skipping test for {model_id} as merging is not supported. (See https://github.com/huggingface/peft/pull/2403 for details)"
            )

        # calling merge twice with the same arguments should not change the output
        config_kwargs = config_kwargs.copy()
        if issubclass(config_cls, LoraConfig):
            config_kwargs["init_lora_weights"] = False
        elif issubclass(config_cls, IA3Config):
            config_kwargs["init_ia3_weights"] = False
        self._test_merge_layers_is_idempotent(model_id, config_cls, config_kwargs)

    @pytest.mark.parametrize("test_name, model_id, config_cls, config_kwargs", TEST_CASES)
    def test_safe_merge(self, test_name, model_id, config_cls, config_kwargs):
        # https://github.com/huggingface/peft/pull/2403
        if model_id in ["Conv2dGroups", "Conv2dGroups2"]:
            pytest.skip(
                f"Skipping test for {model_id} as merging is not supported. (See https://github.com/huggingface/peft/pull/2403 for details)"
            )

        # calling merge twice with the same arguments should not change the output
        config_kwargs = config_kwargs.copy()
        if issubclass(config_cls, LoraConfig):
            config_kwargs["init_lora_weights"] = False
        elif issubclass(config_cls, IA3Config):
            config_kwargs["init_ia3_weights"] = False
        elif issubclass(config_cls, LNTuningConfig):
            # LNTuning do not take init_weights
            pass
        elif issubclass(config_cls, VBLoRAConfig):
            # VBLoRA do not take init_weights
            pass
        else:
            config_kwargs["init_weights"] = False
        self._test_safe_merge(model_id, config_cls, config_kwargs)

    @pytest.mark.parametrize("test_name, model_id, config_cls, config_kwargs", TEST_CASES)
    def test_generate(self, test_name, model_id, config_cls, config_kwargs):
        # Custom models do not (necessarily) have a generate method, so this test is not performed
        pass

    @pytest.mark.parametrize("test_name, model_id, config_cls, config_kwargs", TEST_CASES)
    def test_generate_half_prec(self, test_name, model_id, config_cls, config_kwargs):
        # Custom models do not (necessarily) have a generate method, so this test is not performed
        pass

    @pytest.mark.parametrize("test_name, model_id, config_cls, config_kwargs", TEST_CASES)
    def test_training_custom_models(self, test_name, model_id, config_cls, config_kwargs):
        self._test_training(model_id, config_cls, config_kwargs)

    @pytest.mark.parametrize("test_name, model_id, config_cls, config_kwargs", TEST_CASES)
    def test_training_custom_models_layer_indexing(self, test_name, model_id, config_cls, config_kwargs):
        # At the moment, layer indexing only works when layer names conform to a specific pattern, which is not
        # guaranteed here. Therefore, this test is not performed.
        pass

    @pytest.mark.parametrize("test_name, model_id, config_cls, config_kwargs", TEST_CASES)
    def test_training_custom_models_gradient_checkpointing(self, test_name, model_id, config_cls, config_kwargs):
        self._test_training_gradient_checkpointing(model_id, config_cls, config_kwargs)

    @pytest.mark.parametrize("test_name, model_id, config_cls, config_kwargs", TEST_CASES)
    def test_inference_safetensors(self, test_name, model_id, config_cls, config_kwargs):
        self._test_inference_safetensors(model_id, config_cls, config_kwargs)

    @pytest.mark.parametrize("test_name, model_id, config_cls, config_kwargs", TEST_CASES)
    def test_peft_model_device_map(self, test_name, model_id, config_cls, config_kwargs):
        self._test_peft_model_device_map(model_id, config_cls, config_kwargs)

    @pytest.mark.parametrize("test_name, model_id, config_cls, config_kwargs", TEST_CASES)
    def test_forward_output_finite(self, test_name, model_id, config_cls, config_kwargs):
        X = self.prepare_inputs_for_testing()
        model = self.transformers_class.from_pretrained(model_id).to(self.torch_device)
        config = config_cls(
            base_model_name_or_path=model_id,
            **config_kwargs,
        )
        model = get_peft_model(model, config)
        model.eval()
        with torch.no_grad():
            output = model(**X)
        assert torch.isfinite(output).all()

    @pytest.mark.parametrize("test_name, model_id, config_cls, config_kwargs", TEST_CASES)
    def test_forward_float16(self, test_name, model_id, config_cls, config_kwargs):
        # The user manually sets the dtype of the base model to fp16 precision. This should not cause an error for the
        # different PEFT methods.
        try:
            torch.zeros(1, dtype=torch.float16)
        except Exception:
            # skip this test if float16 is not supported on this machine
            pytest.skip(reason="Test requires float16 support")

        # skip on MacOS
        if platform.system() == "Darwin":
            pytest.skip(reason="MacOS does not support multiple ops in float16")

        X = self.prepare_inputs_for_testing()
        model = self.transformers_class.from_pretrained(model_id, torch_dtype=torch.float16).to(self.torch_device)
        model.dtype = torch.float16
        config = config_cls(
            base_model_name_or_path=model_id,
            **config_kwargs,
        )
        model = get_peft_model(model, config)
        model.eval()

        # check that none of this raises an error
        model(**X)

        if model_id in ["Conv2dGroups", "Conv2dGroups2"]:
            # this model does not support merging
            return

        model.merge_adapter(safe_merge=False)
        model(**X)
        model.unmerge_adapter()
        model(**X)
        model.merge_adapter(safe_merge=True)
        model(**X)
        model.unmerge_adapter()
        model(**X)
        model = model.merge_and_unload()
        model(**X)

    @pytest.mark.parametrize("test_name, model_id, config_cls, config_kwargs", TEST_CASES)
    def test_forward_bfloat16(self, test_name, model_id, config_cls, config_kwargs):
        # The user manually sets the dtype of the base model to bf16 precision. This should not cause an error for the
        # different PEFT methods.
        try:
            torch.zeros(1, dtype=torch.bfloat16)
        except Exception:
            # skip this test if float16 is not supported on this machine
            pytest.skip(reason="Test requires bfloat16 support")

        # skip on MacOS
        if platform.system() == "Darwin":
            pytest.skip(reason="MacOS does not support multiple ops in bfloat16")

        X = self.prepare_inputs_for_testing()
        model = self.transformers_class.from_pretrained(model_id, torch_dtype=torch.bfloat16).to(self.torch_device)
        model.dtype = torch.bfloat16
        config = config_cls(
            base_model_name_or_path=model_id,
            **config_kwargs,
        )
        model = get_peft_model(model, config)
        model.eval()

        # check that none of this raises an error
        model(**X)

        if model_id in ["Conv2dGroups", "Conv2dGroups2"]:
            # this model does not support merging
            return

        model.merge_adapter(safe_merge=False)
        model(**X)
        model.unmerge_adapter()
        model(**X)
        model.merge_adapter(safe_merge=True)
        model(**X)
        model.unmerge_adapter()
        model(**X)
        model = model.merge_and_unload()
        model(**X)

    @pytest.mark.parametrize("test_name, model_id, config_cls, config_kwargs", TEST_CASES)
    def test_forward_float16_no_autocast(self, test_name, model_id, config_cls, config_kwargs):
        # Same as above but don't autocast adapter weights to float32 automatically
        try:
            torch.zeros(1, dtype=torch.float16)
        except Exception:
            # skip this test if float16 is not supported on this machine
            pytest.skip(reason="Test requires float16 support")

        # skip on MacOS
        if platform.system() == "Darwin":
            pytest.skip(reason="MacOS does not support multiple ops in float16")

        X = self.prepare_inputs_for_testing()
        model = self.transformers_class.from_pretrained(model_id, torch_dtype=torch.float16).to(self.torch_device)
        model.dtype = torch.float16
        config = config_cls(
            base_model_name_or_path=model_id,
            **config_kwargs,
        )
        model = get_peft_model(model, config, autocast_adapter_dtype=False)
        model.eval()

        # check that none of this raises an error
        model(**X)

        if model_id in ["Conv2dGroups", "Conv2dGroups2"]:
            # this model does not support merging
            return

        model.merge_adapter(safe_merge=False)
        model(**X)
        model.unmerge_adapter()
        model(**X)
        model.merge_adapter(safe_merge=True)
        model(**X)
        model.unmerge_adapter()
        model(**X)
        model = model.merge_and_unload()
        model(**X)

    @pytest.mark.parametrize("test_name, model_id, config_cls, config_kwargs", TEST_CASES)
    def test_forward_bfloat16_no_autocast(self, test_name, model_id, config_cls, config_kwargs):
        # Same as above but don't autocast adapter weights to float32 automatically
        try:
            torch.zeros(1, dtype=torch.bfloat16)
        except Exception:
            # skip this test if float16 is not supported on this machine
            pytest.skip(reason="Test requires bfloat16 support")

        # skip on MacOS
        if platform.system() == "Darwin":
            pytest.skip(reason="MacOS does not support multiple ops in bfloat16")

        X = self.prepare_inputs_for_testing()
        model = self.transformers_class.from_pretrained(model_id, torch_dtype=torch.bfloat16).to(self.torch_device)
        model.dtype = torch.bfloat16
        config = config_cls(
            base_model_name_or_path=model_id,
            **config_kwargs,
        )
        model = get_peft_model(model, config, autocast_adapter_dtype=False)
        model.eval()

        # check that none of this raises an error
        model(**X)

        if model_id in ["Conv2dGroups", "Conv2dGroups2"]:
            # this model does not support merging
            return

        model.merge_adapter(safe_merge=False)
        model(**X)
        model.unmerge_adapter()
        model(**X)
        model.merge_adapter(safe_merge=True)
        model(**X)
        model.unmerge_adapter()
        model(**X)
        model = model.merge_and_unload()
        model(**X)

    @pytest.mark.parametrize("test_name, model_id, config_cls, config_kwargs", TEST_CASES)
    def test_only_params_are_updated(self, test_name, model_id, config_cls, config_kwargs):
        # An explicit test that when using an adapter on a custom model, only the adapter parameters are updated during
        # training
        X = self.prepare_inputs_for_testing()
        model = self.transformers_class.from_pretrained(model_id).to(self.torch_device)
        config = config_cls(
            base_model_name_or_path=model_id,
            **config_kwargs,
        )
        model = get_peft_model(model, config)
        model_before = copy.deepcopy(model)

        model.train()
        lr = 0.5
        if (config_kwargs.get("use_dora") and model_id == "EmbConv1D") or issubclass(config_cls, VBLoRAConfig):
            # this high learning rate was found through testing to be necessary to avoid flakiness
            lr = 100
        elif "mha" in model_id.lower():
            # we get exploding gradients with MHA when learning rate is too high
            lr = 1e-3
        optimizer = torch.optim.SGD(model.parameters(), lr=lr)

        # train at least 3 steps for all parameters to be updated (probably this is required because of symmetry
        # breaking of some LoRA layers that are initialized with constants)
        for _ in range(3):
            optimizer.zero_grad()
            y_pred = model(**X)
            loss = y_pred.sum()
            loss.backward()
            optimizer.step()

        tol = 1e-4
        params_before = dict(model_before.named_parameters())
        params_after = dict(model.named_parameters())
        assert params_before.keys() == params_after.keys()

        prefix = PREFIXES[config_cls]
        for name, param_before in params_before.items():
            param_after = params_after[name]
            if (prefix in name) or ("modules_to_save" in name) or ("token_adapter.trainable_tokens" in name):
                # target_modules, modules_to_save and modules of `NewTokensWrapper` _are_ updated
                assert not torch.allclose(param_before, param_after, atol=tol, rtol=tol)
            else:
                assert torch.allclose(param_before, param_after, atol=tol, rtol=tol)

    @pytest.mark.parametrize("test_name, model_id, config_cls, config_kwargs", TEST_CASES)
    def test_parameters_after_loading_model(self, test_name, model_id, config_cls, config_kwargs):
        # An explicit test that when loading a trained model, the parameters are loaded correctly
        # see issue #808
        X = self.prepare_inputs_for_testing()
        model = self.transformers_class.from_pretrained(model_id).to(self.torch_device)
        config = config_cls(
            base_model_name_or_path=model_id,
            **config_kwargs,
        )
        model = get_peft_model(model, config)
        model.train()

        lr = 0.5
        if config_kwargs.get("use_dora"):
            lr = 0.1  # otherwise we get nan
        elif "mha" in model_id.lower():
            lr = 1e-3  # we get exploding gradients with MHA when learning rate is too high
        elif issubclass(config_cls, VBLoRAConfig) or issubclass(config_cls, RandLoraConfig):
            lr = 0.01  # otherwise we get nan
        optimizer = torch.optim.SGD(model.parameters(), lr=lr)

        # train at least 3 steps for all parameters to be updated (probably this is required because of symmetry
        # breaking of some LoRA layers that are initialized with constants)
        for _ in range(3):
            optimizer.zero_grad()
            y_pred = model(**X)
            loss = y_pred.sum()
            loss.backward()
            optimizer.step()

        tol = 1e-4
        params_before = get_state_dict(model)
        # note: no need to sanity check if parameters were updated at all, this
        # is already covered in the previous test

        with tempfile.TemporaryDirectory() as tmp_dirname:
            model.save_pretrained(tmp_dirname)
            model_from_pretrained = self.transformers_class.from_pretrained(model_id).to(self.torch_device)
            model_from_pretrained = PeftModel.from_pretrained(model_from_pretrained, tmp_dirname)
            params_after = get_state_dict(model_from_pretrained)

            assert params_before.keys() == params_after.keys()
            for name, param_before in params_before.items():
                param_after = params_after[name]
                assert torch.allclose(param_before, param_after, atol=tol, rtol=tol)

    @pytest.mark.parametrize("test_name, model_id, config_cls, config_kwargs", TEST_CASES)
    def test_disable_adapters(self, test_name, model_id, config_cls, config_kwargs):
        X = self.prepare_inputs_for_testing()
        model = self.transformers_class.from_pretrained(model_id).to(self.torch_device).eval()
        outputs_base = model(**X)
        if issubclass(config_cls, (FourierFTConfig, TrainableTokensConfig, C3AConfig)):
            config_kwargs = config_kwargs.copy()
            # override the default value and make PEFT operation a no-op
            config_kwargs["init_weights"] = True
        if issubclass(config_cls, (ShiraConfig,)):
            # for SHiRA, setting this to default value of True will turn the PEFT operation into a no-op
            # because SHiRA is always initialized to zeros. Configs declared in the test file had set init_weights
            # to False (to make sure all other tests have a randn SHiRA initialization). Setting it back to True here
            # as required by this test.
            config_kwargs["init_weights"] = True
        config = config_cls(
            base_model_name_or_path=model_id,
            **config_kwargs,
        )
        model = get_peft_model(model, config)
        if issubclass(config_cls, VBLoRAConfig):
            # Manually set the `vblora_vector_bank` to zero so that VB-LoRA functions as an identity operation.
            torch.nn.init.zeros_(model.vblora_vector_bank["default"])
        model.eval()
        outputs_before = model(**X)
        assert torch.allclose(outputs_base, outputs_before)

        if issubclass(config_cls, VBLoRAConfig):
            # initialize `vblora_vector_bank` so it can be trained
            model._init_vblora_vector_bank(config, "default")
        model.train()
        # EmbConv1D is slow to learn for some reason
        lr = 0.01 if model_id != "EmbConv1D" else 1.0
        if isinstance(config, TrainableTokensConfig):
            # TrainableTokens is only changing a small subset, so we need a higher lr to see the difference
            lr = 2.0
        optimizer = torch.optim.SGD(model.parameters(), lr=lr)

        # train at least 3 steps for all parameters to be updated (probably this is required because of symmetry
        # breaking of some LoRA layers that are initialized with constants)
        for _ in range(3):
            optimizer.zero_grad()
            y_pred = model(**X)
            y = torch.arange(len(y_pred)).to(self.torch_device) % 2
            loss = nn.functional.nll_loss(y_pred, y)
            loss.backward()
            optimizer.step()

        model.eval()
        outputs_after = model(**X)

        with model.disable_adapter():
            outputs_disabled = model(**X)

        # check that after leaving the disable_adapter context, everything is enabled again
        outputs_enabled_after_disable = model(**X)

        if self.torch_device == "cpu":
            # LayerNorm is running float32 on cpu, so difference in outputs are smaller
            rtol, atol = 1e-8, 1e-8
        else:
            rtol, atol = 1e-5, 1e-8
        assert not torch.allclose(outputs_before, outputs_after, rtol=rtol, atol=atol)
        assert torch.allclose(outputs_before, outputs_disabled)
        assert torch.allclose(outputs_after, outputs_enabled_after_disable)

    @pytest.mark.parametrize("test_name, model_id, config_cls, config_kwargs", TEST_CASES)
    def test_disable_adapters_with_merging(self, test_name, model_id, config_cls, config_kwargs):
        # https://github.com/huggingface/peft/pull/2403
        if model_id in ["Conv2dGroups", "Conv2dGroups2"]:
            pytest.skip(
                f"Skipping test for {model_id} as merging is not supported. (See https://github.com/huggingface/peft/pull/2403 for details)"
            )

        # same as test_disable_adapters, but with merging
        X = self.prepare_inputs_for_testing()
        model = self.transformers_class.from_pretrained(model_id).to(self.torch_device)
        if issubclass(config_cls, (FourierFTConfig, C3AConfig)):
            config_kwargs = config_kwargs.copy()
            config_kwargs["init_weights"] = True
        config = config_cls(
            base_model_name_or_path=model_id,
            **config_kwargs,
        )
        model = get_peft_model(model, config)
        if issubclass(config_cls, VBLoRAConfig):
            # Manually set the `vblora_vector_bank` to zero so that VB-LoRA functions as an identity operation.
            torch.nn.init.zeros_(model.vblora_vector_bank["default"])
        model.eval()
        outputs_before = model(**X)

        if issubclass(config_cls, VBLoRAConfig):
            # initialize `vblora_vector_bank` so it can be trained
            model._init_vblora_vector_bank(config, "default")
        model.train()
        if isinstance(config_cls, LNTuningConfig):
            # LayerNorm tuning is slow to learn
            lr = 1.0
            optimizer = torch.optim.SGD(model.parameters(), lr=lr)
        else:
            # Adam optimizer since SGD isn't great for small models with IA3 + Conv1D
            lr = 0.01
            optimizer = torch.optim.Adam(model.parameters(), lr=lr)

        # train at least 3 steps for all parameters to be updated (probably this is required because of symmetry
        # breaking of some LoRA layers that are initialized with constants)
        for _ in range(3):
            optimizer.zero_grad()
            y_pred = model(**X)
            y = torch.arange(len(y_pred)).to(self.torch_device) % 2
            loss = nn.functional.nll_loss(y_pred, y)
            loss.backward()
            optimizer.step()

        model.eval()
        outputs_unmerged = model(**X)
        model.merge_adapter()
        outputs_after = model(**X)

        with model.disable_adapter():
            outputs_disabled = model(**X)

        # check that after leaving the disable_adapter context, everything is enabled again
        outputs_enabled_after_disable = model(**X)

        atol, rtol = 1e-5, 1e-5  # tolerances higher than defaults since merging introduces some numerical instability

        conv_ids = ["Conv2d", "Conv3d", "Conv2d2"]
        if issubclass(config_cls, (IA3Config, LoraConfig)) and model_id in conv_ids:  # more instability with Conv
            atol, rtol = 1e-3, 1e-3

        if issubclass(config_cls, OFTConfig):
            atol, rtol = 1e-4, 1e-4

        if config_kwargs.get("use_dora") and model_id == "EmbConv1D":
            atol, rtol = 1e-4, 1e-4

        # check that there is a difference in results after training
        assert not torch.allclose(outputs_before, outputs_after, atol=atol, rtol=rtol)

        if self.torch_device in ["mlu"] and model_id in conv_ids:
            atol, rtol = 1e-3, 1e-2  # MLU

        # unmerged or merged should make no difference
        assert torch.allclose(outputs_after, outputs_unmerged, atol=atol, rtol=rtol)

        # check that disabling adapters gives the same results as before training
        assert torch.allclose(outputs_before, outputs_disabled, atol=atol, rtol=rtol)

        # check that enabling + disabling adapters does not change the results
        assert torch.allclose(outputs_after, outputs_enabled_after_disable, atol=atol, rtol=rtol)

    @pytest.mark.parametrize("test_name, model_id, config_cls, config_kwargs", TEST_CASES)
    def test_disable_adapter_with_bias_warns(self, test_name, model_id, config_cls, config_kwargs):
        # When training biases in lora, disabling adapters does not reset the biases, so the output is not what users
        # might expect. Therefore, a warning should be given.

        # Note: We test only with custom models since they run really fast. There is really no point in testing the same
        # thing with decoder, encoder_decoder, etc.
        if config_cls != LoraConfig or config_cls != BOFTConfig:
            # skip this test for other configs as bias is specific to Lora
            pytest.skip("Testing bias warnings only for LoraConfig or BOFTConfig")

        if not issubclass(config_cls, (LoraConfig, BOFTConfig)):
            pytest.skip("Bias argument is only supported for LoRA or BOFT models")

        def run_with_disable(config_kwargs, bias):
            config_kwargs = config_kwargs.copy()
            config_kwargs["bias"] = bias
            model = self.transformers_class.from_pretrained(model_id).to(self.torch_device)
            config = config_cls(
                base_model_name_or_path=model_id,
                **config_kwargs,
            )
            peft_model = get_peft_model(model, config)
            with peft_model.disable_adapter():
                pass  # there is nothing to be done

        if config_cls == LoraConfig:
            # check that bias=all and bias=lora_only give a warning with the correct message
            msg_start = "Careful, disabling adapter layers with bias configured to be"
            with pytest.warns(UserWarning, match=msg_start):
                run_with_disable(config_kwargs, bias="lora_only")
            with pytest.warns(UserWarning, match=msg_start):
                run_with_disable(config_kwargs, bias="all")

        if config_cls == BOFTConfig:
            # check that bias=all and bias=boft_only give a warning with the correct message
            msg_start = "Careful, disabling adapter layers with bias configured to be"
            with pytest.warns(UserWarning, match=msg_start):
                run_with_disable(config_kwargs, bias="boft_only")
            with pytest.warns(UserWarning, match=msg_start):
                run_with_disable(config_kwargs, bias="all")

        # For bias=none, there is no warning. Unfortunately, AFAIK unittest has no option to assert that no warning is
        # given, therefore, we check that the unittest gives us an AssertionError if we check for a warning
        bias_warning_was_given = False
        try:
            with pytest.warns(UserWarning) as cm:
                run_with_disable(config_kwargs, bias="none")
                # if we get here, it means there was no AssertionError, i.e. there are warnings -- let's check that they
                # are not related to the bias setting
                if any(warning.message.args[0].startswith(msg_start) for warning in cm.warnings):
                    bias_warning_was_given = True
        except AssertionError:
            # This is good, there was an AssertionError, i.e. there was no warning
            pass
        if bias_warning_was_given:
            # This is bad, there was a warning about the bias when there should not have been any.
            self.fail("There should be no warning when bias is set to 'none'")

    @pytest.mark.parametrize("test_name, model_id, config_cls, config_kwargs", TEST_CASES)
    def test_active_adapter(self, test_name, model_id, config_cls, config_kwargs):
        model = self.transformers_class.from_pretrained(model_id).to(self.torch_device)
        config = config_cls(
            base_model_name_or_path=model_id,
            **config_kwargs,
        )
        model = get_peft_model(model, config)
        assert model.active_adapters == ["default"]
        assert model.active_adapter == "default"

        # at this stage, "default" is still the activate adapter, "other" is disabled
        model.add_adapter("other", config)
        assert model.active_adapters == ["default"]
        assert model.active_adapter == "default"

        # set "other" as the active adapter
        model.set_adapter("other")
        assert model.active_adapters == ["other"]
        assert model.active_adapter == "other"

        # set both adapters as active
        # Note: On the PeftModel, there cannot be multiple active adapters, so we have to go through model.base_model
        # instead.
        model.base_model.set_adapter(["default", "other"])
        # model.active_adapters works, as it delegates to the base_model
        assert model.active_adapters == ["default", "other"]
        # model.active_adapter would not work, thus we have to check the base_model directly
        assert model.base_model.active_adapter == ["default", "other"]

    @pytest.mark.parametrize("test_name, model_id, config_cls, config_kwargs", TEST_CASES)
    def test_disable_adapters_exiting_context_restores_previous_state(
        self, test_name, model_id, config_cls, config_kwargs
    ):
        # Test that when we exit the disable_adapter context, we correctly restore the enabled state of the modules as
        # they were before the context.
        model = self.transformers_class.from_pretrained(model_id).to(self.torch_device)
        config = config_cls(
            base_model_name_or_path=model_id,
            **config_kwargs,
        )
        model = get_peft_model(model, config)
        tuner_modules = [module for module in model.modules() if isinstance(module, BaseTunerLayer)]

        # all layers should be enabled
        assert all(not module.disable_adapters for module in tuner_modules)
        with model.disable_adapter():
            pass
        # this should not change after exiting the context
        assert all(not module.disable_adapters for module in tuner_modules)

        # now disable all layers
        model.disable_adapter_layers()
        assert all(module.disable_adapters for module in tuner_modules)
        with model.disable_adapter():
            pass
        assert all(module.disable_adapters for module in tuner_modules)

    @pytest.mark.parametrize("test_name, model_id, config_cls, config_kwargs", TEST_CASES)
    def test_disable_adapters_exiting_context_irregular_state(self, test_name, model_id, config_cls, config_kwargs):
        # When we have a model where some adapters are enabled and others are disabled, we should get a warning when
        # entering the disable_adapter context because we cannot correctly restore the state of the adapters from
        # before the context. After exiting the context, all adapters will be enabled, which is the status quo of how
        # we deal with this.
        model = self.transformers_class.from_pretrained(model_id).to(self.torch_device)
        config = config_cls(
            base_model_name_or_path=model_id,
            **config_kwargs,
        )
        model = get_peft_model(model, config)
        tuner_modules = [module for module in model.modules() if isinstance(module, BaseTunerLayer)]

        # now we mix the states, some enabled some not
        if len(tuner_modules) < 2:
            # next check only works with more than 1 tuner module
            return

        # disable a single layer
        tuner_modules[0].enable_adapters(False)
        # sanity check that we have both enabled and disabled layers
        assert {module.disable_adapters for module in tuner_modules} == {True, False}
        # check that we get a warning with irregular states
        msg = "The model contains some adapter layers that are enabled and others that are disabled"
        with pytest.warns(UserWarning, match=msg):
            with model.disable_adapter():
                pass

        # when encountering irregular adapters, we enable all adapters at the end of the context
        assert all(not module.disable_adapters for module in tuner_modules)

    @pytest.mark.parametrize("test_name, model_id, config_cls, config_kwargs", TEST_CASES)
    def test_delete_adapter(self, test_name, model_id, config_cls, config_kwargs):
        self._test_delete_adapter(model_id, config_cls, config_kwargs)

    @pytest.mark.parametrize("test_name, model_id, config_cls, config_kwargs", TEST_CASES)
    def test_delete_inactive_adapter(self, test_name, model_id, config_cls, config_kwargs):
        self._test_delete_inactive_adapter(model_id, config_cls, config_kwargs)

    @pytest.mark.parametrize("test_name, model_id, config_cls, config_kwargs", TEST_CASES)
    def test_delete_unknown_adapter_raises(self, test_name, model_id, config_cls, config_kwargs):
        self._test_delete_unknown_adapter_raises(model_id, config_cls, config_kwargs)

    def test_delete_adapter_with_multiple_adapters_works(self):
        # Add 3 adapters, delete the active one, the next one should be active, delete the inactive one, the active one
        # should stay the same.
        config0 = LoraConfig(target_modules=["lin0"])
        config1 = LoraConfig(target_modules=["lin0"])
        config2 = LoraConfig(target_modules=["lin0"])
        model = get_peft_model(MLP(), config0, adapter_name="adapter0").to(self.torch_device)
        model.add_adapter("adapter1", config1)
        model.add_adapter("adapter2", config2)

        inputs = self.prepare_inputs_for_testing()
        assert model.active_adapters == ["adapter0"]
        model(**inputs)  # does not raise

        # delete the active adapter, next one should become active
        model.delete_adapter("adapter0")
        assert model.active_adapters == ["adapter1"]
        model(**inputs)  # does not raise

        # delete an inactive adapter, should not affect the active adapter
        model.delete_adapter("adapter2")
        assert model.active_adapters == ["adapter1"]
        model(**inputs)  # does not raise

    def test_delete_adapter_multiple_adapters_with_modules_to_save(self):
        # There are 3 adapters. Adapter 0 has modules_to_save. Delete it, we should switch to adapter 1, which does not
        # have modules_to_save. Then, we delete it too, switching to adapter 2, which has modules_to_save. Finally, we
        # delete the last adapter (state is updated but forward is no longer possible).
        model = MLP()
        inputs = self.prepare_inputs_for_testing()

        config0 = LoraConfig(target_modules=["lin0"], modules_to_save=["lin1"])
        config1 = LoraConfig(target_modules=["lin0"])
        config2 = LoraConfig(target_modules=["lin0"], modules_to_save=["lin1"])
        model = get_peft_model(model, config0, adapter_name="adapter0").to(self.torch_device)
        model.add_adapter("adapter1", config1)
        model.add_adapter("adapter2", config2)

        assert model.active_adapters == ["adapter0"]
        assert model.modules_to_save == {"lin1"}
        assert set(model.base_model.model.lin1.modules_to_save) == {"adapter0", "adapter2"}
        model(**inputs)  # does not raise

        # delete active adapter, should switch to the next adapter (which does not have modules_to_save)
        model.delete_adapter("adapter0")
        assert model.active_adapters == ["adapter1"]
        assert model.modules_to_save == {"lin1"}
        assert set(model.base_model.model.lin1.modules_to_save) == {"adapter2"}
        model(**inputs)  # does not raise

        # delete active adapter, should switch to the next adapter (which *does* have modules_to_save)
        model.delete_adapter("adapter1")
        assert model.active_adapters == ["adapter2"]
        assert model.modules_to_save == {"lin1"}
        assert set(model.base_model.model.lin1.modules_to_save) == {"adapter2"}
        model(**inputs)  # does not raise

        # delete last adapter
        model.delete_adapter("adapter2")
        assert model.active_adapters == []
        assert model.modules_to_save is None
        assert set(model.base_model.model.lin1.modules_to_save) == set()

    def test_delete_adapter_multiple_adapters_with_trainable_token_indices(self):
        # Same as the previous test, just using trainable_token_indices instead of modules_to_save
        # Note that we need to use a transformers model for trainable_token_indices
        model = AutoModelForCausalLM.from_pretrained("hf-internal-testing/tiny-random-OPTForCausalLM")
        inputs = {"input_ids": torch.arange(10).view(-1, 1).to(self.torch_device)}

        config0 = LoraConfig(target_modules=["q_proj"], trainable_token_indices=[0, 1])
        config1 = LoraConfig(target_modules=["q_proj"])
        config2 = LoraConfig(target_modules=["q_proj"], trainable_token_indices=[1, 3])
        model = get_peft_model(model, config0, adapter_name="adapter0").to(self.torch_device)
        model.add_adapter("adapter1", config1)
        model.add_adapter("adapter2", config2)

        embed_tokens = model.base_model.model.model.decoder.embed_tokens
        lm_head = model.base_model.model.lm_head

        assert model.active_adapters == ["adapter0"]
        assert set(embed_tokens.token_adapter.trainable_tokens_delta) == {"adapter0", "adapter2"}
        assert set(embed_tokens.token_adapter.trainable_tokens_original) == {"adapter0", "adapter2"}
        assert set(lm_head.token_adapter.trainable_tokens_delta) == {"adapter0", "adapter2"}
        assert set(lm_head.token_adapter.trainable_tokens_original) == {"adapter0", "adapter2"}
        model(**inputs)  # does not raise

        # delete active adapter, should switch to the next adapter (which does not have modules_to_save)
        model.delete_adapter("adapter0")
        assert model.active_adapters == ["adapter1"]
        assert set(embed_tokens.token_adapter.trainable_tokens_delta) == {"adapter2"}
        assert set(embed_tokens.token_adapter.trainable_tokens_original) == {"adapter2"}
        assert set(lm_head.token_adapter.trainable_tokens_delta) == {"adapter2"}
        assert set(lm_head.token_adapter.trainable_tokens_original) == {"adapter2"}
        model(**inputs)  # does not raise

        # delete active adapter, should switch to the next adapter (which *does* have modules_to_save)
        model.delete_adapter("adapter1")
        assert model.active_adapters == ["adapter2"]
        assert set(embed_tokens.token_adapter.trainable_tokens_delta) == {"adapter2"}
        assert set(embed_tokens.token_adapter.trainable_tokens_original) == {"adapter2"}
        assert set(lm_head.token_adapter.trainable_tokens_delta) == {"adapter2"}
        assert set(lm_head.token_adapter.trainable_tokens_original) == {"adapter2"}
        model(**inputs)  # does not raise

        # delete last adapter
        model.delete_adapter("adapter2")
        assert model.active_adapters == []
        assert set(embed_tokens.token_adapter.trainable_tokens_delta) == set()
        assert set(embed_tokens.token_adapter.trainable_tokens_original) == set()
        assert set(lm_head.token_adapter.trainable_tokens_delta) == set()
        assert set(lm_head.token_adapter.trainable_tokens_original) == set()

    @pytest.mark.parametrize("test_name, model_id, config_cls, config_kwargs", TEST_CASES)
    def test_adding_multiple_adapters_with_bias_raises(self, test_name, model_id, config_cls, config_kwargs):
        self._test_adding_multiple_adapters_with_bias_raises(model_id, config_cls, config_kwargs)

    def test_weight_bias_attributes(self):
        model = MLP()
        config = LoraConfig(target_modules=["lin0"])
        model = get_peft_model(model, config)
        assert hasattr(model.base_model.model.lin0, "weight")
        assert hasattr(model.base_model.model.lin0, "bias")

    def test_multiple_adapters_automatic_modules_to_save(self):
        # See issue 1574
        # When we use certain task types, PeftModel.modules_to_save is automatically updated to include some extra
        # layers not specified in the PeftConfig. This attribute should be honored for all adapters, not just for
        # the default adapter.
        config0 = LoraConfig(task_type=TaskType.SEQ_CLS)
        config1 = LoraConfig(task_type=TaskType.SEQ_CLS)
        model = AutoModelForSequenceClassification.from_pretrained("bert-base-uncased")
        model = get_peft_model(model, config0)
        # sanity check
        assert model.modules_to_save

        model.add_adapter("other", config1)
        assert "default" in model.base_model.classifier.modules_to_save
        assert "other" in model.base_model.classifier.modules_to_save

    @pytest.mark.parametrize(
        "config_cls", [IA3Config, LoHaConfig, LoKrConfig, LoraConfig, HRAConfig, BoneConfig, ShiraConfig, MissConfig]
    )
    def test_multiple_adapters_mixed_modules_to_save(self, config_cls):
        # See issue 1574
        # Check that we can have a model where one adapter has modules_to_save and the other doesn't. It should be
        # possible to switch between those adapters and to use them.
        if hasattr(config_cls, "feedforward_modules"):  # IA³
            config_cls = partial(config_cls, feedforward_modules=["lin0"])

        if config_cls == BoneConfig or config_cls == MissConfig:
            config_cls = partial(config_cls, r=2)
        if config_cls == ShiraConfig:
            config_cls = partial(config_cls, r=1)

        config0 = config_cls(target_modules=["lin0"], modules_to_save=["lin1"])
        config1 = config_cls(target_modules=["lin0"])
        model = MLP()
        model = get_peft_model(model, config0).to(self.torch_device)
        model.add_adapter("other", config1)

        assert "default" in model.base_model.lin1.modules_to_save
        assert "other" not in model.base_model.lin1.modules_to_save

        # check that switching adapters and predicting does not raise
        inputs = self.prepare_inputs_for_testing()
        # "default" adapter is active
        model(**inputs)
        # switch to "other" adapter
        model.set_adapter("other")
        model(**inputs)

    @pytest.mark.parametrize(
        "config_cls", [IA3Config, LoHaConfig, LoKrConfig, LoraConfig, HRAConfig, BoneConfig, ShiraConfig]
    )
    def test_multiple_adapters_mixed_modules_to_save_order_switched(self, config_cls):
        # See issue 1574
        # Same test as test_multiple_adapters_mixed_modules_to_save, but this time the 2nd adapter has modules_to_save.
        if hasattr(config_cls, "feedforward_modules"):  # IA³
            config_cls = partial(config_cls, feedforward_modules=["lin0"])

        if config_cls == BoneConfig or config_cls == MissConfig:
            config_cls = partial(config_cls, r=2)
        if config_cls == ShiraConfig:
            config_cls = partial(config_cls, r=1)

        config0 = config_cls(target_modules=["lin0"])
        config1 = config_cls(target_modules=["lin0"], modules_to_save=["lin1"])
        model = MLP()
        model = get_peft_model(model, config0).to(self.torch_device)
        model.add_adapter("other", config1)

        assert "default" not in model.base_model.lin1.modules_to_save
        assert "other" in model.base_model.lin1.modules_to_save

        # check that switching adapters and predicting does not raise
        inputs = self.prepare_inputs_for_testing()
        # "default" adapter is active
        model(**inputs)
        # switch to "other" adapter
        model.set_adapter("other")
        model(**inputs)

    def test_multiple_adapters_mixed_modules_to_save_merging_adapters(self):
        # See issue 1574
        # This test is similar to test_multiple_adapters_mixed_modules_to_save, but it also checks that merging adapter
        # weights works when one adapter has a modules_to_save and the other hasn't
        config0 = LoraConfig(target_modules=["lin0"], modules_to_save=["lin1"])
        config1 = LoraConfig(target_modules=["lin0"])
        model = MLP()
        model = get_peft_model(model, config0).to(self.torch_device)
        model.add_adapter("other", config1)

        # check that this does not raise
        model.add_weighted_adapter(["default", "other"], weights=[1.0, 1.0], adapter_name="merged")

        # since one of the adapters that was merged has a modules_to_save, that one should be used for the merged
        # adapter
        assert "default" in model.base_model.model.lin1.modules_to_save
        assert "other" not in model.base_model.model.lin1.modules_to_save
        assert "merged" in model.base_model.model.lin1.modules_to_save

        # check that using the merged adapter does not raise
        model.set_adapter("merged")
        inputs = self.prepare_inputs_for_testing()
        model(**inputs)

    def test_multiple_adapters_same_modules_to_save_merging_adapters_raises(self):
        # See issue 1574
        # This test is similar to test_multiple_adapters_mixed_modules_to_save_merging_adapters but here the two
        # adapters target the same module with modules_to_save. In this case, trying to merge the adapter weights
        # should raise an error.
        config0 = LoraConfig(target_modules=["lin0"], modules_to_save=["lin1"])
        config1 = LoraConfig(target_modules=["lin0"], modules_to_save=["lin1"])
        model = MLP()
        model = get_peft_model(model, config0).to(self.torch_device)
        model.add_adapter("other", config1)

        msg = re.escape(
            "Cannot add weighted adapters if they target the same module with modules_to_save, but found 1 such "
            "instance(s)."
        )
        with pytest.raises(ValueError, match=msg):
            model.add_weighted_adapter(["default", "other"], weights=[1.0, 1.0], adapter_name="merged")

    def test_multiple_adapters_seq_cls_mixed_modules_to_save_merging_adapters(self):
        # See issue 1574
        # This test is similar to test_multiple_adapters_mixed_modules_to_save_merging_adapters but uses a SEQ_CLS
        # model like in test_multiple_adapters_automatic_modules_to_save. This should raise an error because the same
        # module is implicitly targeted by modules_to_save twice.
        config0 = LoraConfig(task_type=TaskType.SEQ_CLS)
        config1 = LoraConfig(task_type=TaskType.SEQ_CLS)
        model = AutoModelForSequenceClassification.from_pretrained("bert-base-uncased")
        model = get_peft_model(model, config0)
        model.add_adapter("other", config1)

        msg = re.escape(
            "Cannot add weighted adapters if they target the same module with modules_to_save, but found 1 such "
            "instance(s)."
        )
        with pytest.raises(ValueError, match=msg):
            model.add_weighted_adapter(["default", "other"], weights=[1.0, 1.0], adapter_name="merged")

    @pytest.mark.parametrize(
        "config_cls", [IA3Config, LoHaConfig, LoKrConfig, LoraConfig, HRAConfig, BoneConfig, MissConfig]
    )
    def test_add_weighted_adapter_cat_with_rank_pattern(self, config_cls):
        # Fixes a bug described in #2512, which resulted from the rank_pattern not being taken into account
        config0 = LoraConfig(target_modules=["lin0", "lin1"], r=8, rank_pattern={"lin0": 2})
        config1 = LoraConfig(target_modules=["lin0", "lin1"], r=8, rank_pattern={"lin0": 16})
        model = MLP()
        model = get_peft_model(model, config0).to(self.torch_device)
        model.add_adapter("other", config1)
        model.add_weighted_adapter(
            ["default", "other"], weights=[1.0, 1.0], adapter_name="merged", combination_type="cat"
        )

    def test_multiple_adapters_no_needless_copy_modules_to_save(self):
        # See 2206
        # The problem was that we keep a "global" modules_to_save on the model which contains all possible
        # modules_to_save for each adapter. When the first adapter targets embed_tokens with modules_to_save and the
        # second adapter targets lm_head, then embed_tokens will create a copy of the original module for the second
        # adapter, even though it's not needed. The copy still acts as expected but uses unnecessary memory.
        model_id = "hf-internal-testing/tiny-random-OPTForCausalLM"
        model = AutoModelForCausalLM.from_pretrained(model_id).to(self.torch_device)
        config0 = LoraConfig(modules_to_save=["embed_tokens"])
        config1 = LoraConfig(modules_to_save=["lm_head"])
        model = get_peft_model(model, config0)
        model.add_adapter("other", config1)

        lm_head_keys = list(model.base_model.model.lm_head.modules_to_save.keys())
        assert lm_head_keys == ["other"]

        embed_token_keys = list(model.base_model.model.model.decoder.embed_tokens.modules_to_save.keys())
        # before the fix, this would be: ['default', 'other']
        assert embed_token_keys == ["default"]

    def test_existing_model_card(self):
        # ensure that if there is already a model card, it is not overwritten
        model = MLP()
        config = LoraConfig(target_modules=["lin0"])
        model = get_peft_model(model, config)

        with tempfile.TemporaryDirectory() as tmp_dirname:
            # create a model card
            text = "---\nmeta: hello\n---\nThis is a model card\n"
            with open(os.path.join(tmp_dirname, "README.md"), "w") as f:
                f.write(text)

            model.save_pretrained(tmp_dirname)
            with open(os.path.join(tmp_dirname, "README.md")) as f:
                model_card = f.read()

        assert "library_name: peft" in model_card
        assert "meta: hello" in model_card
        assert "This is a model card" in model_card

    def test_non_existing_model_card(self):
        # ensure that if there is already a model card, it is not overwritten
        model = MLP()
        config = LoraConfig(target_modules=["lin0"])
        model = get_peft_model(model, config)

        with tempfile.TemporaryDirectory() as tmp_dirname:
            model.save_pretrained(tmp_dirname)
            with open(os.path.join(tmp_dirname, "README.md")) as f:
                model_card = f.read()

        assert "library_name: peft" in model_card
        # rough check that the model card is pre-filled
        assert len(model_card) > 1000

    @pytest.mark.parametrize("save_embedding_layers", ["auto", True, False])
    @pytest.mark.parametrize(
        "peft_config",
        [
            (LoraConfig(target_modules=["lin0", "embed_tokens"], init_lora_weights=False)),
            (LoraConfig(target_modules=r"^embed_tokens", init_lora_weights=False)),
        ],
    )
    def test_save_pretrained_targeting_lora_to_embedding_layer(self, save_embedding_layers, tmp_path, peft_config):
        model = ModelEmbWithEmbeddingUtils()
        model = get_peft_model(model, peft_config)

        if save_embedding_layers == "auto":
            # assert warning
            msg_start = "Setting `save_embedding_layers` to `True` as embedding layers found in `target_modules`."
            with pytest.warns(UserWarning, match=msg_start):
                model.save_pretrained(tmp_path, save_embedding_layers=save_embedding_layers)
        else:
            model.save_pretrained(tmp_path, save_embedding_layers=save_embedding_layers)

        state_dict = safe_load_file(tmp_path / "adapter_model.safetensors")
        contains_embedding = "base_model.model.embed_tokens.base_layer.weight" in state_dict

        if save_embedding_layers in ["auto", True]:
            assert contains_embedding
            assert torch.allclose(
                model.base_model.model.embed_tokens.base_layer.weight,
                state_dict["base_model.model.embed_tokens.base_layer.weight"],
            )
        else:
            assert not contains_embedding

    @pytest.mark.parametrize("save_embedding_layers", ["auto", True, False])
    @pytest.mark.parametrize(
        "peft_config",
        [
            (LoraConfig(target_modules=["lin0", "emb"], init_lora_weights=False)),
            (LoraConfig(target_modules=r"^emb", init_lora_weights=False)),
        ],
    )
    def test_save_pretrained_targeting_lora_to_embedding_layer_non_transformers(
        self, save_embedding_layers, tmp_path, peft_config
    ):
        model = ModelEmbConv1D()
        model = get_peft_model(model, peft_config)

        if save_embedding_layers is True:
            with pytest.warns(
                UserWarning,
                match=r"Could not identify embedding layer\(s\) because the model is not a 🤗 transformers model\.",
            ):
                model.save_pretrained(tmp_path, save_embedding_layers=save_embedding_layers)
        else:
            model.save_pretrained(tmp_path, save_embedding_layers=save_embedding_layers)

        state_dict = safe_load_file(tmp_path / "adapter_model.safetensors")
        assert "base_model.model.emb.base_layer.weight" not in state_dict

    def test_load_resized_embedding_ignore_mismatched_sizes(self):
        # issue #1605
        # Make it possible to load a LoRA layer that targets an embedding layer even if the sizes mismatch by passing
        # ignore_mismatched_sizes=True
        model = ModelEmbConv1D(emb_size=100)
        config = LoraConfig(target_modules=["emb", "lin0"], init_lora_weights=False)
        model = get_peft_model(model, config)

        # note: not using the context manager here because it fails on Windows CI for some reason
        tmp_dirname = tempfile.mkdtemp()
        try:
            model.save_pretrained(tmp_dirname)
            model = ModelEmbConv1D(emb_size=105)

            # first check that this raises
            with pytest.raises(RuntimeError) as exc:
                PeftModel.from_pretrained(model, tmp_dirname)
            msg = exc.value.args[0]
            assert "size mismatch" in msg and "100" in msg and "105" in msg

            # does not raise
            PeftModel.from_pretrained(model, tmp_dirname, ignore_mismatched_sizes=True)
        finally:
            try:
                shutil.rmtree(tmp_dirname)
            except PermissionError:
                # windows error
                pass

    @pytest.mark.parametrize(
        "config0",
        [
            LoraConfig(target_modules=["lin0"], init_lora_weights=False),
            LoKrConfig(target_modules=["lin0"], init_weights=False),
            LoHaConfig(target_modules=["lin0"], init_weights=False),
            AdaLoraConfig(target_modules=["lin0"], init_lora_weights=False, total_step=1),
            IA3Config(target_modules=["lin0"], feedforward_modules=["lin0"], init_ia3_weights=False),
            OFTConfig(target_modules=["lin0"], init_weights=False, r=2, oft_block_size=0),
            BOFTConfig(target_modules=["lin0"], init_weights=False, boft_block_size=2),
            HRAConfig(target_modules=["lin0"], init_weights=False),
            BoneConfig(target_modules=["lin0"], init_weights=False, r=2),
            MissConfig(target_modules=["lin0"], init_weights=False, r=2),
        ],
    )
    def test_adapter_name_makes_no_difference(self, config0):
        # It should not matter whether we use the default adapter name or a custom one
        model_cls = MLP
        input = torch.arange(90).reshape(9, 10).to(self.torch_device)

        # base model
        torch.manual_seed(0)
        base_model = model_cls().eval().to(self.torch_device)
        output_base = base_model(input)

        # default name
        torch.manual_seed(0)
        base_model = model_cls().eval().to(self.torch_device)
        torch.manual_seed(0)
        peft_model_default = get_peft_model(base_model, config0, adapter_name="default").eval().to(self.torch_device)
        output_default = peft_model_default(input)
        sd_default = peft_model_default.state_dict()

        # custom name 1
        torch.manual_seed(0)
        base_model = model_cls().eval().to(self.torch_device)
        torch.manual_seed(0)
        peft_model_custom1 = get_peft_model(base_model, config0, adapter_name="adapter").eval().to(self.torch_device)
        output_custom1 = peft_model_custom1(input)
        sd_custom1 = peft_model_custom1.state_dict()

        # custom name 2
        torch.manual_seed(0)
        base_model = model_cls().eval().to(self.torch_device)
        torch.manual_seed(0)
        peft_model_custom2 = (
            get_peft_model(base_model, config0, adapter_name="other-name").eval().to(self.torch_device)
        )
        output_custom2 = peft_model_custom2(input)
        sd_custom2 = peft_model_custom2.state_dict()

        assert len(sd_default) == len(sd_custom1) == len(sd_custom2)
        for key in sd_default:
            key1 = key.replace("default", "adapter")
            key2 = key.replace("default", "other-name")
            assert key1 in sd_custom1
            assert key2 in sd_custom2
        for k0, k1, k2 in zip(sd_default, sd_custom1, sd_custom2):
            assert torch.allclose(sd_default[k0], sd_custom1[k1])
            assert torch.allclose(sd_default[k0], sd_custom2[k2])

        assert not torch.allclose(output_base, output_default)
        assert not torch.allclose(output_base, output_custom1)
        assert not torch.allclose(output_base, output_custom2)
        assert torch.allclose(output_custom1, output_custom2)
        assert torch.allclose(output_default, output_custom1)

    def test_gpt2_dora_merge_and_unload(self):
        # see https://github.com/huggingface/peft/pull/1588#discussion_r1537914207
        model = AutoModelForCausalLM.from_pretrained("gpt2")
        config = LoraConfig(task_type="CAUSAL_LM", use_dora=True)
        model = get_peft_model(model, config)
        # should not raise an error
        model.merge_and_unload()

    def test_gpt2_dora_merge_and_unload_safe_merge(self):
        # see https://github.com/huggingface/peft/pull/1588#discussion_r1537914207
        model = AutoModelForCausalLM.from_pretrained("gpt2")
        config = LoraConfig(task_type="CAUSAL_LM", use_dora=True)
        model = get_peft_model(model, config)
        # should not raise an error
        model.merge_and_unload(safe_merge=True)

    def test_unload_adapter_multihead_attention(self):
        # MultiheadAttention has special logic for unloading, that logic is covered by this test
        self._test_unload_adapter(
            model_id="MHA",
            config_cls=LoraConfig,
            config_kwargs={"target_modules": ["mha"], "init_lora_weights": False},
        )

    def test_dora_save_and_load_remapping(self):
        # Here we test the refactor of DoRA which changed lora_magnitude_vector from a ParameterDict to a ModuleDict
        # with a DoraLayer instance. The old parameter is now the "weight" attribute of that layer. Since we want the
        # state_dict format not to change, we ensure that the ".weight" part of the key is removed.
        model = AutoModelForCausalLM.from_pretrained("facebook/opt-125m")
        config = LoraConfig(task_type="CAUSAL_LM", use_dora=True)
        model = get_peft_model(model, config)
        state_dict = model.state_dict()

        # sanity check: state dict contains "lora_magnitude_vector.default.weight" keys
        assert any("lora_magnitude_vector.default.weight" in k for k in state_dict)

        # save the model, check the state dict
        # note: not using the context manager here because it fails on Windows CI for some reason
        tmp_dirname = tempfile.mkdtemp()
        try:
            model.save_pretrained(tmp_dirname)
            state_dict_adapter = safe_load_file(os.path.join(tmp_dirname, "adapter_model.safetensors"))
            # note that in the state dict, the "default" part of the key is removed
            assert not any("lora_magnitude_vector.weight" in k for k in state_dict_adapter)

            del model
            loaded = PeftModel.from_pretrained(AutoModelForCausalLM.from_pretrained("facebook/opt-125m"), tmp_dirname)
        finally:
            try:
                shutil.rmtree(tmp_dirname)
            except PermissionError:
                # windows error
                pass

        state_dict_loaded = loaded.state_dict()
        assert state_dict.keys() == state_dict_loaded.keys()
        for k in state_dict:
            assert torch.allclose(state_dict[k], state_dict_loaded[k])

    @pytest.mark.parametrize("with_forward_call", [False, True])
    def test_mha_gradients_set_correctly(self, with_forward_call):
        # check for this bug: https://github.com/huggingface/peft/issues/761#issuecomment-1893804738
        base_model = ModelMha()
        config = LoraConfig(target_modules=["mha"])
        model = get_peft_model(base_model, config)
        model = model.to(self.torch_device)

        if with_forward_call:
            # after the merge-unmerge roundtrip happening in forward of lora MHA, the base weights should be set to
            # requires_grad=False
            inputs = self.prepare_inputs_for_testing()
            model(**inputs)

        assert model.base_model.model.mha.base_layer.out_proj.base_layer.weight.requires_grad is False
        assert model.base_model.model.mha.base_layer.in_proj_weight.requires_grad is False

        # _restore_weights used to ignore the gradient, this checks that it is indeed considered
        model.base_model.model.mha._restore_weights()
        assert model.base_model.model.mha.base_layer.out_proj.base_layer.weight.requires_grad is False
        assert model.base_model.model.mha.base_layer.in_proj_weight.requires_grad is False

        model.base_model.model.mha.base_layer.out_proj.base_layer.weight.requires_grad = True
        model.base_model.model.mha.base_layer.in_proj_weight.requires_grad = True
        assert model.base_model.model.mha.base_layer.out_proj.base_layer.weight.requires_grad is True
        assert model.base_model.model.mha.base_layer.in_proj_weight.requires_grad is True

        model.base_model.model.mha._restore_weights()
        assert model.base_model.model.mha.base_layer.out_proj.base_layer.weight.requires_grad is True
        assert model.base_model.model.mha.base_layer.in_proj_weight.requires_grad is True


class TestMultiRankAdapter:
    """Tests related to multirank LoRA adapters"""

    def test_multirank(self):
        config_1 = LoraConfig(
            r=8,
            lora_alpha=8,
            init_lora_weights=False,
            target_modules=["lin0", "lin1"],
        )
        config_2 = LoraConfig(
            r=8,
            lora_alpha=8,
            init_lora_weights=False,
            target_modules=["lin0", "lin1"],
            rank_pattern={"lin0": 4},
            alpha_pattern={"lin0": 4},
        )

        # Add first adapter
        model = get_peft_model(MLP(), config_1, adapter_name="first")

        # Add second adapter
        model.add_adapter("second", config_2)

        # Extract current and expected ranks
        rank_current = model.lin0.lora_A["second"].weight.shape[0]
        rank_expected = config_2.rank_pattern["lin0"]

        assert rank_current == rank_expected, f"Rank {rank_current} is not equal to expected {rank_expected}"

    def test_multirank_2(self):
        rank_pattern = {}
        alpha_pattern = {}
        r = 4
        lora_alpha = 8

        for i in range(10):
            rank = 64 // (i + 1)
            for j in range(2):
                rank_pattern[f"layers.{i}.lin{j}"] = rank
                alpha_pattern[f"layers.{i}.lin{j}"] = 2 * rank

        config = LoraConfig(
            r=r,
            lora_alpha=lora_alpha,
            init_lora_weights=False,
            target_modules=["lin0", "lin1"],
            rank_pattern=rank_pattern,
            alpha_pattern=alpha_pattern,
        )

        # Add first adapter
        model = get_peft_model(DeepMLP(), config, adapter_name="first")

        # Add second adapter
        model.add_adapter("second", config)

        for adapter in ["first", "second"]:
            for key, module in model.base_model.model.named_modules():
                if isinstance(module, BaseTunerLayer):
                    rank_expected = rank_pattern.get(key, r)
                    rank_current = module.lora_A[adapter].weight.shape[0]
                    assert rank_current == rank_expected, (
                        f"Rank {rank_current} is not equal to expected {rank_expected}"
                    )


class TestLayerRepr:
    """Tests related to the repr of adapted models"""

    def test_repr_lora_linear(self):
        config = LoraConfig(target_modules=["lin0"])
        model = get_peft_model(MLP(), config)
        print_output = repr(model.model.lin0)
        assert print_output.startswith("lora.Linear")
        assert "in_features=10" in print_output
        assert "out_features=20" in print_output
        assert "lora_A" in print_output
        assert "lora_B" in print_output
        assert "default" in print_output

    def test_repr_lora_embedding(self):
        config = LoraConfig(target_modules=["emb"])
        model = get_peft_model(ModelEmbConv1D(), config)
        print_output = repr(model.model.emb)
        assert print_output.startswith("lora.Embedding")
        assert "100, 5" in print_output
        assert "lora_embedding_A" in print_output
        assert "lora_embedding_B" in print_output
        assert "default" in print_output

    def test_repr_lora_conv1d(self):
        config = LoraConfig(target_modules=["conv1d"])
        model = get_peft_model(ModelEmbConv1D(), config)
        print_output = repr(model.model.conv1d)
        assert print_output.startswith("lora.Linear")
        assert "in_features=5" in print_output
        assert "out_features=1" in print_output
        assert "lora_A" in print_output
        assert "lora_B" in print_output
        assert "default" in print_output

    def test_repr_lora_conv2d(self):
        config = LoraConfig(target_modules=["conv2d"])
        model = get_peft_model(ModelConv2D(), config)
        print_output = repr(model.model.conv2d)
        assert print_output.startswith("lora.Conv2d")
        assert "5, 10" in print_output
        assert "kernel_size=(3, 3)" in print_output
        assert "stride=(1, 1)" in print_output
        assert "lora_A" in print_output
        assert "lora_B" in print_output
        assert "default" in print_output


class TestMultipleActiveAdapters:
    """
    A test class to test the functionality of multiple active adapters.

    This is not specifically tied to custom models, it's just easy to test here and testing it on all types of models
    would be overkill.
    """

    torch_device = infer_device()

    def prepare_inputs_for_testing(self):
        X = torch.arange(90).view(9, 10).to(self.torch_device)
        return {"X": X}

    def set_multiple_active_adapters(self, model, adapter_names):
        for module in model.modules():
            if isinstance(module, (BaseTunerLayer, AuxiliaryTrainingWrapper)):
                module.set_adapter(adapter_names)

    def resolve_model_cls(self, tuner_method):
        if tuner_method == "lora+trainable_tokens":
            # for this method we need an Embedding layer to target
            return ModelEmbConv1D()
        if tuner_method == "ia3":
            return MLP(bias=False)
        return MLP(bias=True)

    @pytest.mark.parametrize(
        "test_name, tuner_method, config_cls, config_kwargs_1, config_kwargs_2", MULTIPLE_ACTIVE_ADAPTERS_TEST_CASES
    )
    def test_multiple_active_adapters_forward(
        self, test_name, tuner_method, config_cls, config_kwargs_1, config_kwargs_2
    ):
        torch.manual_seed(0)

        model = self.resolve_model_cls(tuner_method)
        model = model.to(self.torch_device).eval()

        X = self.prepare_inputs_for_testing()

        config_1 = config_cls(**config_kwargs_1)
        config_2 = config_cls(**config_kwargs_2)

        peft_model = get_peft_model(model, config_1, adapter_name="adapter_1")
        peft_model.add_adapter("adapter_2", config_2)

        # the assumption that the output of the combined output of two adapters is != to the output of one
        # adapter is not true for unmodified trainable tokens as they just mimic the existing embedding matrix.
        # therefore, we modify the weights so that the adapter weights differs from the embedding weights.
        #
        # We do it this way because we have no way to pass something like `init_weights=False` to the token adapter.
        if "trainable_tokens" in tuner_method:
            peft_model.emb.token_adapter.trainable_tokens_delta["adapter_1"].data = torch.rand_like(
                peft_model.emb.token_adapter.trainable_tokens_delta["adapter_1"].data
            )
            peft_model.emb.token_adapter.trainable_tokens_delta["adapter_2"].data = torch.rand_like(
                peft_model.emb.token_adapter.trainable_tokens_delta["adapter_2"].data
            )

        # set adapter_1
        peft_model.set_adapter("adapter_1")
        adapter_1_output = peft_model(**X)

        # set adapter_2
        peft_model.set_adapter("adapter_2")
        adapter_2_output = peft_model(**X)

        # set ["adapter_1", "adapter_2"]
        self.set_multiple_active_adapters(peft_model, ["adapter_1", "adapter_2"])
        combined_output = peft_model(**X)

        assert not torch.allclose(adapter_1_output, adapter_2_output, atol=1e-5)
        assert not torch.allclose(adapter_1_output, combined_output, atol=1e-5)
        assert not torch.allclose(adapter_2_output, combined_output, atol=1e-5)

        if (tuner_method == "lora") and not (config_1.target_parameters or config_2.target_parameters):
            # Create a weighted adapter combining both adapters and check that its output is same as setting multiple
            # active adapters. `target_parameters` is not supported.
            peft_model.add_weighted_adapter(
                ["adapter_1", "adapter_2"], [1.0, 1.0], "new_combined_adapter", combination_type="cat"
            )
            peft_model.set_adapter("new_combined_adapter")
            new_combined_output = peft_model(**X)
            assert torch.allclose(new_combined_output, combined_output, atol=1e-5)

    @pytest.mark.parametrize(
        "test_name, tuner_method, config_cls, config_kwargs_1, config_kwargs_2", MULTIPLE_ACTIVE_ADAPTERS_TEST_CASES
    )
    def test_multiple_active_adapters_merge_and_unmerge(
        self, test_name, tuner_method, config_cls, config_kwargs_1, config_kwargs_2
    ):
        torch.manual_seed(0)

        model = self.resolve_model_cls(tuner_method)
        model = model.to(self.torch_device).eval()

        X = self.prepare_inputs_for_testing()
        base_output = model(**X)

        config_1 = config_cls(**config_kwargs_1)
        config_2 = config_cls(**config_kwargs_2)

        peft_model = get_peft_model(model, config_1, adapter_name="adapter_1")
        peft_model.add_adapter("adapter_2", config_2)

        # set ["adapter_1", "adapter_2"]
        self.set_multiple_active_adapters(peft_model, ["adapter_1", "adapter_2"])
        combined_output = peft_model(**X)

        peft_model.merge_adapter()
        merged_combined_output = peft_model(**X)
        assert torch.allclose(merged_combined_output, combined_output, atol=1e-4)

        peft_model.unmerge_adapter()

        with peft_model.disable_adapter():
            disabled_adapter_output = peft_model(**X)

        assert torch.allclose(disabled_adapter_output, base_output, atol=1e-4)

    @pytest.mark.parametrize(
        "test_name, tuner_method, config_cls, config_kwargs_1, config_kwargs_2", MULTIPLE_ACTIVE_ADAPTERS_TEST_CASES
    )
    def test_merge_layers_multi(self, test_name, tuner_method, config_cls, config_kwargs_1, config_kwargs_2):
        torch.manual_seed(0)

        model = self.resolve_model_cls(tuner_method)
        model = model.to(self.torch_device).eval()

        config_1 = config_cls(**config_kwargs_1)
        config_2 = config_cls(**config_kwargs_2)

        model = get_peft_model(model, config_1)

        # the assumption that the output of the combined output of two adapters is != to the output of one
        # adapter is not true for unmodified trainable tokens as they just mimic the existing embedding matrix.
        # therefore, we modify the weights so that the adapter weights differs from the embedding weights. in this
        # case we even use 20*rand to be very distinct to adapter 2 since we're comparing outputs and not embeddings
        # with rather high tolerance values. this is also the reason why `init_weights` is not sufficient here and
        # when using `<peft method>.trainable_token_indices` we do not have the utility of `init_weights` anyway.
        if "trainable_tokens" in tuner_method:
            model.emb.token_adapter.trainable_tokens_delta["default"].data = 20 * torch.rand_like(
                model.emb.token_adapter.trainable_tokens_delta["default"].data
            )

        dummy_input = self.prepare_inputs_for_testing()
        model.eval()

        with torch.inference_mode():
            logits_adapter_1 = model(**dummy_input)[0]

        model.add_adapter("adapter-2", config_2)
        model.set_adapter("adapter-2")

        # same as above but for adapter 2
        if "trainable_tokens" in tuner_method:
            model.emb.token_adapter.trainable_tokens_delta["adapter-2"].data = 2 * torch.rand_like(
                model.emb.token_adapter.trainable_tokens_delta["adapter-2"].data
            )

        model.eval()

        with torch.inference_mode():
            logits_adapter_2 = model(**dummy_input)[0]

        assert not torch.allclose(logits_adapter_1, logits_adapter_2, atol=1e-3, rtol=1e-3)

        model.set_adapter("default")

        with torch.inference_mode():
            logits_adapter_1_after_set = model(**dummy_input)[0]

        assert torch.allclose(logits_adapter_1_after_set, logits_adapter_1, atol=1e-3, rtol=1e-3)

        model_copy = copy.deepcopy(model)
        model_copy_2 = copy.deepcopy(model)
        model_merged_all = model.merge_and_unload(adapter_names=["adapter-2", "default"])

        with torch.inference_mode():
            logits_merged_all = model_merged_all(**dummy_input)[0]

        assert not torch.allclose(logits_merged_all, logits_adapter_2, atol=1e-3, rtol=1e-3)
        assert not torch.allclose(logits_merged_all, logits_adapter_1, atol=1e-3, rtol=1e-3)

        model_merged_adapter_2 = model_copy.merge_and_unload(adapter_names=["adapter-2"])

        with torch.inference_mode():
            logits_merged_adapter_2 = model_merged_adapter_2(**dummy_input)[0]

        assert torch.allclose(logits_merged_adapter_2, logits_adapter_2, atol=1e-3, rtol=1e-3)

        model_merged_adapter_default = model_copy_2.merge_and_unload(adapter_names=["default"])

        with torch.inference_mode():
            logits_merged_adapter_default = model_merged_adapter_default(**dummy_input)[0]

        assert torch.allclose(logits_merged_adapter_default, logits_adapter_1, atol=1e-3, rtol=1e-3)


class TestRequiresGrad:
    """Test that requires_grad is set correctly in specific circumstances

    # See issue #899.

    This is not specifically tied to custom models, it's just easy to test here and testing it on all types of models
    would be overkill.

    """

    def check_requires_grad(self, model, *params_expected: str):
        # Check that only the given parameters have requires_grad=True, and all others have requires_grad=False.
        # Calling without arguments besides the model means that all parameters should have requires_grad=False.
        params_with_requires_grad = [name for name, param in model.named_parameters() if param.requires_grad]
        diff = set(params_expected).symmetric_difference(set(params_with_requires_grad))
        msg = f"Expected {params_expected} to require gradients, got {params_with_requires_grad}"
        assert len(diff) == 0, msg

    def test_requires_grad_modules_to_save_default(self):
        config = LoraConfig(target_modules=["lin0"], modules_to_save=["lin1"])
        peft_model = get_peft_model(MLP(), config)

        self.check_requires_grad(
            peft_model,
            "base_model.model.lin1.modules_to_save.default.weight",
            "base_model.model.lin1.modules_to_save.default.bias",
            "base_model.model.lin0.lora_A.default.weight",
            "base_model.model.lin0.lora_B.default.weight",
        )

    def test_requires_grad_modules_to_save_disabling(self):
        config = LoraConfig(target_modules=["lin0"], modules_to_save=["lin1"])
        peft_model = get_peft_model(MLP(), config)

        # when disabling the adapter, the original module's grad should be enabled and vice versa
        peft_model.disable_adapter_layers()
        self.check_requires_grad(
            peft_model,
            "base_model.model.lin1.original_module.weight",
            "base_model.model.lin1.original_module.bias",
        )

        # when re-enabling the adapter, the original module's grad should be disabled and vice versa
        peft_model.enable_adapter_layers()
        self.check_requires_grad(
            peft_model,
            "base_model.model.lin1.modules_to_save.default.weight",
            "base_model.model.lin1.modules_to_save.default.bias",
            "base_model.model.lin0.lora_A.default.weight",
            "base_model.model.lin0.lora_B.default.weight",
        )

        # when using the disable_adapter context, the original module's grad should be enabled and vice versa
        with peft_model.disable_adapter():
            self.check_requires_grad(
                peft_model,
                "base_model.model.lin1.original_module.weight",
                "base_model.model.lin1.original_module.bias",
            )

        # after context is exited, return to the previous state
        self.check_requires_grad(
            peft_model,
            "base_model.model.lin1.modules_to_save.default.weight",
            "base_model.model.lin1.modules_to_save.default.bias",
            "base_model.model.lin0.lora_A.default.weight",
            "base_model.model.lin0.lora_B.default.weight",
        )

    def test_requires_grad_modules_to_save_multiple_adapters(self):
        config0 = LoraConfig(target_modules=["lin0"], modules_to_save=["lin1"])
        peft_model = get_peft_model(MLP(), config0)

        config1 = LoraConfig(target_modules=["lin0"], modules_to_save=["lin1"])
        peft_model.add_adapter("adapter1", config1)

        # active adapter is still "default"
        self.check_requires_grad(
            peft_model,
            "base_model.model.lin1.modules_to_save.default.weight",
            "base_model.model.lin1.modules_to_save.default.bias",
            "base_model.model.lin0.lora_A.default.weight",
            "base_model.model.lin0.lora_B.default.weight",
        )

        # set config0 as active, should not change anything
        peft_model.set_adapter("default")
        self.check_requires_grad(
            peft_model,
            "base_model.model.lin1.modules_to_save.default.weight",
            "base_model.model.lin1.modules_to_save.default.bias",
            "base_model.model.lin0.lora_A.default.weight",
            "base_model.model.lin0.lora_B.default.weight",
        )

        # set config1 as active, should lead to adapter1 requiring grad
        peft_model.set_adapter("adapter1")
        self.check_requires_grad(
            peft_model,
            "base_model.model.lin1.modules_to_save.adapter1.weight",
            "base_model.model.lin1.modules_to_save.adapter1.bias",
            "base_model.model.lin0.lora_A.adapter1.weight",
            "base_model.model.lin0.lora_B.adapter1.weight",
        )

    def test_requires_grad_lora_different_targets(self):
        # test two different LoRA adapters that target different modules
        config0 = LoraConfig(target_modules=["lin0"])
        peft_model = get_peft_model(MLP(), config0)

        config1 = LoraConfig(target_modules=["lin1"])
        peft_model.add_adapter("adapter1", config1)

        # active adapter is still "default"
        self.check_requires_grad(
            peft_model,
            "base_model.model.lin0.lora_A.default.weight",
            "base_model.model.lin0.lora_B.default.weight",
        )

        # set config0 as active, should not change anything
        peft_model.set_adapter("default")
        self.check_requires_grad(
            peft_model,
            "base_model.model.lin0.lora_A.default.weight",
            "base_model.model.lin0.lora_B.default.weight",
        )

        # change activate adapter to adapter1
        peft_model.set_adapter("adapter1")
        self.check_requires_grad(
            peft_model,
            "base_model.model.lin1.lora_A.adapter1.weight",
            "base_model.model.lin1.lora_B.adapter1.weight",
        )

        # disable all adapters
        with peft_model.disable_adapter():
            self.check_requires_grad(peft_model)

        # after context is exited, return to the previous state
        self.check_requires_grad(
            peft_model,
            "base_model.model.lin1.lora_A.adapter1.weight",
            "base_model.model.lin1.lora_B.adapter1.weight",
        )

    def test_requires_grad_lora_same_targets(self):
        # same as previous test, except that LoRA adapters target the same layer
        config0 = LoraConfig(target_modules=["lin0"])
        peft_model = get_peft_model(MLP(), config0)

        config1 = LoraConfig(target_modules=["lin0"])
        peft_model.add_adapter("adapter1", config1)

        # active adapter is still "default"
        self.check_requires_grad(
            peft_model,
            "base_model.model.lin0.lora_A.default.weight",
            "base_model.model.lin0.lora_B.default.weight",
        )

        # set config0 as active, should not change anything
        peft_model.set_adapter("default")
        self.check_requires_grad(
            peft_model,
            "base_model.model.lin0.lora_A.default.weight",
            "base_model.model.lin0.lora_B.default.weight",
        )

        # change activate adapter to adapter1
        peft_model.set_adapter("adapter1")
        self.check_requires_grad(
            peft_model,
            "base_model.model.lin0.lora_A.adapter1.weight",
            "base_model.model.lin0.lora_B.adapter1.weight",
        )

        # disable all adapters
        with peft_model.disable_adapter():
            self.check_requires_grad(peft_model)

        # after context is exited, return to the previous state
        self.check_requires_grad(
            peft_model,
            "base_model.model.lin0.lora_A.adapter1.weight",
            "base_model.model.lin0.lora_B.adapter1.weight",
        )

    def test_requires_grad_ia3_different_targets(self):
        # test two different IA3 adapters that target different modules
        config0 = IA3Config(target_modules=["lin0"], feedforward_modules=["lin0"])
        peft_model = get_peft_model(MLP(), config0)

        config1 = IA3Config(target_modules=["lin1"], feedforward_modules=["lin1"])
        peft_model.add_adapter("adapter1", config1)

        # active adapter is still "default"
        self.check_requires_grad(
            peft_model,
            "base_model.model.lin0.ia3_l.default",
        )

        # set config0 as active, should not change anything
        peft_model.set_adapter("default")
        self.check_requires_grad(
            peft_model,
            "base_model.model.lin0.ia3_l.default",
        )

        # change activate adapter to adapter1
        peft_model.set_adapter("adapter1")
        self.check_requires_grad(
            peft_model,
            "base_model.model.lin1.ia3_l.adapter1",
        )

        # disable all adapters
        with peft_model.disable_adapter():
            self.check_requires_grad(peft_model)

        # after context is exited, return to the previous state
        self.check_requires_grad(
            peft_model,
            "base_model.model.lin1.ia3_l.adapter1",
        )

    def test_requires_grad_ia3_same_targets(self):
        # same as previous test, except that IA3 adapters target the same layer
        config0 = IA3Config(target_modules=["lin0"], feedforward_modules=["lin0"])
        peft_model = get_peft_model(MLP(), config0)

        config1 = IA3Config(target_modules=["lin0"], feedforward_modules=["lin0"])
        peft_model.add_adapter("adapter1", config1)

        # active adapter is still "default"
        self.check_requires_grad(
            peft_model,
            "base_model.model.lin0.ia3_l.default",
        )

        # set config0 as active, should not change anything
        peft_model.set_adapter("default")
        self.check_requires_grad(
            peft_model,
            "base_model.model.lin0.ia3_l.default",
        )

        # change activate adapter to adapter1
        peft_model.set_adapter("adapter1")
        self.check_requires_grad(
            peft_model,
            "base_model.model.lin0.ia3_l.adapter1",
        )

        # disable all adapters
        with peft_model.disable_adapter():
            self.check_requires_grad(peft_model)

        # after context is exited, return to the previous state
        self.check_requires_grad(
            peft_model,
            "base_model.model.lin0.ia3_l.adapter1",
        )

    def test_requires_grad_adalora_different_targets(self):
        # test two different AdaLora adapters that target different modules
        config0 = AdaLoraConfig(target_modules=["lin0"], total_step=1)
        peft_model = get_peft_model(MLP(), config0)

        config1 = AdaLoraConfig(target_modules=["lin1"], total_step=1, inference_mode=True)
        peft_model.add_adapter("adapter1", config1)

        # active adapter is still "default"
        self.check_requires_grad(
            peft_model,
            "base_model.model.lin0.lora_A.default",
            "base_model.model.lin0.lora_B.default",
            "base_model.model.lin0.lora_E.default",
        )

        # set config0 as active, should not change anything
        peft_model.set_adapter("default")
        self.check_requires_grad(
            peft_model,
            "base_model.model.lin0.lora_A.default",
            "base_model.model.lin0.lora_B.default",
            "base_model.model.lin0.lora_E.default",
        )

        # change activate adapter to adapter1
        peft_model.set_adapter("adapter1")
        self.check_requires_grad(
            peft_model,
            "base_model.model.lin1.lora_A.adapter1",
            "base_model.model.lin1.lora_B.adapter1",
            "base_model.model.lin1.lora_E.adapter1",
        )

        # disable all adapters
        with peft_model.disable_adapter():
            self.check_requires_grad(peft_model)

        # after context is exited, return to the previous state
        self.check_requires_grad(
            peft_model,
            "base_model.model.lin1.lora_A.adapter1",
            "base_model.model.lin1.lora_B.adapter1",
            "base_model.model.lin1.lora_E.adapter1",
        )

    def test_requires_grad_adalora_same_targets(self):
        # same as previous test, except that AdaLora adapters target the same layer
        config0 = AdaLoraConfig(target_modules=["lin0"], total_step=1)
        peft_model = get_peft_model(MLP(), config0)

        config1 = AdaLoraConfig(target_modules=["lin0"], total_step=1, inference_mode=True)
        peft_model.add_adapter("adapter1", config1)

        # active adapter is still "default"
        self.check_requires_grad(
            peft_model,
            "base_model.model.lin0.lora_A.default",
            "base_model.model.lin0.lora_B.default",
            "base_model.model.lin0.lora_E.default",
        )

        # set config0 as active, should not change anything
        peft_model.set_adapter("default")
        self.check_requires_grad(
            peft_model,
            "base_model.model.lin0.lora_A.default",
            "base_model.model.lin0.lora_B.default",
            "base_model.model.lin0.lora_E.default",
        )

        # change activate adapter to adapter1
        peft_model.set_adapter("adapter1")
        self.check_requires_grad(
            peft_model,
            "base_model.model.lin0.lora_A.adapter1",
            "base_model.model.lin0.lora_B.adapter1",
            "base_model.model.lin0.lora_E.adapter1",
        )

        # disable all adapters
        with peft_model.disable_adapter():
            self.check_requires_grad(peft_model)

        # after context is exited, return to the previous state
        peft_model.set_adapter("adapter1")
        self.check_requires_grad(
            peft_model,
            "base_model.model.lin0.lora_A.adapter1",
            "base_model.model.lin0.lora_B.adapter1",
            "base_model.model.lin0.lora_E.adapter1",
        )

    def test_requires_grad_lora_conv2d(self):
        # test two different LoRA adapters that target different modules
        config0 = LoraConfig(target_modules=["conv2d"])
        peft_model = get_peft_model(ModelConv2D(), config0)

        config1 = LoraConfig(target_modules=["lin0"])
        peft_model.add_adapter("adapter1", config1)

        # active adapter is still "default"
        self.check_requires_grad(
            peft_model,
            "base_model.model.conv2d.lora_A.default.weight",
            "base_model.model.conv2d.lora_B.default.weight",
        )

        # set config0 as active, should not change anything
        peft_model.set_adapter("default")
        self.check_requires_grad(
            peft_model,
            "base_model.model.conv2d.lora_A.default.weight",
            "base_model.model.conv2d.lora_B.default.weight",
        )

        # change activate adapter to adapter1
        peft_model.set_adapter("adapter1")
        self.check_requires_grad(
            peft_model,
            "base_model.model.lin0.lora_A.adapter1.weight",
            "base_model.model.lin0.lora_B.adapter1.weight",
        )

        # disable all adapters
        with peft_model.disable_adapter():
            self.check_requires_grad(peft_model)

        # after context is exited, return to the previous state
        self.check_requires_grad(
            peft_model,
            "base_model.model.lin0.lora_A.adapter1.weight",
            "base_model.model.lin0.lora_B.adapter1.weight",
        )

    def test_requires_grad_lora_emb_conv1d(self):
        # test two different LoRA adapters that target different modules
        config0 = LoraConfig(target_modules=["conv1d"])
        peft_model = get_peft_model(ModelEmbConv1D(), config0)

        config1 = LoraConfig(target_modules=["emb"])
        peft_model.add_adapter("adapter1", config1)

        # active adapter is still "default"
        self.check_requires_grad(
            peft_model,
            "base_model.model.conv1d.lora_A.default.weight",
            "base_model.model.conv1d.lora_B.default.weight",
        )

        # set config0 as active, should not change anything
        peft_model.set_adapter("default")
        self.check_requires_grad(
            peft_model,
            "base_model.model.conv1d.lora_A.default.weight",
            "base_model.model.conv1d.lora_B.default.weight",
        )

        # change activate adapter to adapter1
        peft_model.set_adapter("adapter1")
        self.check_requires_grad(
            peft_model,
            "base_model.model.emb.lora_embedding_A.adapter1",
            "base_model.model.emb.lora_embedding_B.adapter1",
        )

        # disable all adapters
        with peft_model.disable_adapter():
            self.check_requires_grad(peft_model)

        # after context is exited, return to the previous state
        self.check_requires_grad(
            peft_model,
            "base_model.model.emb.lora_embedding_A.adapter1",
            "base_model.model.emb.lora_embedding_B.adapter1",
        )

    def test_requires_grad_ia3_conv1d(self):
        # test two different LoRA adapters that target different modules
        config0 = IA3Config(target_modules=["conv1d"], feedforward_modules=[])
        peft_model = get_peft_model(ModelEmbConv1D(), config0)

        config1 = IA3Config(target_modules=["lin0"], feedforward_modules=["lin0"])
        peft_model.add_adapter("adapter1", config1)

        # active adapter is still "default"
        self.check_requires_grad(
            peft_model,
            "base_model.model.conv1d.ia3_l.default",
        )

        # set config0 as active, should not change anything
        peft_model.set_adapter("default")
        self.check_requires_grad(
            peft_model,
            "base_model.model.conv1d.ia3_l.default",
        )

        # change activate adapter to adapter1
        peft_model.set_adapter("adapter1")
        self.check_requires_grad(
            peft_model,
            "base_model.model.lin0.ia3_l.adapter1",
        )

        # disable all adapters
        with peft_model.disable_adapter():
            self.check_requires_grad(peft_model)

        # after context is exited, return to the previous state
        self.check_requires_grad(
            peft_model,
            "base_model.model.lin0.ia3_l.adapter1",
        )

    def test_requires_grad_ia3_conv2d(self):
        # test two different LoRA adapters that target different modules
        config0 = IA3Config(target_modules=["conv2d"], feedforward_modules=["conv2d"])
        peft_model = get_peft_model(ModelConv2D(), config0)

        config1 = IA3Config(target_modules=["lin0"], feedforward_modules=[])
        peft_model.add_adapter("adapter1", config1)

        # active adapter is still "default"
        self.check_requires_grad(
            peft_model,
            "base_model.model.conv2d.ia3_l.default",
        )

        # set config0 as active, should not change anything
        peft_model.set_adapter("default")
        self.check_requires_grad(
            peft_model,
            "base_model.model.conv2d.ia3_l.default",
        )

        # change activate adapter to adapter1
        peft_model.set_adapter("adapter1")
        self.check_requires_grad(
            peft_model,
            "base_model.model.lin0.ia3_l.adapter1",
        )

        # disable all adapters
        with peft_model.disable_adapter():
            self.check_requires_grad(peft_model)

        # after context is exited, return to the previous state
        peft_model.set_adapter("adapter1")
        self.check_requires_grad(
            peft_model,
            "base_model.model.lin0.ia3_l.adapter1",
        )

    def test_requires_grad_loha_different_targets(self):
        # test two different LoHa adapters that target different modules
        config0 = LoHaConfig(target_modules=["lin0"])
        peft_model = get_peft_model(MLP(), config0)

        config1 = LoHaConfig(target_modules=["lin1"], inference_mode=True)
        peft_model.add_adapter("adapter1", config1)

        # active adapter is still "default"
        self.check_requires_grad(
            peft_model,
            "base_model.model.lin0.hada_w1_a.default",
            "base_model.model.lin0.hada_w1_b.default",
            "base_model.model.lin0.hada_w2_a.default",
            "base_model.model.lin0.hada_w2_b.default",
        )

        # set config0 as active, should not change anything
        peft_model.set_adapter("default")
        self.check_requires_grad(
            peft_model,
            "base_model.model.lin0.hada_w1_a.default",
            "base_model.model.lin0.hada_w1_b.default",
            "base_model.model.lin0.hada_w2_a.default",
            "base_model.model.lin0.hada_w2_b.default",
        )

        # change activate pter to pter1
        peft_model.set_adapter("adapter1")
        self.check_requires_grad(
            peft_model,
            "base_model.model.lin1.hada_w1_a.adapter1",
            "base_model.model.lin1.hada_w1_b.adapter1",
            "base_model.model.lin1.hada_w2_a.adapter1",
            "base_model.model.lin1.hada_w2_b.adapter1",
        )

        # disable all pters
        with peft_model.disable_adapter():
            self.check_requires_grad(peft_model)

        # after context is exited, return to the previous state
        self.check_requires_grad(
            peft_model,
            "base_model.model.lin1.hada_w1_a.adapter1",
            "base_model.model.lin1.hada_w1_b.adapter1",
            "base_model.model.lin1.hada_w2_a.adapter1",
            "base_model.model.lin1.hada_w2_b.adapter1",
        )

    def test_requires_grad_loha_same_targets(self):
        # same as previous test, except that LoHa adapters target the same layer
        config0 = LoHaConfig(target_modules=["lin0"])
        peft_model = get_peft_model(MLP(), config0)

        config1 = LoHaConfig(target_modules=["lin0"], inference_mode=True)
        peft_model.add_adapter("adapter1", config1)

        # active adapter is still "default"
        self.check_requires_grad(
            peft_model,
            "base_model.model.lin0.hada_w1_a.default",
            "base_model.model.lin0.hada_w1_b.default",
            "base_model.model.lin0.hada_w2_a.default",
            "base_model.model.lin0.hada_w2_b.default",
        )

        # set config0 as active, should not change anything
        peft_model.set_adapter("default")
        self.check_requires_grad(
            peft_model,
            "base_model.model.lin0.hada_w1_a.default",
            "base_model.model.lin0.hada_w1_b.default",
            "base_model.model.lin0.hada_w2_a.default",
            "base_model.model.lin0.hada_w2_b.default",
        )

        # change activate adapter to adapter1
        peft_model.set_adapter("adapter1")
        self.check_requires_grad(
            peft_model,
            "base_model.model.lin0.hada_w1_a.adapter1",
            "base_model.model.lin0.hada_w1_b.adapter1",
            "base_model.model.lin0.hada_w2_a.adapter1",
            "base_model.model.lin0.hada_w2_b.adapter1",
        )

        # disable all adapters
        with peft_model.disable_adapter():
            self.check_requires_grad(peft_model)

        # after context is exited, return to the previous state
        peft_model.set_adapter("adapter1")
        self.check_requires_grad(
            peft_model,
            "base_model.model.lin0.hada_w1_a.adapter1",
            "base_model.model.lin0.hada_w1_b.adapter1",
            "base_model.model.lin0.hada_w2_a.adapter1",
            "base_model.model.lin0.hada_w2_b.adapter1",
        )

    def test_requires_grad_lokr_different_targets(self):
        # test two different LoKr adapters that target different modules
        config0 = LoKrConfig(target_modules=["lin0"])
        peft_model = get_peft_model(MLP(), config0)

        config1 = LoKrConfig(target_modules=["lin1"], inference_mode=True)
        peft_model.add_adapter("adapter1", config1)

        # active adapter is still "default"
        self.check_requires_grad(
            peft_model,
            "base_model.model.lin0.lokr_w1.default",
            "base_model.model.lin0.lokr_w2.default",
        )

        # set config0 as active, should not change anything
        peft_model.set_adapter("default")
        self.check_requires_grad(
            peft_model,
            "base_model.model.lin0.lokr_w1.default",
            "base_model.model.lin0.lokr_w2.default",
        )

        # change activate pter to pter1
        peft_model.set_adapter("adapter1")
        self.check_requires_grad(
            peft_model,
            "base_model.model.lin1.lokr_w1.adapter1",
            "base_model.model.lin1.lokr_w2.adapter1",
        )

        # disable all pters
        with peft_model.disable_adapter():
            self.check_requires_grad(peft_model)

        # after context is exited, return to the previous state
        self.check_requires_grad(
            peft_model,
            "base_model.model.lin1.lokr_w1.adapter1",
            "base_model.model.lin1.lokr_w2.adapter1",
        )

    def test_requires_grad_lokr_same_targets(self):
        # same as previous test, except that LoKr adapters target the same layer
        config0 = LoKrConfig(target_modules=["lin0"])
        peft_model = get_peft_model(MLP(), config0)

        config1 = LoKrConfig(target_modules=["lin0"], inference_mode=True)
        peft_model.add_adapter("adapter1", config1)

        # active adapter is still "default"
        self.check_requires_grad(
            peft_model,
            "base_model.model.lin0.lokr_w1.default",
            "base_model.model.lin0.lokr_w2.default",
        )

        # set config0 as active, should not change anything
        peft_model.set_adapter("default")
        self.check_requires_grad(
            peft_model,
            "base_model.model.lin0.lokr_w1.default",
            "base_model.model.lin0.lokr_w2.default",
        )

        # change activate adapter to adapter1
        peft_model.set_adapter("adapter1")
        self.check_requires_grad(
            peft_model,
            "base_model.model.lin0.lokr_w1.adapter1",
            "base_model.model.lin0.lokr_w2.adapter1",
        )

        # disable all adapters
        with peft_model.disable_adapter():
            self.check_requires_grad(peft_model)

        # after context is exited, return to the previous state
        peft_model.set_adapter("adapter1")
        self.check_requires_grad(
            peft_model,
            "base_model.model.lin0.lokr_w1.adapter1",
            "base_model.model.lin0.lokr_w2.adapter1",
        )

    def test_requires_grad_oft_different_targets(self):
        # test two different OFT adapters that target different modules
        config0 = OFTConfig(target_modules=["lin0"], r=2, oft_block_size=0)
        peft_model = get_peft_model(MLP(), config0)

        config1 = OFTConfig(target_modules=["lin1"], r=2, oft_block_size=0, inference_mode=True)
        peft_model.add_adapter("adapter1", config1)

        # active adapter is still "default"
        self.check_requires_grad(
            peft_model,
            "base_model.model.lin0.oft_R.default.weight",
        )

        # set config0 as active, should not change anything
        peft_model.set_adapter("default")
        self.check_requires_grad(
            peft_model,
            "base_model.model.lin0.oft_R.default.weight",
        )

        # change activate pter to pter1
        peft_model.set_adapter("adapter1")
        self.check_requires_grad(
            peft_model,
            "base_model.model.lin1.oft_R.adapter1.weight",
        )

        # disable all pters
        with peft_model.disable_adapter():
            self.check_requires_grad(peft_model)

        # after context is exited, return to the previous state
        self.check_requires_grad(
            peft_model,
            "base_model.model.lin1.oft_R.adapter1.weight",
        )

    def test_requires_grad_oft_same_targets(self):
        # same as previous test, except that OFT adapters target the same layer
        config0 = OFTConfig(target_modules=["lin0"], r=2, oft_block_size=0)
        peft_model = get_peft_model(MLP(), config0)

        config1 = OFTConfig(target_modules=["lin0"], r=2, oft_block_size=0, inference_mode=True)
        peft_model.add_adapter("adapter1", config1)

        # active adapter is still "default"
        self.check_requires_grad(
            peft_model,
            "base_model.model.lin0.oft_R.default.weight",
        )

        # set config0 as active, should not change anything
        peft_model.set_adapter("default")
        self.check_requires_grad(
            peft_model,
            "base_model.model.lin0.oft_R.default.weight",
        )

        # change activate adapter to adapter1
        peft_model.set_adapter("adapter1")
        self.check_requires_grad(
            peft_model,
            "base_model.model.lin0.oft_R.adapter1.weight",
        )

        # disable all adapters
        with peft_model.disable_adapter():
            self.check_requires_grad(peft_model)

        # after context is exited, return to the previous state
        peft_model.set_adapter("adapter1")
        self.check_requires_grad(
            peft_model,
            "base_model.model.lin0.oft_R.adapter1.weight",
        )

    def test_requires_grad_hra_different_targets(self):
        # test two different HRA adapters that target different modules
        config0 = HRAConfig(target_modules=["lin0"])
        peft_model = get_peft_model(MLP(), config0)

        config1 = HRAConfig(target_modules=["lin1"], inference_mode=True)
        peft_model.add_adapter("adapter1", config1)

        # active adapter is still "default"
        self.check_requires_grad(
            peft_model,
            "base_model.model.lin0.hra_u.default",
        )

        # set config0 as active, should not change anything
        peft_model.set_adapter("default")
        self.check_requires_grad(
            peft_model,
            "base_model.model.lin0.hra_u.default",
        )

        # change activate pter to pter1
        peft_model.set_adapter("adapter1")
        self.check_requires_grad(
            peft_model,
            "base_model.model.lin1.hra_u.adapter1",
        )

        # disable all pters
        with peft_model.disable_adapter():
            self.check_requires_grad(peft_model)

        # after context is exited, return to the previous state
        self.check_requires_grad(
            peft_model,
            "base_model.model.lin1.hra_u.adapter1",
        )

    def test_requires_grad_hra_same_targets(self):
        # same as previous test, except that HRA adapters target the same layer
        config0 = HRAConfig(target_modules=["lin0"])
        peft_model = get_peft_model(MLP(), config0)

        config1 = HRAConfig(target_modules=["lin0"], inference_mode=True)
        peft_model.add_adapter("adapter1", config1)

        # active adapter is still "default"
        self.check_requires_grad(
            peft_model,
            "base_model.model.lin0.hra_u.default",
        )

        # set config0 as active, should not change anything
        peft_model.set_adapter("default")
        self.check_requires_grad(
            peft_model,
            "base_model.model.lin0.hra_u.default",
        )

        # change activate adapter to adapter1
        peft_model.set_adapter("adapter1")
        self.check_requires_grad(
            peft_model,
            "base_model.model.lin0.hra_u.adapter1",
        )

        # disable all adapters
        with peft_model.disable_adapter():
            self.check_requires_grad(peft_model)

        # after context is exited, return to the previous state
        peft_model.set_adapter("adapter1")
        self.check_requires_grad(
            peft_model,
            "base_model.model.lin0.hra_u.adapter1",
        )

    def test_requires_grad_bone_different_targets(self):
        # test two different HRA adapters that target different modules
        config0 = BoneConfig(target_modules=["lin0"], r=2)
        peft_model = get_peft_model(MLP(), config0)

        config1 = BoneConfig(target_modules=["lin1"], r=2, inference_mode=True)
        peft_model.add_adapter("adapter1", config1)

        # active adapter is still "default"
        self.check_requires_grad(
            peft_model,
            "base_model.model.lin0.bone_block.default",
        )

        # set config0 as active, should not change anything
        peft_model.set_adapter("default")
        self.check_requires_grad(
            peft_model,
            "base_model.model.lin0.bone_block.default",
        )

        # change activate pter to pter1
        peft_model.set_adapter("adapter1")
        self.check_requires_grad(
            peft_model,
            "base_model.model.lin1.bone_block.adapter1",
        )

        # disable all pters
        with peft_model.disable_adapter():
            self.check_requires_grad(peft_model)

        # after context is exited, return to the previous state
        self.check_requires_grad(
            peft_model,
            "base_model.model.lin1.bone_block.adapter1",
        )

    def test_requires_grad_bone_same_targets(self):
        # same as previous test, except that HRA adapters target the same layer
        config0 = BoneConfig(target_modules=["lin0"], r=2)
        peft_model = get_peft_model(MLP(), config0)

        config1 = BoneConfig(target_modules=["lin0"], r=2, inference_mode=True)
        peft_model.add_adapter("adapter1", config1)

        # active adapter is still "default"
        self.check_requires_grad(
            peft_model,
            "base_model.model.lin0.bone_block.default",
        )

        # set config0 as active, should not change anything
        peft_model.set_adapter("default")
        self.check_requires_grad(
            peft_model,
            "base_model.model.lin0.bone_block.default",
        )

        # change activate adapter to adapter1
        peft_model.set_adapter("adapter1")
        self.check_requires_grad(
            peft_model,
            "base_model.model.lin0.bone_block.adapter1",
        )

        # disable all adapters
        with peft_model.disable_adapter():
            self.check_requires_grad(peft_model)

        # after context is exited, return to the previous state
        peft_model.set_adapter("adapter1")
        self.check_requires_grad(
            peft_model,
            "base_model.model.lin0.bone_block.adapter1",
        )

    def test_requires_grad_miss_different_targets(self):
        # test two different HRA adapters that target different modules
        config0 = MissConfig(target_modules=["lin0"], r=2)
        peft_model = get_peft_model(MLP(), config0)

        config1 = MissConfig(target_modules=["lin1"], r=2, inference_mode=True)
        peft_model.add_adapter("adapter1", config1)

        # active adapter is still "default"
        self.check_requires_grad(
            peft_model,
            "base_model.model.lin0.miss_block.default",
        )

        # set config0 as active, should not change anything
        peft_model.set_adapter("default")
        self.check_requires_grad(
            peft_model,
            "base_model.model.lin0.miss_block.default",
        )

        # change activate pter to pter1
        peft_model.set_adapter("adapter1")
        self.check_requires_grad(
            peft_model,
            "base_model.model.lin1.miss_block.adapter1",
        )

        # disable all pters
        with peft_model.disable_adapter():
            self.check_requires_grad(peft_model)

        # after context is exited, return to the previous state
        self.check_requires_grad(
            peft_model,
            "base_model.model.lin1.miss_block.adapter1",
        )

    def test_requires_grad_miss_same_targets(self):
        # same as previous test, except that HRA adapters target the same layer
        config0 = MissConfig(target_modules=["lin0"], r=2)
        peft_model = get_peft_model(MLP(), config0)

        config1 = MissConfig(target_modules=["lin0"], r=2, inference_mode=True)
        peft_model.add_adapter("adapter1", config1)

        # active adapter is still "default"
        self.check_requires_grad(
            peft_model,
            "base_model.model.lin0.miss_block.default",
        )

        # set config0 as active, should not change anything
        peft_model.set_adapter("default")
        self.check_requires_grad(
            peft_model,
            "base_model.model.lin0.miss_block.default",
        )

        # change activate adapter to adapter1
        peft_model.set_adapter("adapter1")
        self.check_requires_grad(
            peft_model,
            "base_model.model.lin0.miss_block.adapter1",
        )

        # disable all adapters
        with peft_model.disable_adapter():
            self.check_requires_grad(peft_model)

        # after context is exited, return to the previous state
        peft_model.set_adapter("adapter1")
        self.check_requires_grad(
            peft_model,
            "base_model.model.lin0.miss_block.adapter1",
        )

    def test_requires_grad_boft_different_targets(self):
        # test two different OFT adapters that target different modules
        config0 = BOFTConfig(target_modules=["lin0"], boft_block_size=2)
        peft_model = get_peft_model(MLP2(), config0)

        config1 = BOFTConfig(target_modules=["lin1"], boft_block_size=2, inference_mode=True)
        peft_model.add_adapter("adapter1", config1)

        # active pter is still "default"
        self.check_requires_grad(
            peft_model,
            "base_model.model.lin0.boft_R.default",
            "base_model.model.lin0.boft_s.default",
        )

        # set config0 as active, should not change anything
        peft_model.set_adapter("default")
        self.check_requires_grad(
            peft_model,
            "base_model.model.lin0.boft_R.default",
            "base_model.model.lin0.boft_s.default",
        )

        # change activate pter to pter1
        peft_model.set_adapter("adapter1")
        self.check_requires_grad(
            peft_model,
            "base_model.model.lin1.boft_R.adapter1",
            "base_model.model.lin1.boft_s.adapter1",
        )

        # disable all pters
        with peft_model.disable_adapter():
            self.check_requires_grad(peft_model)

        # after context is exited, return to the previous state
        self.check_requires_grad(
            peft_model,
            "base_model.model.lin1.boft_R.adapter1",
            "base_model.model.lin1.boft_s.adapter1",
        )

    def test_requires_grad_boft_same_targets(self):
        # same as previous test, except that BOFT adapters target the same layer
        config0 = BOFTConfig(target_modules=["lin1"], boft_block_size=2)
        peft_model = get_peft_model(MLP(), config0)

        config1 = BOFTConfig(target_modules=["lin1"], boft_block_size=2, inference_mode=True)
        peft_model.add_adapter("adapter1", config1)

        # active adapter is still "default"
        self.check_requires_grad(
            peft_model,
            "base_model.model.lin1.boft_R.default",
            "base_model.model.lin1.boft_s.default",
        )

        # set config0 as active, should not change anything
        peft_model.set_adapter("default")
        self.check_requires_grad(
            peft_model,
            "base_model.model.lin1.boft_R.default",
            "base_model.model.lin1.boft_s.default",
        )

        # change activate adapter to adapter1
        peft_model.set_adapter("adapter1")
        self.check_requires_grad(
            peft_model,
            "base_model.model.lin1.boft_R.adapter1",
            "base_model.model.lin1.boft_s.adapter1",
        )

        # disable all adapters
        with peft_model.disable_adapter():
            self.check_requires_grad(peft_model)

        # after context is exited, return to the previous state
        peft_model.set_adapter("adapter1")
        self.check_requires_grad(
            peft_model,
            "base_model.model.lin1.boft_R.adapter1",
            "base_model.model.lin1.boft_s.adapter1",
        )

    def test_requires_grad_lntuning_different_targets(self):
        config0 = LNTuningConfig(
            target_modules=["layernorm0"],
        )
        peft_model = get_peft_model(MLP_LayerNorm(), config0)

        config1 = LNTuningConfig(
            target_modules=["layernorm1"],
            inference_mode=True,
        )
        peft_model.add_adapter("adapter1", config1)

        # active adapter is still "default"
        self.check_requires_grad(
            peft_model,
            "base_model.model.layernorm0.ln_tuning_layers.default.weight",
            "base_model.model.layernorm0.ln_tuning_layers.default.bias",
        )

        # set config0 as active, should not change anything
        peft_model.set_adapter("default")
        self.check_requires_grad(
            peft_model,
            "base_model.model.layernorm0.ln_tuning_layers.default.weight",
            "base_model.model.layernorm0.ln_tuning_layers.default.bias",
        )

        # change activate adapter to adapter1
        peft_model.set_adapter("adapter1")
        self.check_requires_grad(
            peft_model,
            "base_model.model.layernorm1.ln_tuning_layers.adapter1.weight",
            "base_model.model.layernorm1.ln_tuning_layers.adapter1.bias",
        )

        # disable all adapters
        with peft_model.disable_adapter():
            self.check_requires_grad(peft_model)

        # after context is exited, return to the previous state
        peft_model.set_adapter("adapter1")
        self.check_requires_grad(
            peft_model,
            "base_model.model.layernorm1.ln_tuning_layers.adapter1.weight",
            "base_model.model.layernorm1.ln_tuning_layers.adapter1.bias",
        )

    def test_requires_grad_lntuning_same_targets(self):
        config0 = LNTuningConfig(
            target_modules=["layernorm0"],
        )
        peft_model = get_peft_model(MLP_LayerNorm(), config0)

        config1 = LNTuningConfig(target_modules=["layernorm0"], inference_mode=True)
        peft_model.add_adapter("adapter1", config1)

        # active adapter is still "default"
        self.check_requires_grad(
            peft_model,
            "base_model.model.layernorm0.ln_tuning_layers.default.weight",
            "base_model.model.layernorm0.ln_tuning_layers.default.bias",
        )

        # set config0 as active, should not change anything
        peft_model.set_adapter("default")
        self.check_requires_grad(
            peft_model,
            "base_model.model.layernorm0.ln_tuning_layers.default.weight",
            "base_model.model.layernorm0.ln_tuning_layers.default.bias",
        )

        # change activate adapter to adapter1
        peft_model.set_adapter("adapter1")
        self.check_requires_grad(
            peft_model,
            "base_model.model.layernorm0.ln_tuning_layers.adapter1.weight",
            "base_model.model.layernorm0.ln_tuning_layers.adapter1.bias",
        )

        # disable all adapters
        with peft_model.disable_adapter():
            self.check_requires_grad(peft_model)

        # after context is exited, return to the previous state
        peft_model.set_adapter("adapter1")
        self.check_requires_grad(
            peft_model,
            "base_model.model.layernorm0.ln_tuning_layers.adapter1.weight",
            "base_model.model.layernorm0.ln_tuning_layers.adapter1.bias",
        )

    def test_requires_grad_vera_different_targets(self):
        # Test two different VeRA adapters that target different modules. Most notably, ensure that vera_A and vera_B
        # don't require grads.

        # requires a model with at least 2 layers with the same shapes
        class MLP2(nn.Module):
            def __init__(self, bias=True):
                super().__init__()
                self.relu = nn.ReLU()
                self.lin0 = nn.Linear(10, 20, bias=bias)
                self.lin1 = nn.Linear(20, 20, bias=bias)  # lin1 and lin2 have same shape
                self.lin2 = nn.Linear(20, 20, bias=bias)
                self.lin3 = nn.Linear(20, 2, bias=bias)
                self.sm = nn.LogSoftmax(dim=-1)

            def forward(self, X):
                X = X.float()
                X = self.lin0(X)
                X = self.relu(X)
                X = self.lin1(X)
                X = self.relu(X)
                X = self.lin2(X)
                X = self.relu(X)
                X = self.lin3(X)
                X = self.sm(X)
                return X

        config0 = VeraConfig(target_modules=["lin1"])
        peft_model = get_peft_model(MLP2(), config0)

        config1 = VeraConfig(target_modules=["lin2"])
        peft_model.add_adapter("adapter1", config1)

        # active adapter is still "default"
        self.check_requires_grad(
            peft_model,
            "base_model.model.lin1.vera_lambda_b.default",
            "base_model.model.lin1.vera_lambda_d.default",
        )

        # set config0 as active, should not change anything
        peft_model.set_adapter("default")
        self.check_requires_grad(
            peft_model,
            "base_model.model.lin1.vera_lambda_b.default",
            "base_model.model.lin1.vera_lambda_d.default",
        )

        # change activate adapter to adapter1
        peft_model.set_adapter("adapter1")
        self.check_requires_grad(
            peft_model,
            "base_model.model.lin2.vera_lambda_b.adapter1",
            "base_model.model.lin2.vera_lambda_d.adapter1",
        )

        # disable all adapters
        with peft_model.disable_adapter():
            self.check_requires_grad(peft_model)

        # after context is exited, return to the previous state
        self.check_requires_grad(
            peft_model,
            "base_model.model.lin2.vera_lambda_b.adapter1",
            "base_model.model.lin2.vera_lambda_d.adapter1",
        )

    def test_requires_grad_vera_same_targets(self):
        # Test two different VeRA adapters that target the same module. Most notably, ensure that vera_A and vera_B
        # don't require grads.

        # requires a model with at least 2 layers with the same shapes
        class MLP2(nn.Module):
            def __init__(self, bias=True):
                super().__init__()
                self.relu = nn.ReLU()
                self.lin0 = nn.Linear(10, 20, bias=bias)
                self.lin1 = nn.Linear(20, 20, bias=bias)  # lin1 and lin2 have same shape
                self.lin2 = nn.Linear(20, 20, bias=bias)
                self.lin3 = nn.Linear(20, 2, bias=bias)
                self.sm = nn.LogSoftmax(dim=-1)

            def forward(self, X):
                X = X.float()
                X = self.lin0(X)
                X = self.relu(X)
                X = self.lin1(X)
                X = self.relu(X)
                X = self.lin2(X)
                X = self.relu(X)
                X = self.lin3(X)
                X = self.sm(X)
                return X

        config0 = VeraConfig(target_modules=["lin1", "lin2"])
        peft_model = get_peft_model(MLP2(), config0)

        config1 = VeraConfig(target_modules=["lin1", "lin2"])
        peft_model.add_adapter("adapter1", config1)

        # active adapter is still "default"
        self.check_requires_grad(
            peft_model,
            "base_model.model.lin1.vera_lambda_b.default",
            "base_model.model.lin1.vera_lambda_d.default",
            "base_model.model.lin2.vera_lambda_b.default",
            "base_model.model.lin2.vera_lambda_d.default",
        )

        # set config0 as active, should not change anything
        peft_model.set_adapter("default")
        self.check_requires_grad(
            peft_model,
            "base_model.model.lin1.vera_lambda_b.default",
            "base_model.model.lin1.vera_lambda_d.default",
            "base_model.model.lin2.vera_lambda_b.default",
            "base_model.model.lin2.vera_lambda_d.default",
        )

        # change activate adapter to adapter1
        peft_model.set_adapter("adapter1")
        self.check_requires_grad(
            peft_model,
            "base_model.model.lin1.vera_lambda_b.adapter1",
            "base_model.model.lin1.vera_lambda_d.adapter1",
            "base_model.model.lin2.vera_lambda_b.adapter1",
            "base_model.model.lin2.vera_lambda_d.adapter1",
        )

        # disable all adapters
        with peft_model.disable_adapter():
            self.check_requires_grad(peft_model)

        # after context is exited, return to the previous state
        self.check_requires_grad(
            peft_model,
            "base_model.model.lin1.vera_lambda_b.adapter1",
            "base_model.model.lin1.vera_lambda_d.adapter1",
            "base_model.model.lin2.vera_lambda_b.adapter1",
            "base_model.model.lin2.vera_lambda_d.adapter1",
        )

    def test_requires_grad_randlora_different_targets(self):
        # Test two different RandLora adapters that target different modules. Most notably, ensure that randbasis_A and randbasis_B
        # don't require grads.

        # requires a model with at least 2 layers with the same shapes
        class MLP2(nn.Module):
            def __init__(self, bias=True):
                super().__init__()
                self.relu = nn.ReLU()
                self.lin0 = nn.Linear(10, 20, bias=bias)
                self.lin1 = nn.Linear(20, 20, bias=bias)  # lin1 and lin2 have same shape
                self.lin2 = nn.Linear(20, 20, bias=bias)
                self.lin3 = nn.Linear(20, 2, bias=bias)
                self.sm = nn.LogSoftmax(dim=-1)

            def forward(self, X):
                X = X.float()
                X = self.lin0(X)
                X = self.relu(X)
                X = self.lin1(X)
                X = self.relu(X)
                X = self.lin2(X)
                X = self.relu(X)
                X = self.lin3(X)
                X = self.sm(X)
                return X

        config0 = RandLoraConfig(target_modules=["lin1"])
        peft_model = get_peft_model(MLP2(), config0)

        config1 = RandLoraConfig(target_modules=["lin2"])
        peft_model.add_adapter("adapter1", config1)

        # active adapter is still "default"
        self.check_requires_grad(
            peft_model,
            "base_model.model.lin1.randlora_lambda.default",
            "base_model.model.lin1.randlora_gamma.default",
        )

        # set config0 as active, should not change anything
        peft_model.set_adapter("default")
        self.check_requires_grad(
            peft_model,
            "base_model.model.lin1.randlora_lambda.default",
            "base_model.model.lin1.randlora_gamma.default",
        )

        # change activate adapter to adapter1
        peft_model.set_adapter("adapter1")
        self.check_requires_grad(
            peft_model,
            "base_model.model.lin2.randlora_lambda.adapter1",
            "base_model.model.lin2.randlora_gamma.adapter1",
        )

        # disable all adapters
        with peft_model.disable_adapter():
            self.check_requires_grad(peft_model)

        # after context is exited, return to the previous state
        self.check_requires_grad(
            peft_model,
            "base_model.model.lin2.randlora_lambda.adapter1",
            "base_model.model.lin2.randlora_gamma.adapter1",
        )

    def test_requires_grad_randlora_same_targets(self):
        # Test two different RandLora adapters that target the same module. Most notably, ensure that randbasis_A and randbasis_B
        # don't require grads.

        # requires a model with at least 2 layers with the same shapes
        class MLP2(nn.Module):
            def __init__(self, bias=True):
                super().__init__()
                self.relu = nn.ReLU()
                self.lin0 = nn.Linear(10, 20, bias=bias)
                self.lin1 = nn.Linear(20, 20, bias=bias)  # lin1 and lin2 have same shape
                self.lin2 = nn.Linear(20, 20, bias=bias)
                self.lin3 = nn.Linear(20, 2, bias=bias)
                self.sm = nn.LogSoftmax(dim=-1)

            def forward(self, X):
                X = X.float()
                X = self.lin0(X)
                X = self.relu(X)
                X = self.lin1(X)
                X = self.relu(X)
                X = self.lin2(X)
                X = self.relu(X)
                X = self.lin3(X)
                X = self.sm(X)
                return X

        config0 = RandLoraConfig(target_modules=["lin1", "lin2"])
        peft_model = get_peft_model(MLP2(), config0)

        config1 = RandLoraConfig(target_modules=["lin1", "lin2"])
        peft_model.add_adapter("adapter1", config1)

        # active adapter is still "default"
        self.check_requires_grad(
            peft_model,
            "base_model.model.lin1.randlora_lambda.default",
            "base_model.model.lin1.randlora_gamma.default",
            "base_model.model.lin2.randlora_lambda.default",
            "base_model.model.lin2.randlora_gamma.default",
        )

        # set config0 as active, should not change anything
        peft_model.set_adapter("default")
        self.check_requires_grad(
            peft_model,
            "base_model.model.lin1.randlora_lambda.default",
            "base_model.model.lin1.randlora_gamma.default",
            "base_model.model.lin2.randlora_lambda.default",
            "base_model.model.lin2.randlora_gamma.default",
        )

        # change activate adapter to adapter1
        peft_model.set_adapter("adapter1")
        self.check_requires_grad(
            peft_model,
            "base_model.model.lin1.randlora_lambda.adapter1",
            "base_model.model.lin1.randlora_gamma.adapter1",
            "base_model.model.lin2.randlora_lambda.adapter1",
            "base_model.model.lin2.randlora_gamma.adapter1",
        )

        # disable all adapters
        with peft_model.disable_adapter():
            self.check_requires_grad(peft_model)

        # after context is exited, return to the previous state
        self.check_requires_grad(
            peft_model,
            "base_model.model.lin1.randlora_lambda.adapter1",
            "base_model.model.lin1.randlora_gamma.adapter1",
            "base_model.model.lin2.randlora_lambda.adapter1",
            "base_model.model.lin2.randlora_gamma.adapter1",
        )

    def test_requires_grad_vblora_different_targets(self):
        # test two different VBLoRA adapters that target different modules
        config0 = VBLoRAConfig(target_modules=["lin0"], vector_length=1, num_vectors=2)
        peft_model = get_peft_model(MLP(), config0)

        config1 = VBLoRAConfig(target_modules=["lin1"], vector_length=1, num_vectors=2)
        peft_model.add_adapter("adapter1", config1)

        # active adapter is still "default"
        self.check_requires_grad(
            peft_model,
            "base_model.model.lin0.vblora_logits_A.default",
            "base_model.model.lin0.vblora_logits_B.default",
            "base_model.model.lin0.vblora_vector_bank.default",
        )

        # set config0 as active, should not change anything
        peft_model.set_adapter("default")
        self.check_requires_grad(
            peft_model,
            "base_model.model.lin0.vblora_logits_A.default",
            "base_model.model.lin0.vblora_logits_B.default",
            "base_model.model.lin0.vblora_vector_bank.default",
        )

        # change activate adapter to adapter1
        peft_model.set_adapter("adapter1")
        self.check_requires_grad(
            peft_model,
            "base_model.model.lin1.vblora_logits_A.adapter1",
            "base_model.model.lin1.vblora_logits_B.adapter1",
            "base_model.model.lin0.vblora_vector_bank.adapter1",  # vblora_vector_bank is shared
        )

        # disable all adapters
        with peft_model.disable_adapter():
            self.check_requires_grad(peft_model)

        # after context is exited, return to the previous state
        self.check_requires_grad(
            peft_model,
            "base_model.model.lin1.vblora_logits_A.adapter1",
            "base_model.model.lin1.vblora_logits_B.adapter1",
            "base_model.model.lin0.vblora_vector_bank.adapter1",  # vblora_vector_bank is shared
        )

    def test_requires_grad_vblora_same_targets(self):
        # same as previous test, except that VBLoRA adapters target the same layer
        config0 = VBLoRAConfig(target_modules=["lin0"], vector_length=1, num_vectors=2)
        peft_model = get_peft_model(MLP(), config0)

        config1 = VBLoRAConfig(target_modules=["lin0"], vector_length=1, num_vectors=2)
        peft_model.add_adapter("adapter1", config1)

        # active adapter is still "default"
        self.check_requires_grad(
            peft_model,
            "base_model.model.lin0.vblora_logits_A.default",
            "base_model.model.lin0.vblora_logits_B.default",
            "base_model.model.lin0.vblora_vector_bank.default",
        )

        # set config0 as active, should not change anything
        peft_model.set_adapter("default")
        self.check_requires_grad(
            peft_model,
            "base_model.model.lin0.vblora_logits_A.default",
            "base_model.model.lin0.vblora_logits_B.default",
            "base_model.model.lin0.vblora_vector_bank.default",
        )

        # change activate adapter to adapter1
        peft_model.set_adapter("adapter1")
        self.check_requires_grad(
            peft_model,
            "base_model.model.lin0.vblora_logits_A.adapter1",
            "base_model.model.lin0.vblora_logits_B.adapter1",
            "base_model.model.lin0.vblora_vector_bank.adapter1",
        )

        # disable all adapters
        with peft_model.disable_adapter():
            self.check_requires_grad(peft_model)

        # after context is exited, return to the previous state
        self.check_requires_grad(
            peft_model,
            "base_model.model.lin0.vblora_logits_A.adapter1",
            "base_model.model.lin0.vblora_logits_B.adapter1",
            "base_model.model.lin0.vblora_vector_bank.adapter1",
        )

    def test_requires_grad_fourierft_different_targets(self):
        # test two different fourierft adapters that target different modules
        config0 = FourierFTConfig(n_frequency=10, target_modules=["lin0"])
        peft_model = get_peft_model(MLP(), config0)

        config1 = FourierFTConfig(n_frequency=10, target_modules=["lin1"], inference_mode=True)
        peft_model.add_adapter("adapter1", config1)

        # active adapter is still "default"
        self.check_requires_grad(
            peft_model,
            "base_model.model.lin0.fourierft_spectrum.default",
        )

        # set config0 as active, should not change anything
        peft_model.set_adapter("default")
        self.check_requires_grad(
            peft_model,
            "base_model.model.lin0.fourierft_spectrum.default",
        )

        # change activate adapter to adapter1
        peft_model.set_adapter("adapter1")
        self.check_requires_grad(
            peft_model,
            "base_model.model.lin1.fourierft_spectrum.adapter1",
        )

        # disable all adapters
        with peft_model.disable_adapter():
            self.check_requires_grad(peft_model)

        # after context is exited, return to the previous state
        self.check_requires_grad(
            peft_model,
            "base_model.model.lin1.fourierft_spectrum.adapter1",
        )

    def test_requires_grad_fourierft_same_targets(self):
        # same as previous test, except that AdaLora adapters target the same layer
        config0 = FourierFTConfig(n_frequency=10, target_modules=["lin0"])
        peft_model = get_peft_model(MLP(), config0)

        config1 = FourierFTConfig(n_frequency=10, target_modules=["lin0"], inference_mode=True)
        peft_model.add_adapter("adapter1", config1)

        # active adapter is still "default"
        self.check_requires_grad(
            peft_model,
            "base_model.model.lin0.fourierft_spectrum.default",
        )

        # set config0 as active, should not change anything
        peft_model.set_adapter("default")
        self.check_requires_grad(
            peft_model,
            "base_model.model.lin0.fourierft_spectrum.default",
        )

        # change activate adapter to adapter1
        peft_model.set_adapter("adapter1")
        self.check_requires_grad(
            peft_model,
            "base_model.model.lin0.fourierft_spectrum.adapter1",
        )

        # disable all adapters
        with peft_model.disable_adapter():
            self.check_requires_grad(peft_model)

        # after context is exited, return to the previous state
        peft_model.set_adapter("adapter1")
        self.check_requires_grad(
            peft_model,
            "base_model.model.lin0.fourierft_spectrum.adapter1",
        )

MIXED_ADAPTER_TEST_CASES = [
    (
        "LoRA mixed adapter",
        LoraConfig(target_modules=["lin0"], init_lora_weights=False),
        LoraConfig(target_modules=["lin0"], r=16, init_lora_weights=False),
    ),
    (
        "RoAd mixed adapter",
        RoadConfig(target_modules=["lin0"], group_size=2, init_weights=False),
        RoadConfig(target_modules=["lin0"], group_size=2, variant="road_2", init_weights=False),
    ),
]

class TestMixedAdapterBatches:
    torch_device = infer_device()

    def get_mlp_peft(self, config0, config1):
        """A simple MLP with 2 LoRA adapters"""
        torch.manual_seed(0)

        base_model = MLP().to(self.torch_device).eval()
        peft_model = get_peft_model(base_model, config0, "adapter0").eval()
        peft_model.add_adapter("adapter1", config1)
        return peft_model

    def run_checks(self, model, inputs):
        # This checks that we can have mixed adapters in a single batch. The test works by creating the outputs for the
        # base model, adapter 0, and adapter 1 separately. Then, we create an output with mixed adapters, where the
        # sample [0, 3, 6] are for the base model, [1, 4, 7] for adapter 0, and [2, 5, 8] for adapter 1. Finally, we
        # check that the outputs of the mixed batch are correct for the corresponding indices.
        adapter_name0, adapter_name1 = model.peft_config.keys()

        with model.disable_adapter():
            output_base = model(**inputs)

        model.set_adapter(adapter_name0)
        output0 = model(**inputs)

        # sanity check, outputs are not the same
        assert not torch.allclose(output_base, output0)

        model.set_adapter(adapter_name1)
        output1 = model(**inputs)

        # sanity check, outputs have the right shape and are not the same
        assert len(output_base) >= 3
        assert len(output_base) == len(output0) == len(output1)
        assert not torch.allclose(output_base, output0)
        assert not torch.allclose(output_base, output1)

        # set adapter_indices so that it alternates between base, adapter 0, and adapter 1
        adapters = ["__base__", adapter_name0, adapter_name1]
        inputs["adapter_names"] = [adapters[i % 3] for i in (range(len(inputs["X"])))]
        output_mixed = model.forward(**inputs)

        assert torch.allclose(output_base[::3], output_mixed[::3])
        assert torch.allclose(output0[1::3], output_mixed[1::3])
        assert torch.allclose(output1[2::3], output_mixed[2::3])

    @pytest.mark.parametrize("test_name, config0, config1", MIXED_ADAPTER_TEST_CASES)
    def test_mixed_adapter_batches_lora_mlp(self, test_name, config0, config1):
        mlp_peft = self.get_mlp_peft(config0, config1)
        inputs = {"X": torch.arange(90).view(-1, 10).to(self.torch_device)}
        self.run_checks(mlp_peft, inputs)

    @pytest.mark.parametrize("test_name, config0, config1", [
        (
            "LoRA mixed adapter with different target layers",
            LoraConfig(target_modules=["lin0"], init_lora_weights=False),
            LoraConfig(target_modules=["lin1"], init_lora_weights=False),
        ),
        (
            "RoAd mixed adapter with different target layers",
            RoadConfig(target_modules=["lin0"], group_size=2, init_weights=False),
            RoadConfig(target_modules=["lin1"], group_size=2, init_weights=False),
        ),
        ])
    def test_mixed_adapter_batches_lora_different_target_layers(self, test_name, config0, config1):
        base_model = MLP().to(self.torch_device).eval()
        peft_model = get_peft_model(base_model, config0, "adapter0").eval()
        peft_model.add_adapter("adapter1", config1)
        inputs = {"X": torch.arange(90).view(-1, 10).to(self.torch_device)}
        self.run_checks(peft_model, inputs)

    @pytest.mark.parametrize("test_name, config0, config1", [
        (
            "LoRA mixed adapter with modules to save",
            LoraConfig(target_modules=["lin0"], modules_to_save=["lin1"], init_lora_weights=False),
            LoraConfig(target_modules=["lin0"], modules_to_save=["lin1"], init_lora_weights=False),
        ),
        (
            "RoAd mixed adapter with modules to save",
            RoadConfig(target_modules=["lin0"], modules_to_save=["lin1"], group_size=2, init_weights=False),
            RoadConfig(target_modules=["lin0"], modules_to_save=["lin1"], group_size=2, init_weights=False),
        ),
        ])
    def test_mixed_adapter_batches_lora_multiple_modules_to_save(self, test_name, config0, config1):
        base_model = MLP().to(self.torch_device).eval()
        peft_model = get_peft_model(base_model, config0, "adapter0").eval()
        peft_model.add_adapter("adapter1", config1)
        inputs = {"X": torch.arange(90).view(-1, 10).to(self.torch_device)}
        self.run_checks(peft_model, inputs)

    @pytest.mark.parametrize("test_name, config0, config1", [
        (
            "LoRA mixed adapter with unsupported layer",
            LoraConfig(target_modules=["lin0"], modules_to_save=["gru"], init_lora_weights=False),
            LoraConfig(target_modules=["lin0"], modules_to_save=["gru"], init_lora_weights=False),
        ),
        ])
    def test_mixed_adapter_batches_lora_unsupported_layer_raises(self, test_name, config0, config1):
        base_model = MLPWithGRU().to(self.torch_device).eval()
        peft_model = get_peft_model(base_model, config0, "adapter0").eval()
        peft_model.add_adapter("adapter1", config1)
        inputs = {"X": torch.arange(90).view(-1, 10).to(self.torch_device)}
        SUPPORTED_MODULES = (torch.nn.Linear, torch.nn.Embedding, torch.nn.Conv1d, torch.nn.Conv2d, torch.nn.Conv3d)
        module_names = ", ".join([module.__name__ for module in SUPPORTED_MODULES])
        with pytest.raises(
            TypeError, match=f"Mixed batching is only supported for the following modules: {module_names}."
        ):
            self.run_checks(peft_model, inputs)

    @pytest.mark.parametrize("test_name, config0, config1", [
        (
            "LoRA mixed adapter with overlapping layers",
            LoraConfig(target_modules=["lin0"], init_lora_weights=False),
            LoraConfig(target_modules=["lin0", "lin1"], init_lora_weights=False),
        ),
        (
            "RoAd mixed adapter with overlapping layers",
            RoadConfig(target_modules=["lin0"], group_size=2, init_weights=False),
            RoadConfig(target_modules=["lin0", "lin1"], group_size=2, init_weights=False),
        ),
        ])
    def test_mixed_adapter_batches_lora_partly_overlapping_target_layers(self, test_name, config0, config1):
        base_model = MLP().to(self.torch_device).eval()
        # target different lora layers
        peft_model = get_peft_model(base_model, config0, "adapter0").eval()
        peft_model.add_adapter("adapter1", config1)

        inputs = {"X": torch.arange(90).view(-1, 10).to(self.torch_device)}
        self.run_checks(peft_model, inputs)

    @pytest.mark.parametrize("test_name, config0, config1", [
        (
            "LoRA mixed adapter with conv1d",
            LoraConfig(target_modules=["emb", "conv1d"], init_lora_weights=False),
            LoraConfig(target_modules=["emb", "conv1d"], r=16, init_lora_weights=False),
        ),
        ])
    def test_mixed_adapter_batches_lora_conv1d_emb(self, test_name, config0, config1):
        base_model = ModelEmbConv1D().to(self.torch_device).eval()
        peft_model = get_peft_model(base_model, config0, "adapter0").eval()
        peft_model.add_adapter("adapter1", config1)

        inputs = {"X": torch.arange(90).view(-1, 10).to(self.torch_device)}
        self.run_checks(peft_model, inputs)

    @pytest.mark.parametrize("test_name, config0, config1", [
        (
            "LoRA mixed adapter with conv1d and emb and modules to save",
            LoraConfig(target_modules=["emb", "conv1d"], modules_to_save=["lin0"], init_lora_weights=False),
            LoraConfig(target_modules=["emb", "conv1d"], modules_to_save=["lin0"], init_lora_weights=False),
        ),
        ])
    def test_mixed_adapter_batches_lora_conv1d_emb_multiple_modules_to_save(self, test_name, config0, config1):
        base_model = ModelEmbConv1D().to(self.torch_device).eval()
        peft_model = get_peft_model(base_model, config0, "adapter0").eval()
        peft_model.add_adapter("adapter1", config1)
        inputs = {"X": torch.arange(90).view(-1, 10).to(self.torch_device)}
        self.run_checks(peft_model, inputs)

    @pytest.mark.parametrize("test_name, config0, config1", [
        (
            "LoRA mixed adapter with conv2d",
            LoraConfig(target_modules=["conv2d"], init_lora_weights=False),
            LoraConfig(target_modules=["conv2d"], r=16, init_lora_weights=False),
        ),
        ])
    def test_mixed_adapter_batches_lora_conv2d(self, test_name, config0, config1):
        base_model = ModelConv2D().to(self.torch_device).eval()
        peft_model = get_peft_model(base_model, config0, "adapter0").eval()
        peft_model.add_adapter("adapter1", config1)

        inputs = {"X": torch.arange(270).view(6, 5, 3, 3).to(self.torch_device)}
        self.run_checks(peft_model, inputs)

    @pytest.mark.parametrize("test_name, config0, config1", [
        (
            "LoRA mixed adapter with mha",
            LoraConfig(target_modules=["mha"], init_lora_weights=False),
            LoraConfig(target_modules=["mha"], r=16, init_lora_weights=False),
        ),
        ])
    def test_mixed_adapter_batches_mha_raises(self, test_name, config0, config1):
        base_model = ModelMha().to(self.torch_device).eval()
        peft_model = get_peft_model(base_model, config0, "adapter0").eval()
        peft_model.add_adapter("adapter1", config1)

        inputs = {"X": torch.arange(90).view(-1, 10).to(self.torch_device)}
        msg = "lora.MultiheadAttention does not support mixed adapter batches"
        with pytest.raises(TypeError, match=msg):
            self.run_checks(peft_model, inputs)

    @pytest.mark.parametrize("test_name, config0, config1", MIXED_ADAPTER_TEST_CASES)
    def test_mixed_adapter_batches_lora_length_mismatch_raises(self, test_name, config0, config1):
        mlp_peft = self.get_mlp_peft(config0, config1)
        inputs = {
            "X": torch.arange(90).view(-1, 10).to(self.torch_device),
            "adapter_names": ["__base__"] * 5,  # wrong length!
        }
        msg = r"Length of `adapter_names` should be the same as the number of inputs, but got "
        with pytest.raises(ValueError, match=msg):
            mlp_peft.forward(**inputs)

    @pytest.mark.parametrize("test_name, config0, config1", MIXED_ADAPTER_TEST_CASES)
    def test_mixed_adapter_batches_lora_training_mode_raises(self, test_name, config0, config1):
        mlp_peft = self.get_mlp_peft(config0, config1)
        inputs = {
            "X": torch.arange(90).view(-1, 10).to(self.torch_device),
            "adapter_names": ["__base__"] * 9,
        }
        mlp_peft = mlp_peft.train()
        msg = r"Cannot pass `adapter_names` when the model is in training mode."
        with pytest.raises(ValueError, match=msg):
            mlp_peft.forward(**inputs)

    @pytest.mark.parametrize("test_name, config0, config1", MIXED_ADAPTER_TEST_CASES)
    def test_mixed_adapter_batches_lora_disabled(self, test_name, config0, config1):
        # Disabling adapters should have precedence over passing adapter names
        mlp_peft = self.get_mlp_peft(config0, config1)
        inputs = {"X": torch.arange(90).view(-1, 10).to(self.torch_device)}
        with mlp_peft.disable_adapter():
            output_disabled = mlp_peft(**inputs)

        adapters = ["__base__", "adapter0", "adapter1"]
        inputs["adapter_names"] = [adapters[i % 3] for i in (range(len(inputs["X"])))]
        with mlp_peft.disable_adapter():
            output_mixed = mlp_peft.forward(**inputs)

        assert torch.allclose(output_disabled, output_mixed)

    @pytest.mark.parametrize("test_name, config0, config1", MIXED_ADAPTER_TEST_CASES)
    def test_mixed_adapter_batches_lora_merged_raises(self, test_name, config0, config1):
        # When there are merged adapters, passing adapter names should raise an error
        mlp_peft = self.get_mlp_peft(config0, config1)
        inputs = {
            "X": torch.arange(90).view(-1, 10).to(self.torch_device),
            "adapter_names": ["adapter0"] * 9,
        }
        mlp_peft.merge_adapter(["adapter0"])
        msg = r"Cannot pass `adapter_names` when there are merged adapters, please call `unmerge_adapter` first."
        with pytest.raises(ValueError, match=msg):
            mlp_peft.forward(**inputs)

    @pytest.mark.parametrize("test_name, config", [
        (
            "LoRA mixed batch wrong adapter name",
            LoraConfig(target_modules=["lin0"], init_lora_weights=False),
        ),
        (
            "LoRA mixed batch wrong adapter name",
            RoadConfig(target_modules=["lin0"], group_size=2, init_weights=False),
        ),
        ])
    def test_mixed_adapter_batches_lora_wrong_adapter_name_raises(self, test_name, config):
        # Ensure that all of the adapter names that are being passed actually exist
        torch.manual_seed(0)
        x = torch.arange(90).view(-1, 10).to(self.torch_device)

        base_model = MLP().to(self.torch_device).eval()
        peft_model = get_peft_model(base_model, config).eval()
        peft_model.add_adapter(adapter_name="other", peft_config=config)

        # sanity check: this works
        peft_model.forward(x, adapter_names=["default"] * 5 + ["other"] * 4)

        # check one correct and one incorrect adapter
        msg = re.escape("Trying to infer with non-existing adapter(s): does-not-exist")
        with pytest.raises(ValueError, match=msg):
            peft_model.forward(x, adapter_names=["default"] * 5 + ["does-not-exist"] * 4)

        # check two correct adapters and one incorrect adapter
        with pytest.raises(ValueError, match=msg):
            peft_model.forward(x, adapter_names=["default"] * 3 + ["does-not-exist"] * 4 + ["other"] * 2)

        # check only incorrect adapters
        msg = re.escape("Trying to infer with non-existing adapter(s): does-not-exist, other-does-not-exist")
        with pytest.raises(ValueError, match=msg):
            peft_model.forward(x, adapter_names=["does-not-exist"] * 5 + ["other-does-not-exist"] * 4)

    def test_mixed_adapter_batches_lora_with_dora_raises(self):
        # When there are DoRA adapters, passing adapter names should raise an error
        torch.manual_seed(0)
        inputs = {
            "X": torch.arange(90).view(-1, 10).to(self.torch_device),
            "adapter_names": ["default"] * 9,
        }

        base_model = MLP().to(self.torch_device).eval()
        config = LoraConfig(target_modules=["lin0"], init_lora_weights=False, use_dora=True)
        peft_model = get_peft_model(base_model, config).eval()
        msg = r"Cannot pass `adapter_names` when DoRA is enabled."
        with pytest.raises(ValueError, match=msg):
            peft_model.forward(**inputs)

    def test_mixed_adapter_batches_lora_with_dora_but_dora_not_included_works(self):
        # When there are DoRA adapters, passing adapter names should raise an error, see previous test. However, when
        # the adapter that uses DoRA is not included in adapter_names, it's actually fine.
        torch.manual_seed(0)
        base_model = MLP().to(self.torch_device).eval()
        config_dora = LoraConfig(target_modules=["lin0"], init_lora_weights=False, use_dora=True)
        peft_model = get_peft_model(base_model, config_dora)
        config_no_dora = LoraConfig(target_modules=["lin0"], init_lora_weights=False, use_dora=False)
        peft_model.add_adapter(adapter_name="other", peft_config=config_no_dora)
        peft_model.eval()

        # The "default" adapter uses DoRA but "other" is not using it, so using "other" is fine. Also, "__base__" is
        # fine since it uses the base model and thus DoRA is not involved either.
        inputs = {
            "X": torch.arange(90).view(-1, 10).to(self.torch_device),
            "adapter_names": ["other"] * 4 + ["__base__"] * 5,
        }
        peft_model.forward(**inputs)

    @pytest.mark.parametrize("test_name, config0, config1, factor", [
        (
            "LoRA mixed adapter timing",
            LoraConfig(task_type="CAUSAL_LM", init_lora_weights=False),
            LoraConfig(task_type="CAUSAL_LM", r=16, init_lora_weights=False),
            2.0,
        ),
        (
            "RoAd mixed adapter timing",
            RoadConfig(task_type="CAUSAL_LM", init_weights=False),
            RoadConfig(task_type="CAUSAL_LM", variant="road_2", init_weights=False),
            3.0,
        ),
        ])
    @require_non_cpu
    def test_mixed_adapter_batches_lora_opt_timing(self, test_name, config0, config1, factor):
        # Use a more realistic model (opt-125m) and do a simple runtime check to ensure that mixed adapter batches
        # don't add too much overhead. These types of tests are inherently flaky, so we try to add in some robustness.
        logs = []  # store the time it takes to run each forward pass here

        @contextmanager
        def timed():
            tic = time.perf_counter()
            yield
            toc = time.perf_counter()
            logs.append(toc - tic)

        base_model = AutoModelForCausalLM.from_pretrained("facebook/opt-125m").to(self.torch_device).eval()
        inputs = {"input_ids": torch.randint(0, 1000, (16, 64)).to(self.torch_device)}
        with timed():
            output_base = base_model(**inputs).logits

        peft_model = get_peft_model(base_model, config0, "adapter1").eval()
        with timed():
            output0 = peft_model(**inputs).logits

        # sanity check, outputs are not the same
        assert not torch.allclose(output_base, output0)

        peft_model.add_adapter("adapter2", config1)
        peft_model.set_adapter("adapter2")
        with timed():
            output1 = peft_model(**inputs).logits

        # sanity check, outputs are not the same
        assert not torch.allclose(output_base, output1)

        # set adapter_indices so that it alternates between 0 (base), lora 1, and lora 2
        adapters = ["__base__", "adapter1", "adapter2"]
        inputs["adapter_names"] = [adapters[i % 3] for i in (range(len(inputs["input_ids"])))]
        with timed():
            output_mixed = peft_model.forward(**inputs).logits

        atol, rtol = 1e-4, 1e-4
        assert torch.allclose(output_base[::3], output_mixed[::3], atol=atol, rtol=rtol)
        assert torch.allclose(output0[1::3], output_mixed[1::3], atol=atol, rtol=rtol)
        assert torch.allclose(output1[2::3], output_mixed[2::3], atol=atol, rtol=rtol)

        # Check that the overhead in time added by mixed batches is not too high.
        # To prevent flakiness, we measure mixed inference 3 times and take the lowest value, then compare it to the mean
        # of the non-mixed inference times. We also grant a generous margin of 2x the mean time.
        with timed():
            output_mixed = peft_model.forward(**inputs).logits
        with timed():
            output_mixed = peft_model.forward(**inputs).logits

        time_base, time0, time1, *time_mixed = logs
        time_non_mixed = (time_base + time0 + time1) / 3
        time_mixed = min(time_mixed)

        assert time_mixed < factor * time_non_mixed

        # Measure timing of running base and adapter separately vs using a mixed batch. Note that on CPU, the
        # differences are quite small, so this test requires GPU to avoid flakiness.
        for _ in range(3):
            with timed():
                with peft_model.disable_adapter():
                    peft_model(**{k: v[::3] for k, v in inputs.items()})
                peft_model.set_adapter("adapter1")
                peft_model(**{k: v[1::3] for k, v in inputs.items()})
                peft_model.set_adapter("adapter2")
                peft_model(**{k: v[2::3] for k, v in inputs.items()})

        times_separate = logs[-3:]
        time_separate = sum(times_separate) / 3
        assert time_separate > time_mixed


class TestDynamicDispatch:
    # These are tests for the dynamic dispatch feature for LoRA. We create a custom module and a custom LoRA layer
    # that targets it.

    @pytest.fixture(scope="class")
    def custom_module_cls(self):
        class MyModule(nn.Module):
            # A custom layer that just behaves like an nn.Linear layer but is not an instance of nn.Linear. Therefore,
            # it would normally fail to be targeted.
            def __init__(self):
                super().__init__()
                self.in_features = 10
                self.out_features = 20
                self.weight = nn.Parameter(torch.randn(20, 10))

            def forward(self, x):
                return nn.functional.linear(x, self.weight)

        return MyModule

    @pytest.fixture(scope="class")
    def custom_lora_cls(self):
        from peft.tuners import lora

        class MyLora(lora.Linear):
            # just re-use the lora.Linear code here
            pass

        return MyLora

    @pytest.fixture(scope="class")
    def model_cls(self, custom_module_cls):
        class MyModel(nn.Module):
            def __init__(self):
                super().__init__()
                self.lin0 = nn.Linear(10, 10)
                self.relu = nn.ReLU()
                self.my_module = custom_module_cls()
                self.lin1 = nn.Linear(20, 2)

            def forward(self, x):
                x = self.relu(self.lin0(x))
                x = self.relu(self.my_module(x))
                x = self.lin1(x)
                return x

        return MyModel

    def test_custom_lora_layer_used(self, custom_module_cls, custom_lora_cls, model_cls):
        # check that when we register custom lora layers, they are indeed being used for the intended module
        model = model_cls()
        config = LoraConfig(target_modules=["lin0", "my_module", "lin1"])
        config._register_custom_module({custom_module_cls: custom_lora_cls})

        peft_model = get_peft_model(model, config)
        assert isinstance(peft_model.base_model.model.my_module, custom_lora_cls)
        assert isinstance(peft_model.base_model.model.my_module.base_layer, custom_module_cls)
        # sanity check that the other lora layer types are still the default ones
        assert not isinstance(peft_model.base_model.model.lin0.base_layer, custom_module_cls)
        assert not isinstance(peft_model.base_model.model.lin1.base_layer, custom_module_cls)

    def test_training_works(self, model_cls, custom_module_cls, custom_lora_cls):
        # check that when we train with custom lora layers, they are indeed updated
        model = model_cls()
        config = LoraConfig(target_modules=["lin0", "my_module", "lin1"])
        config._register_custom_module({custom_module_cls: custom_lora_cls})

        peft_model = get_peft_model(model, config)
        sd_before = copy.deepcopy(peft_model.state_dict())
        inputs = torch.randn(16, 10)
        optimizer = torch.optim.SGD(peft_model.parameters(), lr=1e-4)

        for _ in range(5):
            optimizer.zero_grad()
            output = peft_model(inputs)
            loss = output.sum() ** 2
            loss.backward()
            optimizer.step()

        sd_after = peft_model.state_dict()

        # sanity check that for finite results, since nan != nan, which would make the test pass trivially
        for val in sd_before.values():
            assert torch.isfinite(val).all()
        for val in sd_after.values():
            assert torch.isfinite(val).all()

        assert not torch.allclose(
            sd_before["base_model.model.my_module.lora_A.default.weight"],
            sd_after["base_model.model.my_module.lora_A.default.weight"],
        )
        assert not torch.allclose(
            sd_before["base_model.model.my_module.lora_B.default.weight"],
            sd_after["base_model.model.my_module.lora_B.default.weight"],
        )

    def test_saving_and_loading(self, custom_module_cls, custom_lora_cls, model_cls, tmp_path):
        # check that we can successfully save and load the custom lora cls
        torch.manual_seed(0)
        model = model_cls()
        config = LoraConfig(target_modules=["lin0", "my_module", "lin1"])
        config._register_custom_module({custom_module_cls: custom_lora_cls})

        torch.manual_seed(1)
        peft_model = get_peft_model(model, config)

        inputs = torch.randn(5, 10)
        outputs_before = peft_model(inputs)  # does not raise

        sd_before = peft_model.state_dict()
        peft_model.save_pretrained(tmp_path / "lora-custom-module")
        del model, peft_model

        torch.manual_seed(0)  # same seed for base model
        model = model_cls()

        # custom lora mapping is not persisted at the moment, so as a workaround this is needed
        config = LoraConfig.from_pretrained(tmp_path / "lora-custom-module")
        config._register_custom_module({custom_module_cls: custom_lora_cls})

        # different seed for adapter to ensure it is not identical just because of seed
        torch.manual_seed(123)
        peft_model = PeftModel.from_pretrained(model, tmp_path / "lora-custom-module", config=config)
        assert isinstance(peft_model.base_model.model.my_module, custom_lora_cls)
        assert isinstance(peft_model.base_model.model.my_module.base_layer, custom_module_cls)

        outputs_after = peft_model(inputs)  # does not raise
        assert torch.allclose(outputs_before, outputs_after)

        sd_after = peft_model.state_dict()
        assert sd_before.keys() == sd_after.keys()
        for key in sd_before.keys():
            assert torch.allclose(sd_before[key], sd_after[key])

    def test_override_lora_linear(self, custom_lora_cls):
        # in this test, we check if users can override default PEFT behavior by supplying a custom lora class that is
        # being used instead of lora.Linear
        model = AutoModelForCausalLM.from_pretrained("facebook/opt-125m")
        config = LoraConfig(task_type=TaskType.CAUSAL_LM)
        config._register_custom_module({nn.Linear: custom_lora_cls})
        peft_model = get_peft_model(model, config)
        layers = peft_model.base_model.model.model.decoder.layers
        for layer in layers:
            assert isinstance(layer.self_attn.v_proj, custom_lora_cls)
            assert isinstance(layer.self_attn.q_proj, custom_lora_cls)

    def test_custom_lora_layer_issues_warning(self, custom_module_cls, custom_lora_cls, model_cls, recwarn):
        # users will get a warning if they target a layer type that is not officially supported
        model = model_cls()
        config = LoraConfig(target_modules=["lin0", "my_module", "lin1"])
        config._register_custom_module({custom_module_cls: custom_lora_cls})

        get_peft_model(model, config)
        # check warning message
        msg = (
            "Unsupported layer type '<class 'tests.test_custom_models.TestDynamicDispatch.custom_module_cls."
            "<locals>.MyModule'>' encountered, proceed at your own risk."
        )
        assert str(recwarn.list[-1].message) == msg

    def test_target_layer_without_in_features_out_features(self, recwarn):
        # It should be possible for users to target layers even if we cannot determine in_features and out_features.
        # Those are only needed to initialize the LoRA layer via update_layer, so as long as users take care of that,
        # they should be good and not require those attributes to exist
        from peft.tuners import lora

        class MyModel(nn.Module):
            def __init__(self):
                super().__init__()
                self.lstm = nn.LSTM(10, 20)

        class MyLora(nn.Module, lora.LoraLayer):
            def __init__(self, base_layer, adapter_name, **kwargs):
                super().__init__()
                lora.LoraLayer.__init__(self, base_layer, **kwargs)
                self._active_adapter = adapter_name

        model = MyModel()
        # check that in_features and out_features attributes don't exist on LSTM
        assert not hasattr(model.lstm, "in_features")
        assert not hasattr(model.lstm, "out_features")

        config = LoraConfig(target_modules=["lstm"])
        config._register_custom_module({nn.LSTM: MyLora})
        peft_model = get_peft_model(model, config)

        # check that custom LoRA layer is correctly applied
        assert isinstance(peft_model.base_model.lstm, MyLora)
        assert isinstance(peft_model.base_model.lstm.base_layer, nn.LSTM)

        # we should still get a warning message
        msg = "Unsupported layer type '<class 'torch.nn.modules.rnn.LSTM'>' encountered, proceed at your own risk."
        assert str(recwarn.list[-1].message) == msg<|MERGE_RESOLUTION|>--- conflicted
+++ resolved
@@ -969,11 +969,8 @@
     ShiraConfig: "shira_",
     VBLoRAConfig: "vblora_",
     BoneConfig: "bone_",
-<<<<<<< HEAD
     RoadConfig: "road_",
-=======
     MissConfig: "miss_",
->>>>>>> 48f6493f
     TrainableTokensConfig: "trainable_tokens_",
 }
 
@@ -4670,6 +4667,7 @@
             "base_model.model.lin0.fourierft_spectrum.adapter1",
         )
 
+
 MIXED_ADAPTER_TEST_CASES = [
     (
         "LoRA mixed adapter",
@@ -4682,6 +4680,7 @@
         RoadConfig(target_modules=["lin0"], group_size=2, variant="road_2", init_weights=False),
     ),
 ]
+
 
 class TestMixedAdapterBatches:
     torch_device = infer_device()
@@ -4735,18 +4734,21 @@
         inputs = {"X": torch.arange(90).view(-1, 10).to(self.torch_device)}
         self.run_checks(mlp_peft, inputs)
 
-    @pytest.mark.parametrize("test_name, config0, config1", [
-        (
-            "LoRA mixed adapter with different target layers",
-            LoraConfig(target_modules=["lin0"], init_lora_weights=False),
-            LoraConfig(target_modules=["lin1"], init_lora_weights=False),
-        ),
-        (
-            "RoAd mixed adapter with different target layers",
-            RoadConfig(target_modules=["lin0"], group_size=2, init_weights=False),
-            RoadConfig(target_modules=["lin1"], group_size=2, init_weights=False),
-        ),
-        ])
+    @pytest.mark.parametrize(
+        "test_name, config0, config1",
+        [
+            (
+                "LoRA mixed adapter with different target layers",
+                LoraConfig(target_modules=["lin0"], init_lora_weights=False),
+                LoraConfig(target_modules=["lin1"], init_lora_weights=False),
+            ),
+            (
+                "RoAd mixed adapter with different target layers",
+                RoadConfig(target_modules=["lin0"], group_size=2, init_weights=False),
+                RoadConfig(target_modules=["lin1"], group_size=2, init_weights=False),
+            ),
+        ],
+    )
     def test_mixed_adapter_batches_lora_different_target_layers(self, test_name, config0, config1):
         base_model = MLP().to(self.torch_device).eval()
         peft_model = get_peft_model(base_model, config0, "adapter0").eval()
@@ -4754,18 +4756,21 @@
         inputs = {"X": torch.arange(90).view(-1, 10).to(self.torch_device)}
         self.run_checks(peft_model, inputs)
 
-    @pytest.mark.parametrize("test_name, config0, config1", [
-        (
-            "LoRA mixed adapter with modules to save",
-            LoraConfig(target_modules=["lin0"], modules_to_save=["lin1"], init_lora_weights=False),
-            LoraConfig(target_modules=["lin0"], modules_to_save=["lin1"], init_lora_weights=False),
-        ),
-        (
-            "RoAd mixed adapter with modules to save",
-            RoadConfig(target_modules=["lin0"], modules_to_save=["lin1"], group_size=2, init_weights=False),
-            RoadConfig(target_modules=["lin0"], modules_to_save=["lin1"], group_size=2, init_weights=False),
-        ),
-        ])
+    @pytest.mark.parametrize(
+        "test_name, config0, config1",
+        [
+            (
+                "LoRA mixed adapter with modules to save",
+                LoraConfig(target_modules=["lin0"], modules_to_save=["lin1"], init_lora_weights=False),
+                LoraConfig(target_modules=["lin0"], modules_to_save=["lin1"], init_lora_weights=False),
+            ),
+            (
+                "RoAd mixed adapter with modules to save",
+                RoadConfig(target_modules=["lin0"], modules_to_save=["lin1"], group_size=2, init_weights=False),
+                RoadConfig(target_modules=["lin0"], modules_to_save=["lin1"], group_size=2, init_weights=False),
+            ),
+        ],
+    )
     def test_mixed_adapter_batches_lora_multiple_modules_to_save(self, test_name, config0, config1):
         base_model = MLP().to(self.torch_device).eval()
         peft_model = get_peft_model(base_model, config0, "adapter0").eval()
@@ -4773,13 +4778,16 @@
         inputs = {"X": torch.arange(90).view(-1, 10).to(self.torch_device)}
         self.run_checks(peft_model, inputs)
 
-    @pytest.mark.parametrize("test_name, config0, config1", [
-        (
-            "LoRA mixed adapter with unsupported layer",
-            LoraConfig(target_modules=["lin0"], modules_to_save=["gru"], init_lora_weights=False),
-            LoraConfig(target_modules=["lin0"], modules_to_save=["gru"], init_lora_weights=False),
-        ),
-        ])
+    @pytest.mark.parametrize(
+        "test_name, config0, config1",
+        [
+            (
+                "LoRA mixed adapter with unsupported layer",
+                LoraConfig(target_modules=["lin0"], modules_to_save=["gru"], init_lora_weights=False),
+                LoraConfig(target_modules=["lin0"], modules_to_save=["gru"], init_lora_weights=False),
+            ),
+        ],
+    )
     def test_mixed_adapter_batches_lora_unsupported_layer_raises(self, test_name, config0, config1):
         base_model = MLPWithGRU().to(self.torch_device).eval()
         peft_model = get_peft_model(base_model, config0, "adapter0").eval()
@@ -4792,18 +4800,21 @@
         ):
             self.run_checks(peft_model, inputs)
 
-    @pytest.mark.parametrize("test_name, config0, config1", [
-        (
-            "LoRA mixed adapter with overlapping layers",
-            LoraConfig(target_modules=["lin0"], init_lora_weights=False),
-            LoraConfig(target_modules=["lin0", "lin1"], init_lora_weights=False),
-        ),
-        (
-            "RoAd mixed adapter with overlapping layers",
-            RoadConfig(target_modules=["lin0"], group_size=2, init_weights=False),
-            RoadConfig(target_modules=["lin0", "lin1"], group_size=2, init_weights=False),
-        ),
-        ])
+    @pytest.mark.parametrize(
+        "test_name, config0, config1",
+        [
+            (
+                "LoRA mixed adapter with overlapping layers",
+                LoraConfig(target_modules=["lin0"], init_lora_weights=False),
+                LoraConfig(target_modules=["lin0", "lin1"], init_lora_weights=False),
+            ),
+            (
+                "RoAd mixed adapter with overlapping layers",
+                RoadConfig(target_modules=["lin0"], group_size=2, init_weights=False),
+                RoadConfig(target_modules=["lin0", "lin1"], group_size=2, init_weights=False),
+            ),
+        ],
+    )
     def test_mixed_adapter_batches_lora_partly_overlapping_target_layers(self, test_name, config0, config1):
         base_model = MLP().to(self.torch_device).eval()
         # target different lora layers
@@ -4813,13 +4824,16 @@
         inputs = {"X": torch.arange(90).view(-1, 10).to(self.torch_device)}
         self.run_checks(peft_model, inputs)
 
-    @pytest.mark.parametrize("test_name, config0, config1", [
-        (
-            "LoRA mixed adapter with conv1d",
-            LoraConfig(target_modules=["emb", "conv1d"], init_lora_weights=False),
-            LoraConfig(target_modules=["emb", "conv1d"], r=16, init_lora_weights=False),
-        ),
-        ])
+    @pytest.mark.parametrize(
+        "test_name, config0, config1",
+        [
+            (
+                "LoRA mixed adapter with conv1d",
+                LoraConfig(target_modules=["emb", "conv1d"], init_lora_weights=False),
+                LoraConfig(target_modules=["emb", "conv1d"], r=16, init_lora_weights=False),
+            ),
+        ],
+    )
     def test_mixed_adapter_batches_lora_conv1d_emb(self, test_name, config0, config1):
         base_model = ModelEmbConv1D().to(self.torch_device).eval()
         peft_model = get_peft_model(base_model, config0, "adapter0").eval()
@@ -4828,13 +4842,16 @@
         inputs = {"X": torch.arange(90).view(-1, 10).to(self.torch_device)}
         self.run_checks(peft_model, inputs)
 
-    @pytest.mark.parametrize("test_name, config0, config1", [
-        (
-            "LoRA mixed adapter with conv1d and emb and modules to save",
-            LoraConfig(target_modules=["emb", "conv1d"], modules_to_save=["lin0"], init_lora_weights=False),
-            LoraConfig(target_modules=["emb", "conv1d"], modules_to_save=["lin0"], init_lora_weights=False),
-        ),
-        ])
+    @pytest.mark.parametrize(
+        "test_name, config0, config1",
+        [
+            (
+                "LoRA mixed adapter with conv1d and emb and modules to save",
+                LoraConfig(target_modules=["emb", "conv1d"], modules_to_save=["lin0"], init_lora_weights=False),
+                LoraConfig(target_modules=["emb", "conv1d"], modules_to_save=["lin0"], init_lora_weights=False),
+            ),
+        ],
+    )
     def test_mixed_adapter_batches_lora_conv1d_emb_multiple_modules_to_save(self, test_name, config0, config1):
         base_model = ModelEmbConv1D().to(self.torch_device).eval()
         peft_model = get_peft_model(base_model, config0, "adapter0").eval()
@@ -4842,13 +4859,16 @@
         inputs = {"X": torch.arange(90).view(-1, 10).to(self.torch_device)}
         self.run_checks(peft_model, inputs)
 
-    @pytest.mark.parametrize("test_name, config0, config1", [
-        (
-            "LoRA mixed adapter with conv2d",
-            LoraConfig(target_modules=["conv2d"], init_lora_weights=False),
-            LoraConfig(target_modules=["conv2d"], r=16, init_lora_weights=False),
-        ),
-        ])
+    @pytest.mark.parametrize(
+        "test_name, config0, config1",
+        [
+            (
+                "LoRA mixed adapter with conv2d",
+                LoraConfig(target_modules=["conv2d"], init_lora_weights=False),
+                LoraConfig(target_modules=["conv2d"], r=16, init_lora_weights=False),
+            ),
+        ],
+    )
     def test_mixed_adapter_batches_lora_conv2d(self, test_name, config0, config1):
         base_model = ModelConv2D().to(self.torch_device).eval()
         peft_model = get_peft_model(base_model, config0, "adapter0").eval()
@@ -4857,13 +4877,16 @@
         inputs = {"X": torch.arange(270).view(6, 5, 3, 3).to(self.torch_device)}
         self.run_checks(peft_model, inputs)
 
-    @pytest.mark.parametrize("test_name, config0, config1", [
-        (
-            "LoRA mixed adapter with mha",
-            LoraConfig(target_modules=["mha"], init_lora_weights=False),
-            LoraConfig(target_modules=["mha"], r=16, init_lora_weights=False),
-        ),
-        ])
+    @pytest.mark.parametrize(
+        "test_name, config0, config1",
+        [
+            (
+                "LoRA mixed adapter with mha",
+                LoraConfig(target_modules=["mha"], init_lora_weights=False),
+                LoraConfig(target_modules=["mha"], r=16, init_lora_weights=False),
+            ),
+        ],
+    )
     def test_mixed_adapter_batches_mha_raises(self, test_name, config0, config1):
         base_model = ModelMha().to(self.torch_device).eval()
         peft_model = get_peft_model(base_model, config0, "adapter0").eval()
@@ -4925,16 +4948,19 @@
         with pytest.raises(ValueError, match=msg):
             mlp_peft.forward(**inputs)
 
-    @pytest.mark.parametrize("test_name, config", [
-        (
-            "LoRA mixed batch wrong adapter name",
-            LoraConfig(target_modules=["lin0"], init_lora_weights=False),
-        ),
-        (
-            "LoRA mixed batch wrong adapter name",
-            RoadConfig(target_modules=["lin0"], group_size=2, init_weights=False),
-        ),
-        ])
+    @pytest.mark.parametrize(
+        "test_name, config",
+        [
+            (
+                "LoRA mixed batch wrong adapter name",
+                LoraConfig(target_modules=["lin0"], init_lora_weights=False),
+            ),
+            (
+                "LoRA mixed batch wrong adapter name",
+                RoadConfig(target_modules=["lin0"], group_size=2, init_weights=False),
+            ),
+        ],
+    )
     def test_mixed_adapter_batches_lora_wrong_adapter_name_raises(self, test_name, config):
         # Ensure that all of the adapter names that are being passed actually exist
         torch.manual_seed(0)
@@ -4995,20 +5021,23 @@
         }
         peft_model.forward(**inputs)
 
-    @pytest.mark.parametrize("test_name, config0, config1, factor", [
-        (
-            "LoRA mixed adapter timing",
-            LoraConfig(task_type="CAUSAL_LM", init_lora_weights=False),
-            LoraConfig(task_type="CAUSAL_LM", r=16, init_lora_weights=False),
-            2.0,
-        ),
-        (
-            "RoAd mixed adapter timing",
-            RoadConfig(task_type="CAUSAL_LM", init_weights=False),
-            RoadConfig(task_type="CAUSAL_LM", variant="road_2", init_weights=False),
-            3.0,
-        ),
-        ])
+    @pytest.mark.parametrize(
+        "test_name, config0, config1, factor",
+        [
+            (
+                "LoRA mixed adapter timing",
+                LoraConfig(task_type="CAUSAL_LM", init_lora_weights=False),
+                LoraConfig(task_type="CAUSAL_LM", r=16, init_lora_weights=False),
+                2.0,
+            ),
+            (
+                "RoAd mixed adapter timing",
+                RoadConfig(task_type="CAUSAL_LM", init_weights=False),
+                RoadConfig(task_type="CAUSAL_LM", variant="road_2", init_weights=False),
+                3.0,
+            ),
+        ],
+    )
     @require_non_cpu
     def test_mixed_adapter_batches_lora_opt_timing(self, test_name, config0, config1, factor):
         # Use a more realistic model (opt-125m) and do a simple runtime check to ensure that mixed adapter batches
