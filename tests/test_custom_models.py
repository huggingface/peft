--- conflicted
+++ resolved
@@ -111,10 +111,6 @@
     ("Conv3d 2 LoRA", "Conv3d", LoraConfig, {"target_modules": ["conv3d", "lin0"]}),
     ("Conv3d 1 LoRA with DoRA", "Conv3d", LoraConfig, {"target_modules": ["conv3d"], "use_dora": True}),
     ("Conv3d 2 LoRA with DoRA", "Conv3d", LoraConfig, {"target_modules": ["conv3d", "lin0"], "use_dora": True}),
-<<<<<<< HEAD
-    ("MHA 1 LoRA", "MHA", LoraConfig, {"target_modules": ["mha"]}),
-    ("MHA 2 LoRA", "MHA", LoraConfig, {"target_modules": ["mha", "lin0"]}),
-=======
     # LoRA with lora_B bias enabled (note: embedding is not supported)
     (
         "Vanilla MLP 1 LoRA with lora_b bias",
@@ -124,7 +120,8 @@
     ),
     ("Conv2d 1 LoRA with lora_b bias", "Conv2d", LoraConfig, {"target_modules": ["conv2d"], "lora_bias": True}),
     ("Conv3d 1 LoRA with lora_b bias", "Conv3d", LoraConfig, {"target_modules": ["conv3d"], "lora_bias": True}),
->>>>>>> ec92cdcc
+    ("MHA 1 LoRA", "MHA", LoraConfig, {"target_modules": ["mha"]}),
+    ("MHA 2 LoRA", "MHA", LoraConfig, {"target_modules": ["mha", "lin0"]}),
     #######
     # IA³ #
     #######
