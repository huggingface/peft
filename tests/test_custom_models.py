#!/usr/bin/env python3

# coding=utf-8
# Copyright 2023-present the HuggingFace Inc. team.
#
# Licensed under the Apache License, Version 2.0 (the "License");
# you may not use this file except in compliance with the License.
# You may obtain a copy of the License at
#
#     http://www.apache.org/licenses/LICENSE-2.0
#
# Unless required by applicable law or agreed to in writing, software
# distributed under the License is distributed on an "AS IS" BASIS,
# WITHOUT WARRANTIES OR CONDITIONS OF ANY KIND, either express or implied.
# See the License for the specific language governing permissions and
# limitations under the License.
import copy
import os
<<<<<<< HEAD
import re
=======
import shutil
>>>>>>> e07095a6
import tempfile
import time
import unittest
from contextlib import contextmanager
from functools import partial

import pytest
import torch
from parameterized import parameterized
from torch import nn
from transformers import AutoModelForCausalLM, AutoModelForSequenceClassification
from transformers.pytorch_utils import Conv1D

from peft import (
    AdaLoraConfig,
    IA3Config,
    LoHaConfig,
    LoKrConfig,
    LoraConfig,
    OFTConfig,
    PeftModel,
    TaskType,
    get_peft_model,
)
from peft.tuners.tuners_utils import BaseTunerLayer
from peft.utils import ModulesToSaveWrapper, infer_device

from .testing_common import PeftCommonTester
from .testing_utils import get_state_dict, require_torch_gpu


# MLP is a vanilla FF network with only linear layers
# EmbConv1D has an embedding and a Conv1D layer
# Conv2D has a Conv2D layer
TEST_CASES = [
    ########
    # LoRA #
    ########
    ("Vanilla MLP 1 LoRA", "MLP", LoraConfig, {"target_modules": "lin0"}),
    ("Vanilla MLP 2 LoRA", "MLP", LoraConfig, {"target_modules": ["lin0"]}),
    ("Vanilla MLP 3 LoRA", "MLP", LoraConfig, {"target_modules": ["lin1"]}),
    ("Vanilla MLP 4 LoRA", "MLP", LoraConfig, {"target_modules": ["lin0", "lin1"]}),
    ("Vanilla MLP 5 LoRA", "MLP", LoraConfig, {"target_modules": ["lin0"], "modules_to_save": ["lin1"]}),
    (
        "Vanilla MLP 6 LoRA",
        "MLP",
        LoraConfig,
        {
            "target_modules": ["lin0"],
            "lora_alpha": 4,
            "lora_dropout": 0.1,
        },
    ),
    ("Vanilla MLP 7 LoRA with DoRA", "MLP", LoraConfig, {"target_modules": ["lin0"], "use_dora": True}),
    ("Vanilla MLP 8 LoRA with DoRA", "MLP", LoraConfig, {"target_modules": ["lin0", "lin1"], "use_dora": True}),
    (
        "Vanilla MLP 9 LoRA with DoRA",
        "MLP",
        LoraConfig,
        {"target_modules": "lin1", "use_dora": True, "lora_alpha": 32},
    ),
    ("Embedding + transformers Conv1D 1 LoRA", "EmbConv1D", LoraConfig, {"target_modules": ["conv1d"]}),
    ("Embedding + transformers Conv1D 2 LoRA", "EmbConv1D", LoraConfig, {"target_modules": ["emb"]}),
    ("Embedding + transformers Conv1D 3 LoRA", "EmbConv1D", LoraConfig, {"target_modules": ["emb", "conv1d"]}),
    ("Conv2d 1 LoRA", "Conv2d", LoraConfig, {"target_modules": ["conv2d"]}),
    ("Conv2d 2 LoRA", "Conv2d", LoraConfig, {"target_modules": ["conv2d", "lin0"]}),
    ("Conv2d 1 LoRA with DoRA", "Conv2d", LoraConfig, {"target_modules": ["conv2d"], "use_dora": True}),
    ("Conv2d 2 LoRA with DoRA", "Conv2d", LoraConfig, {"target_modules": ["conv2d", "lin0"], "use_dora": True}),
    #######
    # IA³ #
    #######
    ("Vanilla MLP 1 IA3", "MLP", IA3Config, {"target_modules": "lin0", "feedforward_modules": []}),
    ("Vanilla MLP 2 IA3", "MLP", IA3Config, {"target_modules": "lin0", "feedforward_modules": "lin0"}),
    ("Vanilla MLP 3 IA3", "MLP", IA3Config, {"target_modules": ["lin0"], "feedforward_modules": []}),
    ("Vanilla MLP 4 IA3", "MLP", IA3Config, {"target_modules": ["lin0"], "feedforward_modules": ["lin0"]}),
    ("Vanilla MLP 5 IA3", "MLP", IA3Config, {"target_modules": ["lin1"], "feedforward_modules": []}),
    ("Vanilla MLP 6 IA3", "MLP", IA3Config, {"target_modules": ["lin1"], "feedforward_modules": ["lin1"]}),
    (
        "Vanilla MLP 7 IA3",
        "MLP",
        IA3Config,
        {"target_modules": ["lin0", "lin1"], "feedforward_modules": []},
    ),
    (
        "Vanilla MLP 8 IA3",
        "MLP",
        IA3Config,
        {"target_modules": ["lin0", "lin1"], "feedforward_modules": ["lin0", "lin1"]},
    ),
    (
        "Vanilla MLP 9 IA3",
        "MLP",
        IA3Config,
        {"target_modules": ["lin0"], "modules_to_save": ["lin1"], "feedforward_modules": ["lin0"]},
    ),
    (
        "transformers Conv1D 1 IA3",
        "EmbConv1D",
        IA3Config,
        {"target_modules": ["conv1d"], "feedforward_modules": ["conv1d"]},
    ),
    (
        "transformers Conv1D 2 IA3",
        "EmbConv1D",
        IA3Config,
        {"target_modules": ["conv1d", "lin0"], "feedforward_modules": ["conv1d", "lin0"]},
    ),
    (
        "transformers Conv1D 1 IA3",
        "EmbConv1D",
        IA3Config,
        {"target_modules": ["conv1d"], "feedforward_modules": ["conv1d"], "modules_to_save": ["lin1"]},
    ),
    ("Conv2d 1 IA3", "Conv2d", IA3Config, {"target_modules": ["conv2d"], "feedforward_modules": []}),
    ("Conv2d 2 IA3", "Conv2d", IA3Config, {"target_modules": ["conv2d"], "feedforward_modules": ["conv2d"]}),
    (
        "Conv2d 3 IA3",
        "Conv2d",
        IA3Config,
        {"target_modules": ["conv2d", "lin0"], "feedforward_modules": []},
    ),
    (
        "Conv2d 4 IA3",
        "Conv2d",
        IA3Config,
        {"target_modules": ["conv2d", "lin0"], "feedforward_modules": ["conv2d"]},
    ),
    (
        "Conv2d 5 IA3",
        "Conv2d",
        IA3Config,
        {"target_modules": ["conv2d", "lin0"], "feedforward_modules": ["conv2d", "lin0"]},
    ),
    ########
    # LoHa #
    ########
    ("Vanilla MLP 1 LOHA", "MLP", LoHaConfig, {"target_modules": "lin0"}),
    ("Vanilla MLP 2 LOHA", "MLP", LoHaConfig, {"target_modules": ["lin0"]}),
    ("Vanilla MLP 3 LOHA", "MLP", LoHaConfig, {"target_modules": ["lin1"]}),
    ("Vanilla MLP 4 LOHA", "MLP", LoHaConfig, {"target_modules": ["lin0", "lin1"]}),
    ("Vanilla MLP 5 LOHA", "MLP", LoHaConfig, {"target_modules": ["lin0"], "modules_to_save": ["lin1"]}),
    (
        "Vanilla MLP 6 LOHA",
        "MLP",
        LoHaConfig,
        {
            "target_modules": ["lin0"],
            "alpha": 4,
            "module_dropout": 0.1,
        },
    ),
    ("Vanilla MLP 7 LOHA", "MLP", LoHaConfig, {"target_modules": "lin0", "rank_dropout": 0.5}),
    ("Conv2d 1 LOHA", "Conv2d", LoHaConfig, {"target_modules": ["conv2d"]}),
    ("Conv2d 2 LOHA", "Conv2d", LoHaConfig, {"target_modules": ["conv2d", "lin0"]}),
    ("Conv2d 3 LOHA", "Conv2d", LoHaConfig, {"target_modules": ["conv2d"], "use_effective_conv2d": True}),
    ("Conv2d 4 LOHA", "Conv2d", LoHaConfig, {"target_modules": ["conv2d", "lin0"], "use_effective_conv2d": True}),
    # LoKr
    ("Vanilla MLP 1 LOKR", "MLP", LoKrConfig, {"target_modules": "lin0"}),
    ("Vanilla MLP 2 LOKR", "MLP", LoKrConfig, {"target_modules": ["lin0"]}),
    ("Vanilla MLP 3 LOKR", "MLP", LoKrConfig, {"target_modules": ["lin1"]}),
    ("Vanilla MLP 4 LOKR", "MLP", LoKrConfig, {"target_modules": ["lin0", "lin1"]}),
    ("Vanilla MLP 5 LOKR", "MLP", LoKrConfig, {"target_modules": ["lin0"], "modules_to_save": ["lin1"]}),
    (
        "Vanilla MLP 6 LOKR",
        "MLP",
        LoKrConfig,
        {
            "target_modules": ["lin0"],
            "alpha": 4,
            "module_dropout": 0.1,
        },
    ),
    ("Vanilla MLP 7 LOKR", "MLP", LoKrConfig, {"target_modules": "lin0", "rank_dropout": 0.5}),
    ("Vanilla MLP 8 LOKR", "MLP", LoKrConfig, {"target_modules": "lin0", "decompose_both": True, "r": 1, "alpha": 1}),
    ("Conv2d 1 LOKR", "Conv2d", LoKrConfig, {"target_modules": ["conv2d"]}),
    ("Conv2d 2 LOKR", "Conv2d", LoKrConfig, {"target_modules": ["conv2d", "lin0"]}),
    ("Conv2d 3 LOKR", "Conv2d", LoKrConfig, {"target_modules": ["conv2d"], "use_effective_conv2d": True}),
    ("Conv2d 4 LOKR", "Conv2d", LoKrConfig, {"target_modules": ["conv2d", "lin0"], "use_effective_conv2d": True}),
    (
        "Conv2d 5 LOKR",
        "Conv2d",
        LoKrConfig,
        {"target_modules": ["conv2d", "lin0"], "use_effective_conv2d": True, "decompose_both": True},
    ),
    (
        "Conv2d 6 LOKR",
        "Conv2d",
        LoKrConfig,
        {"target_modules": ["conv2d", "lin0"], "use_effective_conv2d": True, "decompose_factor": 4},
    ),
    (
        "Conv2d 7 LOKR",
        "Conv2d",
        LoKrConfig,
        {
            "target_modules": ["conv2d", "lin0"],
            "use_effective_conv2d": True,
            "decompose_both": True,
            "decompose_factor": 4,
        },
    ),
    ########
    # OFT #
    ########
    ("Vanilla MLP 1 OFT", "MLP", OFTConfig, {"target_modules": "lin0"}),
    ("Vanilla MLP 2 OFT", "MLP", OFTConfig, {"target_modules": ["lin0"]}),
    ("Vanilla MLP 5 OFT", "MLP", OFTConfig, {"target_modules": ["lin0"], "modules_to_save": ["lin1"]}),
    (
        "Vanilla MLP 6 OFT",
        "MLP",
        OFTConfig,
        {
            "target_modules": ["lin0"],
            "module_dropout": 0.1,
        },
    ),
    ("Vanilla MLP 7 OFT", "MLP", OFTConfig, {"target_modules": ["lin0"], "coft": True}),
    ("Vanilla MLP 8 OFT", "MLP", OFTConfig, {"target_modules": ["lin0"], "block_share": True}),
    ("Vanilla MLP 9 OFT", "MLP", OFTConfig, {"target_modules": ["lin0"], "coft": True, "block_share": True}),
    ("Conv2d 1 OFT", "Conv2d", OFTConfig, {"target_modules": ["conv2d"]}),
    ("Conv2d 3 OFT", "Conv2d", OFTConfig, {"target_modules": ["conv2d"], "coft": True}),
    ("Conv2d 4 OFT", "Conv2d", OFTConfig, {"target_modules": ["conv2d"], "block_share": True}),
    ("Conv2d 5 OFT", "Conv2d", OFTConfig, {"target_modules": ["conv2d"], "coft": True, "block_share": True}),
]

MULTIPLE_ACTIVE_ADAPTERS_TEST_CASES = [
    (
        "LoRA Same",
        "lora",
        LoraConfig,
        {"target_modules": ["lin0"], "init_lora_weights": False},
        {"target_modules": ["lin0"], "init_lora_weights": False},
    ),
    (
        "LoRA Different",
        "lora",
        LoraConfig,
        {"target_modules": ["lin0"], "init_lora_weights": False},
        {"target_modules": ["lin1"], "init_lora_weights": False},
    ),
    (
        "IA3 Same",
        "ia3",
        IA3Config,
        {
            "target_modules": ["lin0"],
            "feedforward_modules": ["lin0"],
            "init_ia3_weights": False,
        },
        {
            "target_modules": ["lin0"],
            "feedforward_modules": ["lin0"],
            "init_ia3_weights": False,
        },
    ),
    (
        "IA3 Different",
        "ia3",
        IA3Config,
        {
            "target_modules": ["lin0"],
            "feedforward_modules": ["lin0"],
            "init_ia3_weights": False,
        },
        {
            "target_modules": ["lin1"],
            "feedforward_modules": ["lin1"],
            "init_ia3_weights": False,
        },
    ),
    (
        "AdaLora Same",
        "adalora",
        AdaLoraConfig,
        {"target_modules": ["lin0"], "init_lora_weights": False, "inference_mode": True},
        {"target_modules": ["lin0"], "init_lora_weights": False, "inference_mode": True},
    ),
    (
        "AdaLora Different",
        "adalora",
        AdaLoraConfig,
        {"target_modules": ["lin0"], "init_lora_weights": False, "inference_mode": True},
        {"target_modules": ["lin1"], "init_lora_weights": False, "inference_mode": True},
    ),
]
PREFIXES = {
    IA3Config: "ia3_",
    LoraConfig: "lora_",
    LoHaConfig: "hada_",
    LoKrConfig: "lokr_",
    OFTConfig: "oft_",
}


class MLP(nn.Module):
    def __init__(self, bias=True):
        super().__init__()
        self.lin0 = nn.Linear(10, 20, bias=bias)
        self.relu = nn.ReLU()
        self.drop = nn.Dropout(0.5)
        self.lin1 = nn.Linear(20, 2, bias=bias)
        self.sm = nn.LogSoftmax(dim=-1)

    def forward(self, X):
        X = X.float()
        X = self.lin0(X)
        X = self.relu(X)
        X = self.drop(X)
        X = self.lin1(X)
        X = self.sm(X)
        return X


class Block(nn.Module):
    def __init__(self, bias=True):
        super().__init__()
        self.lin0 = nn.Linear(10, 20, bias=bias)
        self.relu = nn.ReLU()
        self.drop = nn.Dropout(0.5)
        self.lin1 = nn.Linear(20, 10, bias=bias)

    def forward(self, X):
        X = X.float()
        X = self.lin0(X)
        X = self.relu(X)
        X = self.drop(X)
        X = self.lin1(X)
        return X


class DeepMLP(nn.Module):
    def __init__(self, bias=True, num_hidden_layers=12):
        super().__init__()
        self.layers = nn.ModuleList([Block(bias=bias) for _ in range(num_hidden_layers)])
        self.out = nn.Linear(10, 2, bias=bias)
        self.sm = nn.LogSoftmax(dim=-1)

    def forward(self, X):
        X = X.float(X)
        for layer in self.layers:
            X = layer(X)
        X = self.out(X)
        X = self.sm(X)
        return X


class ModelEmbConv1D(nn.Module):
    def __init__(self, emb_size=100):
        super().__init__()
        self.emb = nn.Embedding(emb_size, 5)
        self.conv1d = Conv1D(1, 5)
        self.relu = nn.ReLU()
        self.flat = nn.Flatten()
        self.lin0 = nn.Linear(10, 2)
        self.sm = nn.LogSoftmax(dim=-1)

    def forward(self, X):
        X = self.emb(X)
        X = self.conv1d(X)
        X = self.relu(X)
        X = self.flat(X)
        X = self.lin0(X)
        X = self.sm(X)
        return X


class ModelEmbWithEmbeddingUtils(nn.Module):
    # Adds `get_input_embeddings` and `get_output_embeddings` methods to mimic 🤗 transformers models
    def __init__(self):
        super().__init__()
        self.embed_tokens = nn.Embedding(100, 5)
        self.conv1d = Conv1D(1, 5)
        self.relu = nn.ReLU()
        self.flat = nn.Flatten()
        self.lin0 = nn.Linear(10, 2)
        self.sm = nn.LogSoftmax(dim=-1)

    def forward(self, X):
        X = self.embed_tokens(X)
        X = self.conv1d(X)
        X = self.relu(X)
        X = self.flat(X)
        X = self.lin0(X)
        X = self.sm(X)
        return X

    def get_input_embeddings(self):
        return self.embed_tokens

    def get_output_embeddings(self):
        return None


class ModelConv2D(nn.Module):
    def __init__(self):
        super().__init__()
        self.conv2d = nn.Conv2d(5, 10, 3)
        self.relu = nn.ReLU()
        self.flat = nn.Flatten()
        self.lin0 = nn.Linear(10, 2)
        self.sm = nn.LogSoftmax(dim=-1)

    def forward(self, X):
        X = X.float().reshape(-1, 5, 3, 3)
        X = self.conv2d(X)
        X = self.relu(X)
        X = self.flat(X)
        X = self.lin0(X)
        X = self.sm(X)
        return X


class MockTransformerWrapper:
    """Mock class to behave like a transformers model.

    This is needed because the tests initialize the model by calling transformers_class.from_pretrained.

    """

    @classmethod
    def from_pretrained(cls, model_id, torch_dtype=None):
        # set the seed so that from_pretrained always returns the same model
        torch.manual_seed(0)

        if torch_dtype is None:
            torch_dtype = torch.float32

        if model_id == "MLP":
            return MLP().to(torch_dtype)

        if model_id == "EmbConv1D":
            return ModelEmbConv1D().to(torch_dtype)

        if model_id == "Conv2d":
            return ModelConv2D().to(torch_dtype)

        raise ValueError(f"model_id {model_id} not implemented")


class PeftCustomModelTester(unittest.TestCase, PeftCommonTester):
    """TODO"""

    transformers_class = MockTransformerWrapper

    def prepare_inputs_for_testing(self):
        X = torch.arange(90).view(9, 10).to(self.torch_device)
        return {"X": X}

    @parameterized.expand(TEST_CASES)
    def test_attributes_parametrized(self, test_name, model_id, config_cls, config_kwargs):
        self._test_model_attr(model_id, config_cls, config_kwargs)

    @parameterized.expand(TEST_CASES)
    def test_adapter_name(self, test_name, model_id, config_cls, config_kwargs):
        self._test_adapter_name(model_id, config_cls, config_kwargs)

    @parameterized.expand(TEST_CASES)
    def test_prepare_for_training_parametrized(self, test_name, model_id, config_cls, config_kwargs):
        # This test does not work with custom models because it assumes that
        # there is always a method get_input_embeddings that returns a layer
        # which does not need updates. Instead, a new test is added below that
        # checks that LoRA works as expected.
        pass

    @parameterized.expand(TEST_CASES)
    def test_save_pretrained(self, test_name, model_id, config_cls, config_kwargs):
        self._test_save_pretrained(model_id, config_cls, config_kwargs)

    @parameterized.expand(TEST_CASES)
    def test_save_pretrained_pickle(self, test_name, model_id, config_cls, config_kwargs):
        self._test_save_pretrained(model_id, config_cls, config_kwargs, safe_serialization=False)

    @parameterized.expand(TEST_CASES)
    def test_from_pretrained_config_construction(self, test_name, model_id, config_cls, config_kwargs):
        self._test_from_pretrained_config_construction(model_id, config_cls, config_kwargs)

    @parameterized.expand(TEST_CASES)
    def test_merge_layers(self, test_name, model_id, config_cls, config_kwargs):
        config_kwargs = config_kwargs.copy()
        if issubclass(config_cls, LoraConfig):
            config_kwargs["init_lora_weights"] = False
        elif issubclass(config_cls, IA3Config):
            config_kwargs["init_ia3_weights"] = False
        else:
            config_kwargs["init_weights"] = False
        self._test_merge_layers(model_id, config_cls, config_kwargs)

    @parameterized.expand(TEST_CASES)
    def test_merge_layers_fp16(self, test_name, model_id, config_cls, config_kwargs):
        config_kwargs = config_kwargs.copy()
        if issubclass(config_cls, LoraConfig):
            config_kwargs["init_lora_weights"] = False
        elif issubclass(config_cls, IA3Config):
            config_kwargs["init_ia3_weights"] = False
        self._test_merge_layers_fp16(model_id, config_cls, config_kwargs)

    @parameterized.expand(TEST_CASES)
    def test_merge_layers_is_idempotent(self, test_name, model_id, config_cls, config_kwargs):
        # calling merge twice with the same arguments should not change the output
        config_kwargs = config_kwargs.copy()
        if issubclass(config_cls, LoraConfig):
            config_kwargs["init_lora_weights"] = False
        elif issubclass(config_cls, IA3Config):
            config_kwargs["init_ia3_weights"] = False
        self._test_merge_layers_is_idempotent(model_id, config_cls, config_kwargs)

    @parameterized.expand(TEST_CASES)
    def test_safe_merge(self, test_name, model_id, config_cls, config_kwargs):
        # calling merge twice with the same arguments should not change the output
        config_kwargs = config_kwargs.copy()
        if issubclass(config_cls, LoraConfig):
            config_kwargs["init_lora_weights"] = False
        elif issubclass(config_cls, IA3Config):
            config_kwargs["init_ia3_weights"] = False
        else:
            config_kwargs["init_weights"] = False
        self._test_safe_merge(model_id, config_cls, config_kwargs)

    @parameterized.expand(TEST_CASES)
    def test_generate(self, test_name, model_id, config_cls, config_kwargs):
        # Custom models do not (necessarily) have a generate method, so this test is not performed
        pass

    @parameterized.expand(TEST_CASES)
    def test_generate_half_prec(self, test_name, model_id, config_cls, config_kwargs):
        # Custom models do not (necessarily) have a generate method, so this test is not performed
        pass

    @parameterized.expand(TEST_CASES)
    def test_training_custom_models(self, test_name, model_id, config_cls, config_kwargs):
        self._test_training(model_id, config_cls, config_kwargs)

    @parameterized.expand(TEST_CASES)
    def test_training_custom_models_layer_indexing(self, test_name, model_id, config_cls, config_kwargs):
        # At the moment, layer indexing only works when layer names conform to a specific pattern, which is not
        # guaranteed here. Therefore, this test is not performed.
        pass

    @parameterized.expand(TEST_CASES)
    def test_training_custom_models_gradient_checkpointing(self, test_name, model_id, config_cls, config_kwargs):
        self._test_training_gradient_checkpointing(model_id, config_cls, config_kwargs)

    @parameterized.expand(TEST_CASES)
    def test_inference_safetensors(self, test_name, model_id, config_cls, config_kwargs):
        self._test_inference_safetensors(model_id, config_cls, config_kwargs)

    @parameterized.expand(TEST_CASES)
    def test_peft_model_device_map(self, test_name, model_id, config_cls, config_kwargs):
        self._test_peft_model_device_map(model_id, config_cls, config_kwargs)

    @parameterized.expand(TEST_CASES)
    def test_forward_output_finite(self, test_name, model_id, config_cls, config_kwargs):
        X = self.prepare_inputs_for_testing()
        model = self.transformers_class.from_pretrained(model_id).to(self.torch_device)
        config = config_cls(
            base_model_name_or_path=model_id,
            **config_kwargs,
        )
        model = get_peft_model(model, config)
        model.eval()
        with torch.no_grad():
            output = model(**X)
        assert torch.isfinite(output).all()

    @parameterized.expand(TEST_CASES)
    def test_only_params_are_updated(self, test_name, model_id, config_cls, config_kwargs):
        # An explicit test that when using an adapter on a custom model, only the adapter parameters are updated during
        # training
        X = self.prepare_inputs_for_testing()
        model = self.transformers_class.from_pretrained(model_id).to(self.torch_device)
        config = config_cls(
            base_model_name_or_path=model_id,
            **config_kwargs,
        )
        model = get_peft_model(model, config)
        model_before = copy.deepcopy(model)

        model.train()
        optimizer = torch.optim.SGD(model.parameters(), lr=0.5)

        # train at least 3 steps for all parameters to be updated (probably this is required because of symmetry
        # breaking of some LoRA layers that are initialized with constants)
        for _ in range(3):
            optimizer.zero_grad()
            y_pred = model(**X)
            loss = y_pred.sum()
            loss.backward()
            optimizer.step()

        tol = 1e-4
        params_before = dict(model_before.named_parameters())
        params_after = dict(model.named_parameters())
        assert params_before.keys() == params_after.keys()

        prefix = PREFIXES[config_cls]
        for name, param_before in params_before.items():
            param_after = params_after[name]
            if (prefix in name) or ("modules_to_save" in name):
                # target_modules and modules_to_save _are_ updated
                assert not torch.allclose(param_before, param_after, atol=tol, rtol=tol)
            else:
                assert torch.allclose(param_before, param_after, atol=tol, rtol=tol)

    @parameterized.expand(TEST_CASES)
    def test_parameters_after_loading_model(self, test_name, model_id, config_cls, config_kwargs):
        # An explicit test that when loading a trained model, the parameters are loaded correctly
        # see issue #808
        X = self.prepare_inputs_for_testing()
        model = self.transformers_class.from_pretrained(model_id).to(self.torch_device)
        config = config_cls(
            base_model_name_or_path=model_id,
            **config_kwargs,
        )
        model = get_peft_model(model, config)
        model.train()
        lr = 0.5 if not config_kwargs.get("use_dora") else 0.1  # otherwise we get nan
        optimizer = torch.optim.SGD(model.parameters(), lr=lr)

        # train at least 3 steps for all parameters to be updated (probably this is required because of symmetry
        # breaking of some LoRA layers that are initialized with constants)
        for _ in range(3):
            optimizer.zero_grad()
            y_pred = model(**X)
            loss = y_pred.sum()
            loss.backward()
            optimizer.step()

        tol = 1e-4
        params_before = get_state_dict(model)
        # note: no need to sanity check if parameters were updated at all, this
        # is already covered in the previous test

        with tempfile.TemporaryDirectory() as tmp_dirname:
            model.save_pretrained(tmp_dirname)
            model_from_pretrained = self.transformers_class.from_pretrained(model_id).to(self.torch_device)
            model_from_pretrained = PeftModel.from_pretrained(model_from_pretrained, tmp_dirname)
            params_after = get_state_dict(model_from_pretrained)

            assert params_before.keys() == params_after.keys()
            for name, param_before in params_before.items():
                param_after = params_after[name]
                assert torch.allclose(param_before, param_after, atol=tol, rtol=tol)

    @parameterized.expand(TEST_CASES)
    def test_disable_adapters(self, test_name, model_id, config_cls, config_kwargs):
        X = self.prepare_inputs_for_testing()
        model = self.transformers_class.from_pretrained(model_id).to(self.torch_device).eval()

        outputs_base = model(**X)

        config = config_cls(
            base_model_name_or_path=model_id,
            **config_kwargs,
        )
        model = get_peft_model(model, config)
        model.eval()
        outputs_before = model(**X)

        assert torch.allclose(outputs_base, outputs_before)

        model.train()
        # EmbConv1D is slow to learn for some reason
        lr = 0.01 if model_id != "EmbConv1D" else 1.0
        optimizer = torch.optim.SGD(model.parameters(), lr=lr)

        # train at least 3 steps for all parameters to be updated (probably this is required because of symmetry
        # breaking of some LoRA layers that are initialized with constants)
        for _ in range(3):
            optimizer.zero_grad()
            y_pred = model(**X)
            y = torch.arange(len(y_pred)).to(self.torch_device) % 2
            loss = nn.functional.nll_loss(y_pred, y)
            loss.backward()
            optimizer.step()

        model.eval()
        outputs_after = model(**X)

        with model.disable_adapter():
            outputs_disabled = model(**X)

        # check that after leaving the disable_adapter context, everything is enabled again
        outputs_enabled_after_disable = model(**X)

        assert not torch.allclose(outputs_before, outputs_after)
        assert torch.allclose(outputs_before, outputs_disabled)
        assert torch.allclose(outputs_after, outputs_enabled_after_disable)

    @parameterized.expand(TEST_CASES)
    def test_disable_adapters_with_merging(self, test_name, model_id, config_cls, config_kwargs):
        # same as test_disable_adapters, but with merging
        X = self.prepare_inputs_for_testing()
        model = self.transformers_class.from_pretrained(model_id).to(self.torch_device)
        config = config_cls(
            base_model_name_or_path=model_id,
            **config_kwargs,
        )
        model = get_peft_model(model, config)
        model.eval()
        outputs_before = model(**X)

        model.train()
        lr = 0.01
        # Adam optimizer since SGD isn't great for small models with IA3 + Conv1D
        optimizer = torch.optim.Adam(model.parameters(), lr=lr)

        # train at least 3 steps for all parameters to be updated (probably this is required because of symmetry
        # breaking of some LoRA layers that are initialized with constants)
        for _ in range(3):
            optimizer.zero_grad()
            y_pred = model(**X)
            y = torch.arange(len(y_pred)).to(self.torch_device) % 2
            loss = nn.functional.nll_loss(y_pred, y)
            loss.backward()
            optimizer.step()

        model.eval()
        outputs_unmerged = model(**X)
        model.merge_adapter()
        outputs_after = model(**X)

        with model.disable_adapter():
            outputs_disabled = model(**X)

        # check that after leaving the disable_adapter context, everything is enabled again
        outputs_enabled_after_disable = model(**X)

        atol, rtol = 1e-5, 1e-5  # tolerances higher than defaults since merging introduces some numerical instability

        if issubclass(config_cls, IA3Config) and model_id == "Conv2d":  # more instability with Conv2d + IA3
            atol, rtol = 1e-3, 1e-3

        # check that there is a difference in results after training
        assert not torch.allclose(outputs_before, outputs_after, atol=atol, rtol=rtol)

        # unmerged or merged should make no difference
        assert torch.allclose(outputs_after, outputs_unmerged, atol=atol, rtol=rtol)

        # check that disabling adapters gives the same results as before training
        assert torch.allclose(outputs_before, outputs_disabled, atol=atol, rtol=rtol)

        # check that enabling + disabling adapters does not change the results
        assert torch.allclose(outputs_after, outputs_enabled_after_disable, atol=atol, rtol=rtol)

    @parameterized.expand(TEST_CASES)
    def test_disable_adapter_with_bias_warns(self, test_name, model_id, config_cls, config_kwargs):
        # When training biases in lora, disabling adapters does not reset the biases, so the output is not what users
        # might expect. Therefore, a warning should be given.

        # Note: We test only with custom models since they run really fast. There is really no point in testing the same
        # thing with decoder, encoder_decoder, etc.
        if config_cls != LoraConfig:
            # skip this test for other configs as bias is specific to Lora
            self.skipTest("Testing bias warnings only for LoraConfig")

        if not issubclass(config_cls, LoraConfig):
            self.skipTest("Bias argument is only supported for LoRA models")

        def run_with_disable(config_kwargs, bias):
            config_kwargs = config_kwargs.copy()
            config_kwargs["bias"] = bias
            model = self.transformers_class.from_pretrained(model_id).to(self.torch_device)
            config = config_cls(
                base_model_name_or_path=model_id,
                **config_kwargs,
            )
            peft_model = get_peft_model(model, config)
            with peft_model.disable_adapter():
                pass  # there is nothing to be done

        # check that bias=all and bias=lora_only give a warning with the correct message
        msg_start = "Careful, disabling adapter layers with bias configured to be"
        with pytest.warns(UserWarning, match=msg_start):
            run_with_disable(config_kwargs, bias="lora_only")
        with pytest.warns(UserWarning, match=msg_start):
            run_with_disable(config_kwargs, bias="all")

        # For bias=none, there is no warning. Unfortunately, AFAIK unittest has no option to assert that no warning is
        # given, therefore, we check that the unittest gives us an AssertionError if we check for a warning
        bias_warning_was_given = False
        try:
            with self.assertWarns(UserWarning) as cm:
                run_with_disable(config_kwargs, bias="none")
                # if we get here, it means there was no AssertionError, i.e. there are warnings -- let's check that they
                # are not related to the bias setting
                if any(warning.message.args[0].startswith(msg_start) for warning in cm.warnings):
                    bias_warning_was_given = True
        except AssertionError:
            # This is good, there was an AssertionError, i.e. there was no warning
            pass
        if bias_warning_was_given:
            # This is bad, there was a warning about the bias when there should not have been any.
            self.fail("There should be no warning when bias is set to 'none'")

    @parameterized.expand(TEST_CASES)
    def test_delete_adapter(self, test_name, model_id, config_cls, config_kwargs):
        self._test_delete_adapter(model_id, config_cls, config_kwargs)

    @parameterized.expand(TEST_CASES)
    def test_delete_inactive_adapter(self, test_name, model_id, config_cls, config_kwargs):
        self._test_delete_inactive_adapter(model_id, config_cls, config_kwargs)

    @parameterized.expand(TEST_CASES)
    def test_adding_multiple_adapters_with_bias_raises(self, test_name, model_id, config_cls, config_kwargs):
        self._test_adding_multiple_adapters_with_bias_raises(model_id, config_cls, config_kwargs)

    def test_weight_bias_attributes(self):
        model = MLP()
        config = LoraConfig(target_modules=["lin0"])
        model = get_peft_model(model, config)
        assert hasattr(model.base_model.model.lin0, "weight")
        assert hasattr(model.base_model.model.lin0, "bias")

    def test_multiple_adapters_automatic_modules_to_save(self):
        # See issue 1574
        # When we use certain task types, PeftModel.modules_to_save is automatically updated to include some extra
        # layers not specified in the PeftConfig. This attribute should be honored for all adapters, not just for
        # the default adapter.
        config0 = LoraConfig(task_type=TaskType.SEQ_CLS)
        config1 = LoraConfig(task_type=TaskType.SEQ_CLS)
        model = AutoModelForSequenceClassification.from_pretrained("bert-base-uncased")
        model = get_peft_model(model, config0)
        # sanity check
        assert model.modules_to_save

        model.add_adapter("other", config1)
        assert "default" in model.base_model.classifier.modules_to_save
        assert "other" in model.base_model.classifier.modules_to_save

    @parameterized.expand([IA3Config, LoHaConfig, LoKrConfig, LoraConfig, OFTConfig])
    def test_multiple_adapters_mixed_modules_to_save(self, config_cls):
        # See issue 1574
        # Check that we can have a model where one adapter has modules_to_save and the other doesn't. It should be
        # possible to switch between those adapters and to use them.
        if hasattr(config_cls, "feedforward_modules"):  # IA³
            config_cls = partial(config_cls, feedforward_modules=["lin0"])

        config0 = config_cls(target_modules=["lin0"], modules_to_save=["lin1"])
        config1 = config_cls(target_modules=["lin0"])
        model = MLP()
        model = get_peft_model(model, config0).to(self.torch_device)
        model.add_adapter("other", config1)

        assert "default" in model.base_model.lin1.modules_to_save
        assert "other" not in model.base_model.lin1.modules_to_save

        # check that switching adapters and predicting does not raise
        inputs = self.prepare_inputs_for_testing()
        # "default" adapter is active
        model(**inputs)
        # switch to "other" adapter
        model.set_adapter("other")
        model(**inputs)

    @parameterized.expand([IA3Config, LoHaConfig, LoKrConfig, LoraConfig, OFTConfig])
    def test_multiple_adapters_mixed_modules_to_save_order_switched(self, config_cls):
        # See issue 1574
        # Same test as test_multiple_adapters_mixed_modules_to_save, but this time the 2nd adapter has modules_to_save.
        if hasattr(config_cls, "feedforward_modules"):  # IA³
            config_cls = partial(config_cls, feedforward_modules=["lin0"])

        config0 = config_cls(target_modules=["lin0"])
        config1 = config_cls(target_modules=["lin0"], modules_to_save=["lin1"])
        model = MLP()
        model = get_peft_model(model, config0).to(self.torch_device)
        model.add_adapter("other", config1)

        assert "default" not in model.base_model.lin1.modules_to_save
        assert "other" in model.base_model.lin1.modules_to_save

        # check that switching adapters and predicting does not raise
        inputs = self.prepare_inputs_for_testing()
        # "default" adapter is active
        model(**inputs)
        # switch to "other" adapter
        model.set_adapter("other")
        model(**inputs)

    def test_multiple_adapters_mixed_modules_to_save_merging_adapters(self):
        # See issue 1574
        # This test is similar to test_multiple_adapters_mixed_modules_to_save, but it also checks that merging adapter
        # weights works when one adapter has a modules_to_save and the other hasn't
        config0 = LoraConfig(target_modules=["lin0"], modules_to_save=["lin1"])
        config1 = LoraConfig(target_modules=["lin0"])
        model = MLP()
        model = get_peft_model(model, config0).to(self.torch_device)
        model.add_adapter("other", config1)

        # check that this does not raise
        model.add_weighted_adapter(["default", "other"], weights=[1.0, 1.0], adapter_name="merged")

        # since one of the adapters that was merged has a modules_to_save, that one should be used for the merged
        # adapter
        assert "default" in model.base_model.model.lin1.modules_to_save
        assert "other" not in model.base_model.model.lin1.modules_to_save
        assert "merged" in model.base_model.model.lin1.modules_to_save

        # check that using the merged adapter does not raise
        model.set_adapter("merged")
        inputs = self.prepare_inputs_for_testing()
        model(**inputs)

    def test_multiple_adapters_same_modules_to_save_merging_adapters_raises(self):
        # See issue 1574
        # This test is similar to test_multiple_adapters_mixed_modules_to_save_merging_adapters but here the two
        # adapters target the same module with modules_to_save. In this case, trying to merge the adapter weights
        # should raise an error.
        config0 = LoraConfig(target_modules=["lin0"], modules_to_save=["lin1"])
        config1 = LoraConfig(target_modules=["lin0"], modules_to_save=["lin1"])
        model = MLP()
        model = get_peft_model(model, config0).to(self.torch_device)
        model.add_adapter("other", config1)

        msg = re.escape(
            "Cannot add weighted adapters if they target the same module with modules_to_save, but found 1 such "
            "instance(s)."
        )
        with pytest.raises(ValueError, match=msg):
            model.add_weighted_adapter(["default", "other"], weights=[1.0, 1.0], adapter_name="merged")

    def test_multiple_adapters_seq_cls_mixed_modules_to_save_merging_adapters(self):
        # See issue 1574
        # This test is similar to test_multiple_adapters_mixed_modules_to_save_merging_adapters but uses a SEQ_CLS
        # model like in test_multiple_adapters_automatic_modules_to_save. This should raise an error because the same
        # module is implicitly targeted by modules_to_save twice.
        config0 = LoraConfig(task_type=TaskType.SEQ_CLS)
        config1 = LoraConfig(task_type=TaskType.SEQ_CLS)
        model = AutoModelForSequenceClassification.from_pretrained("bert-base-uncased")
        model = get_peft_model(model, config0)
        model.add_adapter("other", config1)

        msg = re.escape(
            "Cannot add weighted adapters if they target the same module with modules_to_save, but found 1 such "
            "instance(s)."
        )
        with pytest.raises(ValueError, match=msg):
            model.add_weighted_adapter(["default", "other"], weights=[1.0, 1.0], adapter_name="merged")

    def test_existing_model_card(self):
        # ensure that if there is already a model card, it is not overwritten
        model = MLP()
        config = LoraConfig(target_modules=["lin0"])
        model = get_peft_model(model, config)

        with tempfile.TemporaryDirectory() as tmp_dirname:
            # create a model card
            text = "---\nmeta: hello\n---\nThis is a model card\n"
            with open(os.path.join(tmp_dirname, "README.md"), "w") as f:
                f.write(text)

            model.save_pretrained(tmp_dirname)
            with open(os.path.join(tmp_dirname, "README.md")) as f:
                model_card = f.read()

        assert "library_name: peft" in model_card
        assert "meta: hello" in model_card
        assert "This is a model card" in model_card

    def test_non_existing_model_card(self):
        # ensure that if there is already a model card, it is not overwritten
        model = MLP()
        config = LoraConfig(target_modules=["lin0"])
        model = get_peft_model(model, config)

        with tempfile.TemporaryDirectory() as tmp_dirname:
            model.save_pretrained(tmp_dirname)
            with open(os.path.join(tmp_dirname, "README.md")) as f:
                model_card = f.read()

        assert "library_name: peft" in model_card
        # rough check that the model card is pre-filled
        assert len(model_card) > 1000

    @parameterized.expand(["auto", True, False])
    def test_targeting_lora_to_embedding_layer(self, save_embedding_layers):
        model = ModelEmbWithEmbeddingUtils()
        config = LoraConfig(target_modules=["embed_tokens", "lin0"], init_lora_weights=False)
        model = get_peft_model(model, config)

        with tempfile.TemporaryDirectory() as tmp_dirname:
            if save_embedding_layers == "auto":
                # assert warning
                msg_start = "Setting `save_embedding_layers` to `True` as embedding layers found in `target_modules`."
                with pytest.warns(UserWarning, match=msg_start):
                    model.save_pretrained(tmp_dirname, save_embedding_layers=save_embedding_layers)
            else:
                model.save_pretrained(tmp_dirname, save_embedding_layers=save_embedding_layers)
            from safetensors.torch import load_file as safe_load_file

            state_dict = safe_load_file(os.path.join(tmp_dirname, "adapter_model.safetensors"))
            if save_embedding_layers in ["auto", True]:
                assert "base_model.model.embed_tokens.base_layer.weight" in state_dict
                assert torch.allclose(
                    model.base_model.model.embed_tokens.base_layer.weight,
                    state_dict["base_model.model.embed_tokens.base_layer.weight"],
                )
            else:
                assert "base_model.model.embed_tokens.base_layer.weight" not in state_dict
            del state_dict

    @parameterized.expand(["auto", True, False])
    def test_targeting_lora_to_embedding_layer_non_transformers(self, save_embedding_layers):
        model = ModelEmbConv1D()
        config = LoraConfig(target_modules=["emb", "lin0"], init_lora_weights=False)
        model = get_peft_model(model, config)

        with tempfile.TemporaryDirectory() as tmp_dirname:
            if save_embedding_layers is True:
                with pytest.warns(
                    UserWarning,
                    match=r"Could not identify embedding layer\(s\) because the model is not a 🤗 transformers model\.",
                ):
                    model.save_pretrained(tmp_dirname, save_embedding_layers=save_embedding_layers)
            else:
                model.save_pretrained(tmp_dirname, save_embedding_layers=save_embedding_layers)
            from safetensors.torch import load_file as safe_load_file

            state_dict = safe_load_file(os.path.join(tmp_dirname, "adapter_model.safetensors"))
            assert "base_model.model.emb.base_layer.weight" not in state_dict
            del state_dict

    def test_load_resized_embedding_ignore_mismatched_sizes(self):
        # issue #1605
        # Make it possible to load a LoRA layer that targets an embedding layer even if the sizes mismatch by passing
        # ignore_mismatched_sizes=True
        model = ModelEmbConv1D(emb_size=100)
        config = LoraConfig(target_modules=["emb", "lin0"], init_lora_weights=False)
        model = get_peft_model(model, config)

        # note: not using the context manager here because it fails on Windows CI for some reason
        tmp_dirname = tempfile.mkdtemp()
        try:
            model.save_pretrained(tmp_dirname)
            model = ModelEmbConv1D(emb_size=105)

            # first check that this raises
            with pytest.raises(RuntimeError) as exc:
                PeftModel.from_pretrained(model, tmp_dirname)
            msg = exc.value.args[0]
            assert "size mismatch" in msg and "100" in msg and "105" in msg

            # does not raise
            PeftModel.from_pretrained(model, tmp_dirname, ignore_mismatched_sizes=True)
        finally:
            try:
                shutil.rmtree(tmp_dirname)
            except PermissionError:
                # windows error
                pass

    @parameterized.expand(
        [
            LoraConfig(target_modules=["lin0"], init_lora_weights=False),
            LoKrConfig(target_modules=["lin0"], init_weights=False),
            LoHaConfig(target_modules=["lin0"], init_weights=False),
            AdaLoraConfig(target_modules=["lin0"], init_lora_weights=False),
            IA3Config(target_modules=["lin0"], feedforward_modules=["lin0"], init_ia3_weights=False),
            OFTConfig(target_modules=["lin0"], init_weights=False),
        ]
    )
    def test_adapter_name_makes_no_difference(self, config0):
        # It should not matter whether we use the default adapter name or a custom one
        model_cls = MLP
        input = torch.arange(90).reshape(9, 10).to(self.torch_device)

        # base model
        torch.manual_seed(0)
        base_model = model_cls().eval().to(self.torch_device)
        output_base = base_model(input)

        # default name
        torch.manual_seed(0)
        base_model = model_cls().eval().to(self.torch_device)
        torch.manual_seed(0)
        peft_model_default = get_peft_model(base_model, config0, adapter_name="default").eval().to(self.torch_device)
        output_default = peft_model_default(input)
        sd_default = peft_model_default.state_dict()

        # custom name 1
        torch.manual_seed(0)
        base_model = model_cls().eval().to(self.torch_device)
        torch.manual_seed(0)
        peft_model_custom1 = get_peft_model(base_model, config0, adapter_name="adapter").eval().to(self.torch_device)
        output_custom1 = peft_model_custom1(input)
        sd_custom1 = peft_model_custom1.state_dict()

        # custom name 2
        torch.manual_seed(0)
        base_model = model_cls().eval().to(self.torch_device)
        torch.manual_seed(0)
        peft_model_custom2 = (
            get_peft_model(base_model, config0, adapter_name="other-name").eval().to(self.torch_device)
        )
        output_custom2 = peft_model_custom2(input)
        sd_custom2 = peft_model_custom2.state_dict()

        assert len(sd_default) == len(sd_custom1) == len(sd_custom2)
        for key in sd_default:
            key1 = key.replace("default", "adapter")
            key2 = key.replace("default", "other-name")
            assert key1 in sd_custom1
            assert key2 in sd_custom2
        for k0, k1, k2 in zip(sd_default, sd_custom1, sd_custom2):
            assert torch.allclose(sd_default[k0], sd_custom1[k1])
            assert torch.allclose(sd_default[k0], sd_custom2[k2])

        assert not torch.allclose(output_base, output_default)
        assert not torch.allclose(output_base, output_custom1)
        assert not torch.allclose(output_base, output_custom2)
        assert torch.allclose(output_custom1, output_custom2)
        assert torch.allclose(output_default, output_custom1)

    @parameterized.expand(["merge_and_unload", "unload"])
    def test_double_wrapping_merge_and_unload(self, method):
        # see issue #1485
        from transformers import AutoModelForTokenClassification

        model = AutoModelForTokenClassification.from_pretrained("hf-internal-testing/tiny-random-RobertaModel")
        config = LoraConfig(task_type="TOKEN_CLS", target_modules="all-linear")
        model = get_peft_model(model, config)

        # first check that double-wrapping happened
        # Note: this may get fixed in a future PR, in which case this test can be removed
        assert isinstance(model.base_model.model.classifier, ModulesToSaveWrapper)
        assert hasattr(model.base_model.model.classifier.original_module, "lora_A")
        assert hasattr(model.base_model.model.classifier.modules_to_save.default, "lora_A")

        # after unloading, despite double wrapping, the classifier module should be a normal nn.Linear layer
        if method == "merge_and_unload":
            unloaded = model.merge_and_unload()
        else:
            unloaded = model.unload()

        assert isinstance(unloaded.classifier, nn.Linear)

    def test_gpt2_dora_merge_and_unload(self):
        # see https://github.com/huggingface/peft/pull/1588#discussion_r1537914207
        model = AutoModelForCausalLM.from_pretrained("gpt2")
        config = LoraConfig(task_type="CAUSAL_LM", use_dora=True)
        model = get_peft_model(model, config)
        # should not raise an error
        model.merge_and_unload()

    def test_gpt2_dora_merge_and_unload_safe_merge(self):
        # see https://github.com/huggingface/peft/pull/1588#discussion_r1537914207
        model = AutoModelForCausalLM.from_pretrained("gpt2")
        config = LoraConfig(task_type="CAUSAL_LM", use_dora=True)
        model = get_peft_model(model, config)
        # should not raise an error
        model.merge_and_unload(safe_merge=True)


class TestMultiRankAdapter(unittest.TestCase):
    """Tests related to multirank LoRA adapters"""

    def test_multirank(self):
        config_1 = LoraConfig(
            r=8,
            lora_alpha=8,
            init_lora_weights=False,
            target_modules=["lin0", "lin1"],
        )
        config_2 = LoraConfig(
            r=8,
            lora_alpha=8,
            init_lora_weights=False,
            target_modules=["lin0", "lin1"],
            rank_pattern={"lin0": 4},
            alpha_pattern={"lin0": 4},
        )

        # Add first adapter
        model = get_peft_model(MLP(), config_1, adapter_name="first")

        # Add second adapter
        model.add_adapter("second", config_2)

        # Extract current and expected ranks
        rank_current = model.lin0.lora_A["second"].weight.shape[0]
        rank_expected = config_2.rank_pattern["lin0"]

        assert rank_current == rank_expected, f"Rank {rank_current} is not equal to expected {rank_expected}"

    def test_multirank_2(self):
        rank_pattern = {}
        alpha_pattern = {}
        r = 4
        lora_alpha = 8

        for i in range(10):
            rank = 64 // (i + 1)
            for j in range(2):
                rank_pattern[f"layers.{i}.lin{j}"] = rank
                alpha_pattern[f"layers.{i}.lin{j}"] = 2 * rank

        config = LoraConfig(
            r=r,
            lora_alpha=lora_alpha,
            init_lora_weights=False,
            target_modules=["lin0", "lin1"],
            rank_pattern=rank_pattern,
            alpha_pattern=alpha_pattern,
        )

        # Add first adapter
        model = get_peft_model(DeepMLP(), config, adapter_name="first")

        # Add second adapter
        model.add_adapter("second", config)

        for adapter in ["first", "second"]:
            for key, module in model.base_model.model.named_modules():
                if isinstance(module, BaseTunerLayer):
                    rank_expected = rank_pattern.get(key, r)
                    rank_current = module.lora_A[adapter].weight.shape[0]
                    assert (
                        rank_current == rank_expected
                    ), f"Rank {rank_current} is not equal to expected {rank_expected}"


class TestRepr(unittest.TestCase):
    """Tests related to the repr of adapted models"""

    def test_repr_lora_linear(self):
        config = LoraConfig(target_modules=["lin0"])
        model = get_peft_model(MLP(), config)
        print_output = repr(model.model.lin0)
        assert print_output.startswith("lora.Linear")
        assert "in_features=10" in print_output
        assert "out_features=20" in print_output
        assert "lora_A" in print_output
        assert "lora_B" in print_output
        assert "default" in print_output

    def test_repr_lora_embedding(self):
        config = LoraConfig(target_modules=["emb"])
        model = get_peft_model(ModelEmbConv1D(), config)
        print_output = repr(model.model.emb)
        assert print_output.startswith("lora.Embedding")
        assert "100, 5" in print_output
        assert "lora_embedding_A" in print_output
        assert "lora_embedding_B" in print_output
        assert "default" in print_output

    def test_repr_lora_conv1d(self):
        config = LoraConfig(target_modules=["conv1d"])
        model = get_peft_model(ModelEmbConv1D(), config)
        print_output = repr(model.model.conv1d)
        assert print_output.startswith("lora.Linear")
        assert "in_features=5" in print_output
        assert "out_features=1" in print_output
        assert "lora_A" in print_output
        assert "lora_B" in print_output
        assert "default" in print_output

    def test_repr_lora_conv2d(self):
        config = LoraConfig(target_modules=["conv2d"])
        model = get_peft_model(ModelConv2D(), config)
        print_output = repr(model.model.conv2d)
        assert print_output.startswith("lora.Conv2d")
        assert "5, 10" in print_output
        assert "kernel_size=(3, 3)" in print_output
        assert "stride=(1, 1)" in print_output
        assert "lora_A" in print_output
        assert "lora_B" in print_output
        assert "default" in print_output


class MultipleActiveAdaptersTester(unittest.TestCase):
    """
    A test class to test the functionality of multiple active adapters.

    This is not specifically tied to custom models, it's just easy to test here and testing it on all types of models
    would be overkill.
    """

    def prepare_inputs_for_testing(self):
        X = torch.arange(90).view(9, 10)
        return {"X": X}

    def set_multiple_active_adapters(self, model, adapter_names):
        for module in model.modules():
            if isinstance(module, BaseTunerLayer):
                module.set_adapter(adapter_names)

    @parameterized.expand(MULTIPLE_ACTIVE_ADAPTERS_TEST_CASES)
    def test_multiple_active_adapters_forward(
        self, test_name, tuner_method, config_cls, config_kwargs_1, config_kwargs_2
    ):
        torch.manual_seed(0)
        model = MLP(bias=tuner_method != "ia3")
        model.eval()
        X = self.prepare_inputs_for_testing()

        config_1 = config_cls(**config_kwargs_1)
        config_2 = config_cls(**config_kwargs_2)

        peft_model = get_peft_model(model, config_1, adapter_name="adapter_1")
        peft_model.add_adapter("adapter_2", config_2)

        # set adapter_1
        peft_model.set_adapter("adapter_1")
        adapter_1_output = peft_model(**X)

        # set adapter_2
        peft_model.set_adapter("adapter_2")
        adapter_2_output = peft_model(**X)

        # set ["adapter_1", "adapter_2"]
        self.set_multiple_active_adapters(peft_model, ["adapter_1", "adapter_2"])
        combined_output = peft_model(**X)

        assert not torch.allclose(adapter_1_output, adapter_2_output, atol=1e-5)
        assert not torch.allclose(adapter_1_output, combined_output, atol=1e-5)
        assert not torch.allclose(adapter_2_output, combined_output, atol=1e-5)

        if tuner_method == "lora":
            # create a weighted adapter combining both adapters and check that
            # its output is same as setting multiple active adapters
            peft_model.add_weighted_adapter(
                ["adapter_1", "adapter_2"], [1.0, 1.0], "new_combined_adapter", combination_type="cat"
            )
            peft_model.set_adapter("new_combined_adapter")
            new_combined_output = peft_model(**X)
            assert torch.allclose(new_combined_output, combined_output, atol=1e-5)

    @parameterized.expand(MULTIPLE_ACTIVE_ADAPTERS_TEST_CASES)
    def test_multiple_active_adapters_merge_and_unmerge(
        self, test_name, tuner_method, config_cls, config_kwargs_1, config_kwargs_2
    ):
        torch.manual_seed(0)
        model = MLP(bias=tuner_method != "ia3")
        model.eval()
        X = self.prepare_inputs_for_testing()
        base_output = model(**X)

        config_1 = config_cls(**config_kwargs_1)
        config_2 = config_cls(**config_kwargs_2)

        peft_model = get_peft_model(model, config_1, adapter_name="adapter_1")
        peft_model.add_adapter("adapter_2", config_2)

        # set ["adapter_1", "adapter_2"]
        self.set_multiple_active_adapters(peft_model, ["adapter_1", "adapter_2"])
        combined_output = peft_model(**X)

        peft_model.merge_adapter()
        merged_combined_output = peft_model(**X)
        assert torch.allclose(merged_combined_output, combined_output, atol=1e-5)

        peft_model.unmerge_adapter()

        with peft_model.disable_adapter():
            disabled_adapter_output = peft_model(**X)

        assert torch.allclose(disabled_adapter_output, base_output, atol=1e-4)

    @parameterized.expand(MULTIPLE_ACTIVE_ADAPTERS_TEST_CASES)
    def test_merge_layers_multi(self, test_name, tuner_method, config_cls, config_kwargs_1, config_kwargs_2):
        torch.manual_seed(0)
        model = MLP(bias=tuner_method != "ia3")
        model.eval()

        config_1 = config_cls(**config_kwargs_1)
        config_2 = config_cls(**config_kwargs_2)

        model = get_peft_model(model, config_1)

        dummy_input = self.prepare_inputs_for_testing()
        model.eval()

        with torch.inference_mode():
            logits_adapter_1 = model(**dummy_input)[0]

        model.add_adapter("adapter-2", config_2)
        model.set_adapter("adapter-2")
        model.eval()

        with torch.inference_mode():
            logits_adapter_2 = model(**dummy_input)[0]

        assert not torch.allclose(logits_adapter_1, logits_adapter_2, atol=1e-3, rtol=1e-3)

        model.set_adapter("default")

        with torch.inference_mode():
            logits_adapter_1_after_set = model(**dummy_input)[0]

        assert torch.allclose(logits_adapter_1_after_set, logits_adapter_1, atol=1e-3, rtol=1e-3)

        model_copy = copy.deepcopy(model)
        model_copy_2 = copy.deepcopy(model)
        model_merged_all = model.merge_and_unload(adapter_names=["adapter-2", "default"])

        with torch.inference_mode():
            logits_merged_all = model_merged_all(**dummy_input)[0]

        assert not torch.allclose(logits_merged_all, logits_adapter_2, atol=1e-3, rtol=1e-3)
        assert not torch.allclose(logits_merged_all, logits_adapter_1, atol=1e-3, rtol=1e-3)

        model_merged_adapter_2 = model_copy.merge_and_unload(adapter_names=["adapter-2"])

        with torch.inference_mode():
            logits_merged_adapter_2 = model_merged_adapter_2(**dummy_input)[0]

        assert torch.allclose(logits_merged_adapter_2, logits_adapter_2, atol=1e-3, rtol=1e-3)

        model_merged_adapter_default = model_copy_2.merge_and_unload(adapter_names=["default"])

        with torch.inference_mode():
            logits_merged_adapter_default = model_merged_adapter_default(**dummy_input)[0]

        assert torch.allclose(logits_merged_adapter_default, logits_adapter_1, atol=1e-3, rtol=1e-3)


class RequiresGradTester(unittest.TestCase):
    """Test that requires_grad is set correctly in specific circumstances

    # See issue #899.

    This is not specifically tied to custom models, it's just easy to test here and testing it on all types of models
    would be overkill.

    """

    def check_requires_grad(self, model, *params_expected: str):
        # Check that only the given parameters have requires_grad=True, and all others have requires_grad=False.
        # Calling without arguments besides the model means that all parameters should have requires_grad=False.
        params_with_requires_grad = [name for name, param in model.named_parameters() if param.requires_grad]
        diff = set(params_expected).symmetric_difference(set(params_with_requires_grad))
        msg = f"Expected {params_expected} to require gradients, got {params_with_requires_grad}"
        assert len(diff) == 0, msg

    def test_requires_grad_modules_to_save_default(self):
        config = LoraConfig(target_modules=["lin0"], modules_to_save=["lin1"])
        peft_model = get_peft_model(MLP(), config)

        self.check_requires_grad(
            peft_model,
            "base_model.model.lin1.modules_to_save.default.weight",
            "base_model.model.lin1.modules_to_save.default.bias",
            "base_model.model.lin0.lora_A.default.weight",
            "base_model.model.lin0.lora_B.default.weight",
        )

    def test_requires_grad_modules_to_save_disabling(self):
        config = LoraConfig(target_modules=["lin0"], modules_to_save=["lin1"])
        peft_model = get_peft_model(MLP(), config)

        # when disabling the adapter, the original module's grad should be enabled and vice versa
        peft_model.disable_adapter_layers()
        self.check_requires_grad(
            peft_model,
            "base_model.model.lin1.original_module.weight",
            "base_model.model.lin1.original_module.bias",
        )

        # when re-enabling the adapter, the original module's grad should be disabled and vice versa
        peft_model.enable_adapter_layers()
        self.check_requires_grad(
            peft_model,
            "base_model.model.lin1.modules_to_save.default.weight",
            "base_model.model.lin1.modules_to_save.default.bias",
            "base_model.model.lin0.lora_A.default.weight",
            "base_model.model.lin0.lora_B.default.weight",
        )

        # when using the disable_adapter context, the original module's grad should be enabled and vice versa
        with peft_model.disable_adapter():
            self.check_requires_grad(
                peft_model,
                "base_model.model.lin1.original_module.weight",
                "base_model.model.lin1.original_module.bias",
            )

        # after context is exited, return to the previous state
        self.check_requires_grad(
            peft_model,
            "base_model.model.lin1.modules_to_save.default.weight",
            "base_model.model.lin1.modules_to_save.default.bias",
            "base_model.model.lin0.lora_A.default.weight",
            "base_model.model.lin0.lora_B.default.weight",
        )

    def test_requires_grad_modules_to_save_multiple_adapters(self):
        config0 = LoraConfig(target_modules=["lin0"], modules_to_save=["lin1"])
        peft_model = get_peft_model(MLP(), config0)

        config1 = LoraConfig(target_modules=["lin0"], modules_to_save=["lin1"])
        peft_model.add_adapter("adapter1", config1)

        # active adapter is still "default"
        self.check_requires_grad(
            peft_model,
            "base_model.model.lin1.modules_to_save.default.weight",
            "base_model.model.lin1.modules_to_save.default.bias",
            "base_model.model.lin0.lora_A.default.weight",
            "base_model.model.lin0.lora_B.default.weight",
        )

        # set config0 as active, should not change anything
        peft_model.set_adapter("default")
        self.check_requires_grad(
            peft_model,
            "base_model.model.lin1.modules_to_save.default.weight",
            "base_model.model.lin1.modules_to_save.default.bias",
            "base_model.model.lin0.lora_A.default.weight",
            "base_model.model.lin0.lora_B.default.weight",
        )

        # set config1 as active, should lead to adapter1 requiring grad
        peft_model.set_adapter("adapter1")
        self.check_requires_grad(
            peft_model,
            "base_model.model.lin1.modules_to_save.adapter1.weight",
            "base_model.model.lin1.modules_to_save.adapter1.bias",
            "base_model.model.lin0.lora_A.adapter1.weight",
            "base_model.model.lin0.lora_B.adapter1.weight",
        )

    def test_requires_grad_lora_different_targets(self):
        # test two different LoRA adapters that target different modules
        config0 = LoraConfig(target_modules=["lin0"])
        peft_model = get_peft_model(MLP(), config0)

        config1 = LoraConfig(target_modules=["lin1"])
        peft_model.add_adapter("adapter1", config1)

        # active adapter is still "default"
        self.check_requires_grad(
            peft_model,
            "base_model.model.lin0.lora_A.default.weight",
            "base_model.model.lin0.lora_B.default.weight",
        )

        # set config0 as active, should not change anything
        peft_model.set_adapter("default")
        self.check_requires_grad(
            peft_model,
            "base_model.model.lin0.lora_A.default.weight",
            "base_model.model.lin0.lora_B.default.weight",
        )

        # change activate adapter to adapter1
        peft_model.set_adapter("adapter1")
        self.check_requires_grad(
            peft_model,
            "base_model.model.lin1.lora_A.adapter1.weight",
            "base_model.model.lin1.lora_B.adapter1.weight",
        )

        # disable all adapters
        with peft_model.disable_adapter():
            self.check_requires_grad(peft_model)

        # after context is exited, return to the previous state
        self.check_requires_grad(
            peft_model,
            "base_model.model.lin1.lora_A.adapter1.weight",
            "base_model.model.lin1.lora_B.adapter1.weight",
        )

    def test_requires_grad_lora_same_targets(self):
        # same as previous test, except that LoRA adapters target the same layer
        config0 = LoraConfig(target_modules=["lin0"])
        peft_model = get_peft_model(MLP(), config0)

        config1 = LoraConfig(target_modules=["lin0"])
        peft_model.add_adapter("adapter1", config1)

        # active adapter is still "default"
        self.check_requires_grad(
            peft_model,
            "base_model.model.lin0.lora_A.default.weight",
            "base_model.model.lin0.lora_B.default.weight",
        )

        # set config0 as active, should not change anything
        peft_model.set_adapter("default")
        self.check_requires_grad(
            peft_model,
            "base_model.model.lin0.lora_A.default.weight",
            "base_model.model.lin0.lora_B.default.weight",
        )

        # change activate adapter to adapter1
        peft_model.set_adapter("adapter1")
        self.check_requires_grad(
            peft_model,
            "base_model.model.lin0.lora_A.adapter1.weight",
            "base_model.model.lin0.lora_B.adapter1.weight",
        )

        # disable all adapters
        with peft_model.disable_adapter():
            self.check_requires_grad(peft_model)

        # after context is exited, return to the previous state
        self.check_requires_grad(
            peft_model,
            "base_model.model.lin0.lora_A.adapter1.weight",
            "base_model.model.lin0.lora_B.adapter1.weight",
        )

    def test_requires_grad_ia3_different_targets(self):
        # test two different IA3 adapters that target different modules
        config0 = IA3Config(target_modules=["lin0"], feedforward_modules=["lin0"])
        peft_model = get_peft_model(MLP(), config0)

        config1 = IA3Config(target_modules=["lin1"], feedforward_modules=["lin1"])
        peft_model.add_adapter("adapter1", config1)

        # active adapter is still "default"
        self.check_requires_grad(
            peft_model,
            "base_model.model.lin0.ia3_l.default",
        )

        # set config0 as active, should not change anything
        peft_model.set_adapter("default")
        self.check_requires_grad(
            peft_model,
            "base_model.model.lin0.ia3_l.default",
        )

        # change activate adapter to adapter1
        peft_model.set_adapter("adapter1")
        self.check_requires_grad(
            peft_model,
            "base_model.model.lin1.ia3_l.adapter1",
        )

        # disable all adapters
        with peft_model.disable_adapter():
            self.check_requires_grad(peft_model)

        # after context is exited, return to the previous state
        self.check_requires_grad(
            peft_model,
            "base_model.model.lin1.ia3_l.adapter1",
        )

    def test_requires_grad_ia3_same_targets(self):
        # same as previous test, except that IA3 adapters target the same layer
        config0 = IA3Config(target_modules=["lin0"], feedforward_modules=["lin0"])
        peft_model = get_peft_model(MLP(), config0)

        config1 = IA3Config(target_modules=["lin0"], feedforward_modules=["lin0"])
        peft_model.add_adapter("adapter1", config1)

        # active adapter is still "default"
        self.check_requires_grad(
            peft_model,
            "base_model.model.lin0.ia3_l.default",
        )

        # set config0 as active, should not change anything
        peft_model.set_adapter("default")
        self.check_requires_grad(
            peft_model,
            "base_model.model.lin0.ia3_l.default",
        )

        # change activate adapter to adapter1
        peft_model.set_adapter("adapter1")
        self.check_requires_grad(
            peft_model,
            "base_model.model.lin0.ia3_l.adapter1",
        )

        # disable all adapters
        with peft_model.disable_adapter():
            self.check_requires_grad(peft_model)

        # after context is exited, return to the previous state
        self.check_requires_grad(
            peft_model,
            "base_model.model.lin0.ia3_l.adapter1",
        )

    def test_requires_grad_adalora_different_targets(self):
        # test two different AdaLora adapters that target different modules
        config0 = AdaLoraConfig(target_modules=["lin0"])
        peft_model = get_peft_model(MLP(), config0)

        config1 = AdaLoraConfig(target_modules=["lin1"], inference_mode=True)
        peft_model.add_adapter("adapter1", config1)

        # active adapter is still "default"
        self.check_requires_grad(
            peft_model,
            "base_model.model.lin0.lora_A.default",
            "base_model.model.lin0.lora_B.default",
            "base_model.model.lin0.lora_E.default",
        )

        # set config0 as active, should not change anything
        peft_model.set_adapter("default")
        self.check_requires_grad(
            peft_model,
            "base_model.model.lin0.lora_A.default",
            "base_model.model.lin0.lora_B.default",
            "base_model.model.lin0.lora_E.default",
        )

        # change activate adapter to adapter1
        peft_model.set_adapter("adapter1")
        self.check_requires_grad(
            peft_model,
            "base_model.model.lin1.lora_A.adapter1",
            "base_model.model.lin1.lora_B.adapter1",
            "base_model.model.lin1.lora_E.adapter1",
        )

        # disable all adapters
        with peft_model.disable_adapter():
            self.check_requires_grad(peft_model)

        # after context is exited, return to the previous state
        self.check_requires_grad(
            peft_model,
            "base_model.model.lin1.lora_A.adapter1",
            "base_model.model.lin1.lora_B.adapter1",
            "base_model.model.lin1.lora_E.adapter1",
        )

    def test_requires_grad_adalora_same_targets(self):
        # same as previous test, except that AdaLora adapters target the same layer
        config0 = AdaLoraConfig(target_modules=["lin0"])
        peft_model = get_peft_model(MLP(), config0)

        config1 = AdaLoraConfig(target_modules=["lin0"], inference_mode=True)
        peft_model.add_adapter("adapter1", config1)

        # active adapter is still "default"
        self.check_requires_grad(
            peft_model,
            "base_model.model.lin0.lora_A.default",
            "base_model.model.lin0.lora_B.default",
            "base_model.model.lin0.lora_E.default",
        )

        # set config0 as active, should not change anything
        peft_model.set_adapter("default")
        self.check_requires_grad(
            peft_model,
            "base_model.model.lin0.lora_A.default",
            "base_model.model.lin0.lora_B.default",
            "base_model.model.lin0.lora_E.default",
        )

        # change activate adapter to adapter1
        peft_model.set_adapter("adapter1")
        self.check_requires_grad(
            peft_model,
            "base_model.model.lin0.lora_A.adapter1",
            "base_model.model.lin0.lora_B.adapter1",
            "base_model.model.lin0.lora_E.adapter1",
        )

        # disable all adapters
        with peft_model.disable_adapter():
            self.check_requires_grad(peft_model)

        # after context is exited, return to the previous state
        peft_model.set_adapter("adapter1")
        self.check_requires_grad(
            peft_model,
            "base_model.model.lin0.lora_A.adapter1",
            "base_model.model.lin0.lora_B.adapter1",
            "base_model.model.lin0.lora_E.adapter1",
        )

    def test_requires_grad_lora_conv2d(self):
        # test two different LoRA adapters that target different modules
        config0 = LoraConfig(target_modules=["conv2d"])
        peft_model = get_peft_model(ModelConv2D(), config0)

        config1 = LoraConfig(target_modules=["lin0"])
        peft_model.add_adapter("adapter1", config1)

        # active adapter is still "default"
        self.check_requires_grad(
            peft_model,
            "base_model.model.conv2d.lora_A.default.weight",
            "base_model.model.conv2d.lora_B.default.weight",
        )

        # set config0 as active, should not change anything
        peft_model.set_adapter("default")
        self.check_requires_grad(
            peft_model,
            "base_model.model.conv2d.lora_A.default.weight",
            "base_model.model.conv2d.lora_B.default.weight",
        )

        # change activate adapter to adapter1
        peft_model.set_adapter("adapter1")
        self.check_requires_grad(
            peft_model,
            "base_model.model.lin0.lora_A.adapter1.weight",
            "base_model.model.lin0.lora_B.adapter1.weight",
        )

        # disable all adapters
        with peft_model.disable_adapter():
            self.check_requires_grad(peft_model)

        # after context is exited, return to the previous state
        self.check_requires_grad(
            peft_model,
            "base_model.model.lin0.lora_A.adapter1.weight",
            "base_model.model.lin0.lora_B.adapter1.weight",
        )

    def test_requires_grad_lora_emb_conv1d(self):
        # test two different LoRA adapters that target different modules
        config0 = LoraConfig(target_modules=["conv1d"])
        peft_model = get_peft_model(ModelEmbConv1D(), config0)

        config1 = LoraConfig(target_modules=["emb"])
        peft_model.add_adapter("adapter1", config1)

        # active adapter is still "default"
        self.check_requires_grad(
            peft_model,
            "base_model.model.conv1d.lora_A.default.weight",
            "base_model.model.conv1d.lora_B.default.weight",
        )

        # set config0 as active, should not change anything
        peft_model.set_adapter("default")
        self.check_requires_grad(
            peft_model,
            "base_model.model.conv1d.lora_A.default.weight",
            "base_model.model.conv1d.lora_B.default.weight",
        )

        # change activate adapter to adapter1
        peft_model.set_adapter("adapter1")
        self.check_requires_grad(
            peft_model,
            "base_model.model.emb.lora_embedding_A.adapter1",
            "base_model.model.emb.lora_embedding_B.adapter1",
        )

        # disable all adapters
        with peft_model.disable_adapter():
            self.check_requires_grad(peft_model)

        # after context is exited, return to the previous state
        self.check_requires_grad(
            peft_model,
            "base_model.model.emb.lora_embedding_A.adapter1",
            "base_model.model.emb.lora_embedding_B.adapter1",
        )

    def test_requires_grad_ia3_conv1d(self):
        # test two different LoRA adapters that target different modules
        config0 = IA3Config(target_modules=["conv1d"], feedforward_modules=[])
        peft_model = get_peft_model(ModelEmbConv1D(), config0)

        config1 = IA3Config(target_modules=["lin0"], feedforward_modules=["lin0"])
        peft_model.add_adapter("adapter1", config1)

        # active adapter is still "default"
        self.check_requires_grad(
            peft_model,
            "base_model.model.conv1d.ia3_l.default",
        )

        # set config0 as active, should not change anything
        peft_model.set_adapter("default")
        self.check_requires_grad(
            peft_model,
            "base_model.model.conv1d.ia3_l.default",
        )

        # change activate adapter to adapter1
        peft_model.set_adapter("adapter1")
        self.check_requires_grad(
            peft_model,
            "base_model.model.lin0.ia3_l.adapter1",
        )

        # disable all adapters
        with peft_model.disable_adapter():
            self.check_requires_grad(peft_model)

        # after context is exited, return to the previous state
        self.check_requires_grad(
            peft_model,
            "base_model.model.lin0.ia3_l.adapter1",
        )

    def test_requires_grad_ia3_conv2d(self):
        # test two different LoRA adapters that target different modules
        config0 = IA3Config(target_modules=["conv2d"], feedforward_modules=["conv2d"])
        peft_model = get_peft_model(ModelConv2D(), config0)

        config1 = IA3Config(target_modules=["lin0"], feedforward_modules=[])
        peft_model.add_adapter("adapter1", config1)

        # active adapter is still "default"
        self.check_requires_grad(
            peft_model,
            "base_model.model.conv2d.ia3_l.default",
        )

        # set config0 as active, should not change anything
        peft_model.set_adapter("default")
        self.check_requires_grad(
            peft_model,
            "base_model.model.conv2d.ia3_l.default",
        )

        # change activate adapter to adapter1
        peft_model.set_adapter("adapter1")
        self.check_requires_grad(
            peft_model,
            "base_model.model.lin0.ia3_l.adapter1",
        )

        # disable all adapters
        with peft_model.disable_adapter():
            self.check_requires_grad(peft_model)

        # after context is exited, return to the previous state
        peft_model.set_adapter("adapter1")
        self.check_requires_grad(
            peft_model,
            "base_model.model.lin0.ia3_l.adapter1",
        )

    def test_requires_grad_loha_different_targets(self):
        # test two different LoHa adapters that target different modules
        config0 = LoHaConfig(target_modules=["lin0"])
        peft_model = get_peft_model(MLP(), config0)

        config1 = LoHaConfig(target_modules=["lin1"], inference_mode=True)
        peft_model.add_adapter("adapter1", config1)

        # active pter is still "default"
        self.check_requires_grad(
            peft_model,
            "base_model.model.lin0.hada_w1_a.default",
            "base_model.model.lin0.hada_w1_b.default",
            "base_model.model.lin0.hada_w2_a.default",
            "base_model.model.lin0.hada_w2_b.default",
        )

        # set config0 as active, should not change anything
        peft_model.set_adapter("default")
        self.check_requires_grad(
            peft_model,
            "base_model.model.lin0.hada_w1_a.default",
            "base_model.model.lin0.hada_w1_b.default",
            "base_model.model.lin0.hada_w2_a.default",
            "base_model.model.lin0.hada_w2_b.default",
        )

        # change activate pter to pter1
        peft_model.set_adapter("adapter1")
        self.check_requires_grad(
            peft_model,
            "base_model.model.lin1.hada_w1_a.adapter1",
            "base_model.model.lin1.hada_w1_b.adapter1",
            "base_model.model.lin1.hada_w2_a.adapter1",
            "base_model.model.lin1.hada_w2_b.adapter1",
        )

        # disable all pters
        with peft_model.disable_adapter():
            self.check_requires_grad(peft_model)

        # after context is exited, return to the previous state
        self.check_requires_grad(
            peft_model,
            "base_model.model.lin1.hada_w1_a.adapter1",
            "base_model.model.lin1.hada_w1_b.adapter1",
            "base_model.model.lin1.hada_w2_a.adapter1",
            "base_model.model.lin1.hada_w2_b.adapter1",
        )

    def test_requires_grad_loha_same_targets(self):
        # same as previous test, except that LoHa adapters target the same layer
        config0 = LoHaConfig(target_modules=["lin0"])
        peft_model = get_peft_model(MLP(), config0)

        config1 = LoHaConfig(target_modules=["lin0"], inference_mode=True)
        peft_model.add_adapter("adapter1", config1)

        # active adapter is still "default"
        self.check_requires_grad(
            peft_model,
            "base_model.model.lin0.hada_w1_a.default",
            "base_model.model.lin0.hada_w1_b.default",
            "base_model.model.lin0.hada_w2_a.default",
            "base_model.model.lin0.hada_w2_b.default",
        )

        # set config0 as active, should not change anything
        peft_model.set_adapter("default")
        self.check_requires_grad(
            peft_model,
            "base_model.model.lin0.hada_w1_a.default",
            "base_model.model.lin0.hada_w1_b.default",
            "base_model.model.lin0.hada_w2_a.default",
            "base_model.model.lin0.hada_w2_b.default",
        )

        # change activate adapter to adapter1
        peft_model.set_adapter("adapter1")
        self.check_requires_grad(
            peft_model,
            "base_model.model.lin0.hada_w1_a.adapter1",
            "base_model.model.lin0.hada_w1_b.adapter1",
            "base_model.model.lin0.hada_w2_a.adapter1",
            "base_model.model.lin0.hada_w2_b.adapter1",
        )

        # disable all adapters
        with peft_model.disable_adapter():
            self.check_requires_grad(peft_model)

        # after context is exited, return to the previous state
        peft_model.set_adapter("adapter1")
        self.check_requires_grad(
            peft_model,
            "base_model.model.lin0.hada_w1_a.adapter1",
            "base_model.model.lin0.hada_w1_b.adapter1",
            "base_model.model.lin0.hada_w2_a.adapter1",
            "base_model.model.lin0.hada_w2_b.adapter1",
        )

    def test_requires_grad_lokr_different_targets(self):
        # test two different LoKr adapters that target different modules
        config0 = LoKrConfig(target_modules=["lin0"])
        peft_model = get_peft_model(MLP(), config0)

        config1 = LoKrConfig(target_modules=["lin1"], inference_mode=True)
        peft_model.add_adapter("adapter1", config1)

        # active pter is still "default"
        self.check_requires_grad(
            peft_model,
            "base_model.model.lin0.lokr_w1.default",
            "base_model.model.lin0.lokr_w2.default",
        )

        # set config0 as active, should not change anything
        peft_model.set_adapter("default")
        self.check_requires_grad(
            peft_model,
            "base_model.model.lin0.lokr_w1.default",
            "base_model.model.lin0.lokr_w2.default",
        )

        # change activate pter to pter1
        peft_model.set_adapter("adapter1")
        self.check_requires_grad(
            peft_model,
            "base_model.model.lin1.lokr_w1.adapter1",
            "base_model.model.lin1.lokr_w2.adapter1",
        )

        # disable all pters
        with peft_model.disable_adapter():
            self.check_requires_grad(peft_model)

        # after context is exited, return to the previous state
        self.check_requires_grad(
            peft_model,
            "base_model.model.lin1.lokr_w1.adapter1",
            "base_model.model.lin1.lokr_w2.adapter1",
        )

    def test_requires_grad_lokr_same_targets(self):
        # same as previous test, except that LoKr adapters target the same layer
        config0 = LoKrConfig(target_modules=["lin0"])
        peft_model = get_peft_model(MLP(), config0)

        config1 = LoKrConfig(target_modules=["lin0"], inference_mode=True)
        peft_model.add_adapter("adapter1", config1)

        # active adapter is still "default"
        self.check_requires_grad(
            peft_model,
            "base_model.model.lin0.lokr_w1.default",
            "base_model.model.lin0.lokr_w2.default",
        )

        # set config0 as active, should not change anything
        peft_model.set_adapter("default")
        self.check_requires_grad(
            peft_model,
            "base_model.model.lin0.lokr_w1.default",
            "base_model.model.lin0.lokr_w2.default",
        )

        # change activate adapter to adapter1
        peft_model.set_adapter("adapter1")
        self.check_requires_grad(
            peft_model,
            "base_model.model.lin0.lokr_w1.adapter1",
            "base_model.model.lin0.lokr_w2.adapter1",
        )

        # disable all adapters
        with peft_model.disable_adapter():
            self.check_requires_grad(peft_model)

        # after context is exited, return to the previous state
        peft_model.set_adapter("adapter1")
        self.check_requires_grad(
            peft_model,
            "base_model.model.lin0.lokr_w1.adapter1",
            "base_model.model.lin0.lokr_w2.adapter1",
        )

    def test_requires_grad_oft_different_targets(self):
        # test two different OFT adapters that target different modules
        config0 = OFTConfig(target_modules=["lin0"])
        peft_model = get_peft_model(MLP(), config0)

        config1 = OFTConfig(target_modules=["lin1"], inference_mode=True)
        peft_model.add_adapter("adapter1", config1)

        # active pter is still "default"
        self.check_requires_grad(
            peft_model,
            "base_model.model.lin0.oft_r.default",
        )

        # set config0 as active, should not change anything
        peft_model.set_adapter("default")
        self.check_requires_grad(
            peft_model,
            "base_model.model.lin0.oft_r.default",
        )

        # change activate pter to pter1
        peft_model.set_adapter("adapter1")
        self.check_requires_grad(
            peft_model,
            "base_model.model.lin1.oft_r.adapter1",
        )

        # disable all pters
        with peft_model.disable_adapter():
            self.check_requires_grad(peft_model)

        # after context is exited, return to the previous state
        self.check_requires_grad(
            peft_model,
            "base_model.model.lin1.oft_r.adapter1",
        )

    def test_requires_grad_oft_same_targets(self):
        # same as previous test, except that OFT adapters target the same layer
        config0 = OFTConfig(target_modules=["lin0"])
        peft_model = get_peft_model(MLP(), config0)

        config1 = OFTConfig(target_modules=["lin0"], inference_mode=True)
        peft_model.add_adapter("adapter1", config1)

        # active adapter is still "default"
        self.check_requires_grad(
            peft_model,
            "base_model.model.lin0.oft_r.default",
        )

        # set config0 as active, should not change anything
        peft_model.set_adapter("default")
        self.check_requires_grad(
            peft_model,
            "base_model.model.lin0.oft_r.default",
        )

        # change activate adapter to adapter1
        peft_model.set_adapter("adapter1")
        self.check_requires_grad(
            peft_model,
            "base_model.model.lin0.oft_r.adapter1",
        )

        # disable all adapters
        with peft_model.disable_adapter():
            self.check_requires_grad(peft_model)

        # after context is exited, return to the previous state
        peft_model.set_adapter("adapter1")
        self.check_requires_grad(
            peft_model,
            "base_model.model.lin0.oft_r.adapter1",
        )


class TestMixedAdapterBatches:
    torch_device = infer_device()

    @pytest.fixture
    def mlp_lora(self):
        """A simple MLP with 2 LoRA adapters"""
        torch.manual_seed(0)

        base_model = MLP().to(self.torch_device).eval()
        config0 = LoraConfig(target_modules=["lin0"], init_lora_weights=False)
        config1 = LoraConfig(target_modules=["lin0"], r=16, init_lora_weights=False)
        peft_model = get_peft_model(base_model, config0, "adapter0").eval()
        peft_model.add_adapter("adapter1", config1)
        return peft_model

    def run_checks(self, model, inputs):
        # This checks that we can have mixed adapters in a single batch. The test works by creating the outputs for the
        # base model, adapter 0, and adapter 1 separately. Then, we create an output with mixed adapters, where the
        # sample [0, 3, 6] are for the base model, [1, 4, 7] for adapter 0, and [2, 5, 8] for adapter 1. Finally, we
        # check that the outputs of the mixed batch are correct for the corresponding indices.
        adapter_name0, adapter_name1 = model.peft_config.keys()

        with model.disable_adapter():
            output_base = model(**inputs)

        model.set_adapter(adapter_name0)
        output0 = model(**inputs)

        # sanity check, outputs are not the same
        assert not torch.allclose(output_base, output0)

        model.set_adapter(adapter_name1)
        output1 = model(**inputs)

        # sanity check, outputs have the right shape and are not the same
        assert len(output_base) >= 3
        assert len(output_base) == len(output0) == len(output1)
        assert not torch.allclose(output_base, output0)
        assert not torch.allclose(output_base, output1)

        # set adapter_indices so that it alternates between base, adapter 0, and adapter 1
        adapters = ["__base__", adapter_name0, adapter_name1]
        inputs["adapter_names"] = [adapters[i % 3] for i in (range(len(inputs["X"])))]
        output_mixed = model.forward(**inputs)

        assert torch.allclose(output_base[::3], output_mixed[::3])
        assert torch.allclose(output0[1::3], output_mixed[1::3])
        assert torch.allclose(output1[2::3], output_mixed[2::3])

    def test_mixed_adapter_batches_lora_mlp(self, mlp_lora):
        inputs = {"X": torch.arange(90).view(-1, 10).to(self.torch_device)}
        self.run_checks(mlp_lora, inputs)

    def test_mixed_adapter_batches_lora_different_target_layers(self, mlp_lora):
        base_model = MLP().to(self.torch_device).eval()
        # target different lora layers
        config0 = LoraConfig(target_modules=["lin0"], init_lora_weights=False)
        config1 = LoraConfig(target_modules=["lin1"], init_lora_weights=False)
        peft_model = get_peft_model(base_model, config0, "adapter0").eval()
        peft_model.add_adapter("adapter1", config1)

        inputs = {"X": torch.arange(90).view(-1, 10).to(self.torch_device)}
        self.run_checks(peft_model, inputs)

    def test_mixed_adapter_batches_lora_partly_overlapping_target_layers(self, mlp_lora):
        base_model = MLP().to(self.torch_device).eval()
        # target different lora layers
        config0 = LoraConfig(target_modules=["lin0"], init_lora_weights=False)
        config1 = LoraConfig(target_modules=["lin0", "lin1"], init_lora_weights=False)
        peft_model = get_peft_model(base_model, config0, "adapter0").eval()
        peft_model.add_adapter("adapter1", config1)

        inputs = {"X": torch.arange(90).view(-1, 10).to(self.torch_device)}
        self.run_checks(peft_model, inputs)

    def test_mixed_adapter_batches_lora_conv1d_emb(self):
        base_model = ModelEmbConv1D().to(self.torch_device).eval()
        config0 = LoraConfig(target_modules=["emb", "conv1d"], init_lora_weights=False)
        config1 = LoraConfig(target_modules=["emb", "conv1d"], r=16, init_lora_weights=False)
        peft_model = get_peft_model(base_model, config0, "adapter0").eval()
        peft_model.add_adapter("adapter1", config1)

        inputs = {"X": torch.arange(90).view(-1, 10).to(self.torch_device)}
        self.run_checks(peft_model, inputs)

    def test_mixed_adapter_batches_lora_conv2d(self):
        base_model = ModelConv2D().to(self.torch_device).eval()
        config0 = LoraConfig(target_modules=["conv2d"], init_lora_weights=False)
        config1 = LoraConfig(target_modules=["conv2d"], r=16, init_lora_weights=False)
        peft_model = get_peft_model(base_model, config0, "adapter0").eval()
        peft_model.add_adapter("adapter1", config1)

        inputs = {"X": torch.arange(270).view(6, 5, 3, 3).to(self.torch_device)}
        self.run_checks(peft_model, inputs)

    def test_mixed_adapter_batches_lora_length_mismatch_raises(self, mlp_lora):
        inputs = {
            "X": torch.arange(90).view(-1, 10).to(self.torch_device),
            "adapter_names": ["__base__"] * 5,  # wrong length!
        }
        msg = r"Length of `adapter_names` should be the same as the number of inputs, but got "
        with pytest.raises(ValueError, match=msg):
            mlp_lora.forward(**inputs)

    def test_mixed_adapter_batches_lora_training_mode_raises(self, mlp_lora):
        inputs = {
            "X": torch.arange(90).view(-1, 10).to(self.torch_device),
            "adapter_names": ["__base__"] * 9,
        }
        mlp_lora = mlp_lora.train()
        msg = r"Cannot pass `adapter_names` when the model is in training mode."
        with pytest.raises(ValueError, match=msg):
            mlp_lora.forward(**inputs)

    def test_mixed_adapter_batches_lora_disabled(self, mlp_lora):
        # Disabling adapters should have precedence over passing adapter names
        inputs = {"X": torch.arange(90).view(-1, 10).to(self.torch_device)}
        with mlp_lora.disable_adapter():
            output_disabled = mlp_lora(**inputs)

        adapters = ["__base__", "adapter0", "adapter1"]
        inputs["adapter_names"] = [adapters[i % 3] for i in (range(len(inputs["X"])))]
        with mlp_lora.disable_adapter():
            output_mixed = mlp_lora.forward(**inputs)

        assert torch.allclose(output_disabled, output_mixed)

    def test_mixed_adapter_batches_lora_merged_raises(self, mlp_lora):
        # When there are merged adapters, passing adapter names should raise an error
        inputs = {
            "X": torch.arange(90).view(-1, 10).to(self.torch_device),
            "adapter_names": ["default"] * 9,
        }
        mlp_lora.merge_adapter(["adapter0"])
        msg = r"Cannot pass `adapter_names` when there are merged adapters, please call `unmerge_adapter` first."
        with pytest.raises(ValueError, match=msg):
            mlp_lora.forward(**inputs)

    def test_mixed_adapter_batches_lora_with_dora_raises(self):
        # When there are Dora adapters, passing adapter names should raise an error
        torch.manual_seed(0)
        inputs = {
            "X": torch.arange(90).view(-1, 10).to(self.torch_device),
            "adapter_names": ["default"] * 9,
        }

        base_model = MLP().to(self.torch_device).eval()
        config = LoraConfig(target_modules=["lin0"], init_lora_weights=False, use_dora=True)
        peft_model = get_peft_model(base_model, config).eval()
        msg = r"Cannot pass `adapter_names` when DoRA is enabled."
        with pytest.raises(ValueError, match=msg):
            peft_model.forward(**inputs)

    @require_torch_gpu
    def test_mixed_adapter_batches_lora_opt_timing(self):
        # Use a more realistic model (opt-125m) and do a simple runtime check to ensure that mixed adapter batches
        # don't add too much overhead. These types of tests are inherently flaky, so we try to add in some robustness.
        logs = []  # store the time it takes to run each forward pass here

        @contextmanager
        def timed():
            tic = time.perf_counter()
            yield
            toc = time.perf_counter()
            logs.append(toc - tic)

        base_model = AutoModelForCausalLM.from_pretrained("facebook/opt-125m").to(self.torch_device).eval()
        inputs = {"input_ids": torch.randint(0, 1000, (16, 64)).to(self.torch_device)}
        with timed():
            output_base = base_model(**inputs).logits

        config0 = LoraConfig(task_type="CAUSAL_LM", init_lora_weights=False)
        peft_model = get_peft_model(base_model, config0, "adapter1").eval()
        with timed():
            output0 = peft_model(**inputs).logits

        # sanity check, outputs are not the same
        assert not torch.allclose(output_base, output0)

        config1 = LoraConfig(task_type="CAUSAL_LM", r=16, init_lora_weights=False)
        peft_model.add_adapter("adapter2", config1)
        peft_model.set_adapter("adapter2")
        with timed():
            output1 = peft_model(**inputs).logits

        # sanity check, outputs are not the same
        assert not torch.allclose(output_base, output1)

        # set adapter_indices so that it alternates between 0 (base), lora 1, and lora 2
        adapters = ["__base__", "adapter1", "adapter2"]
        inputs["adapter_names"] = [adapters[i % 3] for i in (range(len(inputs["input_ids"])))]
        with timed():
            output_mixed = peft_model.forward(**inputs).logits

        atol, rtol = 1e-4, 1e-4
        assert torch.allclose(output_base[::3], output_mixed[::3], atol=atol, rtol=rtol)
        assert torch.allclose(output0[1::3], output_mixed[1::3], atol=atol, rtol=rtol)
        assert torch.allclose(output1[2::3], output_mixed[2::3], atol=atol, rtol=rtol)

        # Check that the overhead in time added by mixed batches is not too high.
        # To prevent flakiness, we measure mixed inference 3 times and take the lowest value, then compare it to the mean
        # of the non-mixed inference times. We also grant a generous margin of 2x the mean time.
        with timed():
            output_mixed = peft_model.forward(**inputs).logits
        with timed():
            output_mixed = peft_model.forward(**inputs).logits

        time_base, time0, time1, *time_mixed = logs
        time_non_mixed = (time_base + time0 + time1) / 3
        time_mixed = min(time_mixed)

        factor = 2.0
        assert time_mixed < factor * time_non_mixed

        # Measure timing of running base and adapter separately vs using a mixed batch. Note that on CPU, the
        # differences are quite small, so this test requires GPU to avoid flakiness.
        for _ in range(3):
            with timed():
                with peft_model.disable_adapter():
                    peft_model(**{k: v[::3] for k, v in inputs.items()})
                peft_model.set_adapter("adapter1")
                peft_model(**{k: v[1::3] for k, v in inputs.items()})
                peft_model.set_adapter("adapter2")
                peft_model(**{k: v[2::3] for k, v in inputs.items()})

        times_separate = logs[-3:]
        time_separate = sum(times_separate) / 3
        assert time_separate > time_mixed<|MERGE_RESOLUTION|>--- conflicted
+++ resolved
@@ -16,11 +16,8 @@
 # limitations under the License.
 import copy
 import os
-<<<<<<< HEAD
 import re
-=======
 import shutil
->>>>>>> e07095a6
 import tempfile
 import time
 import unittest
