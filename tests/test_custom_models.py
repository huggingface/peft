#!/usr/bin/env python3

# coding=utf-8
# Copyright 2023-present the HuggingFace Inc. team.
#
# Licensed under the Apache License, Version 2.0 (the "License");
# you may not use this file except in compliance with the License.
# You may obtain a copy of the License at
#
#     http://www.apache.org/licenses/LICENSE-2.0
#
# Unless required by applicable law or agreed to in writing, software
# distributed under the License is distributed on an "AS IS" BASIS,
# WITHOUT WARRANTIES OR CONDITIONS OF ANY KIND, either express or implied.
# See the License for the specific language governing permissions and
# limitations under the License.
import copy
import os
import platform
import re
import shutil
import tempfile
import time
import unittest
from contextlib import contextmanager
from functools import partial

import pytest
import torch
from parameterized import parameterized
from safetensors.torch import load_file as safe_load_file
from torch import nn
from transformers import AutoModelForCausalLM, AutoModelForSequenceClassification
from transformers.pytorch_utils import Conv1D

from peft import (
    AdaLoraConfig,
    BOFTConfig,
    BoneConfig,
    FourierFTConfig,
    HRAConfig,
    IA3Config,
    LNTuningConfig,
    LoHaConfig,
    LoKrConfig,
    LoraConfig,
    OFTConfig,
    PeftModel,
    RandLoraConfig,
    TaskType,
    TrainableTokensConfig,
    VBLoRAConfig,
    VeraConfig,
    get_peft_model,
)
from peft.tuners.tuners_utils import BaseTunerLayer
from peft.utils import AuxiliaryTrainingWrapper, infer_device

from .testing_common import PeftCommonTester
from .testing_utils import get_state_dict, require_non_cpu


# MLP is a vanilla FF network with only linear layers
# EmbConv1D has an embedding and a Conv1D layer
# Conv2D has a Conv2D layer
TEST_CASES = [
    ########
    # LoRA #
    ########
    ("Vanilla MLP 1 LoRA", "MLP", LoraConfig, {"target_modules": "lin0"}),
    ("Vanilla MLP 2 LoRA", "MLP", LoraConfig, {"target_modules": ["lin0"]}),
    ("Vanilla MLP 3 LoRA", "MLP", LoraConfig, {"target_modules": ["lin1"]}),
    ("Vanilla MLP 4 LoRA", "MLP", LoraConfig, {"target_modules": ["lin0", "lin1"]}),
    ("Vanilla MLP 5 LoRA", "MLP", LoraConfig, {"target_modules": ["lin0"], "modules_to_save": ["lin1"]}),
    (
        "Vanilla MLP 6 LoRA",
        "MLP",
        LoraConfig,
        {
            "target_modules": ["lin0"],
            "lora_alpha": 4,
            "lora_dropout": 0.1,
        },
    ),
    ("Vanilla MLP 7 LoRA with DoRA", "MLP", LoraConfig, {"target_modules": ["lin0"], "use_dora": True}),
    ("Vanilla MLP 8 LoRA with DoRA", "MLP", LoraConfig, {"target_modules": ["lin0", "lin1"], "use_dora": True}),
    (
        "Vanilla MLP 9 LoRA with DoRA",
        "MLP",
        LoraConfig,
        {"target_modules": "lin1", "use_dora": True, "lora_alpha": 32},
    ),
    ("Embedding + transformers Conv1D 1 LoRA", "EmbConv1D", LoraConfig, {"target_modules": ["conv1d"]}),
    ("Embedding + transformers Conv1D 2 LoRA", "EmbConv1D", LoraConfig, {"target_modules": ["emb"]}),
    ("Embedding + transformers Conv1D 3 LoRA", "EmbConv1D", LoraConfig, {"target_modules": ["emb", "conv1d"]}),
    (
        "Embedding + transformers Conv1D 1 DoRA",
        "EmbConv1D",
        LoraConfig,
        {"target_modules": ["conv1d"], "use_dora": True},
    ),
    ("Embedding + transformers Conv1D 2 DoRA", "EmbConv1D", LoraConfig, {"target_modules": ["emb"], "use_dora": True}),
    (
        "Embedding + transformers Conv1D 3 DoRA",
        "EmbConv1D",
        LoraConfig,
        {"target_modules": ["emb", "conv1d"], "use_dora": True},
    ),
    (
        "Embedding + transformers Conv1D 1 LoRA trainable_tokens",
        "EmbConv1D",
        LoraConfig,
        {"target_modules": ["conv1d"], "trainable_token_indices": {"emb": [0, 10]}},
    ),
    ("Conv1d LoRA", "Conv1d", LoraConfig, {"target_modules": ["conv1d"]}),
    ("Conv1d LoRA with DoRA", "Conv1d", LoraConfig, {"target_modules": ["conv1d"], "use_dora": True}),
    ("Conv2d 1 LoRA", "Conv2d", LoraConfig, {"target_modules": ["conv2d"]}),
    ("Conv2d 2 LoRA", "Conv2d", LoraConfig, {"target_modules": ["conv2d", "lin0"]}),
    ("Conv2d 1 LoRA with DoRA", "Conv2d", LoraConfig, {"target_modules": ["conv2d"], "use_dora": True}),
    ("Conv2d 2 LoRA with DoRA", "Conv2d", LoraConfig, {"target_modules": ["conv2d", "lin0"], "use_dora": True}),
    ("Conv2d Groups LoRA", "Conv2dGroups", LoraConfig, {"target_modules": ["conv2d"]}),
    ("Conv2d Groups LoRA with DoRA", "Conv2dGroups", LoraConfig, {"target_modules": ["conv2d"], "use_dora": True}),
    ("Conv3d 1 LoRA", "Conv3d", LoraConfig, {"target_modules": ["conv3d"]}),
    ("Conv3d 2 LoRA", "Conv3d", LoraConfig, {"target_modules": ["conv3d", "lin0"]}),
    ("Conv3d 1 LoRA with DoRA", "Conv3d", LoraConfig, {"target_modules": ["conv3d"], "use_dora": True}),
    ("Conv3d 2 LoRA with DoRA", "Conv3d", LoraConfig, {"target_modules": ["conv3d", "lin0"], "use_dora": True}),
    # LoRA with lora_B bias enabled (note: embedding is not supported)
    # It's important to set lora_alpha != r to ensure that scaling is taken into account correctly
    (
        "Vanilla MLP 1 LoRA with lora_b bias",
        "MLP",
        LoraConfig,
        {"target_modules": ["lin0", "lin1"], "lora_bias": True, "lora_alpha": 32},
    ),
    (
        "Conv2d 1 LoRA with lora_b bias",
        "Conv2d",
        LoraConfig,
        {"target_modules": ["conv2d"], "lora_bias": True, "lora_alpha": 32},
    ),
    (
        "Conv3d 1 LoRA with lora_b bias",
        "Conv3d",
        LoraConfig,
        {"target_modules": ["conv3d"], "lora_bias": True, "lora_alpha": 32},
    ),
    ("MHA 1 LoRA", "MHA", LoraConfig, {"target_modules": ["mha"]}),
    ("MHA 2 LoRA", "MHA", LoraConfig, {"target_modules": ["mha", "lin0"]}),
    #######
    # IA³ #
    #######
    ("Vanilla MLP 1 IA3", "MLP", IA3Config, {"target_modules": "lin0", "feedforward_modules": []}),
    ("Vanilla MLP 2 IA3", "MLP", IA3Config, {"target_modules": "lin0", "feedforward_modules": "lin0"}),
    ("Vanilla MLP 3 IA3", "MLP", IA3Config, {"target_modules": ["lin0"], "feedforward_modules": []}),
    ("Vanilla MLP 4 IA3", "MLP", IA3Config, {"target_modules": ["lin0"], "feedforward_modules": ["lin0"]}),
    ("Vanilla MLP 5 IA3", "MLP", IA3Config, {"target_modules": ["lin1"], "feedforward_modules": []}),
    ("Vanilla MLP 6 IA3", "MLP", IA3Config, {"target_modules": ["lin1"], "feedforward_modules": ["lin1"]}),
    (
        "Vanilla MLP 7 IA3",
        "MLP",
        IA3Config,
        {"target_modules": ["lin0", "lin1"], "feedforward_modules": []},
    ),
    (
        "Vanilla MLP 8 IA3",
        "MLP",
        IA3Config,
        {"target_modules": ["lin0", "lin1"], "feedforward_modules": ["lin0", "lin1"]},
    ),
    (
        "Vanilla MLP 9 IA3",
        "MLP",
        IA3Config,
        {"target_modules": ["lin0"], "modules_to_save": ["lin1"], "feedforward_modules": ["lin0"]},
    ),
    (
        "transformers Conv1D 1 IA3",
        "EmbConv1D",
        IA3Config,
        {"target_modules": ["conv1d"], "feedforward_modules": ["conv1d"]},
    ),
    (
        "transformers Conv1D 2 IA3",
        "EmbConv1D",
        IA3Config,
        {"target_modules": ["conv1d", "lin0"], "feedforward_modules": ["conv1d", "lin0"]},
    ),
    (
        "transformers Conv1D 1 IA3",
        "EmbConv1D",
        IA3Config,
        {"target_modules": ["conv1d"], "feedforward_modules": ["conv1d"], "modules_to_save": ["lin0"]},
    ),
    ("Conv2d 1 IA3", "Conv2d", IA3Config, {"target_modules": ["conv2d"], "feedforward_modules": []}),
    ("Conv2d 2 IA3", "Conv2d", IA3Config, {"target_modules": ["conv2d"], "feedforward_modules": ["conv2d"]}),
    (
        "Conv2d 3 IA3",
        "Conv2d",
        IA3Config,
        {"target_modules": ["conv2d", "lin0"], "feedforward_modules": []},
    ),
    (
        "Conv2d 4 IA3",
        "Conv2d",
        IA3Config,
        {"target_modules": ["conv2d", "lin0"], "feedforward_modules": ["conv2d"]},
    ),
    (
        "Conv2d 5 IA3",
        "Conv2d",
        IA3Config,
        {"target_modules": ["conv2d", "lin0"], "feedforward_modules": ["conv2d", "lin0"]},
    ),
    ("Conv3d 1 IA3", "Conv3d", IA3Config, {"target_modules": ["conv3d"], "feedforward_modules": []}),
    ("Conv3d 2 IA3", "Conv3d", IA3Config, {"target_modules": ["conv3d"], "feedforward_modules": ["conv3d"]}),
    (
        "Conv3d 3 IA3",
        "Conv3d",
        IA3Config,
        {"target_modules": ["conv3d", "lin0"], "feedforward_modules": []},
    ),
    (
        "Conv3d 4 IA3",
        "Conv3d",
        IA3Config,
        {"target_modules": ["conv3d", "lin0"], "feedforward_modules": ["conv3d"]},
    ),
    (
        "Conv3d 5 IA3",
        "Conv3d",
        IA3Config,
        {"target_modules": ["conv3d", "lin0"], "feedforward_modules": ["conv3d", "lin0"]},
    ),
    ########
    # LoHa #
    ########
    ("Vanilla MLP 1 LOHA", "MLP", LoHaConfig, {"target_modules": "lin0"}),
    ("Vanilla MLP 2 LOHA", "MLP", LoHaConfig, {"target_modules": ["lin0"]}),
    ("Vanilla MLP 3 LOHA", "MLP", LoHaConfig, {"target_modules": ["lin1"]}),
    ("Vanilla MLP 4 LOHA", "MLP", LoHaConfig, {"target_modules": ["lin0", "lin1"]}),
    ("Vanilla MLP 5 LOHA", "MLP", LoHaConfig, {"target_modules": ["lin0"], "modules_to_save": ["lin1"]}),
    (
        "Vanilla MLP 6 LOHA",
        "MLP",
        LoHaConfig,
        {
            "target_modules": ["lin0"],
            "alpha": 4,
            "module_dropout": 0.1,
        },
    ),
    ("Vanilla MLP 7 LOHA", "MLP", LoHaConfig, {"target_modules": "lin0", "rank_dropout": 0.5}),
    ("Conv2d 1 LOHA", "Conv2d", LoHaConfig, {"target_modules": ["conv2d"]}),
    ("Conv2d 2 LOHA", "Conv2d", LoHaConfig, {"target_modules": ["conv2d", "lin0"]}),
    ("Conv2d 3 LOHA", "Conv2d", LoHaConfig, {"target_modules": ["conv2d"], "use_effective_conv2d": True}),
    ("Conv2d 4 LOHA", "Conv2d", LoHaConfig, {"target_modules": ["conv2d", "lin0"], "use_effective_conv2d": True}),
    # LoKr
    ("Vanilla MLP 1 LOKR", "MLP", LoKrConfig, {"target_modules": "lin0"}),
    ("Vanilla MLP 2 LOKR", "MLP", LoKrConfig, {"target_modules": ["lin0"]}),
    ("Vanilla MLP 3 LOKR", "MLP", LoKrConfig, {"target_modules": ["lin1"]}),
    ("Vanilla MLP 4 LOKR", "MLP", LoKrConfig, {"target_modules": ["lin0", "lin1"]}),
    ("Vanilla MLP 5 LOKR", "MLP", LoKrConfig, {"target_modules": ["lin0"], "modules_to_save": ["lin1"]}),
    (
        "Vanilla MLP 6 LOKR",
        "MLP",
        LoKrConfig,
        {
            "target_modules": ["lin0"],
            "alpha": 4,
            "module_dropout": 0.1,
        },
    ),
    ("Vanilla MLP 7 LOKR", "MLP", LoKrConfig, {"target_modules": "lin0", "rank_dropout": 0.5}),
    ("Vanilla MLP 8 LOKR", "MLP", LoKrConfig, {"target_modules": "lin0", "decompose_both": True, "r": 1, "alpha": 1}),
    ("Conv2d 1 LOKR", "Conv2d", LoKrConfig, {"target_modules": ["conv2d"]}),
    ("Conv2d 2 LOKR", "Conv2d", LoKrConfig, {"target_modules": ["conv2d", "lin0"]}),
    ("Conv2d 3 LOKR", "Conv2d", LoKrConfig, {"target_modules": ["conv2d"], "use_effective_conv2d": True}),
    ("Conv2d 4 LOKR", "Conv2d", LoKrConfig, {"target_modules": ["conv2d", "lin0"], "use_effective_conv2d": True}),
    (
        "Conv2d 5 LOKR",
        "Conv2d",
        LoKrConfig,
        {"target_modules": ["conv2d", "lin0"], "use_effective_conv2d": True, "decompose_both": True},
    ),
    (
        "Conv2d 6 LOKR",
        "Conv2d",
        LoKrConfig,
        {"target_modules": ["conv2d", "lin0"], "use_effective_conv2d": True, "decompose_factor": 4},
    ),
    (
        "Conv2d 7 LOKR",
        "Conv2d",
        LoKrConfig,
        {
            "target_modules": ["conv2d", "lin0"],
            "use_effective_conv2d": True,
            "decompose_both": True,
            "decompose_factor": 4,
        },
    ),
    ########
    # OFT #
    ########
    ("Vanilla MLP 1 OFT", "MLP", OFTConfig, {"r": 2, "target_modules": "lin0"}),
    ("Vanilla MLP 2 OFT", "MLP", OFTConfig, {"r": 2, "target_modules": ["lin0"]}),
    ("Vanilla MLP 5 OFT", "MLP", OFTConfig, {"r": 2, "target_modules": ["lin0"], "modules_to_save": ["lin1"]}),
    (
        "Vanilla MLP 6 OFT",
        "MLP",
        OFTConfig,
        {
            "r": 2,
            "target_modules": ["lin0"],
            "module_dropout": 0.1,
        },
    ),
    ("Vanilla MLP 7 OFT", "MLP", OFTConfig, {"r": 2, "target_modules": ["lin0"], "coft": True}),
    ("Vanilla MLP 8 OFT", "MLP", OFTConfig, {"r": 2, "target_modules": ["lin0"], "block_share": True}),
    ("Vanilla MLP 9 OFT", "MLP", OFTConfig, {"r": 2, "target_modules": ["lin0"], "coft": True, "block_share": True}),
    ("Conv2d 1 OFT", "Conv2d", OFTConfig, {"r": 5, "target_modules": ["conv2d"]}),
    ("Conv2d 3 OFT", "Conv2d", OFTConfig, {"r": 5, "target_modules": ["conv2d"], "coft": True}),
    ("Conv2d 4 OFT", "Conv2d", OFTConfig, {"r": 5, "target_modules": ["conv2d"], "block_share": True}),
    ("Conv2d 5 OFT", "Conv2d", OFTConfig, {"r": 5, "target_modules": ["conv2d"], "coft": True, "block_share": True}),
    ########
    # HRA #
    ########
    ("Vanilla MLP 1 HRA", "MLP", HRAConfig, {"target_modules": "lin0"}),
    ("Vanilla MLP 2 HRA", "MLP", HRAConfig, {"target_modules": ["lin0"]}),
    ("Vanilla MLP 3 HRA", "MLP", HRAConfig, {"target_modules": ["lin0", "lin1"]}),
    ("Vanilla MLP 5 HRA", "MLP", HRAConfig, {"target_modules": ["lin0"], "modules_to_save": ["lin1"]}),
    ("Conv2d 1 HRA", "Conv2d", HRAConfig, {"target_modules": ["conv2d"]}),
    ########
    # Bone #
    ########
    ("Vanilla MLP 1 Bone", "MLP", BoneConfig, {"target_modules": "lin0", "r": 2}),
    ("Vanilla MLP 2 Bone", "MLP", BoneConfig, {"target_modules": ["lin0"], "r": 2}),
    ("Vanilla MLP 3 Bone", "MLP", BoneConfig, {"target_modules": ["lin0", "lin1"], "r": 2}),
    ("Vanilla MLP 5 Bone", "MLP", BoneConfig, {"target_modules": ["lin0"], "modules_to_save": ["lin1"], "r": 2}),
    ("Vanilla MLP 1 Bone", "MLP", BoneConfig, {"target_modules": "lin0", "r": 2, "init_weights": "bat"}),
    ("Vanilla MLP 2 Bone", "MLP", BoneConfig, {"target_modules": ["lin0"], "r": 2, "init_weights": "bat"}),
    ("Vanilla MLP 3 Bone", "MLP", BoneConfig, {"target_modules": ["lin0", "lin1"], "r": 2, "init_weights": "bat"}),
    (
        "Vanilla MLP 5 Bone",
        "MLP",
        BoneConfig,
        {"target_modules": ["lin0"], "modules_to_save": ["lin1"], "r": 2, "init_weights": "bat"},
    ),
    #############
    # LN Tuning #
    #############
    ("LayerNorm 1 LNTuning", "MLP_LayerNorm", LNTuningConfig, {"target_modules": "layernorm0"}),
    ("LayerNorm 2 LNTuning", "MLP_LayerNorm", LNTuningConfig, {"target_modules": ["layernorm0"]}),
    (
        "LayerNorm 3 LNTuning",
        "MLP_LayerNorm",
        LNTuningConfig,
        {"target_modules": ["layernorm0"], "modules_to_save": ["layernorm1"]},
    ),
    ("Linear 4 LNTuning", "MLP_LayerNorm", LNTuningConfig, {"target_modules": "lin0"}),
    ("Linear 5 LNTuning", "MLP_LayerNorm", LNTuningConfig, {"target_modules": ["lin0"]}),
    ########
    # BOFT #
    ########
    ("Vanilla MLP 1 BOFT", "MLP", BOFTConfig, {"target_modules": ["lin1"], "boft_block_size": 2}),
    (
        "Vanilla MLP 2 BOFT",
        "MLP",
        BOFTConfig,
        {"target_modules": ["lin1"], "modules_to_save": ["lin0"], "boft_block_size": 2},
    ),
    (
        "Vanilla MLP 3 BOFT",
        "MLP",
        BOFTConfig,
        {
            "target_modules": ["lin1"],
            "boft_block_size": 2,
            "boft_dropout": 0.1,
        },
    ),
    (
        "Vanilla MLP 4 BOFT",
        "MLP",
        BOFTConfig,
        {"target_modules": ["lin1"], "boft_block_size": 2, "boft_block_num": 0, "boft_n_butterfly_factor": 1},
    ),
    (
        "Vanilla MLP 5 BOFT",
        "MLP",
        BOFTConfig,
        {"target_modules": ["lin1"], "boft_block_size": 0, "boft_block_num": 2, "boft_n_butterfly_factor": 1},
    ),
    (
        "Vanilla MLP 6 BOFT",
        "MLP",
        BOFTConfig,
        {"target_modules": ["lin1"], "boft_block_size": 10, "boft_block_num": 0, "boft_n_butterfly_factor": 2},
    ),
    (
        "Conv2d 1 BOFT",
        "Conv2d",
        BOFTConfig,
        {"target_modules": ["conv2d"], "boft_block_size": 45, "boft_block_num": 0, "boft_n_butterfly_factor": 1},
    ),
    (
        "Conv2d 2 BOFT",
        "Conv2d",
        BOFTConfig,
        {"target_modules": ["conv2d"], "boft_block_size": 0, "boft_block_num": 1, "boft_n_butterfly_factor": 1},
    ),
    (
        "MLP2 1 BOFT",
        "MLP2",
        BOFTConfig,
        {"target_modules": ["lin1"], "boft_block_size": 2, "boft_block_num": 0, "boft_n_butterfly_factor": 3},
    ),
    (
        "MLP2 2 BOFT",
        "MLP2",
        BOFTConfig,
        {"target_modules": ["lin1"], "boft_block_size": 0, "boft_block_num": 8, "boft_n_butterfly_factor": 3},
    ),
    (
        "Conv2d2 1 BOFT",
        "Conv2d2",
        BOFTConfig,
        {"target_modules": ["conv2d"], "boft_block_size": 2, "boft_block_num": 0, "boft_n_butterfly_factor": 2},
    ),
    (
        "Conv2d2 1 BOFT",
        "Conv2d2",
        BOFTConfig,
        {"target_modules": ["conv2d"], "boft_block_size": 2, "boft_block_num": 0, "boft_n_butterfly_factor": 3},
    ),
    ########
    # VeRA #
    ########
    ("Vanilla MLP 1 VeRA", "MLP", VeraConfig, {"target_modules": "lin0"}),
    ("Vanilla MLP 2 VeRA", "MLP", VeraConfig, {"target_modules": ["lin0"]}),
    ("Vanilla MLP 3 VeRA", "MLP", VeraConfig, {"target_modules": ["lin1"]}),
    ("Vanilla MLP 4 VeRA", "MLP", VeraConfig, {"target_modules": ["lin0", "lin1"]}),
    (
        "Vanilla MLP 5 VeRA",
        "MLP",
        VeraConfig,
        {"target_modules": ["lin0"], "modules_to_save": ["lin1"]},
    ),
    (
        "Embedding + transformers Conv1D 1 VeRA",
        "EmbConv1D",
        VeraConfig,
        {"target_modules": ["conv1d"]},
    ),
    ########
    # FourierFT #
    ########
    ("Vanilla MLP 1 FourierFT", "MLP", FourierFTConfig, {"n_frequency": 10, "target_modules": "lin0"}),
    ("Vanilla MLP 2 FourierFT", "MLP", FourierFTConfig, {"n_frequency": 10, "target_modules": ["lin0"]}),
    ("Vanilla MLP 3 FourierFT", "MLP", FourierFTConfig, {"n_frequency": 10, "target_modules": ["lin1"]}),
    (
        "Vanilla MLP 5 FourierFT",
        "MLP",
        FourierFTConfig,
        {"n_frequency": 10, "target_modules": ["lin0"], "modules_to_save": ["lin1"]},
    ),
    (
        "Vanilla MLP 6 FourierFT",
        "MLP",
        FourierFTConfig,
        {"n_frequency": 10, "target_modules": ["lin0", "lin1"], "modules_to_save": ["lin1"]},
    ),
    (
        "Vanilla MLP 7 FourierFT",
        "MLP",
        FourierFTConfig,
        {
            "n_frequency_pattern": {"lin0": 5, "lin1": 10},
            "target_modules": ["lin0", "lin1"],
            "modules_to_save": ["lin1"],
        },
    ),
    ##########
    # VBLoRA #
    ##########
    ("Vanilla MLP 1 VBLoRA", "MLP", VBLoRAConfig, {"target_modules": "lin0", "vector_length": 1, "num_vectors": 5}),
    ("Vanilla MLP 2 VBLoRA", "MLP", VBLoRAConfig, {"target_modules": ["lin0"], "vector_length": 1, "num_vectors": 5}),
    ("Vanilla MLP 3 VBLoRA", "MLP", VBLoRAConfig, {"target_modules": ["lin1"], "vector_length": 2, "num_vectors": 5}),
    (
        "Vanilla MLP 4 VBLoRA",
        "MLP",
        VBLoRAConfig,
        {"target_modules": ["lin0", "lin1"], "vector_length": 1, "num_vectors": 5},
    ),
    (
        "Vanilla MLP 5 VBLoRA",
        "MLP",
        VBLoRAConfig,
        {"target_modules": ["lin0"], "modules_to_save": ["lin1"], "vector_length": 1, "num_vectors": 5},
    ),
    (
        "Embedding + transformers Conv1D 1 VBLoRA",
        "EmbConv1D",
        VBLoRAConfig,
        {"target_modules": ["conv1d"], "vector_length": 1, "num_vectors": 2},
    ),
    ###################
    # TrainableTokens #
    ###################
    (
        "Embedding + transformers Conv1D 1 trainable_tokens",
        "EmbConv1D",
        TrainableTokensConfig,
        {"target_modules": ["emb"], "token_indices": [0, 1, 3], "init_weights": False},
    ),
<<<<<<< HEAD
    ###################
    # LoRA + SineLoRA #
    ###################
    ("Vanilla MLP LoRA + SineLoRA", "MLP", LoraConfig, {"target_modules": ["lin0", "lin1"], "use_sinelora": True}),
    ("Embedding + transformers Conv1D LoRA + SineLoRA", "EmbConv1D", LoraConfig, {"target_modules": ["emb"], "use_sinelora": True}),

    
=======
    ########
    # RandLora #
    ########
    # We have to reduce the default scaling parameter to avoid nans when using large learning rates
    ("Vanilla MLP 1 RandLora", "MLP", RandLoraConfig, {"target_modules": "lin0", "randlora_alpha": 1}),
    ("Vanilla MLP 2 RandLora", "MLP", RandLoraConfig, {"target_modules": ["lin0"], "randlora_alpha": 1}),
    ("Vanilla MLP 3 RandLora", "MLP", RandLoraConfig, {"target_modules": ["lin1"], "randlora_alpha": 1}),
    ("Vanilla MLP 4 RandLora", "MLP", RandLoraConfig, {"target_modules": ["lin0", "lin1"], "randlora_alpha": 1}),
    (
        "Vanilla MLP 5 RandLora",
        "MLP",
        RandLoraConfig,
        {"target_modules": ["lin0", "lin1"], "sparse": True, "randlora_alpha": 1},
    ),
    (
        "Vanilla MLP 6 RandLora",
        "MLP",
        RandLoraConfig,
        {"target_modules": ["lin0", "lin1"], "very_sparse": True, "randlora_alpha": 1},
    ),
    (
        "Vanilla MLP 7 RandLora",
        "MLP",
        RandLoraConfig,
        {"target_modules": ["lin0"], "modules_to_save": ["lin1"], "randlora_alpha": 1},
    ),
>>>>>>> ea07d9d9
]

# For this test matrix, each tuple consists of:
# - test name
# - tuner method
# - config_cls
# - 1st config kwargs
# - 2nd config kwargs
# The model used for this test is `MLP`, which uses linear layers `lin0` and `lin1`
MULTIPLE_ACTIVE_ADAPTERS_TEST_CASES = [
    (
        "LoRA Same",
        "lora",
        LoraConfig,
        {"target_modules": ["lin0"], "init_lora_weights": False},
        {"target_modules": ["lin0"], "init_lora_weights": False},
    ),
    (
        "LoRA Different",
        "lora",
        LoraConfig,
        {"target_modules": ["lin0"], "init_lora_weights": False},
        {"target_modules": ["lin1"], "init_lora_weights": False},
    ),
    (
        "LoRA + trainable tokens Same",
        "lora+trainable_tokens",
        LoraConfig,
        {"target_modules": ["lin0"], "init_lora_weights": False, "trainable_token_indices": {"emb": [0, 1, 2]}},
        {"target_modules": ["lin0"], "init_lora_weights": False, "trainable_token_indices": {"emb": [3, 4, 5, 6]}},
    ),
    (
        "LoRA + trainable tokens Different",
        "lora+trainable_tokens",
        LoraConfig,
        {"target_modules": ["lin0"], "init_lora_weights": False, "trainable_token_indices": {"emb": [0, 1, 2]}},
        {"target_modules": ["lin1"], "init_lora_weights": False, "trainable_token_indices": {"emb": [3, 4, 5, 6]}},
    ),
    (
        "IA3 Same",
        "ia3",
        IA3Config,
        {
            "target_modules": ["lin0"],
            "feedforward_modules": ["lin0"],
            "init_ia3_weights": False,
        },
        {
            "target_modules": ["lin0"],
            "feedforward_modules": ["lin0"],
            "init_ia3_weights": False,
        },
    ),
    (
        "IA3 Different",
        "ia3",
        IA3Config,
        {
            "target_modules": ["lin0"],
            "feedforward_modules": ["lin0"],
            "init_ia3_weights": False,
        },
        {
            "target_modules": ["lin1"],
            "feedforward_modules": ["lin1"],
            "init_ia3_weights": False,
        },
    ),
    (
        "AdaLora Same",
        "adalora",
        AdaLoraConfig,
        {"target_modules": ["lin0"], "init_lora_weights": False, "inference_mode": True, "total_step": 1},
        {"target_modules": ["lin0"], "init_lora_weights": False, "inference_mode": True, "total_step": 1},
    ),
    (
        "AdaLora Different",
        "adalora",
        AdaLoraConfig,
        {"target_modules": ["lin0"], "init_lora_weights": False, "inference_mode": True, "total_step": 1},
        {"target_modules": ["lin1"], "init_lora_weights": False, "inference_mode": True, "total_step": 1},
    ),
    (
        "FourierFT Same",
        "fourierft",
        FourierFTConfig,
        {"n_frequency": 10, "target_modules": ["lin0"]},
        {"n_frequency": 10, "target_modules": ["lin0"]},
    ),
    (
        "FourierFT Different",
        "fourierft",
        FourierFTConfig,
        {"n_frequency": 10, "target_modules": ["lin0"]},
        {"n_frequency": 10, "target_modules": ["lin1"]},
    ),
    # Note: Currently, we cannot target lin0 and lin1 with different adapters when using VeRA. The reason is that the
    # first adapter being created will result in a vera_A or vera_B shape that is too small for the next adapter
    # (remember that VeRA shares these parameters across all layers), which results in an error.
    (
        "VeRA Same",
        "vera",
        VeraConfig,
        {"target_modules": ["lin0"], "init_weights": False},
        {"target_modules": ["lin0"], "init_weights": False},
    ),
    # Note: RandLora may present the same problem mentioned above for Vera.
    (
        "RandLora Same",
        "randlora",
        RandLoraConfig,
        {"target_modules": ["lin0"], "init_weights": False},
        {"target_modules": ["lin0"], "init_weights": False},
    ),
    (
        "HRA Same",
        "hra",
        HRAConfig,
        {"target_modules": ["lin0"], "init_weights": False},
        {"target_modules": ["lin0"], "init_weights": False},
    ),
    (
        "HRA Different",
        "hra",
        HRAConfig,
        {"target_modules": ["lin0"], "init_weights": False},
        {"target_modules": ["lin1"], "init_weights": False},
    ),
    (
        "Bone Same",
        "bone",
        BoneConfig,
        {"target_modules": ["lin0"], "init_weights": False, "r": 2},
        {"target_modules": ["lin0"], "init_weights": False, "r": 2},
    ),
    (
        "Bone Different",
        "bone",
        BoneConfig,
        {"target_modules": ["lin0"], "init_weights": False, "r": 2},
        {"target_modules": ["lin1"], "init_weights": False, "r": 2},
    ),
    (
        "VBLoRA Same",
        "vblora",
        VBLoRAConfig,
        {"target_modules": ["lin0"], "vector_length": 2, "init_vector_bank_bound": 0.1},
        {"target_modules": ["lin0"], "vector_length": 2, "init_vector_bank_bound": 0.1},
    ),
    (
        "VBLoRA Different",
        "vblora",
        VBLoRAConfig,
        {"target_modules": ["lin0"], "vector_length": 2, "init_vector_bank_bound": 0.1},
        {"target_modules": ["lin1"], "vector_length": 2, "init_vector_bank_bound": 0.1},
    ),
    (
        "BOFT Same",
        "boft",
        BOFTConfig,
        {"target_modules": ["lin0"], "init_weights": False, "boft_block_size": 2},
        {"target_modules": ["lin0"], "init_weights": False, "boft_block_size": 2},
    ),
    (
        "BOFT Different",
        "boft",
        BOFTConfig,
        {"target_modules": ["lin0"], "init_weights": False, "boft_block_size": 2},
        {"target_modules": ["lin1"], "init_weights": False, "boft_block_size": 2},
    ),
]

PREFIXES = {
    IA3Config: "ia3_",
    LoraConfig: "lora_",
    LoHaConfig: "hada_",
    LoKrConfig: "lokr_",
    OFTConfig: "oft_",
    BOFTConfig: "boft_",
    LNTuningConfig: "ln_tuning_",
    VeraConfig: "vera_lambda_",
    RandLoraConfig: "randlora_",
    FourierFTConfig: "fourierft_",
    HRAConfig: "hra_",
    VBLoRAConfig: "vblora_",
    BoneConfig: "bone_",
    TrainableTokensConfig: "trainable_tokens_",
}


class MLP(nn.Module):
    def __init__(self, bias=True):
        super().__init__()
        self.lin0 = nn.Linear(10, 20, bias=bias)
        self.relu = nn.ReLU()
        self.drop = nn.Dropout(0.5)
        self.lin1 = nn.Linear(20, 2, bias=bias)
        self.sm = nn.LogSoftmax(dim=-1)
        self.dtype = torch.float

    def forward(self, X):
        X = X.to(self.dtype)
        X = self.lin0(X)
        X = self.relu(X)
        X = self.drop(X)
        X = self.lin1(X)
        X = self.sm(X)
        return X


class MLPWithGRU(nn.Module):
    def __init__(self, bias=True):
        super().__init__()
        self.lin0 = nn.Linear(10, 20, bias=bias)
        self.relu = nn.ReLU()
        self.drop = nn.Dropout(0.5)
        self.gru = nn.GRU(input_size=20, hidden_size=20, num_layers=1, batch_first=True, bias=bias)
        self.fc = nn.Linear(20, 2, bias=bias)
        self.sm = nn.LogSoftmax(dim=-1)
        self.dtype = torch.float

    def forward(self, X):
        X = X.to(self.dtype)
        X = self.lin0(X)
        X = self.relu(X)
        X = self.drop(X)
        X = X.unsqueeze(1)
        X, _ = self.gru(X)
        X = X.squeeze(1)
        X = self.fc(X)
        X = self.sm(X)
        return X


class MLP_LayerNorm(nn.Module):
    def __init__(self, bias=True):
        super().__init__()
        self.layernorm0 = nn.LayerNorm(10, 10)
        self.lin0 = nn.Linear(10, 20, bias=bias)
        self.relu = nn.ReLU()
        self.drop = nn.Dropout(0.5)
        self.layernorm1 = nn.LayerNorm(20, 20)
        self.lin1 = nn.Linear(20, 2, bias=bias)
        self.sm = nn.LogSoftmax(dim=-1)
        self.dtype = torch.float

    def forward(self, X):
        X = X.to(self.dtype)
        X = self.layernorm0(X)
        X = self.lin0(X)
        X = self.relu(X)
        X = self.drop(X)
        X = self.layernorm1(X)
        X = self.lin1(X)
        X = self.sm(X)
        return X


class MLP2(nn.Module):
    def __init__(self, bias=True):
        super().__init__()
        self.lin0 = nn.Linear(10, 32, bias=bias)
        self.relu = nn.ReLU()
        self.drop = nn.Dropout(0.5)
        self.lin1 = nn.Linear(32, 2, bias=bias)
        self.sm = nn.LogSoftmax(dim=-1)
        self.dtype = torch.float

    def forward(self, X):
        X = X.to(self.dtype)
        X = self.lin0(X)
        X = self.relu(X)
        X = self.drop(X)
        X = self.lin1(X)
        X = self.sm(X)
        return X


class Block(nn.Module):
    def __init__(self, bias=True):
        super().__init__()
        self.lin0 = nn.Linear(10, 20, bias=bias)
        self.relu = nn.ReLU()
        self.drop = nn.Dropout(0.5)
        self.lin1 = nn.Linear(20, 10, bias=bias)

    def forward(self, X):
        X = X.float()
        X = self.lin0(X)
        X = self.relu(X)
        X = self.drop(X)
        X = self.lin1(X)
        return X


class DeepMLP(nn.Module):
    def __init__(self, bias=True, num_hidden_layers=12):
        super().__init__()
        self.layers = nn.ModuleList([Block(bias=bias) for _ in range(num_hidden_layers)])
        self.out = nn.Linear(10, 2, bias=bias)
        self.sm = nn.LogSoftmax(dim=-1)

    def forward(self, X):
        X = X.float(X)
        for layer in self.layers:
            X = layer(X)
        X = self.out(X)
        X = self.sm(X)
        return X


class ModelEmbConv1D(nn.Module):
    def __init__(self, emb_size=100):
        super().__init__()
        self.emb = nn.Embedding(emb_size, 5)
        self.conv1d = Conv1D(1, 5)
        self.relu = nn.ReLU()
        self.flat = nn.Flatten()
        self.lin0 = nn.Linear(10, 2)
        self.sm = nn.LogSoftmax(dim=-1)

    def forward(self, X):
        X = self.emb(X)
        X = self.conv1d(X)
        X = self.relu(X)
        X = self.flat(X)
        X = self.lin0(X)
        X = self.sm(X)
        return X


class ModelEmbWithEmbeddingUtils(nn.Module):
    # Adds `get_input_embeddings` and `get_output_embeddings` methods to mimic 🤗 transformers models
    def __init__(self):
        super().__init__()
        self.embed_tokens = nn.Embedding(100, 5)
        self.conv1d = Conv1D(1, 5)
        self.relu = nn.ReLU()
        self.flat = nn.Flatten()
        self.lin0 = nn.Linear(10, 2)
        self.sm = nn.LogSoftmax(dim=-1)

    def forward(self, X):
        X = self.embed_tokens(X)
        X = self.conv1d(X)
        X = self.relu(X)
        X = self.flat(X)
        X = self.lin0(X)
        X = self.sm(X)
        return X

    def get_input_embeddings(self):
        return self.embed_tokens

    def get_output_embeddings(self):
        return None


class ModelConv1D(nn.Module):
    def __init__(self):
        super().__init__()
        self.conv1d = nn.Conv1d(1, 1, 2)
        self.relu = nn.ReLU()
        self.flat = nn.Flatten()
        self.lin0 = nn.Linear(9, 2)
        self.sm = nn.LogSoftmax(dim=-1)
        self.dtype = torch.float

    def forward(self, X):
        X = X.to(self.dtype)
        X = X.reshape(-1, 1, 10)
        X = self.conv1d(X)
        X = self.relu(X)
        X = self.flat(X)
        X = self.lin0(X)
        X = self.sm(X)
        return X


class ModelConv2D(nn.Module):
    def __init__(self):
        super().__init__()
        self.conv2d = nn.Conv2d(5, 10, 3)
        self.relu = nn.ReLU()
        self.flat = nn.Flatten()
        self.lin0 = nn.Linear(10, 2)
        self.sm = nn.LogSoftmax(dim=-1)
        self.dtype = torch.float

    def forward(self, X):
        X = X.to(self.dtype)
        X = X.reshape(-1, 5, 3, 3)
        X = self.conv2d(X)
        X = self.relu(X)
        X = self.flat(X)
        X = self.lin0(X)
        X = self.sm(X)
        return X


class ModelConv2D2(nn.Module):
    def __init__(self):
        super().__init__()
        self.lin0 = nn.Linear(10, 40)
        self.conv2d = nn.Conv2d(8, 32, 3)
        self.relu = nn.ReLU()
        self.flat = nn.Flatten()
        self.lin1 = nn.Linear(32, 2)
        self.sm = nn.LogSoftmax(dim=-1)
        self.dtype = torch.float

    def forward(self, X):
        X = X.to(self.dtype)
        X = self.lin0(X)
        X = self.relu(X)
        X = X.reshape(-1, 8, 3, 3)
        X = self.conv2d(X)
        X = self.relu(X)
        X = self.flat(X)
        X = self.lin1(X)
        X = self.sm(X)
        return X


class ModelConv2DGroups(nn.Module):
    def __init__(self):
        super().__init__()
        self.conv2d = nn.Conv2d(5, 5, 3, groups=5)
        self.relu = nn.ReLU()
        self.flat = nn.Flatten()
        self.lin0 = nn.Linear(5, 2)
        self.sm = nn.LogSoftmax(dim=-1)
        self.dtype = torch.float

    def forward(self, X):
        X = X.to(self.dtype)
        X = X.reshape(-1, 5, 3, 3)
        X = self.conv2d(X)
        X = self.relu(X)
        X = self.flat(X)
        X = self.lin0(X)
        X = self.sm(X)
        return X


class ModelConv3D(nn.Module):
    def __init__(self):
        super().__init__()
        self.conv3d = nn.Conv3d(5, 10, 3)
        self.relu = nn.ReLU()
        self.flat = nn.Flatten()
        self.lin0 = nn.Linear(10, 2)
        self.sm = nn.LogSoftmax(dim=-1)
        self.dtype = torch.float

    def forward(self, X):
        X = X.to(self.dtype)
        # If necessary, convert from 2D image to 3D volume
        if X.dim() == 2:
            X = torch.stack([X] * 3, dim=-1)
        X = X.reshape(-1, 5, 3, 3, 3)
        X = self.conv3d(X)
        X = self.relu(X)
        X = self.flat(X)
        X = self.lin0(X)
        X = self.sm(X)
        return X


class ModelMha(nn.Module):
    def __init__(self):
        super().__init__()
        self.mha = nn.MultiheadAttention(10, 2)
        self.lin0 = nn.Linear(10, 2)
        self.sm = nn.LogSoftmax(dim=-1)
        self.dtype = torch.float

    def forward(self, X):
        X = X.to(self.dtype)
        X, _ = self.mha(X, X, X)
        X = self.lin0(X)
        X = self.sm(X)
        return X


class MockTransformerWrapper:
    """Mock class to behave like a transformers model.

    This is needed because the tests initialize the model by calling transformers_class.from_pretrained.

    """

    @classmethod
    def from_pretrained(cls, model_id, torch_dtype=None):
        # set the seed so that from_pretrained always returns the same model
        torch.manual_seed(0)

        if torch_dtype is None:
            torch_dtype = torch.float32

        if model_id == "MLP":
            return MLP().to(torch_dtype)

        if model_id == "EmbConv1D":
            return ModelEmbConv1D().to(torch_dtype)

        if model_id == "Conv1d":
            return ModelConv1D().to(torch_dtype)

        if model_id == "Conv2d":
            return ModelConv2D().to(torch_dtype)

        if model_id == "Conv2dGroups":
            return ModelConv2DGroups().to(torch_dtype)

        if model_id == "Conv3d":
            return ModelConv3D().to(torch_dtype)

        if model_id == "MLP_LayerNorm":
            return MLP_LayerNorm().to(torch_dtype)

        if model_id == "MLP2":
            return MLP2().to(torch_dtype)

        if model_id == "Conv2d2":
            return ModelConv2D2().to(torch_dtype)

        if model_id == "MHA":
            return ModelMha().to(torch_dtype)

        raise ValueError(f"model_id {model_id} not implemented")


class PeftCustomModelTester(unittest.TestCase, PeftCommonTester):
    """
    Implements the tests for custom models.

    Most tests should just call the parent class, e.g. test_save_pretrained calls self._test_save_pretrained. Override
    this if custom models don't work with the parent test method.

    """

    transformers_class = MockTransformerWrapper

    def prepare_inputs_for_testing(self):
        X = torch.arange(90).view(9, 10).to(self.torch_device)
        return {"X": X}

    @parameterized.expand(TEST_CASES)
    def test_attributes_parametrized(self, test_name, model_id, config_cls, config_kwargs):
        self._test_model_attr(model_id, config_cls, config_kwargs)

    @parameterized.expand(TEST_CASES)
    def test_adapter_name(self, test_name, model_id, config_cls, config_kwargs):
        self._test_adapter_name(model_id, config_cls, config_kwargs)

    @parameterized.expand(TEST_CASES)
    def test_prepare_for_training_parametrized(self, test_name, model_id, config_cls, config_kwargs):
        # This test does not work with custom models because it assumes that
        # there is always a method get_input_embeddings that returns a layer
        # which does not need updates. Instead, a new test is added below that
        # checks that LoRA works as expected.
        pass

    @parameterized.expand(TEST_CASES)
    def test_save_pretrained(self, test_name, model_id, config_cls, config_kwargs):
        self._test_save_pretrained(model_id, config_cls, config_kwargs)

    @parameterized.expand(TEST_CASES)
    def test_save_pretrained_pickle(self, test_name, model_id, config_cls, config_kwargs):
        self._test_save_pretrained(model_id, config_cls, config_kwargs, safe_serialization=False)

    @parameterized.expand(TEST_CASES)
    def test_load_model_low_cpu_mem_usage(self, test_name, model_id, config_cls, config_kwargs):
        self._test_load_model_low_cpu_mem_usage(model_id, config_cls, config_kwargs)

    @parameterized.expand(TEST_CASES)
    def test_from_pretrained_config_construction(self, test_name, model_id, config_cls, config_kwargs):
        self._test_from_pretrained_config_construction(model_id, config_cls, config_kwargs)

    @parameterized.expand(TEST_CASES)
    def test_load_multiple_adapters(self, test_name, model_id, config_cls, config_kwargs):
        self._test_load_multiple_adapters(model_id, config_cls, config_kwargs)

    @parameterized.expand(TEST_CASES)
    def test_merge_layers(self, test_name, model_id, config_cls, config_kwargs):
        # https://github.com/huggingface/peft/pull/2403
        if model_id in ["Conv2dGroups"]:
            pytest.skip(
                f"Skipping test for {model_id} as merging is not supported. (See https://github.com/huggingface/peft/pull/2403 for details)"
            )

        config_kwargs = config_kwargs.copy()
        if issubclass(config_cls, LoraConfig):
            config_kwargs["init_lora_weights"] = False
        elif issubclass(config_cls, IA3Config):
            config_kwargs["init_ia3_weights"] = False
        elif issubclass(config_cls, LNTuningConfig):
            pass
        elif issubclass(config_cls, VBLoRAConfig):
            pass
        elif issubclass(config_cls, TrainableTokensConfig):
            pass
        else:
            config_kwargs["init_weights"] = False
        self._test_merge_layers(model_id, config_cls, config_kwargs)

    @parameterized.expand(TEST_CASES)
    def test_merge_layers_fp16(self, test_name, model_id, config_cls, config_kwargs):
        # https://github.com/huggingface/peft/pull/2403
        if model_id in ["Conv2dGroups"]:
            pytest.skip(
                f"Skipping test for {model_id} as merging is not supported. (See https://github.com/huggingface/peft/pull/2403 for details)"
            )

        config_kwargs = config_kwargs.copy()
        if issubclass(config_cls, LoraConfig):
            config_kwargs["init_lora_weights"] = False
        elif issubclass(config_cls, IA3Config):
            config_kwargs["init_ia3_weights"] = False
        self._test_merge_layers_fp16(model_id, config_cls, config_kwargs)

    @parameterized.expand(TEST_CASES)
    def test_merge_layers_is_idempotent(self, test_name, model_id, config_cls, config_kwargs):
        # https://github.com/huggingface/peft/pull/2403
        if model_id in ["Conv2dGroups"]:
            pytest.skip(
                f"Skipping test for {model_id} as merging is not supported. (See https://github.com/huggingface/peft/pull/2403 for details)"
            )

        # calling merge twice with the same arguments should not change the output
        config_kwargs = config_kwargs.copy()
        if issubclass(config_cls, LoraConfig):
            config_kwargs["init_lora_weights"] = False
        elif issubclass(config_cls, IA3Config):
            config_kwargs["init_ia3_weights"] = False
        self._test_merge_layers_is_idempotent(model_id, config_cls, config_kwargs)

    @parameterized.expand(TEST_CASES)
    def test_safe_merge(self, test_name, model_id, config_cls, config_kwargs):
        # https://github.com/huggingface/peft/pull/2403
        if model_id in ["Conv2dGroups"]:
            pytest.skip(
                f"Skipping test for {model_id} as merging is not supported. (See https://github.com/huggingface/peft/pull/2403 for details)"
            )

        # calling merge twice with the same arguments should not change the output
        config_kwargs = config_kwargs.copy()
        if issubclass(config_cls, LoraConfig):
            config_kwargs["init_lora_weights"] = False
        elif issubclass(config_cls, IA3Config):
            config_kwargs["init_ia3_weights"] = False
        elif issubclass(config_cls, LNTuningConfig):
            # LNTuning do not take init_weights
            pass
        elif issubclass(config_cls, VBLoRAConfig):
            # VBLoRA do not take init_weights
            pass
        else:
            config_kwargs["init_weights"] = False
        self._test_safe_merge(model_id, config_cls, config_kwargs)

    @parameterized.expand(TEST_CASES)
    def test_generate(self, test_name, model_id, config_cls, config_kwargs):
        # Custom models do not (necessarily) have a generate method, so this test is not performed
        pass

    @parameterized.expand(TEST_CASES)
    def test_generate_half_prec(self, test_name, model_id, config_cls, config_kwargs):
        # Custom models do not (necessarily) have a generate method, so this test is not performed
        pass

    @parameterized.expand(TEST_CASES)
    def test_training_custom_models(self, test_name, model_id, config_cls, config_kwargs):
        self._test_training(model_id, config_cls, config_kwargs)

    @parameterized.expand(TEST_CASES)
    def test_training_custom_models_layer_indexing(self, test_name, model_id, config_cls, config_kwargs):
        # At the moment, layer indexing only works when layer names conform to a specific pattern, which is not
        # guaranteed here. Therefore, this test is not performed.
        pass

    @parameterized.expand(TEST_CASES)
    def test_training_custom_models_gradient_checkpointing(self, test_name, model_id, config_cls, config_kwargs):
        self._test_training_gradient_checkpointing(model_id, config_cls, config_kwargs)

    @parameterized.expand(TEST_CASES)
    def test_inference_safetensors(self, test_name, model_id, config_cls, config_kwargs):
        self._test_inference_safetensors(model_id, config_cls, config_kwargs)

    @parameterized.expand(TEST_CASES)
    def test_peft_model_device_map(self, test_name, model_id, config_cls, config_kwargs):
        self._test_peft_model_device_map(model_id, config_cls, config_kwargs)

    @parameterized.expand(TEST_CASES)
    def test_forward_output_finite(self, test_name, model_id, config_cls, config_kwargs):
        X = self.prepare_inputs_for_testing()
        model = self.transformers_class.from_pretrained(model_id).to(self.torch_device)
        config = config_cls(
            base_model_name_or_path=model_id,
            **config_kwargs,
        )
        model = get_peft_model(model, config)
        model.eval()
        with torch.no_grad():
            output = model(**X)
        assert torch.isfinite(output).all()

    @parameterized.expand(TEST_CASES)
    def test_forward_float16(self, test_name, model_id, config_cls, config_kwargs):
        # The user manually sets the dtype of the base model to fp16 precision. This should not cause an error for the
        # different PEFT methods.
        try:
            torch.zeros(1, dtype=torch.float16)
        except Exception:
            # skip this test if float16 is not supported on this machine
            self.skipTest(reason="Test requires float16 support")

        # skip on MacOS
        if platform.system() == "Darwin":
            self.skipTest(reason="MacOS does not support multiple ops in float16")

        X = self.prepare_inputs_for_testing()
        model = self.transformers_class.from_pretrained(model_id, torch_dtype=torch.float16).to(self.torch_device)
        model.dtype = torch.float16
        config = config_cls(
            base_model_name_or_path=model_id,
            **config_kwargs,
        )
        model = get_peft_model(model, config)
        model.eval()

        # check that none of this raises an error
        model(**X)

        if model_id in ["Conv2dGroups"]:
            # this model does not support merging
            return

        model.merge_adapter(safe_merge=False)
        model(**X)
        model.unmerge_adapter()
        model(**X)
        model.merge_adapter(safe_merge=True)
        model(**X)
        model.unmerge_adapter()
        model(**X)
        model = model.merge_and_unload()
        model(**X)

    @parameterized.expand(TEST_CASES)
    def test_forward_bfloat16(self, test_name, model_id, config_cls, config_kwargs):
        # The user manually sets the dtype of the base model to bf16 precision. This should not cause an error for the
        # different PEFT methods.
        try:
            torch.zeros(1, dtype=torch.bfloat16)
        except Exception:
            # skip this test if float16 is not supported on this machine
            self.skipTest(reason="Test requires bfloat16 support")

        # skip on MacOS
        if platform.system() == "Darwin":
            self.skipTest(reason="MacOS does not support multiple ops in bfloat16")

        X = self.prepare_inputs_for_testing()
        model = self.transformers_class.from_pretrained(model_id, torch_dtype=torch.bfloat16).to(self.torch_device)
        model.dtype = torch.bfloat16
        config = config_cls(
            base_model_name_or_path=model_id,
            **config_kwargs,
        )
        model = get_peft_model(model, config)
        model.eval()

        # check that none of this raises an error
        model(**X)

        if model_id in ["Conv2dGroups"]:
            # this model does not support merging
            return

        model.merge_adapter(safe_merge=False)
        model(**X)
        model.unmerge_adapter()
        model(**X)
        model.merge_adapter(safe_merge=True)
        model(**X)
        model.unmerge_adapter()
        model(**X)
        model = model.merge_and_unload()
        model(**X)

    @parameterized.expand(TEST_CASES)
    def test_forward_float16_no_autocast(self, test_name, model_id, config_cls, config_kwargs):
        # Same as above but don't autocast adapter weights to float32 automatically
        try:
            torch.zeros(1, dtype=torch.float16)
        except Exception:
            # skip this test if float16 is not supported on this machine
            self.skipTest(reason="Test requires float16 support")

        # skip on MacOS
        if platform.system() == "Darwin":
            self.skipTest(reason="MacOS does not support multiple ops in float16")

        X = self.prepare_inputs_for_testing()
        model = self.transformers_class.from_pretrained(model_id, torch_dtype=torch.float16).to(self.torch_device)
        model.dtype = torch.float16
        config = config_cls(
            base_model_name_or_path=model_id,
            **config_kwargs,
        )
        model = get_peft_model(model, config, autocast_adapter_dtype=False)
        model.eval()

        # check that none of this raises an error
        model(**X)

        if model_id in ["Conv2dGroups"]:
            # this model does not support merging
            return

        model.merge_adapter(safe_merge=False)
        model(**X)
        model.unmerge_adapter()
        model(**X)
        model.merge_adapter(safe_merge=True)
        model(**X)
        model.unmerge_adapter()
        model(**X)
        model = model.merge_and_unload()
        model(**X)

    @parameterized.expand(TEST_CASES)
    def test_forward_bfloat16_no_autocast(self, test_name, model_id, config_cls, config_kwargs):
        # Same as above but don't autocast adapter weights to float32 automatically
        try:
            torch.zeros(1, dtype=torch.bfloat16)
        except Exception:
            # skip this test if float16 is not supported on this machine
            self.skipTest(reason="Test requires bfloat16 support")

        # skip on MacOS
        if platform.system() == "Darwin":
            self.skipTest(reason="MacOS does not support multiple ops in bfloat16")

        X = self.prepare_inputs_for_testing()
        model = self.transformers_class.from_pretrained(model_id, torch_dtype=torch.bfloat16).to(self.torch_device)
        model.dtype = torch.bfloat16
        config = config_cls(
            base_model_name_or_path=model_id,
            **config_kwargs,
        )
        model = get_peft_model(model, config, autocast_adapter_dtype=False)
        model.eval()

        # check that none of this raises an error
        model(**X)

        if model_id in ["Conv2dGroups"]:
            # this model does not support merging
            return

        model.merge_adapter(safe_merge=False)
        model(**X)
        model.unmerge_adapter()
        model(**X)
        model.merge_adapter(safe_merge=True)
        model(**X)
        model.unmerge_adapter()
        model(**X)
        model = model.merge_and_unload()
        model(**X)

    @parameterized.expand(TEST_CASES)
    def test_only_params_are_updated(self, test_name, model_id, config_cls, config_kwargs):
        # An explicit test that when using an adapter on a custom model, only the adapter parameters are updated during
        # training
        X = self.prepare_inputs_for_testing()
        model = self.transformers_class.from_pretrained(model_id).to(self.torch_device)
        config = config_cls(
            base_model_name_or_path=model_id,
            **config_kwargs,
        )
        model = get_peft_model(model, config)
        model_before = copy.deepcopy(model)

        model.train()
        lr = 0.5
        if (config_kwargs.get("use_dora") and model_id == "EmbConv1D") or issubclass(config_cls, VBLoRAConfig):
            # this high learning rate was found through testing to be necessary to avoid flakiness
            lr = 100
        elif "mha" in model_id.lower():
            # we get exploding gradients with MHA when learning rate is too high
            lr = 1e-3
        optimizer = torch.optim.SGD(model.parameters(), lr=lr)

        # train at least 3 steps for all parameters to be updated (probably this is required because of symmetry
        # breaking of some LoRA layers that are initialized with constants)
        for _ in range(3):
            optimizer.zero_grad()
            y_pred = model(**X)
            loss = y_pred.sum()
            loss.backward()
            optimizer.step()

        tol = 1e-4
        params_before = dict(model_before.named_parameters())
        params_after = dict(model.named_parameters())
        assert params_before.keys() == params_after.keys()

        prefix = PREFIXES[config_cls]
        for name, param_before in params_before.items():
            param_after = params_after[name]
            if (prefix in name) or ("modules_to_save" in name) or ("token_adapter.trainable_tokens" in name):
                # target_modules, modules_to_save and modules of `NewTokensWrapper` _are_ updated
                assert not torch.allclose(param_before, param_after, atol=tol, rtol=tol)
            else:
                assert torch.allclose(param_before, param_after, atol=tol, rtol=tol)

    @parameterized.expand(TEST_CASES)
    def test_parameters_after_loading_model(self, test_name, model_id, config_cls, config_kwargs):
        # An explicit test that when loading a trained model, the parameters are loaded correctly
        # see issue #808
        X = self.prepare_inputs_for_testing()
        model = self.transformers_class.from_pretrained(model_id).to(self.torch_device)
        config = config_cls(
            base_model_name_or_path=model_id,
            **config_kwargs,
        )
        model = get_peft_model(model, config)
        model.train()

        lr = 0.5
        if config_kwargs.get("use_dora"):
            lr = 0.1  # otherwise we get nan
        elif "mha" in model_id.lower():
            lr = 1e-3  # we get exploding gradients with MHA when learning rate is too high
        elif issubclass(config_cls, VBLoRAConfig) or issubclass(config_cls, RandLoraConfig):
            lr = 0.01  # otherwise we get nan
        optimizer = torch.optim.SGD(model.parameters(), lr=lr)

        # train at least 3 steps for all parameters to be updated (probably this is required because of symmetry
        # breaking of some LoRA layers that are initialized with constants)
        for _ in range(3):
            optimizer.zero_grad()
            y_pred = model(**X)
            loss = y_pred.sum()
            loss.backward()
            optimizer.step()

        tol = 1e-4
        params_before = get_state_dict(model)
        # note: no need to sanity check if parameters were updated at all, this
        # is already covered in the previous test

        with tempfile.TemporaryDirectory() as tmp_dirname:
            model.save_pretrained(tmp_dirname)
            model_from_pretrained = self.transformers_class.from_pretrained(model_id).to(self.torch_device)
            model_from_pretrained = PeftModel.from_pretrained(model_from_pretrained, tmp_dirname)
            params_after = get_state_dict(model_from_pretrained)

            assert params_before.keys() == params_after.keys()
            for name, param_before in params_before.items():
                param_after = params_after[name]
                assert torch.allclose(param_before, param_after, atol=tol, rtol=tol)

    @parameterized.expand(TEST_CASES)
    def test_disable_adapters(self, test_name, model_id, config_cls, config_kwargs):
        X = self.prepare_inputs_for_testing()
        model = self.transformers_class.from_pretrained(model_id).to(self.torch_device).eval()
        outputs_base = model(**X)
        if issubclass(config_cls, (FourierFTConfig, TrainableTokensConfig)):
            config_kwargs = config_kwargs.copy()
            # override the default value and make PEFT operation a no-op
            config_kwargs["init_weights"] = True
        config = config_cls(
            base_model_name_or_path=model_id,
            **config_kwargs,
        )
        model = get_peft_model(model, config)
        if issubclass(config_cls, VBLoRAConfig):
            # Manually set the `vblora_vector_bank` to zero so that VB-LoRA functions as an identity operation.
            torch.nn.init.zeros_(model.vblora_vector_bank["default"])
        model.eval()
        outputs_before = model(**X)
        assert torch.allclose(outputs_base, outputs_before)

        if issubclass(config_cls, VBLoRAConfig):
            # initialize `vblora_vector_bank` so it can be trained
            model._init_vblora_vector_bank(config, "default")
        model.train()
        # EmbConv1D is slow to learn for some reason
        lr = 0.01 if model_id != "EmbConv1D" else 1.0
        if isinstance(config, TrainableTokensConfig):
            # TrainableTokens is only changing a small subset, so we need a higher lr to see the difference
            lr = 2.0
        optimizer = torch.optim.SGD(model.parameters(), lr=lr)

        # train at least 3 steps for all parameters to be updated (probably this is required because of symmetry
        # breaking of some LoRA layers that are initialized with constants)
        for _ in range(3):
            optimizer.zero_grad()
            y_pred = model(**X)
            y = torch.arange(len(y_pred)).to(self.torch_device) % 2
            loss = nn.functional.nll_loss(y_pred, y)
            loss.backward()
            optimizer.step()

        model.eval()
        outputs_after = model(**X)

        with model.disable_adapter():
            outputs_disabled = model(**X)

        # check that after leaving the disable_adapter context, everything is enabled again
        outputs_enabled_after_disable = model(**X)

        if self.torch_device == "cpu":
            # LayerNorm is running float32 on cpu, so difference in outputs are smaller
            rtol, atol = 1e-8, 1e-8
        else:
            rtol, atol = 1e-5, 1e-8
        assert not torch.allclose(outputs_before, outputs_after, rtol=rtol, atol=atol)
        assert torch.allclose(outputs_before, outputs_disabled)
        assert torch.allclose(outputs_after, outputs_enabled_after_disable)

    @parameterized.expand(TEST_CASES)
    def test_disable_adapters_with_merging(self, test_name, model_id, config_cls, config_kwargs):
        # https://github.com/huggingface/peft/pull/2403
        if model_id in ["Conv2dGroups"]:
            pytest.skip(
                f"Skipping test for {model_id} as merging is not supported. (See https://github.com/huggingface/peft/pull/2403 for details)"
            )

        # same as test_disable_adapters, but with merging
        X = self.prepare_inputs_for_testing()
        model = self.transformers_class.from_pretrained(model_id).to(self.torch_device)
        if issubclass(config_cls, FourierFTConfig):
            config_kwargs = config_kwargs.copy()
            config_kwargs["init_weights"] = True
        config = config_cls(
            base_model_name_or_path=model_id,
            **config_kwargs,
        )
        model = get_peft_model(model, config)
        if issubclass(config_cls, VBLoRAConfig):
            # Manually set the `vblora_vector_bank` to zero so that VB-LoRA functions as an identity operation.
            torch.nn.init.zeros_(model.vblora_vector_bank["default"])
        model.eval()
        outputs_before = model(**X)

        if issubclass(config_cls, VBLoRAConfig):
            # initialize `vblora_vector_bank` so it can be trained
            model._init_vblora_vector_bank(config, "default")
        model.train()
        if isinstance(config_cls, LNTuningConfig):
            # LayerNorm tuning is slow to learn
            lr = 1.0
            optimizer = torch.optim.SGD(model.parameters(), lr=lr)
        else:
            # Adam optimizer since SGD isn't great for small models with IA3 + Conv1D
            lr = 0.01
            optimizer = torch.optim.Adam(model.parameters(), lr=lr)

        # train at least 3 steps for all parameters to be updated (probably this is required because of symmetry
        # breaking of some LoRA layers that are initialized with constants)
        for _ in range(3):
            optimizer.zero_grad()
            y_pred = model(**X)
            y = torch.arange(len(y_pred)).to(self.torch_device) % 2
            loss = nn.functional.nll_loss(y_pred, y)
            loss.backward()
            optimizer.step()

        model.eval()
        outputs_unmerged = model(**X)
        model.merge_adapter()
        outputs_after = model(**X)

        with model.disable_adapter():
            outputs_disabled = model(**X)

        # check that after leaving the disable_adapter context, everything is enabled again
        outputs_enabled_after_disable = model(**X)

        atol, rtol = 1e-5, 1e-5  # tolerances higher than defaults since merging introduces some numerical instability

        conv_ids = ["Conv2d", "Conv3d", "Conv2d2"]
        if issubclass(config_cls, (IA3Config, LoraConfig)) and model_id in conv_ids:  # more instability with Conv
            atol, rtol = 1e-3, 1e-3

        if config_kwargs.get("use_dora") and model_id == "EmbConv1D":
            atol, rtol = 1e-4, 1e-4

        # check that there is a difference in results after training
        assert not torch.allclose(outputs_before, outputs_after, atol=atol, rtol=rtol)

        if self.torch_device in ["mlu"] and model_id in conv_ids:
            atol, rtol = 1e-3, 1e-2  # MLU

        # unmerged or merged should make no difference
        assert torch.allclose(outputs_after, outputs_unmerged, atol=atol, rtol=rtol)

        # check that disabling adapters gives the same results as before training
        assert torch.allclose(outputs_before, outputs_disabled, atol=atol, rtol=rtol)

        # check that enabling + disabling adapters does not change the results
        assert torch.allclose(outputs_after, outputs_enabled_after_disable, atol=atol, rtol=rtol)

    @parameterized.expand(TEST_CASES)
    def test_disable_adapter_with_bias_warns(self, test_name, model_id, config_cls, config_kwargs):
        # When training biases in lora, disabling adapters does not reset the biases, so the output is not what users
        # might expect. Therefore, a warning should be given.

        # Note: We test only with custom models since they run really fast. There is really no point in testing the same
        # thing with decoder, encoder_decoder, etc.
        if config_cls != LoraConfig or config_cls != BOFTConfig:
            # skip this test for other configs as bias is specific to Lora
            self.skipTest("Testing bias warnings only for LoraConfig or BOFTConfig")

        if not issubclass(config_cls, (LoraConfig, BOFTConfig)):
            self.skipTest("Bias argument is only supported for LoRA or BOFT models")

        def run_with_disable(config_kwargs, bias):
            config_kwargs = config_kwargs.copy()
            config_kwargs["bias"] = bias
            model = self.transformers_class.from_pretrained(model_id).to(self.torch_device)
            config = config_cls(
                base_model_name_or_path=model_id,
                **config_kwargs,
            )
            peft_model = get_peft_model(model, config)
            with peft_model.disable_adapter():
                pass  # there is nothing to be done

        if config_cls == LoraConfig:
            # check that bias=all and bias=lora_only give a warning with the correct message
            msg_start = "Careful, disabling adapter layers with bias configured to be"
            with pytest.warns(UserWarning, match=msg_start):
                run_with_disable(config_kwargs, bias="lora_only")
            with pytest.warns(UserWarning, match=msg_start):
                run_with_disable(config_kwargs, bias="all")

        if config_cls == BOFTConfig:
            # check that bias=all and bias=boft_only give a warning with the correct message
            msg_start = "Careful, disabling adapter layers with bias configured to be"
            with pytest.warns(UserWarning, match=msg_start):
                run_with_disable(config_kwargs, bias="boft_only")
            with pytest.warns(UserWarning, match=msg_start):
                run_with_disable(config_kwargs, bias="all")

        # For bias=none, there is no warning. Unfortunately, AFAIK unittest has no option to assert that no warning is
        # given, therefore, we check that the unittest gives us an AssertionError if we check for a warning
        bias_warning_was_given = False
        try:
            with self.assertWarns(UserWarning) as cm:
                run_with_disable(config_kwargs, bias="none")
                # if we get here, it means there was no AssertionError, i.e. there are warnings -- let's check that they
                # are not related to the bias setting
                if any(warning.message.args[0].startswith(msg_start) for warning in cm.warnings):
                    bias_warning_was_given = True
        except AssertionError:
            # This is good, there was an AssertionError, i.e. there was no warning
            pass
        if bias_warning_was_given:
            # This is bad, there was a warning about the bias when there should not have been any.
            self.fail("There should be no warning when bias is set to 'none'")

    @parameterized.expand(TEST_CASES)
    def test_active_adapter(self, test_name, model_id, config_cls, config_kwargs):
        model = self.transformers_class.from_pretrained(model_id).to(self.torch_device)
        config = config_cls(
            base_model_name_or_path=model_id,
            **config_kwargs,
        )
        model = get_peft_model(model, config)
        assert model.active_adapters == ["default"]
        assert model.active_adapter == "default"

        # at this stage, "default" is still the activate adapter, "other" is disabled
        model.add_adapter("other", config)
        assert model.active_adapters == ["default"]
        assert model.active_adapter == "default"

        # set "other" as the active adapter
        model.set_adapter("other")
        assert model.active_adapters == ["other"]
        assert model.active_adapter == "other"

        # set both adapters as active
        # Note: On the PeftModel, there cannot be multiple active adapters, so we have to go through model.base_model
        # instead.
        model.base_model.set_adapter(["default", "other"])
        # model.active_adapters works, as it delegates to the base_model
        assert model.active_adapters == ["default", "other"]
        # model.active_adapter would not work, thus we have to check the base_model directly
        assert model.base_model.active_adapter == ["default", "other"]

    @parameterized.expand(TEST_CASES)
    def test_disable_adapters_exiting_context_restores_previous_state(
        self, test_name, model_id, config_cls, config_kwargs
    ):
        # Test that when we exit the disable_adapter context, we correctly restore the enabled state of the modules as
        # they were before the context.
        model = self.transformers_class.from_pretrained(model_id).to(self.torch_device)
        config = config_cls(
            base_model_name_or_path=model_id,
            **config_kwargs,
        )
        model = get_peft_model(model, config)
        tuner_modules = [module for module in model.modules() if isinstance(module, BaseTunerLayer)]

        # all layers should be enabled
        assert all(not module.disable_adapters for module in tuner_modules)
        with model.disable_adapter():
            pass
        # this should not change after exiting the context
        assert all(not module.disable_adapters for module in tuner_modules)

        # now disable all layers
        model.disable_adapter_layers()
        assert all(module.disable_adapters for module in tuner_modules)
        with model.disable_adapter():
            pass
        assert all(module.disable_adapters for module in tuner_modules)

    @parameterized.expand(TEST_CASES)
    def test_disable_adapters_exiting_context_irregular_state(self, test_name, model_id, config_cls, config_kwargs):
        # When we have a model where some adapters are enabled and others are disabled, we should get a warning when
        # entering the disable_adapter context because we cannot correctly restore the state of the adapters from
        # before the context. After exiting the context, all adapters will be enabled, which is the status quo of how
        # we deal with this.
        model = self.transformers_class.from_pretrained(model_id).to(self.torch_device)
        config = config_cls(
            base_model_name_or_path=model_id,
            **config_kwargs,
        )
        model = get_peft_model(model, config)
        tuner_modules = [module for module in model.modules() if isinstance(module, BaseTunerLayer)]

        # now we mix the states, some enabled some not
        if len(tuner_modules) < 2:
            # next check only works with more than 1 tuner module
            return

        # disable a single layer
        tuner_modules[0].enable_adapters(False)
        # sanity check that we have both enabled and disabled layers
        assert {module.disable_adapters for module in tuner_modules} == {True, False}
        # check that we get a warning with irregular states
        msg = "The model contains some adapter layers that are enabled and others that are disabled"
        with self.assertWarnsRegex(UserWarning, expected_regex=msg):
            with model.disable_adapter():
                pass

        # when encountering irregular adapters, we enable all adapters at the end of the context
        assert all(not module.disable_adapters for module in tuner_modules)

    @parameterized.expand(TEST_CASES)
    def test_delete_adapter(self, test_name, model_id, config_cls, config_kwargs):
        self._test_delete_adapter(model_id, config_cls, config_kwargs)

    @parameterized.expand(TEST_CASES)
    def test_delete_inactive_adapter(self, test_name, model_id, config_cls, config_kwargs):
        self._test_delete_inactive_adapter(model_id, config_cls, config_kwargs)

    @parameterized.expand(TEST_CASES)
    def test_delete_unknown_adapter_raises(self, test_name, model_id, config_cls, config_kwargs):
        self._test_delete_unknown_adapter_raises(model_id, config_cls, config_kwargs)

    def test_delete_adapter_with_multiple_adapters_works(self):
        # Add 3 adapters, delete the active one, the next one should be active, delete the inactive one, the active one
        # should stay the same.
        config0 = LoraConfig(target_modules=["lin0"])
        config1 = LoraConfig(target_modules=["lin0"])
        config2 = LoraConfig(target_modules=["lin0"])
        model = get_peft_model(MLP(), config0, adapter_name="adapter0").to(self.torch_device)
        model.add_adapter("adapter1", config1)
        model.add_adapter("adapter2", config2)

        inputs = self.prepare_inputs_for_testing()
        assert model.active_adapters == ["adapter0"]
        model(**inputs)  # does not raise

        # delete the active adapter, next one should become active
        model.delete_adapter("adapter0")
        assert model.active_adapters == ["adapter1"]
        model(**inputs)  # does not raise

        # delete an inactive adapter, should not affect the active adapter
        model.delete_adapter("adapter2")
        assert model.active_adapters == ["adapter1"]
        model(**inputs)  # does not raise

    def test_delete_adapter_multiple_adapters_with_modules_to_save(self):
        # There are 3 adapters. Adapter 0 has modules_to_save. Delete it, we should switch to adapter 1, which does not
        # have modules_to_save. Then, we delete it too, switching to adapter 2, which has modules_to_save. Finally, we
        # delete the last adapter (state is updated but forward is no longer possible).
        model = MLP()
        inputs = self.prepare_inputs_for_testing()

        config0 = LoraConfig(target_modules=["lin0"], modules_to_save=["lin1"])
        config1 = LoraConfig(target_modules=["lin0"])
        config2 = LoraConfig(target_modules=["lin0"], modules_to_save=["lin1"])
        model = get_peft_model(model, config0, adapter_name="adapter0").to(self.torch_device)
        model.add_adapter("adapter1", config1)
        model.add_adapter("adapter2", config2)

        assert model.active_adapters == ["adapter0"]
        assert model.modules_to_save == {"lin1"}
        assert set(model.base_model.model.lin1.modules_to_save) == {"adapter0", "adapter2"}
        model(**inputs)  # does not raise

        # delete active adapter, should switch to the next adapter (which does not have modules_to_save)
        model.delete_adapter("adapter0")
        assert model.active_adapters == ["adapter1"]
        assert model.modules_to_save == {"lin1"}
        assert set(model.base_model.model.lin1.modules_to_save) == {"adapter2"}
        model(**inputs)  # does not raise

        # delete active adapter, should switch to the next adapter (which *does* have modules_to_save)
        model.delete_adapter("adapter1")
        assert model.active_adapters == ["adapter2"]
        assert model.modules_to_save == {"lin1"}
        assert set(model.base_model.model.lin1.modules_to_save) == {"adapter2"}
        model(**inputs)  # does not raise

        # delete last adapter
        model.delete_adapter("adapter2")
        assert model.active_adapters == []
        assert model.modules_to_save is None
        assert set(model.base_model.model.lin1.modules_to_save) == set()

    def test_delete_adapter_multiple_adapters_with_trainable_token_indices(self):
        # Same as the previous test, just using trainable_token_indices instead of modules_to_save
        # Note that we need to use a transformers model for trainable_token_indices
        model = AutoModelForCausalLM.from_pretrained("hf-internal-testing/tiny-random-OPTForCausalLM")
        inputs = {"input_ids": torch.arange(10).view(-1, 1).to(self.torch_device)}

        config0 = LoraConfig(target_modules=["q_proj"], trainable_token_indices=[0, 1])
        config1 = LoraConfig(target_modules=["q_proj"])
        config2 = LoraConfig(target_modules=["q_proj"], trainable_token_indices=[1, 3])
        model = get_peft_model(model, config0, adapter_name="adapter0").to(self.torch_device)
        model.add_adapter("adapter1", config1)
        model.add_adapter("adapter2", config2)

        embed_tokens = model.base_model.model.model.decoder.embed_tokens
        lm_head = model.base_model.model.lm_head

        assert model.active_adapters == ["adapter0"]
        assert set(embed_tokens.token_adapter.trainable_tokens_delta) == {"adapter0", "adapter2"}
        assert set(embed_tokens.token_adapter.trainable_tokens_original) == {"adapter0", "adapter2"}
        assert set(lm_head.token_adapter.trainable_tokens_delta) == {"adapter0", "adapter2"}
        assert set(lm_head.token_adapter.trainable_tokens_original) == {"adapter0", "adapter2"}
        model(**inputs)  # does not raise

        # delete active adapter, should switch to the next adapter (which does not have modules_to_save)
        model.delete_adapter("adapter0")
        assert model.active_adapters == ["adapter1"]
        assert set(embed_tokens.token_adapter.trainable_tokens_delta) == {"adapter2"}
        assert set(embed_tokens.token_adapter.trainable_tokens_original) == {"adapter2"}
        assert set(lm_head.token_adapter.trainable_tokens_delta) == {"adapter2"}
        assert set(lm_head.token_adapter.trainable_tokens_original) == {"adapter2"}
        model(**inputs)  # does not raise

        # delete active adapter, should switch to the next adapter (which *does* have modules_to_save)
        model.delete_adapter("adapter1")
        assert model.active_adapters == ["adapter2"]
        assert set(embed_tokens.token_adapter.trainable_tokens_delta) == {"adapter2"}
        assert set(embed_tokens.token_adapter.trainable_tokens_original) == {"adapter2"}
        assert set(lm_head.token_adapter.trainable_tokens_delta) == {"adapter2"}
        assert set(lm_head.token_adapter.trainable_tokens_original) == {"adapter2"}
        model(**inputs)  # does not raise

        # delete last adapter
        model.delete_adapter("adapter2")
        assert model.active_adapters == []
        assert set(embed_tokens.token_adapter.trainable_tokens_delta) == set()
        assert set(embed_tokens.token_adapter.trainable_tokens_original) == set()
        assert set(lm_head.token_adapter.trainable_tokens_delta) == set()
        assert set(lm_head.token_adapter.trainable_tokens_original) == set()

    @parameterized.expand(TEST_CASES)
    def test_adding_multiple_adapters_with_bias_raises(self, test_name, model_id, config_cls, config_kwargs):
        self._test_adding_multiple_adapters_with_bias_raises(model_id, config_cls, config_kwargs)

    def test_weight_bias_attributes(self):
        model = MLP()
        config = LoraConfig(target_modules=["lin0"])
        model = get_peft_model(model, config)
        assert hasattr(model.base_model.model.lin0, "weight")
        assert hasattr(model.base_model.model.lin0, "bias")

    def test_multiple_adapters_automatic_modules_to_save(self):
        # See issue 1574
        # When we use certain task types, PeftModel.modules_to_save is automatically updated to include some extra
        # layers not specified in the PeftConfig. This attribute should be honored for all adapters, not just for
        # the default adapter.
        config0 = LoraConfig(task_type=TaskType.SEQ_CLS)
        config1 = LoraConfig(task_type=TaskType.SEQ_CLS)
        model = AutoModelForSequenceClassification.from_pretrained("bert-base-uncased")
        model = get_peft_model(model, config0)
        # sanity check
        assert model.modules_to_save

        model.add_adapter("other", config1)
        assert "default" in model.base_model.classifier.modules_to_save
        assert "other" in model.base_model.classifier.modules_to_save

    @parameterized.expand([IA3Config, LoHaConfig, LoKrConfig, LoraConfig, HRAConfig, BoneConfig])
    def test_multiple_adapters_mixed_modules_to_save(self, config_cls):
        # See issue 1574
        # Check that we can have a model where one adapter has modules_to_save and the other doesn't. It should be
        # possible to switch between those adapters and to use them.
        if hasattr(config_cls, "feedforward_modules"):  # IA³
            config_cls = partial(config_cls, feedforward_modules=["lin0"])

        if config_cls == BoneConfig:
            config_cls = partial(config_cls, r=2)

        config0 = config_cls(target_modules=["lin0"], modules_to_save=["lin1"])
        config1 = config_cls(target_modules=["lin0"])
        model = MLP()
        model = get_peft_model(model, config0).to(self.torch_device)
        model.add_adapter("other", config1)

        assert "default" in model.base_model.lin1.modules_to_save
        assert "other" not in model.base_model.lin1.modules_to_save

        # check that switching adapters and predicting does not raise
        inputs = self.prepare_inputs_for_testing()
        # "default" adapter is active
        model(**inputs)
        # switch to "other" adapter
        model.set_adapter("other")
        model(**inputs)

    @parameterized.expand([IA3Config, LoHaConfig, LoKrConfig, LoraConfig, HRAConfig, BoneConfig])
    def test_multiple_adapters_mixed_modules_to_save_order_switched(self, config_cls):
        # See issue 1574
        # Same test as test_multiple_adapters_mixed_modules_to_save, but this time the 2nd adapter has modules_to_save.
        if hasattr(config_cls, "feedforward_modules"):  # IA³
            config_cls = partial(config_cls, feedforward_modules=["lin0"])

        if config_cls == BoneConfig:
            config_cls = partial(config_cls, r=2)

        config0 = config_cls(target_modules=["lin0"])
        config1 = config_cls(target_modules=["lin0"], modules_to_save=["lin1"])
        model = MLP()
        model = get_peft_model(model, config0).to(self.torch_device)
        model.add_adapter("other", config1)

        assert "default" not in model.base_model.lin1.modules_to_save
        assert "other" in model.base_model.lin1.modules_to_save

        # check that switching adapters and predicting does not raise
        inputs = self.prepare_inputs_for_testing()
        # "default" adapter is active
        model(**inputs)
        # switch to "other" adapter
        model.set_adapter("other")
        model(**inputs)

    def test_multiple_adapters_mixed_modules_to_save_merging_adapters(self):
        # See issue 1574
        # This test is similar to test_multiple_adapters_mixed_modules_to_save, but it also checks that merging adapter
        # weights works when one adapter has a modules_to_save and the other hasn't
        config0 = LoraConfig(target_modules=["lin0"], modules_to_save=["lin1"])
        config1 = LoraConfig(target_modules=["lin0"])
        model = MLP()
        model = get_peft_model(model, config0).to(self.torch_device)
        model.add_adapter("other", config1)

        # check that this does not raise
        model.add_weighted_adapter(["default", "other"], weights=[1.0, 1.0], adapter_name="merged")

        # since one of the adapters that was merged has a modules_to_save, that one should be used for the merged
        # adapter
        assert "default" in model.base_model.model.lin1.modules_to_save
        assert "other" not in model.base_model.model.lin1.modules_to_save
        assert "merged" in model.base_model.model.lin1.modules_to_save

        # check that using the merged adapter does not raise
        model.set_adapter("merged")
        inputs = self.prepare_inputs_for_testing()
        model(**inputs)

    def test_multiple_adapters_same_modules_to_save_merging_adapters_raises(self):
        # See issue 1574
        # This test is similar to test_multiple_adapters_mixed_modules_to_save_merging_adapters but here the two
        # adapters target the same module with modules_to_save. In this case, trying to merge the adapter weights
        # should raise an error.
        config0 = LoraConfig(target_modules=["lin0"], modules_to_save=["lin1"])
        config1 = LoraConfig(target_modules=["lin0"], modules_to_save=["lin1"])
        model = MLP()
        model = get_peft_model(model, config0).to(self.torch_device)
        model.add_adapter("other", config1)

        msg = re.escape(
            "Cannot add weighted adapters if they target the same module with modules_to_save, but found 1 such "
            "instance(s)."
        )
        with pytest.raises(ValueError, match=msg):
            model.add_weighted_adapter(["default", "other"], weights=[1.0, 1.0], adapter_name="merged")

    def test_multiple_adapters_seq_cls_mixed_modules_to_save_merging_adapters(self):
        # See issue 1574
        # This test is similar to test_multiple_adapters_mixed_modules_to_save_merging_adapters but uses a SEQ_CLS
        # model like in test_multiple_adapters_automatic_modules_to_save. This should raise an error because the same
        # module is implicitly targeted by modules_to_save twice.
        config0 = LoraConfig(task_type=TaskType.SEQ_CLS)
        config1 = LoraConfig(task_type=TaskType.SEQ_CLS)
        model = AutoModelForSequenceClassification.from_pretrained("bert-base-uncased")
        model = get_peft_model(model, config0)
        model.add_adapter("other", config1)

        msg = re.escape(
            "Cannot add weighted adapters if they target the same module with modules_to_save, but found 1 such "
            "instance(s)."
        )
        with pytest.raises(ValueError, match=msg):
            model.add_weighted_adapter(["default", "other"], weights=[1.0, 1.0], adapter_name="merged")

    @parameterized.expand([IA3Config, LoHaConfig, LoKrConfig, LoraConfig, HRAConfig, BoneConfig])
    def test_add_weighted_adapter_cat_with_rank_pattern(self, config_cls):
        # Fixes a bug described in #2512, which resulted from the rank_pattern not being taken into account
        config0 = LoraConfig(target_modules=["lin0", "lin1"], r=8)
        config1 = LoraConfig(target_modules=["lin0", "lin1"], r=8, rank_pattern={"lin0": 16})
        model = MLP()
        model = get_peft_model(model, config0).to(self.torch_device)
        model.add_adapter("other", config1)
        model.add_weighted_adapter(
            ["default", "other"], weights=[1.0, 1.0], adapter_name="merged", combination_type="cat"
        )

    def test_multiple_adapters_no_needless_copy_modules_to_save(self):
        # See 2206
        # The problem was that we keep a "global" modules_to_save on the model which contains all possible
        # modules_to_save for each adapter. When the first adapter targets embed_tokens with modules_to_save and the
        # second adapter targets lm_head, then embed_tokens will create a copy of the original module for the second
        # adapter, even though it's not needed. The copy still acts as expected but uses unnecessary memory.
        model_id = "hf-internal-testing/tiny-random-OPTForCausalLM"
        model = AutoModelForCausalLM.from_pretrained(model_id).to(self.torch_device)
        config0 = LoraConfig(modules_to_save=["embed_tokens"])
        config1 = LoraConfig(modules_to_save=["lm_head"])
        model = get_peft_model(model, config0)
        model.add_adapter("other", config1)

        lm_head_keys = list(model.base_model.model.lm_head.modules_to_save.keys())
        assert lm_head_keys == ["other"]

        embed_token_keys = list(model.base_model.model.model.decoder.embed_tokens.modules_to_save.keys())
        # before the fix, this would be: ['default', 'other']
        assert embed_token_keys == ["default"]

    def test_existing_model_card(self):
        # ensure that if there is already a model card, it is not overwritten
        model = MLP()
        config = LoraConfig(target_modules=["lin0"])
        model = get_peft_model(model, config)

        with tempfile.TemporaryDirectory() as tmp_dirname:
            # create a model card
            text = "---\nmeta: hello\n---\nThis is a model card\n"
            with open(os.path.join(tmp_dirname, "README.md"), "w") as f:
                f.write(text)

            model.save_pretrained(tmp_dirname)
            with open(os.path.join(tmp_dirname, "README.md")) as f:
                model_card = f.read()

        assert "library_name: peft" in model_card
        assert "meta: hello" in model_card
        assert "This is a model card" in model_card

    def test_non_existing_model_card(self):
        # ensure that if there is already a model card, it is not overwritten
        model = MLP()
        config = LoraConfig(target_modules=["lin0"])
        model = get_peft_model(model, config)

        with tempfile.TemporaryDirectory() as tmp_dirname:
            model.save_pretrained(tmp_dirname)
            with open(os.path.join(tmp_dirname, "README.md")) as f:
                model_card = f.read()

        assert "library_name: peft" in model_card
        # rough check that the model card is pre-filled
        assert len(model_card) > 1000

    @parameterized.expand(["auto", True, False])
    def test_targeting_lora_to_embedding_layer(self, save_embedding_layers):
        model = ModelEmbWithEmbeddingUtils()
        config = LoraConfig(target_modules=["embed_tokens", "lin0"], init_lora_weights=False)
        model = get_peft_model(model, config)

        with tempfile.TemporaryDirectory() as tmp_dirname:
            if save_embedding_layers == "auto":
                # assert warning
                msg_start = "Setting `save_embedding_layers` to `True` as embedding layers found in `target_modules`."
                with pytest.warns(UserWarning, match=msg_start):
                    model.save_pretrained(tmp_dirname, save_embedding_layers=save_embedding_layers)
            else:
                model.save_pretrained(tmp_dirname, save_embedding_layers=save_embedding_layers)
            from safetensors.torch import load_file as safe_load_file

            state_dict = safe_load_file(os.path.join(tmp_dirname, "adapter_model.safetensors"))
            if save_embedding_layers in ["auto", True]:
                assert "base_model.model.embed_tokens.base_layer.weight" in state_dict
                assert torch.allclose(
                    model.base_model.model.embed_tokens.base_layer.weight,
                    state_dict["base_model.model.embed_tokens.base_layer.weight"],
                )
            else:
                assert "base_model.model.embed_tokens.base_layer.weight" not in state_dict
            del state_dict

    @parameterized.expand(["auto", True, False])
    def test_targeting_lora_to_embedding_layer_non_transformers(self, save_embedding_layers):
        model = ModelEmbConv1D()
        config = LoraConfig(target_modules=["emb", "lin0"], init_lora_weights=False)
        model = get_peft_model(model, config)

        with tempfile.TemporaryDirectory() as tmp_dirname:
            if save_embedding_layers is True:
                with pytest.warns(
                    UserWarning,
                    match=r"Could not identify embedding layer\(s\) because the model is not a 🤗 transformers model\.",
                ):
                    model.save_pretrained(tmp_dirname, save_embedding_layers=save_embedding_layers)
            else:
                model.save_pretrained(tmp_dirname, save_embedding_layers=save_embedding_layers)
            from safetensors.torch import load_file as safe_load_file

            state_dict = safe_load_file(os.path.join(tmp_dirname, "adapter_model.safetensors"))
            assert "base_model.model.emb.base_layer.weight" not in state_dict
            del state_dict

    def test_load_resized_embedding_ignore_mismatched_sizes(self):
        # issue #1605
        # Make it possible to load a LoRA layer that targets an embedding layer even if the sizes mismatch by passing
        # ignore_mismatched_sizes=True
        model = ModelEmbConv1D(emb_size=100)
        config = LoraConfig(target_modules=["emb", "lin0"], init_lora_weights=False)
        model = get_peft_model(model, config)

        # note: not using the context manager here because it fails on Windows CI for some reason
        tmp_dirname = tempfile.mkdtemp()
        try:
            model.save_pretrained(tmp_dirname)
            model = ModelEmbConv1D(emb_size=105)

            # first check that this raises
            with pytest.raises(RuntimeError) as exc:
                PeftModel.from_pretrained(model, tmp_dirname)
            msg = exc.value.args[0]
            assert "size mismatch" in msg and "100" in msg and "105" in msg

            # does not raise
            PeftModel.from_pretrained(model, tmp_dirname, ignore_mismatched_sizes=True)
        finally:
            try:
                shutil.rmtree(tmp_dirname)
            except PermissionError:
                # windows error
                pass

    @parameterized.expand(
        [
            LoraConfig(target_modules=["lin0"], init_lora_weights=False),
            LoKrConfig(target_modules=["lin0"], init_weights=False),
            LoHaConfig(target_modules=["lin0"], init_weights=False),
            AdaLoraConfig(target_modules=["lin0"], init_lora_weights=False, total_step=1),
            IA3Config(target_modules=["lin0"], feedforward_modules=["lin0"], init_ia3_weights=False),
            OFTConfig(target_modules=["lin0"], init_weights=False, r=2),
            BOFTConfig(target_modules=["lin0"], init_weights=False, boft_block_size=2),
            HRAConfig(target_modules=["lin0"], init_weights=False),
            BoneConfig(target_modules=["lin0"], init_weights=False, r=2),
        ]
    )
    def test_adapter_name_makes_no_difference(self, config0):
        # It should not matter whether we use the default adapter name or a custom one
        model_cls = MLP
        input = torch.arange(90).reshape(9, 10).to(self.torch_device)

        # base model
        torch.manual_seed(0)
        base_model = model_cls().eval().to(self.torch_device)
        output_base = base_model(input)

        # default name
        torch.manual_seed(0)
        base_model = model_cls().eval().to(self.torch_device)
        torch.manual_seed(0)
        peft_model_default = get_peft_model(base_model, config0, adapter_name="default").eval().to(self.torch_device)
        output_default = peft_model_default(input)
        sd_default = peft_model_default.state_dict()

        # custom name 1
        torch.manual_seed(0)
        base_model = model_cls().eval().to(self.torch_device)
        torch.manual_seed(0)
        peft_model_custom1 = get_peft_model(base_model, config0, adapter_name="adapter").eval().to(self.torch_device)
        output_custom1 = peft_model_custom1(input)
        sd_custom1 = peft_model_custom1.state_dict()

        # custom name 2
        torch.manual_seed(0)
        base_model = model_cls().eval().to(self.torch_device)
        torch.manual_seed(0)
        peft_model_custom2 = (
            get_peft_model(base_model, config0, adapter_name="other-name").eval().to(self.torch_device)
        )
        output_custom2 = peft_model_custom2(input)
        sd_custom2 = peft_model_custom2.state_dict()

        assert len(sd_default) == len(sd_custom1) == len(sd_custom2)
        for key in sd_default:
            key1 = key.replace("default", "adapter")
            key2 = key.replace("default", "other-name")
            assert key1 in sd_custom1
            assert key2 in sd_custom2
        for k0, k1, k2 in zip(sd_default, sd_custom1, sd_custom2):
            assert torch.allclose(sd_default[k0], sd_custom1[k1])
            assert torch.allclose(sd_default[k0], sd_custom2[k2])

        assert not torch.allclose(output_base, output_default)
        assert not torch.allclose(output_base, output_custom1)
        assert not torch.allclose(output_base, output_custom2)
        assert torch.allclose(output_custom1, output_custom2)
        assert torch.allclose(output_default, output_custom1)

    def test_gpt2_dora_merge_and_unload(self):
        # see https://github.com/huggingface/peft/pull/1588#discussion_r1537914207
        model = AutoModelForCausalLM.from_pretrained("gpt2")
        config = LoraConfig(task_type="CAUSAL_LM", use_dora=True)
        model = get_peft_model(model, config)
        # should not raise an error
        model.merge_and_unload()

    def test_gpt2_dora_merge_and_unload_safe_merge(self):
        # see https://github.com/huggingface/peft/pull/1588#discussion_r1537914207
        model = AutoModelForCausalLM.from_pretrained("gpt2")
        config = LoraConfig(task_type="CAUSAL_LM", use_dora=True)
        model = get_peft_model(model, config)
        # should not raise an error
        model.merge_and_unload(safe_merge=True)

    def test_unload_adapter_multihead_attention(self):
        # MultiheadAttention has special logic for unloading, that logic is covered by this test
        self._test_unload_adapter(
            model_id="MHA",
            config_cls=LoraConfig,
            config_kwargs={"target_modules": ["mha"], "init_lora_weights": False},
        )

    def test_dora_save_and_load_remapping(self):
        # Here we test the refactor of DoRA which changed lora_magnitude_vector from a ParameterDict to a ModuleDict
        # with a DoraLayer instance. The old parameter is now the "weight" attribute of that layer. Since we want the
        # state_dict format not to change, we ensure that the ".weight" part of the key is removed.
        model = AutoModelForCausalLM.from_pretrained("facebook/opt-125m")
        config = LoraConfig(task_type="CAUSAL_LM", use_dora=True)
        model = get_peft_model(model, config)
        state_dict = model.state_dict()

        # sanity check: state dict contains "lora_magnitude_vector.default.weight" keys
        assert any("lora_magnitude_vector.default.weight" in k for k in state_dict)

        # save the model, check the state dict
        # note: not using the context manager here because it fails on Windows CI for some reason
        tmp_dirname = tempfile.mkdtemp()
        try:
            model.save_pretrained(tmp_dirname)
            state_dict_adapter = safe_load_file(os.path.join(tmp_dirname, "adapter_model.safetensors"))
            # note that in the state dict, the "default" part of the key is removed
            assert not any("lora_magnitude_vector.weight" in k for k in state_dict_adapter)

            del model
            loaded = PeftModel.from_pretrained(AutoModelForCausalLM.from_pretrained("facebook/opt-125m"), tmp_dirname)
        finally:
            try:
                shutil.rmtree(tmp_dirname)
            except PermissionError:
                # windows error
                pass

        state_dict_loaded = loaded.state_dict()
        assert state_dict.keys() == state_dict_loaded.keys()
        for k in state_dict:
            assert torch.allclose(state_dict[k], state_dict_loaded[k])

    @parameterized.expand([False, True])
    def test_mha_gradients_set_correctly(self, with_forward_call):
        # check for this bug: https://github.com/huggingface/peft/issues/761#issuecomment-1893804738
        base_model = ModelMha()
        config = LoraConfig(target_modules=["mha"])
        model = get_peft_model(base_model, config)
        model = model.to(self.torch_device)

        if with_forward_call:
            # after the merge-unmerge roundtrip happening in forward of lora MHA, the base weights should be set to
            # requires_grad=False
            inputs = self.prepare_inputs_for_testing()
            model(**inputs)

        assert model.base_model.model.mha.base_layer.out_proj.base_layer.weight.requires_grad is False
        assert model.base_model.model.mha.base_layer.in_proj_weight.requires_grad is False

        # _restore_weights used to ignore the gradient, this checks that it is indeed considered
        model.base_model.model.mha._restore_weights()
        assert model.base_model.model.mha.base_layer.out_proj.base_layer.weight.requires_grad is False
        assert model.base_model.model.mha.base_layer.in_proj_weight.requires_grad is False

        model.base_model.model.mha.base_layer.out_proj.base_layer.weight.requires_grad = True
        model.base_model.model.mha.base_layer.in_proj_weight.requires_grad = True
        assert model.base_model.model.mha.base_layer.out_proj.base_layer.weight.requires_grad is True
        assert model.base_model.model.mha.base_layer.in_proj_weight.requires_grad is True

        model.base_model.model.mha._restore_weights()
        assert model.base_model.model.mha.base_layer.out_proj.base_layer.weight.requires_grad is True
        assert model.base_model.model.mha.base_layer.in_proj_weight.requires_grad is True


class TestMultiRankAdapter(unittest.TestCase):
    """Tests related to multirank LoRA adapters"""

    def test_multirank(self):
        config_1 = LoraConfig(
            r=8,
            lora_alpha=8,
            init_lora_weights=False,
            target_modules=["lin0", "lin1"],
        )
        config_2 = LoraConfig(
            r=8,
            lora_alpha=8,
            init_lora_weights=False,
            target_modules=["lin0", "lin1"],
            rank_pattern={"lin0": 4},
            alpha_pattern={"lin0": 4},
        )

        # Add first adapter
        model = get_peft_model(MLP(), config_1, adapter_name="first")

        # Add second adapter
        model.add_adapter("second", config_2)

        # Extract current and expected ranks
        rank_current = model.lin0.lora_A["second"].weight.shape[0]
        rank_expected = config_2.rank_pattern["lin0"]

        assert rank_current == rank_expected, f"Rank {rank_current} is not equal to expected {rank_expected}"

    def test_multirank_2(self):
        rank_pattern = {}
        alpha_pattern = {}
        r = 4
        lora_alpha = 8

        for i in range(10):
            rank = 64 // (i + 1)
            for j in range(2):
                rank_pattern[f"layers.{i}.lin{j}"] = rank
                alpha_pattern[f"layers.{i}.lin{j}"] = 2 * rank

        config = LoraConfig(
            r=r,
            lora_alpha=lora_alpha,
            init_lora_weights=False,
            target_modules=["lin0", "lin1"],
            rank_pattern=rank_pattern,
            alpha_pattern=alpha_pattern,
        )

        # Add first adapter
        model = get_peft_model(DeepMLP(), config, adapter_name="first")

        # Add second adapter
        model.add_adapter("second", config)

        for adapter in ["first", "second"]:
            for key, module in model.base_model.model.named_modules():
                if isinstance(module, BaseTunerLayer):
                    rank_expected = rank_pattern.get(key, r)
                    rank_current = module.lora_A[adapter].weight.shape[0]
                    assert rank_current == rank_expected, (
                        f"Rank {rank_current} is not equal to expected {rank_expected}"
                    )


class TestRepr(unittest.TestCase):
    """Tests related to the repr of adapted models"""

    def test_repr_lora_linear(self):
        config = LoraConfig(target_modules=["lin0"])
        model = get_peft_model(MLP(), config)
        print_output = repr(model.model.lin0)
        assert print_output.startswith("lora.Linear")
        assert "in_features=10" in print_output
        assert "out_features=20" in print_output
        assert "lora_A" in print_output
        assert "lora_B" in print_output
        assert "default" in print_output

    def test_repr_lora_embedding(self):
        config = LoraConfig(target_modules=["emb"])
        model = get_peft_model(ModelEmbConv1D(), config)
        print_output = repr(model.model.emb)
        assert print_output.startswith("lora.Embedding")
        assert "100, 5" in print_output
        assert "lora_embedding_A" in print_output
        assert "lora_embedding_B" in print_output
        assert "default" in print_output

    def test_repr_lora_conv1d(self):
        config = LoraConfig(target_modules=["conv1d"])
        model = get_peft_model(ModelEmbConv1D(), config)
        print_output = repr(model.model.conv1d)
        assert print_output.startswith("lora.Linear")
        assert "in_features=5" in print_output
        assert "out_features=1" in print_output
        assert "lora_A" in print_output
        assert "lora_B" in print_output
        assert "default" in print_output

    def test_repr_lora_conv2d(self):
        config = LoraConfig(target_modules=["conv2d"])
        model = get_peft_model(ModelConv2D(), config)
        print_output = repr(model.model.conv2d)
        assert print_output.startswith("lora.Conv2d")
        assert "5, 10" in print_output
        assert "kernel_size=(3, 3)" in print_output
        assert "stride=(1, 1)" in print_output
        assert "lora_A" in print_output
        assert "lora_B" in print_output
        assert "default" in print_output


class MultipleActiveAdaptersTester(unittest.TestCase):
    """
    A test class to test the functionality of multiple active adapters.

    This is not specifically tied to custom models, it's just easy to test here and testing it on all types of models
    would be overkill.
    """

    torch_device = infer_device()

    def prepare_inputs_for_testing(self):
        X = torch.arange(90).view(9, 10).to(self.torch_device)
        return {"X": X}

    def set_multiple_active_adapters(self, model, adapter_names):
        for module in model.modules():
            if isinstance(module, (BaseTunerLayer, AuxiliaryTrainingWrapper)):
                module.set_adapter(adapter_names)

    def resolve_model_cls(self, tuner_method):
        if tuner_method == "lora+trainable_tokens":
            # for this method we need an Embedding layer to target
            return ModelEmbConv1D()
        if tuner_method == "ia3":
            return MLP(bias=False)
        return MLP(bias=True)

    @parameterized.expand(MULTIPLE_ACTIVE_ADAPTERS_TEST_CASES)
    def test_multiple_active_adapters_forward(
        self, test_name, tuner_method, config_cls, config_kwargs_1, config_kwargs_2
    ):
        torch.manual_seed(0)

        model = self.resolve_model_cls(tuner_method)
        model = model.to(self.torch_device).eval()

        X = self.prepare_inputs_for_testing()

        config_1 = config_cls(**config_kwargs_1)
        config_2 = config_cls(**config_kwargs_2)

        peft_model = get_peft_model(model, config_1, adapter_name="adapter_1")
        peft_model.add_adapter("adapter_2", config_2)

        # the assumption that the output of the combined output of two adapters is != to the output of one
        # adapter is not true for unmodified trainable tokens as they just mimic the existing embedding matrix.
        # therefore, we modify the weights so that the adapter weights differs from the embedding weights.
        #
        # We do it this way because we have no way to pass something like `init_weights=False` to the token adapter.
        if "trainable_tokens" in tuner_method:
            peft_model.emb.token_adapter.trainable_tokens_delta["adapter_1"].data = torch.rand_like(
                peft_model.emb.token_adapter.trainable_tokens_delta["adapter_1"].data
            )
            peft_model.emb.token_adapter.trainable_tokens_delta["adapter_2"].data = torch.rand_like(
                peft_model.emb.token_adapter.trainable_tokens_delta["adapter_2"].data
            )

        # set adapter_1
        peft_model.set_adapter("adapter_1")
        adapter_1_output = peft_model(**X)

        # set adapter_2
        peft_model.set_adapter("adapter_2")
        adapter_2_output = peft_model(**X)

        # set ["adapter_1", "adapter_2"]
        self.set_multiple_active_adapters(peft_model, ["adapter_1", "adapter_2"])
        combined_output = peft_model(**X)

        assert not torch.allclose(adapter_1_output, adapter_2_output, atol=1e-5)
        assert not torch.allclose(adapter_1_output, combined_output, atol=1e-5)
        assert not torch.allclose(adapter_2_output, combined_output, atol=1e-5)

        if tuner_method == "lora":
            # create a weighted adapter combining both adapters and check that
            # its output is same as setting multiple active adapters
            peft_model.add_weighted_adapter(
                ["adapter_1", "adapter_2"], [1.0, 1.0], "new_combined_adapter", combination_type="cat"
            )
            peft_model.set_adapter("new_combined_adapter")
            new_combined_output = peft_model(**X)
            assert torch.allclose(new_combined_output, combined_output, atol=1e-5)

    @parameterized.expand(MULTIPLE_ACTIVE_ADAPTERS_TEST_CASES)
    def test_multiple_active_adapters_merge_and_unmerge(
        self, test_name, tuner_method, config_cls, config_kwargs_1, config_kwargs_2
    ):
        torch.manual_seed(0)

        model = self.resolve_model_cls(tuner_method)
        model = model.to(self.torch_device).eval()

        X = self.prepare_inputs_for_testing()
        base_output = model(**X)

        config_1 = config_cls(**config_kwargs_1)
        config_2 = config_cls(**config_kwargs_2)

        peft_model = get_peft_model(model, config_1, adapter_name="adapter_1")
        peft_model.add_adapter("adapter_2", config_2)

        # set ["adapter_1", "adapter_2"]
        self.set_multiple_active_adapters(peft_model, ["adapter_1", "adapter_2"])
        combined_output = peft_model(**X)

        peft_model.merge_adapter()
        merged_combined_output = peft_model(**X)
        assert torch.allclose(merged_combined_output, combined_output, atol=1e-4)

        peft_model.unmerge_adapter()

        with peft_model.disable_adapter():
            disabled_adapter_output = peft_model(**X)

        assert torch.allclose(disabled_adapter_output, base_output, atol=1e-4)

    @parameterized.expand(MULTIPLE_ACTIVE_ADAPTERS_TEST_CASES)
    def test_merge_layers_multi(self, test_name, tuner_method, config_cls, config_kwargs_1, config_kwargs_2):
        torch.manual_seed(0)

        model = self.resolve_model_cls(tuner_method)
        model = model.to(self.torch_device).eval()

        config_1 = config_cls(**config_kwargs_1)
        config_2 = config_cls(**config_kwargs_2)

        model = get_peft_model(model, config_1)

        # the assumption that the output of the combined output of two adapters is != to the output of one
        # adapter is not true for unmodified trainable tokens as they just mimic the existing embedding matrix.
        # therefore, we modify the weights so that the adapter weights differs from the embedding weights. in this
        # case we even use 20*rand to be very distinct to adapter 2 since we're comparing outputs and not embeddings
        # with rather high tolerance values. this is also the reason why `init_weights` is not sufficient here and
        # when using `<peft method>.trainable_token_indices` we do not have the utility of `init_weights` anyway.
        if "trainable_tokens" in tuner_method:
            model.emb.token_adapter.trainable_tokens_delta["default"].data = 20 * torch.rand_like(
                model.emb.token_adapter.trainable_tokens_delta["default"].data
            )

        dummy_input = self.prepare_inputs_for_testing()
        model.eval()

        with torch.inference_mode():
            logits_adapter_1 = model(**dummy_input)[0]

        model.add_adapter("adapter-2", config_2)
        model.set_adapter("adapter-2")

        # same as above but for adapter 2
        if "trainable_tokens" in tuner_method:
            model.emb.token_adapter.trainable_tokens_delta["adapter-2"].data = 2 * torch.rand_like(
                model.emb.token_adapter.trainable_tokens_delta["adapter-2"].data
            )

        model.eval()

        with torch.inference_mode():
            logits_adapter_2 = model(**dummy_input)[0]

        assert not torch.allclose(logits_adapter_1, logits_adapter_2, atol=1e-3, rtol=1e-3)

        model.set_adapter("default")

        with torch.inference_mode():
            logits_adapter_1_after_set = model(**dummy_input)[0]

        assert torch.allclose(logits_adapter_1_after_set, logits_adapter_1, atol=1e-3, rtol=1e-3)

        model_copy = copy.deepcopy(model)
        model_copy_2 = copy.deepcopy(model)
        model_merged_all = model.merge_and_unload(adapter_names=["adapter-2", "default"])

        with torch.inference_mode():
            logits_merged_all = model_merged_all(**dummy_input)[0]

        assert not torch.allclose(logits_merged_all, logits_adapter_2, atol=1e-3, rtol=1e-3)
        assert not torch.allclose(logits_merged_all, logits_adapter_1, atol=1e-3, rtol=1e-3)

        model_merged_adapter_2 = model_copy.merge_and_unload(adapter_names=["adapter-2"])

        with torch.inference_mode():
            logits_merged_adapter_2 = model_merged_adapter_2(**dummy_input)[0]

        assert torch.allclose(logits_merged_adapter_2, logits_adapter_2, atol=1e-3, rtol=1e-3)

        model_merged_adapter_default = model_copy_2.merge_and_unload(adapter_names=["default"])

        with torch.inference_mode():
            logits_merged_adapter_default = model_merged_adapter_default(**dummy_input)[0]

        assert torch.allclose(logits_merged_adapter_default, logits_adapter_1, atol=1e-3, rtol=1e-3)


class RequiresGradTester(unittest.TestCase):
    """Test that requires_grad is set correctly in specific circumstances

    # See issue #899.

    This is not specifically tied to custom models, it's just easy to test here and testing it on all types of models
    would be overkill.

    """

    def check_requires_grad(self, model, *params_expected: str):
        # Check that only the given parameters have requires_grad=True, and all others have requires_grad=False.
        # Calling without arguments besides the model means that all parameters should have requires_grad=False.
        params_with_requires_grad = [name for name, param in model.named_parameters() if param.requires_grad]
        diff = set(params_expected).symmetric_difference(set(params_with_requires_grad))
        msg = f"Expected {params_expected} to require gradients, got {params_with_requires_grad}"
        assert len(diff) == 0, msg

    def test_requires_grad_modules_to_save_default(self):
        config = LoraConfig(target_modules=["lin0"], modules_to_save=["lin1"])
        peft_model = get_peft_model(MLP(), config)

        self.check_requires_grad(
            peft_model,
            "base_model.model.lin1.modules_to_save.default.weight",
            "base_model.model.lin1.modules_to_save.default.bias",
            "base_model.model.lin0.lora_A.default.weight",
            "base_model.model.lin0.lora_B.default.weight",
        )

    def test_requires_grad_modules_to_save_disabling(self):
        config = LoraConfig(target_modules=["lin0"], modules_to_save=["lin1"])
        peft_model = get_peft_model(MLP(), config)

        # when disabling the adapter, the original module's grad should be enabled and vice versa
        peft_model.disable_adapter_layers()
        self.check_requires_grad(
            peft_model,
            "base_model.model.lin1.original_module.weight",
            "base_model.model.lin1.original_module.bias",
        )

        # when re-enabling the adapter, the original module's grad should be disabled and vice versa
        peft_model.enable_adapter_layers()
        self.check_requires_grad(
            peft_model,
            "base_model.model.lin1.modules_to_save.default.weight",
            "base_model.model.lin1.modules_to_save.default.bias",
            "base_model.model.lin0.lora_A.default.weight",
            "base_model.model.lin0.lora_B.default.weight",
        )

        # when using the disable_adapter context, the original module's grad should be enabled and vice versa
        with peft_model.disable_adapter():
            self.check_requires_grad(
                peft_model,
                "base_model.model.lin1.original_module.weight",
                "base_model.model.lin1.original_module.bias",
            )

        # after context is exited, return to the previous state
        self.check_requires_grad(
            peft_model,
            "base_model.model.lin1.modules_to_save.default.weight",
            "base_model.model.lin1.modules_to_save.default.bias",
            "base_model.model.lin0.lora_A.default.weight",
            "base_model.model.lin0.lora_B.default.weight",
        )

    def test_requires_grad_modules_to_save_multiple_adapters(self):
        config0 = LoraConfig(target_modules=["lin0"], modules_to_save=["lin1"])
        peft_model = get_peft_model(MLP(), config0)

        config1 = LoraConfig(target_modules=["lin0"], modules_to_save=["lin1"])
        peft_model.add_adapter("adapter1", config1)

        # active adapter is still "default"
        self.check_requires_grad(
            peft_model,
            "base_model.model.lin1.modules_to_save.default.weight",
            "base_model.model.lin1.modules_to_save.default.bias",
            "base_model.model.lin0.lora_A.default.weight",
            "base_model.model.lin0.lora_B.default.weight",
        )

        # set config0 as active, should not change anything
        peft_model.set_adapter("default")
        self.check_requires_grad(
            peft_model,
            "base_model.model.lin1.modules_to_save.default.weight",
            "base_model.model.lin1.modules_to_save.default.bias",
            "base_model.model.lin0.lora_A.default.weight",
            "base_model.model.lin0.lora_B.default.weight",
        )

        # set config1 as active, should lead to adapter1 requiring grad
        peft_model.set_adapter("adapter1")
        self.check_requires_grad(
            peft_model,
            "base_model.model.lin1.modules_to_save.adapter1.weight",
            "base_model.model.lin1.modules_to_save.adapter1.bias",
            "base_model.model.lin0.lora_A.adapter1.weight",
            "base_model.model.lin0.lora_B.adapter1.weight",
        )

    def test_requires_grad_lora_different_targets(self):
        # test two different LoRA adapters that target different modules
        config0 = LoraConfig(target_modules=["lin0"])
        peft_model = get_peft_model(MLP(), config0)

        config1 = LoraConfig(target_modules=["lin1"])
        peft_model.add_adapter("adapter1", config1)

        # active adapter is still "default"
        self.check_requires_grad(
            peft_model,
            "base_model.model.lin0.lora_A.default.weight",
            "base_model.model.lin0.lora_B.default.weight",
        )

        # set config0 as active, should not change anything
        peft_model.set_adapter("default")
        self.check_requires_grad(
            peft_model,
            "base_model.model.lin0.lora_A.default.weight",
            "base_model.model.lin0.lora_B.default.weight",
        )

        # change activate adapter to adapter1
        peft_model.set_adapter("adapter1")
        self.check_requires_grad(
            peft_model,
            "base_model.model.lin1.lora_A.adapter1.weight",
            "base_model.model.lin1.lora_B.adapter1.weight",
        )

        # disable all adapters
        with peft_model.disable_adapter():
            self.check_requires_grad(peft_model)

        # after context is exited, return to the previous state
        self.check_requires_grad(
            peft_model,
            "base_model.model.lin1.lora_A.adapter1.weight",
            "base_model.model.lin1.lora_B.adapter1.weight",
        )

    def test_requires_grad_lora_same_targets(self):
        # same as previous test, except that LoRA adapters target the same layer
        config0 = LoraConfig(target_modules=["lin0"])
        peft_model = get_peft_model(MLP(), config0)

        config1 = LoraConfig(target_modules=["lin0"])
        peft_model.add_adapter("adapter1", config1)

        # active adapter is still "default"
        self.check_requires_grad(
            peft_model,
            "base_model.model.lin0.lora_A.default.weight",
            "base_model.model.lin0.lora_B.default.weight",
        )

        # set config0 as active, should not change anything
        peft_model.set_adapter("default")
        self.check_requires_grad(
            peft_model,
            "base_model.model.lin0.lora_A.default.weight",
            "base_model.model.lin0.lora_B.default.weight",
        )

        # change activate adapter to adapter1
        peft_model.set_adapter("adapter1")
        self.check_requires_grad(
            peft_model,
            "base_model.model.lin0.lora_A.adapter1.weight",
            "base_model.model.lin0.lora_B.adapter1.weight",
        )

        # disable all adapters
        with peft_model.disable_adapter():
            self.check_requires_grad(peft_model)

        # after context is exited, return to the previous state
        self.check_requires_grad(
            peft_model,
            "base_model.model.lin0.lora_A.adapter1.weight",
            "base_model.model.lin0.lora_B.adapter1.weight",
        )

    def test_requires_grad_ia3_different_targets(self):
        # test two different IA3 adapters that target different modules
        config0 = IA3Config(target_modules=["lin0"], feedforward_modules=["lin0"])
        peft_model = get_peft_model(MLP(), config0)

        config1 = IA3Config(target_modules=["lin1"], feedforward_modules=["lin1"])
        peft_model.add_adapter("adapter1", config1)

        # active adapter is still "default"
        self.check_requires_grad(
            peft_model,
            "base_model.model.lin0.ia3_l.default",
        )

        # set config0 as active, should not change anything
        peft_model.set_adapter("default")
        self.check_requires_grad(
            peft_model,
            "base_model.model.lin0.ia3_l.default",
        )

        # change activate adapter to adapter1
        peft_model.set_adapter("adapter1")
        self.check_requires_grad(
            peft_model,
            "base_model.model.lin1.ia3_l.adapter1",
        )

        # disable all adapters
        with peft_model.disable_adapter():
            self.check_requires_grad(peft_model)

        # after context is exited, return to the previous state
        self.check_requires_grad(
            peft_model,
            "base_model.model.lin1.ia3_l.adapter1",
        )

    def test_requires_grad_ia3_same_targets(self):
        # same as previous test, except that IA3 adapters target the same layer
        config0 = IA3Config(target_modules=["lin0"], feedforward_modules=["lin0"])
        peft_model = get_peft_model(MLP(), config0)

        config1 = IA3Config(target_modules=["lin0"], feedforward_modules=["lin0"])
        peft_model.add_adapter("adapter1", config1)

        # active adapter is still "default"
        self.check_requires_grad(
            peft_model,
            "base_model.model.lin0.ia3_l.default",
        )

        # set config0 as active, should not change anything
        peft_model.set_adapter("default")
        self.check_requires_grad(
            peft_model,
            "base_model.model.lin0.ia3_l.default",
        )

        # change activate adapter to adapter1
        peft_model.set_adapter("adapter1")
        self.check_requires_grad(
            peft_model,
            "base_model.model.lin0.ia3_l.adapter1",
        )

        # disable all adapters
        with peft_model.disable_adapter():
            self.check_requires_grad(peft_model)

        # after context is exited, return to the previous state
        self.check_requires_grad(
            peft_model,
            "base_model.model.lin0.ia3_l.adapter1",
        )

    def test_requires_grad_adalora_different_targets(self):
        # test two different AdaLora adapters that target different modules
        config0 = AdaLoraConfig(target_modules=["lin0"], total_step=1)
        peft_model = get_peft_model(MLP(), config0)

        config1 = AdaLoraConfig(target_modules=["lin1"], total_step=1, inference_mode=True)
        peft_model.add_adapter("adapter1", config1)

        # active adapter is still "default"
        self.check_requires_grad(
            peft_model,
            "base_model.model.lin0.lora_A.default",
            "base_model.model.lin0.lora_B.default",
            "base_model.model.lin0.lora_E.default",
        )

        # set config0 as active, should not change anything
        peft_model.set_adapter("default")
        self.check_requires_grad(
            peft_model,
            "base_model.model.lin0.lora_A.default",
            "base_model.model.lin0.lora_B.default",
            "base_model.model.lin0.lora_E.default",
        )

        # change activate adapter to adapter1
        peft_model.set_adapter("adapter1")
        self.check_requires_grad(
            peft_model,
            "base_model.model.lin1.lora_A.adapter1",
            "base_model.model.lin1.lora_B.adapter1",
            "base_model.model.lin1.lora_E.adapter1",
        )

        # disable all adapters
        with peft_model.disable_adapter():
            self.check_requires_grad(peft_model)

        # after context is exited, return to the previous state
        self.check_requires_grad(
            peft_model,
            "base_model.model.lin1.lora_A.adapter1",
            "base_model.model.lin1.lora_B.adapter1",
            "base_model.model.lin1.lora_E.adapter1",
        )

    def test_requires_grad_adalora_same_targets(self):
        # same as previous test, except that AdaLora adapters target the same layer
        config0 = AdaLoraConfig(target_modules=["lin0"], total_step=1)
        peft_model = get_peft_model(MLP(), config0)

        config1 = AdaLoraConfig(target_modules=["lin0"], total_step=1, inference_mode=True)
        peft_model.add_adapter("adapter1", config1)

        # active adapter is still "default"
        self.check_requires_grad(
            peft_model,
            "base_model.model.lin0.lora_A.default",
            "base_model.model.lin0.lora_B.default",
            "base_model.model.lin0.lora_E.default",
        )

        # set config0 as active, should not change anything
        peft_model.set_adapter("default")
        self.check_requires_grad(
            peft_model,
            "base_model.model.lin0.lora_A.default",
            "base_model.model.lin0.lora_B.default",
            "base_model.model.lin0.lora_E.default",
        )

        # change activate adapter to adapter1
        peft_model.set_adapter("adapter1")
        self.check_requires_grad(
            peft_model,
            "base_model.model.lin0.lora_A.adapter1",
            "base_model.model.lin0.lora_B.adapter1",
            "base_model.model.lin0.lora_E.adapter1",
        )

        # disable all adapters
        with peft_model.disable_adapter():
            self.check_requires_grad(peft_model)

        # after context is exited, return to the previous state
        peft_model.set_adapter("adapter1")
        self.check_requires_grad(
            peft_model,
            "base_model.model.lin0.lora_A.adapter1",
            "base_model.model.lin0.lora_B.adapter1",
            "base_model.model.lin0.lora_E.adapter1",
        )

    def test_requires_grad_lora_conv2d(self):
        # test two different LoRA adapters that target different modules
        config0 = LoraConfig(target_modules=["conv2d"])
        peft_model = get_peft_model(ModelConv2D(), config0)

        config1 = LoraConfig(target_modules=["lin0"])
        peft_model.add_adapter("adapter1", config1)

        # active adapter is still "default"
        self.check_requires_grad(
            peft_model,
            "base_model.model.conv2d.lora_A.default.weight",
            "base_model.model.conv2d.lora_B.default.weight",
        )

        # set config0 as active, should not change anything
        peft_model.set_adapter("default")
        self.check_requires_grad(
            peft_model,
            "base_model.model.conv2d.lora_A.default.weight",
            "base_model.model.conv2d.lora_B.default.weight",
        )

        # change activate adapter to adapter1
        peft_model.set_adapter("adapter1")
        self.check_requires_grad(
            peft_model,
            "base_model.model.lin0.lora_A.adapter1.weight",
            "base_model.model.lin0.lora_B.adapter1.weight",
        )

        # disable all adapters
        with peft_model.disable_adapter():
            self.check_requires_grad(peft_model)

        # after context is exited, return to the previous state
        self.check_requires_grad(
            peft_model,
            "base_model.model.lin0.lora_A.adapter1.weight",
            "base_model.model.lin0.lora_B.adapter1.weight",
        )

    def test_requires_grad_lora_emb_conv1d(self):
        # test two different LoRA adapters that target different modules
        config0 = LoraConfig(target_modules=["conv1d"])
        peft_model = get_peft_model(ModelEmbConv1D(), config0)

        config1 = LoraConfig(target_modules=["emb"])
        peft_model.add_adapter("adapter1", config1)

        # active adapter is still "default"
        self.check_requires_grad(
            peft_model,
            "base_model.model.conv1d.lora_A.default.weight",
            "base_model.model.conv1d.lora_B.default.weight",
        )

        # set config0 as active, should not change anything
        peft_model.set_adapter("default")
        self.check_requires_grad(
            peft_model,
            "base_model.model.conv1d.lora_A.default.weight",
            "base_model.model.conv1d.lora_B.default.weight",
        )

        # change activate adapter to adapter1
        peft_model.set_adapter("adapter1")
        self.check_requires_grad(
            peft_model,
            "base_model.model.emb.lora_embedding_A.adapter1",
            "base_model.model.emb.lora_embedding_B.adapter1",
        )

        # disable all adapters
        with peft_model.disable_adapter():
            self.check_requires_grad(peft_model)

        # after context is exited, return to the previous state
        self.check_requires_grad(
            peft_model,
            "base_model.model.emb.lora_embedding_A.adapter1",
            "base_model.model.emb.lora_embedding_B.adapter1",
        )

    def test_requires_grad_ia3_conv1d(self):
        # test two different LoRA adapters that target different modules
        config0 = IA3Config(target_modules=["conv1d"], feedforward_modules=[])
        peft_model = get_peft_model(ModelEmbConv1D(), config0)

        config1 = IA3Config(target_modules=["lin0"], feedforward_modules=["lin0"])
        peft_model.add_adapter("adapter1", config1)

        # active adapter is still "default"
        self.check_requires_grad(
            peft_model,
            "base_model.model.conv1d.ia3_l.default",
        )

        # set config0 as active, should not change anything
        peft_model.set_adapter("default")
        self.check_requires_grad(
            peft_model,
            "base_model.model.conv1d.ia3_l.default",
        )

        # change activate adapter to adapter1
        peft_model.set_adapter("adapter1")
        self.check_requires_grad(
            peft_model,
            "base_model.model.lin0.ia3_l.adapter1",
        )

        # disable all adapters
        with peft_model.disable_adapter():
            self.check_requires_grad(peft_model)

        # after context is exited, return to the previous state
        self.check_requires_grad(
            peft_model,
            "base_model.model.lin0.ia3_l.adapter1",
        )

    def test_requires_grad_ia3_conv2d(self):
        # test two different LoRA adapters that target different modules
        config0 = IA3Config(target_modules=["conv2d"], feedforward_modules=["conv2d"])
        peft_model = get_peft_model(ModelConv2D(), config0)

        config1 = IA3Config(target_modules=["lin0"], feedforward_modules=[])
        peft_model.add_adapter("adapter1", config1)

        # active adapter is still "default"
        self.check_requires_grad(
            peft_model,
            "base_model.model.conv2d.ia3_l.default",
        )

        # set config0 as active, should not change anything
        peft_model.set_adapter("default")
        self.check_requires_grad(
            peft_model,
            "base_model.model.conv2d.ia3_l.default",
        )

        # change activate adapter to adapter1
        peft_model.set_adapter("adapter1")
        self.check_requires_grad(
            peft_model,
            "base_model.model.lin0.ia3_l.adapter1",
        )

        # disable all adapters
        with peft_model.disable_adapter():
            self.check_requires_grad(peft_model)

        # after context is exited, return to the previous state
        peft_model.set_adapter("adapter1")
        self.check_requires_grad(
            peft_model,
            "base_model.model.lin0.ia3_l.adapter1",
        )

    def test_requires_grad_loha_different_targets(self):
        # test two different LoHa adapters that target different modules
        config0 = LoHaConfig(target_modules=["lin0"])
        peft_model = get_peft_model(MLP(), config0)

        config1 = LoHaConfig(target_modules=["lin1"], inference_mode=True)
        peft_model.add_adapter("adapter1", config1)

        # active adapter is still "default"
        self.check_requires_grad(
            peft_model,
            "base_model.model.lin0.hada_w1_a.default",
            "base_model.model.lin0.hada_w1_b.default",
            "base_model.model.lin0.hada_w2_a.default",
            "base_model.model.lin0.hada_w2_b.default",
        )

        # set config0 as active, should not change anything
        peft_model.set_adapter("default")
        self.check_requires_grad(
            peft_model,
            "base_model.model.lin0.hada_w1_a.default",
            "base_model.model.lin0.hada_w1_b.default",
            "base_model.model.lin0.hada_w2_a.default",
            "base_model.model.lin0.hada_w2_b.default",
        )

        # change activate pter to pter1
        peft_model.set_adapter("adapter1")
        self.check_requires_grad(
            peft_model,
            "base_model.model.lin1.hada_w1_a.adapter1",
            "base_model.model.lin1.hada_w1_b.adapter1",
            "base_model.model.lin1.hada_w2_a.adapter1",
            "base_model.model.lin1.hada_w2_b.adapter1",
        )

        # disable all pters
        with peft_model.disable_adapter():
            self.check_requires_grad(peft_model)

        # after context is exited, return to the previous state
        self.check_requires_grad(
            peft_model,
            "base_model.model.lin1.hada_w1_a.adapter1",
            "base_model.model.lin1.hada_w1_b.adapter1",
            "base_model.model.lin1.hada_w2_a.adapter1",
            "base_model.model.lin1.hada_w2_b.adapter1",
        )

    def test_requires_grad_loha_same_targets(self):
        # same as previous test, except that LoHa adapters target the same layer
        config0 = LoHaConfig(target_modules=["lin0"])
        peft_model = get_peft_model(MLP(), config0)

        config1 = LoHaConfig(target_modules=["lin0"], inference_mode=True)
        peft_model.add_adapter("adapter1", config1)

        # active adapter is still "default"
        self.check_requires_grad(
            peft_model,
            "base_model.model.lin0.hada_w1_a.default",
            "base_model.model.lin0.hada_w1_b.default",
            "base_model.model.lin0.hada_w2_a.default",
            "base_model.model.lin0.hada_w2_b.default",
        )

        # set config0 as active, should not change anything
        peft_model.set_adapter("default")
        self.check_requires_grad(
            peft_model,
            "base_model.model.lin0.hada_w1_a.default",
            "base_model.model.lin0.hada_w1_b.default",
            "base_model.model.lin0.hada_w2_a.default",
            "base_model.model.lin0.hada_w2_b.default",
        )

        # change activate adapter to adapter1
        peft_model.set_adapter("adapter1")
        self.check_requires_grad(
            peft_model,
            "base_model.model.lin0.hada_w1_a.adapter1",
            "base_model.model.lin0.hada_w1_b.adapter1",
            "base_model.model.lin0.hada_w2_a.adapter1",
            "base_model.model.lin0.hada_w2_b.adapter1",
        )

        # disable all adapters
        with peft_model.disable_adapter():
            self.check_requires_grad(peft_model)

        # after context is exited, return to the previous state
        peft_model.set_adapter("adapter1")
        self.check_requires_grad(
            peft_model,
            "base_model.model.lin0.hada_w1_a.adapter1",
            "base_model.model.lin0.hada_w1_b.adapter1",
            "base_model.model.lin0.hada_w2_a.adapter1",
            "base_model.model.lin0.hada_w2_b.adapter1",
        )

    def test_requires_grad_lokr_different_targets(self):
        # test two different LoKr adapters that target different modules
        config0 = LoKrConfig(target_modules=["lin0"])
        peft_model = get_peft_model(MLP(), config0)

        config1 = LoKrConfig(target_modules=["lin1"], inference_mode=True)
        peft_model.add_adapter("adapter1", config1)

        # active adapter is still "default"
        self.check_requires_grad(
            peft_model,
            "base_model.model.lin0.lokr_w1.default",
            "base_model.model.lin0.lokr_w2.default",
        )

        # set config0 as active, should not change anything
        peft_model.set_adapter("default")
        self.check_requires_grad(
            peft_model,
            "base_model.model.lin0.lokr_w1.default",
            "base_model.model.lin0.lokr_w2.default",
        )

        # change activate pter to pter1
        peft_model.set_adapter("adapter1")
        self.check_requires_grad(
            peft_model,
            "base_model.model.lin1.lokr_w1.adapter1",
            "base_model.model.lin1.lokr_w2.adapter1",
        )

        # disable all pters
        with peft_model.disable_adapter():
            self.check_requires_grad(peft_model)

        # after context is exited, return to the previous state
        self.check_requires_grad(
            peft_model,
            "base_model.model.lin1.lokr_w1.adapter1",
            "base_model.model.lin1.lokr_w2.adapter1",
        )

    def test_requires_grad_lokr_same_targets(self):
        # same as previous test, except that LoKr adapters target the same layer
        config0 = LoKrConfig(target_modules=["lin0"])
        peft_model = get_peft_model(MLP(), config0)

        config1 = LoKrConfig(target_modules=["lin0"], inference_mode=True)
        peft_model.add_adapter("adapter1", config1)

        # active adapter is still "default"
        self.check_requires_grad(
            peft_model,
            "base_model.model.lin0.lokr_w1.default",
            "base_model.model.lin0.lokr_w2.default",
        )

        # set config0 as active, should not change anything
        peft_model.set_adapter("default")
        self.check_requires_grad(
            peft_model,
            "base_model.model.lin0.lokr_w1.default",
            "base_model.model.lin0.lokr_w2.default",
        )

        # change activate adapter to adapter1
        peft_model.set_adapter("adapter1")
        self.check_requires_grad(
            peft_model,
            "base_model.model.lin0.lokr_w1.adapter1",
            "base_model.model.lin0.lokr_w2.adapter1",
        )

        # disable all adapters
        with peft_model.disable_adapter():
            self.check_requires_grad(peft_model)

        # after context is exited, return to the previous state
        peft_model.set_adapter("adapter1")
        self.check_requires_grad(
            peft_model,
            "base_model.model.lin0.lokr_w1.adapter1",
            "base_model.model.lin0.lokr_w2.adapter1",
        )

    def test_requires_grad_oft_different_targets(self):
        # test two different OFT adapters that target different modules
        config0 = OFTConfig(target_modules=["lin0"], r=2)
        peft_model = get_peft_model(MLP(), config0)

        config1 = OFTConfig(target_modules=["lin1"], r=2, inference_mode=True)
        peft_model.add_adapter("adapter1", config1)

        # active adapter is still "default"
        self.check_requires_grad(
            peft_model,
            "base_model.model.lin0.oft_r.default",
            "base_model.model.lin0.oft_s.default",
        )

        # set config0 as active, should not change anything
        peft_model.set_adapter("default")
        self.check_requires_grad(
            peft_model,
            "base_model.model.lin0.oft_r.default",
            "base_model.model.lin0.oft_s.default",
        )

        # change activate pter to pter1
        peft_model.set_adapter("adapter1")
        self.check_requires_grad(
            peft_model,
            "base_model.model.lin1.oft_r.adapter1",
            "base_model.model.lin1.oft_s.adapter1",
        )

        # disable all pters
        with peft_model.disable_adapter():
            self.check_requires_grad(peft_model)

        # after context is exited, return to the previous state
        self.check_requires_grad(
            peft_model,
            "base_model.model.lin1.oft_r.adapter1",
            "base_model.model.lin1.oft_s.adapter1",
        )

    def test_requires_grad_oft_same_targets(self):
        # same as previous test, except that OFT adapters target the same layer
        config0 = OFTConfig(target_modules=["lin0"], r=2)
        peft_model = get_peft_model(MLP(), config0)

        config1 = OFTConfig(target_modules=["lin0"], r=2, inference_mode=True)
        peft_model.add_adapter("adapter1", config1)

        # active adapter is still "default"
        self.check_requires_grad(
            peft_model,
            "base_model.model.lin0.oft_r.default",
            "base_model.model.lin0.oft_s.default",
        )

        # set config0 as active, should not change anything
        peft_model.set_adapter("default")
        self.check_requires_grad(
            peft_model,
            "base_model.model.lin0.oft_r.default",
            "base_model.model.lin0.oft_s.default",
        )

        # change activate adapter to adapter1
        peft_model.set_adapter("adapter1")
        self.check_requires_grad(
            peft_model,
            "base_model.model.lin0.oft_r.adapter1",
            "base_model.model.lin0.oft_s.adapter1",
        )

        # disable all adapters
        with peft_model.disable_adapter():
            self.check_requires_grad(peft_model)

        # after context is exited, return to the previous state
        peft_model.set_adapter("adapter1")
        self.check_requires_grad(
            peft_model,
            "base_model.model.lin0.oft_r.adapter1",
            "base_model.model.lin0.oft_s.adapter1",
        )

    def test_requires_grad_hra_different_targets(self):
        # test two different HRA adapters that target different modules
        config0 = HRAConfig(target_modules=["lin0"])
        peft_model = get_peft_model(MLP(), config0)

        config1 = HRAConfig(target_modules=["lin1"], inference_mode=True)
        peft_model.add_adapter("adapter1", config1)

        # active adapter is still "default"
        self.check_requires_grad(
            peft_model,
            "base_model.model.lin0.hra_u.default",
        )

        # set config0 as active, should not change anything
        peft_model.set_adapter("default")
        self.check_requires_grad(
            peft_model,
            "base_model.model.lin0.hra_u.default",
        )

        # change activate pter to pter1
        peft_model.set_adapter("adapter1")
        self.check_requires_grad(
            peft_model,
            "base_model.model.lin1.hra_u.adapter1",
        )

        # disable all pters
        with peft_model.disable_adapter():
            self.check_requires_grad(peft_model)

        # after context is exited, return to the previous state
        self.check_requires_grad(
            peft_model,
            "base_model.model.lin1.hra_u.adapter1",
        )

    def test_requires_grad_hra_same_targets(self):
        # same as previous test, except that HRA adapters target the same layer
        config0 = HRAConfig(target_modules=["lin0"])
        peft_model = get_peft_model(MLP(), config0)

        config1 = HRAConfig(target_modules=["lin0"], inference_mode=True)
        peft_model.add_adapter("adapter1", config1)

        # active adapter is still "default"
        self.check_requires_grad(
            peft_model,
            "base_model.model.lin0.hra_u.default",
        )

        # set config0 as active, should not change anything
        peft_model.set_adapter("default")
        self.check_requires_grad(
            peft_model,
            "base_model.model.lin0.hra_u.default",
        )

        # change activate adapter to adapter1
        peft_model.set_adapter("adapter1")
        self.check_requires_grad(
            peft_model,
            "base_model.model.lin0.hra_u.adapter1",
        )

        # disable all adapters
        with peft_model.disable_adapter():
            self.check_requires_grad(peft_model)

        # after context is exited, return to the previous state
        peft_model.set_adapter("adapter1")
        self.check_requires_grad(
            peft_model,
            "base_model.model.lin0.hra_u.adapter1",
        )

    def test_requires_grad_bone_different_targets(self):
        # test two different HRA adapters that target different modules
        config0 = BoneConfig(target_modules=["lin0"], r=2)
        peft_model = get_peft_model(MLP(), config0)

        config1 = BoneConfig(target_modules=["lin1"], r=2, inference_mode=True)
        peft_model.add_adapter("adapter1", config1)

        # active adapter is still "default"
        self.check_requires_grad(
            peft_model,
            "base_model.model.lin0.bone_block.default",
        )

        # set config0 as active, should not change anything
        peft_model.set_adapter("default")
        self.check_requires_grad(
            peft_model,
            "base_model.model.lin0.bone_block.default",
        )

        # change activate pter to pter1
        peft_model.set_adapter("adapter1")
        self.check_requires_grad(
            peft_model,
            "base_model.model.lin1.bone_block.adapter1",
        )

        # disable all pters
        with peft_model.disable_adapter():
            self.check_requires_grad(peft_model)

        # after context is exited, return to the previous state
        self.check_requires_grad(
            peft_model,
            "base_model.model.lin1.bone_block.adapter1",
        )

    def test_requires_grad_bone_same_targets(self):
        # same as previous test, except that HRA adapters target the same layer
        config0 = BoneConfig(target_modules=["lin0"], r=2)
        peft_model = get_peft_model(MLP(), config0)

        config1 = BoneConfig(target_modules=["lin0"], r=2, inference_mode=True)
        peft_model.add_adapter("adapter1", config1)

        # active adapter is still "default"
        self.check_requires_grad(
            peft_model,
            "base_model.model.lin0.bone_block.default",
        )

        # set config0 as active, should not change anything
        peft_model.set_adapter("default")
        self.check_requires_grad(
            peft_model,
            "base_model.model.lin0.bone_block.default",
        )

        # change activate adapter to adapter1
        peft_model.set_adapter("adapter1")
        self.check_requires_grad(
            peft_model,
            "base_model.model.lin0.bone_block.adapter1",
        )

        # disable all adapters
        with peft_model.disable_adapter():
            self.check_requires_grad(peft_model)

        # after context is exited, return to the previous state
        peft_model.set_adapter("adapter1")
        self.check_requires_grad(
            peft_model,
            "base_model.model.lin0.bone_block.adapter1",
        )

    def test_requires_grad_boft_different_targets(self):
        # test two different OFT adapters that target different modules
        config0 = BOFTConfig(target_modules=["lin0"], boft_block_size=2)
        peft_model = get_peft_model(MLP2(), config0)

        config1 = BOFTConfig(target_modules=["lin1"], boft_block_size=2, inference_mode=True)
        peft_model.add_adapter("adapter1", config1)

        # active pter is still "default"
        self.check_requires_grad(
            peft_model,
            "base_model.model.lin0.boft_R.default",
            "base_model.model.lin0.boft_s.default",
        )

        # set config0 as active, should not change anything
        peft_model.set_adapter("default")
        self.check_requires_grad(
            peft_model,
            "base_model.model.lin0.boft_R.default",
            "base_model.model.lin0.boft_s.default",
        )

        # change activate pter to pter1
        peft_model.set_adapter("adapter1")
        self.check_requires_grad(
            peft_model,
            "base_model.model.lin1.boft_R.adapter1",
            "base_model.model.lin1.boft_s.adapter1",
        )

        # disable all pters
        with peft_model.disable_adapter():
            self.check_requires_grad(peft_model)

        # after context is exited, return to the previous state
        self.check_requires_grad(
            peft_model,
            "base_model.model.lin1.boft_R.adapter1",
            "base_model.model.lin1.boft_s.adapter1",
        )

    def test_requires_grad_boft_same_targets(self):
        # same as previous test, except that BOFT adapters target the same layer
        config0 = BOFTConfig(target_modules=["lin1"], boft_block_size=2)
        peft_model = get_peft_model(MLP(), config0)

        config1 = BOFTConfig(target_modules=["lin1"], boft_block_size=2, inference_mode=True)
        peft_model.add_adapter("adapter1", config1)

        # active adapter is still "default"
        self.check_requires_grad(
            peft_model,
            "base_model.model.lin1.boft_R.default",
            "base_model.model.lin1.boft_s.default",
        )

        # set config0 as active, should not change anything
        peft_model.set_adapter("default")
        self.check_requires_grad(
            peft_model,
            "base_model.model.lin1.boft_R.default",
            "base_model.model.lin1.boft_s.default",
        )

        # change activate adapter to adapter1
        peft_model.set_adapter("adapter1")
        self.check_requires_grad(
            peft_model,
            "base_model.model.lin1.boft_R.adapter1",
            "base_model.model.lin1.boft_s.adapter1",
        )

        # disable all adapters
        with peft_model.disable_adapter():
            self.check_requires_grad(peft_model)

        # after context is exited, return to the previous state
        peft_model.set_adapter("adapter1")
        self.check_requires_grad(
            peft_model,
            "base_model.model.lin1.boft_R.adapter1",
            "base_model.model.lin1.boft_s.adapter1",
        )

    def test_requires_grad_lntuning_different_targets(self):
        config0 = LNTuningConfig(
            target_modules=["layernorm0"],
        )
        peft_model = get_peft_model(MLP_LayerNorm(), config0)

        config1 = LNTuningConfig(
            target_modules=["layernorm1"],
            inference_mode=True,
        )
        peft_model.add_adapter("adapter1", config1)

        # active adapter is still "default"
        self.check_requires_grad(
            peft_model,
            "base_model.model.layernorm0.ln_tuning_layers.default.weight",
            "base_model.model.layernorm0.ln_tuning_layers.default.bias",
        )

        # set config0 as active, should not change anything
        peft_model.set_adapter("default")
        self.check_requires_grad(
            peft_model,
            "base_model.model.layernorm0.ln_tuning_layers.default.weight",
            "base_model.model.layernorm0.ln_tuning_layers.default.bias",
        )

        # change activate adapter to adapter1
        peft_model.set_adapter("adapter1")
        self.check_requires_grad(
            peft_model,
            "base_model.model.layernorm1.ln_tuning_layers.adapter1.weight",
            "base_model.model.layernorm1.ln_tuning_layers.adapter1.bias",
        )

        # disable all adapters
        with peft_model.disable_adapter():
            self.check_requires_grad(peft_model)

        # after context is exited, return to the previous state
        peft_model.set_adapter("adapter1")
        self.check_requires_grad(
            peft_model,
            "base_model.model.layernorm1.ln_tuning_layers.adapter1.weight",
            "base_model.model.layernorm1.ln_tuning_layers.adapter1.bias",
        )

    def test_requires_grad_lntuning_same_targets(self):
        config0 = LNTuningConfig(
            target_modules=["layernorm0"],
        )
        peft_model = get_peft_model(MLP_LayerNorm(), config0)

        config1 = LNTuningConfig(target_modules=["layernorm0"], inference_mode=True)
        peft_model.add_adapter("adapter1", config1)

        # active adapter is still "default"
        self.check_requires_grad(
            peft_model,
            "base_model.model.layernorm0.ln_tuning_layers.default.weight",
            "base_model.model.layernorm0.ln_tuning_layers.default.bias",
        )

        # set config0 as active, should not change anything
        peft_model.set_adapter("default")
        self.check_requires_grad(
            peft_model,
            "base_model.model.layernorm0.ln_tuning_layers.default.weight",
            "base_model.model.layernorm0.ln_tuning_layers.default.bias",
        )

        # change activate adapter to adapter1
        peft_model.set_adapter("adapter1")
        self.check_requires_grad(
            peft_model,
            "base_model.model.layernorm0.ln_tuning_layers.adapter1.weight",
            "base_model.model.layernorm0.ln_tuning_layers.adapter1.bias",
        )

        # disable all adapters
        with peft_model.disable_adapter():
            self.check_requires_grad(peft_model)

        # after context is exited, return to the previous state
        peft_model.set_adapter("adapter1")
        self.check_requires_grad(
            peft_model,
            "base_model.model.layernorm0.ln_tuning_layers.adapter1.weight",
            "base_model.model.layernorm0.ln_tuning_layers.adapter1.bias",
        )

    def test_requires_grad_vera_different_targets(self):
        # Test two different VeRA adapters that target different modules. Most notably, ensure that vera_A and vera_B
        # don't require grads.

        # requires a model with at least 2 layers with the same shapes
        class MLP2(nn.Module):
            def __init__(self, bias=True):
                super().__init__()
                self.relu = nn.ReLU()
                self.lin0 = nn.Linear(10, 20, bias=bias)
                self.lin1 = nn.Linear(20, 20, bias=bias)  # lin1 and lin2 have same shape
                self.lin2 = nn.Linear(20, 20, bias=bias)
                self.lin3 = nn.Linear(20, 2, bias=bias)
                self.sm = nn.LogSoftmax(dim=-1)

            def forward(self, X):
                X = X.float()
                X = self.lin0(X)
                X = self.relu(X)
                X = self.lin1(X)
                X = self.relu(X)
                X = self.lin2(X)
                X = self.relu(X)
                X = self.lin3(X)
                X = self.sm(X)
                return X

        config0 = VeraConfig(target_modules=["lin1"])
        peft_model = get_peft_model(MLP2(), config0)

        config1 = VeraConfig(target_modules=["lin2"])
        peft_model.add_adapter("adapter1", config1)

        # active adapter is still "default"
        self.check_requires_grad(
            peft_model,
            "base_model.model.lin1.vera_lambda_b.default",
            "base_model.model.lin1.vera_lambda_d.default",
        )

        # set config0 as active, should not change anything
        peft_model.set_adapter("default")
        self.check_requires_grad(
            peft_model,
            "base_model.model.lin1.vera_lambda_b.default",
            "base_model.model.lin1.vera_lambda_d.default",
        )

        # change activate adapter to adapter1
        peft_model.set_adapter("adapter1")
        self.check_requires_grad(
            peft_model,
            "base_model.model.lin2.vera_lambda_b.adapter1",
            "base_model.model.lin2.vera_lambda_d.adapter1",
        )

        # disable all adapters
        with peft_model.disable_adapter():
            self.check_requires_grad(peft_model)

        # after context is exited, return to the previous state
        self.check_requires_grad(
            peft_model,
            "base_model.model.lin2.vera_lambda_b.adapter1",
            "base_model.model.lin2.vera_lambda_d.adapter1",
        )

    def test_requires_grad_vera_same_targets(self):
        # Test two different VeRA adapters that target the same module. Most notably, ensure that vera_A and vera_B
        # don't require grads.

        # requires a model with at least 2 layers with the same shapes
        class MLP2(nn.Module):
            def __init__(self, bias=True):
                super().__init__()
                self.relu = nn.ReLU()
                self.lin0 = nn.Linear(10, 20, bias=bias)
                self.lin1 = nn.Linear(20, 20, bias=bias)  # lin1 and lin2 have same shape
                self.lin2 = nn.Linear(20, 20, bias=bias)
                self.lin3 = nn.Linear(20, 2, bias=bias)
                self.sm = nn.LogSoftmax(dim=-1)

            def forward(self, X):
                X = X.float()
                X = self.lin0(X)
                X = self.relu(X)
                X = self.lin1(X)
                X = self.relu(X)
                X = self.lin2(X)
                X = self.relu(X)
                X = self.lin3(X)
                X = self.sm(X)
                return X

        config0 = VeraConfig(target_modules=["lin1", "lin2"])
        peft_model = get_peft_model(MLP2(), config0)

        config1 = VeraConfig(target_modules=["lin1", "lin2"])
        peft_model.add_adapter("adapter1", config1)

        # active adapter is still "default"
        self.check_requires_grad(
            peft_model,
            "base_model.model.lin1.vera_lambda_b.default",
            "base_model.model.lin1.vera_lambda_d.default",
            "base_model.model.lin2.vera_lambda_b.default",
            "base_model.model.lin2.vera_lambda_d.default",
        )

        # set config0 as active, should not change anything
        peft_model.set_adapter("default")
        self.check_requires_grad(
            peft_model,
            "base_model.model.lin1.vera_lambda_b.default",
            "base_model.model.lin1.vera_lambda_d.default",
            "base_model.model.lin2.vera_lambda_b.default",
            "base_model.model.lin2.vera_lambda_d.default",
        )

        # change activate adapter to adapter1
        peft_model.set_adapter("adapter1")
        self.check_requires_grad(
            peft_model,
            "base_model.model.lin1.vera_lambda_b.adapter1",
            "base_model.model.lin1.vera_lambda_d.adapter1",
            "base_model.model.lin2.vera_lambda_b.adapter1",
            "base_model.model.lin2.vera_lambda_d.adapter1",
        )

        # disable all adapters
        with peft_model.disable_adapter():
            self.check_requires_grad(peft_model)

        # after context is exited, return to the previous state
        self.check_requires_grad(
            peft_model,
            "base_model.model.lin1.vera_lambda_b.adapter1",
            "base_model.model.lin1.vera_lambda_d.adapter1",
            "base_model.model.lin2.vera_lambda_b.adapter1",
            "base_model.model.lin2.vera_lambda_d.adapter1",
        )

    def test_requires_grad_randlora_different_targets(self):
        # Test two different RandLora adapters that target different modules. Most notably, ensure that randbasis_A and randbasis_B
        # don't require grads.

        # requires a model with at least 2 layers with the same shapes
        class MLP2(nn.Module):
            def __init__(self, bias=True):
                super().__init__()
                self.relu = nn.ReLU()
                self.lin0 = nn.Linear(10, 20, bias=bias)
                self.lin1 = nn.Linear(20, 20, bias=bias)  # lin1 and lin2 have same shape
                self.lin2 = nn.Linear(20, 20, bias=bias)
                self.lin3 = nn.Linear(20, 2, bias=bias)
                self.sm = nn.LogSoftmax(dim=-1)

            def forward(self, X):
                X = X.float()
                X = self.lin0(X)
                X = self.relu(X)
                X = self.lin1(X)
                X = self.relu(X)
                X = self.lin2(X)
                X = self.relu(X)
                X = self.lin3(X)
                X = self.sm(X)
                return X

        config0 = RandLoraConfig(target_modules=["lin1"])
        peft_model = get_peft_model(MLP2(), config0)

        config1 = RandLoraConfig(target_modules=["lin2"])
        peft_model.add_adapter("adapter1", config1)

        # active adapter is still "default"
        self.check_requires_grad(
            peft_model,
            "base_model.model.lin1.randlora_lambda.default",
            "base_model.model.lin1.randlora_gamma.default",
        )

        # set config0 as active, should not change anything
        peft_model.set_adapter("default")
        self.check_requires_grad(
            peft_model,
            "base_model.model.lin1.randlora_lambda.default",
            "base_model.model.lin1.randlora_gamma.default",
        )

        # change activate adapter to adapter1
        peft_model.set_adapter("adapter1")
        self.check_requires_grad(
            peft_model,
            "base_model.model.lin2.randlora_lambda.adapter1",
            "base_model.model.lin2.randlora_gamma.adapter1",
        )

        # disable all adapters
        with peft_model.disable_adapter():
            self.check_requires_grad(peft_model)

        # after context is exited, return to the previous state
        self.check_requires_grad(
            peft_model,
            "base_model.model.lin2.randlora_lambda.adapter1",
            "base_model.model.lin2.randlora_gamma.adapter1",
        )

    def test_requires_grad_randlora_same_targets(self):
        # Test two different RandLora adapters that target the same module. Most notably, ensure that randbasis_A and randbasis_B
        # don't require grads.

        # requires a model with at least 2 layers with the same shapes
        class MLP2(nn.Module):
            def __init__(self, bias=True):
                super().__init__()
                self.relu = nn.ReLU()
                self.lin0 = nn.Linear(10, 20, bias=bias)
                self.lin1 = nn.Linear(20, 20, bias=bias)  # lin1 and lin2 have same shape
                self.lin2 = nn.Linear(20, 20, bias=bias)
                self.lin3 = nn.Linear(20, 2, bias=bias)
                self.sm = nn.LogSoftmax(dim=-1)

            def forward(self, X):
                X = X.float()
                X = self.lin0(X)
                X = self.relu(X)
                X = self.lin1(X)
                X = self.relu(X)
                X = self.lin2(X)
                X = self.relu(X)
                X = self.lin3(X)
                X = self.sm(X)
                return X

        config0 = RandLoraConfig(target_modules=["lin1", "lin2"])
        peft_model = get_peft_model(MLP2(), config0)

        config1 = RandLoraConfig(target_modules=["lin1", "lin2"])
        peft_model.add_adapter("adapter1", config1)

        # active adapter is still "default"
        self.check_requires_grad(
            peft_model,
            "base_model.model.lin1.randlora_lambda.default",
            "base_model.model.lin1.randlora_gamma.default",
            "base_model.model.lin2.randlora_lambda.default",
            "base_model.model.lin2.randlora_gamma.default",
        )

        # set config0 as active, should not change anything
        peft_model.set_adapter("default")
        self.check_requires_grad(
            peft_model,
            "base_model.model.lin1.randlora_lambda.default",
            "base_model.model.lin1.randlora_gamma.default",
            "base_model.model.lin2.randlora_lambda.default",
            "base_model.model.lin2.randlora_gamma.default",
        )

        # change activate adapter to adapter1
        peft_model.set_adapter("adapter1")
        self.check_requires_grad(
            peft_model,
            "base_model.model.lin1.randlora_lambda.adapter1",
            "base_model.model.lin1.randlora_gamma.adapter1",
            "base_model.model.lin2.randlora_lambda.adapter1",
            "base_model.model.lin2.randlora_gamma.adapter1",
        )

        # disable all adapters
        with peft_model.disable_adapter():
            self.check_requires_grad(peft_model)

        # after context is exited, return to the previous state
        self.check_requires_grad(
            peft_model,
            "base_model.model.lin1.randlora_lambda.adapter1",
            "base_model.model.lin1.randlora_gamma.adapter1",
            "base_model.model.lin2.randlora_lambda.adapter1",
            "base_model.model.lin2.randlora_gamma.adapter1",
        )

    def test_requires_grad_vblora_different_targets(self):
        # test two different VBLoRA adapters that target different modules
        config0 = VBLoRAConfig(target_modules=["lin0"], vector_length=1, num_vectors=2)
        peft_model = get_peft_model(MLP(), config0)

        config1 = VBLoRAConfig(target_modules=["lin1"], vector_length=1, num_vectors=2)
        peft_model.add_adapter("adapter1", config1)

        # active adapter is still "default"
        self.check_requires_grad(
            peft_model,
            "base_model.model.lin0.vblora_logits_A.default",
            "base_model.model.lin0.vblora_logits_B.default",
            "base_model.model.lin0.vblora_vector_bank.default",
        )

        # set config0 as active, should not change anything
        peft_model.set_adapter("default")
        self.check_requires_grad(
            peft_model,
            "base_model.model.lin0.vblora_logits_A.default",
            "base_model.model.lin0.vblora_logits_B.default",
            "base_model.model.lin0.vblora_vector_bank.default",
        )

        # change activate adapter to adapter1
        peft_model.set_adapter("adapter1")
        self.check_requires_grad(
            peft_model,
            "base_model.model.lin1.vblora_logits_A.adapter1",
            "base_model.model.lin1.vblora_logits_B.adapter1",
            "base_model.model.lin0.vblora_vector_bank.adapter1",  # vblora_vector_bank is shared
        )

        # disable all adapters
        with peft_model.disable_adapter():
            self.check_requires_grad(peft_model)

        # after context is exited, return to the previous state
        self.check_requires_grad(
            peft_model,
            "base_model.model.lin1.vblora_logits_A.adapter1",
            "base_model.model.lin1.vblora_logits_B.adapter1",
            "base_model.model.lin0.vblora_vector_bank.adapter1",  # vblora_vector_bank is shared
        )

    def test_requires_grad_vblora_same_targets(self):
        # same as previous test, except that VBLoRA adapters target the same layer
        config0 = VBLoRAConfig(target_modules=["lin0"], vector_length=1, num_vectors=2)
        peft_model = get_peft_model(MLP(), config0)

        config1 = VBLoRAConfig(target_modules=["lin0"], vector_length=1, num_vectors=2)
        peft_model.add_adapter("adapter1", config1)

        # active adapter is still "default"
        self.check_requires_grad(
            peft_model,
            "base_model.model.lin0.vblora_logits_A.default",
            "base_model.model.lin0.vblora_logits_B.default",
            "base_model.model.lin0.vblora_vector_bank.default",
        )

        # set config0 as active, should not change anything
        peft_model.set_adapter("default")
        self.check_requires_grad(
            peft_model,
            "base_model.model.lin0.vblora_logits_A.default",
            "base_model.model.lin0.vblora_logits_B.default",
            "base_model.model.lin0.vblora_vector_bank.default",
        )

        # change activate adapter to adapter1
        peft_model.set_adapter("adapter1")
        self.check_requires_grad(
            peft_model,
            "base_model.model.lin0.vblora_logits_A.adapter1",
            "base_model.model.lin0.vblora_logits_B.adapter1",
            "base_model.model.lin0.vblora_vector_bank.adapter1",
        )

        # disable all adapters
        with peft_model.disable_adapter():
            self.check_requires_grad(peft_model)

        # after context is exited, return to the previous state
        self.check_requires_grad(
            peft_model,
            "base_model.model.lin0.vblora_logits_A.adapter1",
            "base_model.model.lin0.vblora_logits_B.adapter1",
            "base_model.model.lin0.vblora_vector_bank.adapter1",
        )

    def test_requires_grad_fourierft_different_targets(self):
        # test two different fourierft adapters that target different modules
        config0 = FourierFTConfig(n_frequency=10, target_modules=["lin0"])
        peft_model = get_peft_model(MLP(), config0)

        config1 = FourierFTConfig(n_frequency=10, target_modules=["lin1"], inference_mode=True)
        peft_model.add_adapter("adapter1", config1)

        # active adapter is still "default"
        self.check_requires_grad(
            peft_model,
            "base_model.model.lin0.fourierft_spectrum.default",
        )

        # set config0 as active, should not change anything
        peft_model.set_adapter("default")
        self.check_requires_grad(
            peft_model,
            "base_model.model.lin0.fourierft_spectrum.default",
        )

        # change activate adapter to adapter1
        peft_model.set_adapter("adapter1")
        self.check_requires_grad(
            peft_model,
            "base_model.model.lin1.fourierft_spectrum.adapter1",
        )

        # disable all adapters
        with peft_model.disable_adapter():
            self.check_requires_grad(peft_model)

        # after context is exited, return to the previous state
        self.check_requires_grad(
            peft_model,
            "base_model.model.lin1.fourierft_spectrum.adapter1",
        )

    def test_requires_grad_fourierft_same_targets(self):
        # same as previous test, except that AdaLora adapters target the same layer
        config0 = FourierFTConfig(n_frequency=10, target_modules=["lin0"])
        peft_model = get_peft_model(MLP(), config0)

        config1 = FourierFTConfig(n_frequency=10, target_modules=["lin0"], inference_mode=True)
        peft_model.add_adapter("adapter1", config1)

        # active adapter is still "default"
        self.check_requires_grad(
            peft_model,
            "base_model.model.lin0.fourierft_spectrum.default",
        )

        # set config0 as active, should not change anything
        peft_model.set_adapter("default")
        self.check_requires_grad(
            peft_model,
            "base_model.model.lin0.fourierft_spectrum.default",
        )

        # change activate adapter to adapter1
        peft_model.set_adapter("adapter1")
        self.check_requires_grad(
            peft_model,
            "base_model.model.lin0.fourierft_spectrum.adapter1",
        )

        # disable all adapters
        with peft_model.disable_adapter():
            self.check_requires_grad(peft_model)

        # after context is exited, return to the previous state
        peft_model.set_adapter("adapter1")
        self.check_requires_grad(
            peft_model,
            "base_model.model.lin0.fourierft_spectrum.adapter1",
        )


class TestMixedAdapterBatches:
    torch_device = infer_device()

    @pytest.fixture
    def mlp_lora(self):
        """A simple MLP with 2 LoRA adapters"""
        torch.manual_seed(0)

        base_model = MLP().to(self.torch_device).eval()
        config0 = LoraConfig(target_modules=["lin0"], init_lora_weights=False)
        config1 = LoraConfig(target_modules=["lin0"], r=16, init_lora_weights=False)
        peft_model = get_peft_model(base_model, config0, "adapter0").eval()
        peft_model.add_adapter("adapter1", config1)
        return peft_model

    def run_checks(self, model, inputs):
        # This checks that we can have mixed adapters in a single batch. The test works by creating the outputs for the
        # base model, adapter 0, and adapter 1 separately. Then, we create an output with mixed adapters, where the
        # sample [0, 3, 6] are for the base model, [1, 4, 7] for adapter 0, and [2, 5, 8] for adapter 1. Finally, we
        # check that the outputs of the mixed batch are correct for the corresponding indices.
        adapter_name0, adapter_name1 = model.peft_config.keys()

        with model.disable_adapter():
            output_base = model(**inputs)

        model.set_adapter(adapter_name0)
        output0 = model(**inputs)

        # sanity check, outputs are not the same
        assert not torch.allclose(output_base, output0)

        model.set_adapter(adapter_name1)
        output1 = model(**inputs)

        # sanity check, outputs have the right shape and are not the same
        assert len(output_base) >= 3
        assert len(output_base) == len(output0) == len(output1)
        assert not torch.allclose(output_base, output0)
        assert not torch.allclose(output_base, output1)

        # set adapter_indices so that it alternates between base, adapter 0, and adapter 1
        adapters = ["__base__", adapter_name0, adapter_name1]
        inputs["adapter_names"] = [adapters[i % 3] for i in (range(len(inputs["X"])))]
        output_mixed = model.forward(**inputs)

        assert torch.allclose(output_base[::3], output_mixed[::3])
        assert torch.allclose(output0[1::3], output_mixed[1::3])
        assert torch.allclose(output1[2::3], output_mixed[2::3])

    def test_mixed_adapter_batches_lora_mlp(self, mlp_lora):
        inputs = {"X": torch.arange(90).view(-1, 10).to(self.torch_device)}
        self.run_checks(mlp_lora, inputs)

    def test_mixed_adapter_batches_lora_different_target_layers(self, mlp_lora):
        base_model = MLP().to(self.torch_device).eval()
        config0 = LoraConfig(target_modules=["lin0"], init_lora_weights=False)
        config1 = LoraConfig(target_modules=["lin1"], init_lora_weights=False)
        peft_model = get_peft_model(base_model, config0, "adapter0").eval()
        peft_model.add_adapter("adapter1", config1)
        inputs = {"X": torch.arange(90).view(-1, 10).to(self.torch_device)}
        self.run_checks(peft_model, inputs)

    def test_mixed_adapter_batches_lora_multiple_modules_to_save(self, mlp_lora):
        base_model = MLP().to(self.torch_device).eval()
        config0 = LoraConfig(target_modules=["lin0"], modules_to_save=["lin1"], init_lora_weights=False)
        config1 = LoraConfig(target_modules=["lin0"], modules_to_save=["lin1"], init_lora_weights=False)
        peft_model = get_peft_model(base_model, config0, "adapter0").eval()
        peft_model.add_adapter("adapter1", config1)
        inputs = {"X": torch.arange(90).view(-1, 10).to(self.torch_device)}
        self.run_checks(peft_model, inputs)

    def test_mixed_adapter_batches_lora_unsupported_layer_raises(self, mlp_lora):
        base_model = MLPWithGRU().to(self.torch_device).eval()
        config0 = LoraConfig(target_modules=["lin0"], modules_to_save=["gru"], init_lora_weights=False)
        config1 = LoraConfig(target_modules=["lin0"], modules_to_save=["gru"], init_lora_weights=False)
        peft_model = get_peft_model(base_model, config0, "adapter0").eval()
        peft_model.add_adapter("adapter1", config1)
        inputs = {"X": torch.arange(90).view(-1, 10).to(self.torch_device)}
        SUPPORTED_MODULES = (torch.nn.Linear, torch.nn.Embedding, torch.nn.Conv1d, torch.nn.Conv2d, torch.nn.Conv3d)
        module_names = ", ".join([module.__name__ for module in SUPPORTED_MODULES])
        with pytest.raises(
            TypeError, match=f"Mixed batching is only supported for the following modules: {module_names}."
        ):
            self.run_checks(peft_model, inputs)

    def test_mixed_adapter_batches_lora_partly_overlapping_target_layers(self, mlp_lora):
        base_model = MLP().to(self.torch_device).eval()
        # target different lora layers
        config0 = LoraConfig(target_modules=["lin0"], init_lora_weights=False)
        config1 = LoraConfig(target_modules=["lin0", "lin1"], init_lora_weights=False)
        peft_model = get_peft_model(base_model, config0, "adapter0").eval()
        peft_model.add_adapter("adapter1", config1)

        inputs = {"X": torch.arange(90).view(-1, 10).to(self.torch_device)}
        self.run_checks(peft_model, inputs)

    def test_mixed_adapter_batches_lora_conv1d_emb(self):
        base_model = ModelEmbConv1D().to(self.torch_device).eval()
        config0 = LoraConfig(target_modules=["emb", "conv1d"], init_lora_weights=False)
        config1 = LoraConfig(target_modules=["emb", "conv1d"], r=16, init_lora_weights=False)
        peft_model = get_peft_model(base_model, config0, "adapter0").eval()
        peft_model.add_adapter("adapter1", config1)

        inputs = {"X": torch.arange(90).view(-1, 10).to(self.torch_device)}
        self.run_checks(peft_model, inputs)

    def test_mixed_adapter_batches_lora_conv1d_emb_multiple_modules_to_save(self):
        base_model = ModelEmbConv1D().to(self.torch_device).eval()
        config0 = LoraConfig(target_modules=["emb", "conv1d"], modules_to_save=["lin0"], init_lora_weights=False)
        config1 = LoraConfig(target_modules=["emb", "conv1d"], modules_to_save=["lin0"], init_lora_weights=False)
        peft_model = get_peft_model(base_model, config0, "adapter0").eval()
        peft_model.add_adapter("adapter1", config1)
        inputs = {"X": torch.arange(90).view(-1, 10).to(self.torch_device)}
        self.run_checks(peft_model, inputs)

    def test_mixed_adapter_batches_lora_conv2d(self):
        base_model = ModelConv2D().to(self.torch_device).eval()
        config0 = LoraConfig(target_modules=["conv2d"], init_lora_weights=False)
        config1 = LoraConfig(target_modules=["conv2d"], r=16, init_lora_weights=False)
        peft_model = get_peft_model(base_model, config0, "adapter0").eval()
        peft_model.add_adapter("adapter1", config1)

        inputs = {"X": torch.arange(270).view(6, 5, 3, 3).to(self.torch_device)}
        self.run_checks(peft_model, inputs)

    def test_mixed_adapter_batches_mha_raises(self):
        base_model = ModelMha().to(self.torch_device).eval()
        config0 = LoraConfig(target_modules=["mha"], init_lora_weights=False)
        config1 = LoraConfig(target_modules=["mha"], r=16, init_lora_weights=False)
        peft_model = get_peft_model(base_model, config0, "adapter0").eval()
        peft_model.add_adapter("adapter1", config1)

        inputs = {"X": torch.arange(90).view(-1, 10).to(self.torch_device)}
        msg = "lora.MultiheadAttention does not support mixed adapter batches"
        with pytest.raises(TypeError, match=msg):
            self.run_checks(peft_model, inputs)

    def test_mixed_adapter_batches_lora_length_mismatch_raises(self, mlp_lora):
        inputs = {
            "X": torch.arange(90).view(-1, 10).to(self.torch_device),
            "adapter_names": ["__base__"] * 5,  # wrong length!
        }
        msg = r"Length of `adapter_names` should be the same as the number of inputs, but got "
        with pytest.raises(ValueError, match=msg):
            mlp_lora.forward(**inputs)

    def test_mixed_adapter_batches_lora_training_mode_raises(self, mlp_lora):
        inputs = {
            "X": torch.arange(90).view(-1, 10).to(self.torch_device),
            "adapter_names": ["__base__"] * 9,
        }
        mlp_lora = mlp_lora.train()
        msg = r"Cannot pass `adapter_names` when the model is in training mode."
        with pytest.raises(ValueError, match=msg):
            mlp_lora.forward(**inputs)

    def test_mixed_adapter_batches_lora_disabled(self, mlp_lora):
        # Disabling adapters should have precedence over passing adapter names
        inputs = {"X": torch.arange(90).view(-1, 10).to(self.torch_device)}
        with mlp_lora.disable_adapter():
            output_disabled = mlp_lora(**inputs)

        adapters = ["__base__", "adapter0", "adapter1"]
        inputs["adapter_names"] = [adapters[i % 3] for i in (range(len(inputs["X"])))]
        with mlp_lora.disable_adapter():
            output_mixed = mlp_lora.forward(**inputs)

        assert torch.allclose(output_disabled, output_mixed)

    def test_mixed_adapter_batches_lora_merged_raises(self, mlp_lora):
        # When there are merged adapters, passing adapter names should raise an error
        inputs = {
            "X": torch.arange(90).view(-1, 10).to(self.torch_device),
            "adapter_names": ["adapter0"] * 9,
        }
        mlp_lora.merge_adapter(["adapter0"])
        msg = r"Cannot pass `adapter_names` when there are merged adapters, please call `unmerge_adapter` first."
        with pytest.raises(ValueError, match=msg):
            mlp_lora.forward(**inputs)

    def test_mixed_adapter_batches_lora_wrong_adapter_name_raises(self):
        # Ensure that all of the adapter names that are being passed actually exist
        torch.manual_seed(0)
        x = torch.arange(90).view(-1, 10).to(self.torch_device)

        base_model = MLP().to(self.torch_device).eval()
        config = LoraConfig(target_modules=["lin0"], init_lora_weights=False)
        peft_model = get_peft_model(base_model, config).eval()
        peft_model.add_adapter(adapter_name="other", peft_config=config)

        # sanity check: this works
        peft_model.forward(x, adapter_names=["default"] * 5 + ["other"] * 4)

        # check one correct and one incorrect adapter
        msg = re.escape("Trying to infer with non-existing adapter(s): does-not-exist")
        with pytest.raises(ValueError, match=msg):
            peft_model.forward(x, adapter_names=["default"] * 5 + ["does-not-exist"] * 4)

        # check two correct adapters and one incorrect adapter
        with pytest.raises(ValueError, match=msg):
            peft_model.forward(x, adapter_names=["default"] * 3 + ["does-not-exist"] * 4 + ["other"] * 2)

        # check only incorrect adapters
        msg = re.escape("Trying to infer with non-existing adapter(s): does-not-exist, other-does-not-exist")
        with pytest.raises(ValueError, match=msg):
            peft_model.forward(x, adapter_names=["does-not-exist"] * 5 + ["other-does-not-exist"] * 4)

    def test_mixed_adapter_batches_lora_with_dora_raises(self):
        # When there are DoRA adapters, passing adapter names should raise an error
        torch.manual_seed(0)
        inputs = {
            "X": torch.arange(90).view(-1, 10).to(self.torch_device),
            "adapter_names": ["default"] * 9,
        }

        base_model = MLP().to(self.torch_device).eval()
        config = LoraConfig(target_modules=["lin0"], init_lora_weights=False, use_dora=True)
        peft_model = get_peft_model(base_model, config).eval()
        msg = r"Cannot pass `adapter_names` when DoRA is enabled."
        with pytest.raises(ValueError, match=msg):
            peft_model.forward(**inputs)

    def test_mixed_adapter_batches_lora_with_dora_but_dora_not_included_works(self):
        # When there are DoRA adapters, passing adapter names should raise an error, see previous test. However, when
        # the adapter that uses DoRA is not included in adapter_names, it's actually fine.
        torch.manual_seed(0)
        base_model = MLP().to(self.torch_device).eval()
        config_dora = LoraConfig(target_modules=["lin0"], init_lora_weights=False, use_dora=True)
        peft_model = get_peft_model(base_model, config_dora)
        config_no_dora = LoraConfig(target_modules=["lin0"], init_lora_weights=False, use_dora=False)
        peft_model.add_adapter(adapter_name="other", peft_config=config_no_dora)
        peft_model.eval()

        # The "default" adapter uses DoRA but "other" is not using it, so using "other" is fine. Also, "__base__" is
        # fine since it uses the base model and thus DoRA is not involved either.
        inputs = {
            "X": torch.arange(90).view(-1, 10).to(self.torch_device),
            "adapter_names": ["other"] * 4 + ["__base__"] * 5,
        }
        peft_model.forward(**inputs)

    @require_non_cpu
    def test_mixed_adapter_batches_lora_opt_timing(self):
        # Use a more realistic model (opt-125m) and do a simple runtime check to ensure that mixed adapter batches
        # don't add too much overhead. These types of tests are inherently flaky, so we try to add in some robustness.
        logs = []  # store the time it takes to run each forward pass here

        @contextmanager
        def timed():
            tic = time.perf_counter()
            yield
            toc = time.perf_counter()
            logs.append(toc - tic)

        base_model = AutoModelForCausalLM.from_pretrained("facebook/opt-125m").to(self.torch_device).eval()
        inputs = {"input_ids": torch.randint(0, 1000, (16, 64)).to(self.torch_device)}
        with timed():
            output_base = base_model(**inputs).logits

        config0 = LoraConfig(task_type="CAUSAL_LM", init_lora_weights=False)
        peft_model = get_peft_model(base_model, config0, "adapter1").eval()
        with timed():
            output0 = peft_model(**inputs).logits

        # sanity check, outputs are not the same
        assert not torch.allclose(output_base, output0)

        config1 = LoraConfig(task_type="CAUSAL_LM", r=16, init_lora_weights=False)
        peft_model.add_adapter("adapter2", config1)
        peft_model.set_adapter("adapter2")
        with timed():
            output1 = peft_model(**inputs).logits

        # sanity check, outputs are not the same
        assert not torch.allclose(output_base, output1)

        # set adapter_indices so that it alternates between 0 (base), lora 1, and lora 2
        adapters = ["__base__", "adapter1", "adapter2"]
        inputs["adapter_names"] = [adapters[i % 3] for i in (range(len(inputs["input_ids"])))]
        with timed():
            output_mixed = peft_model.forward(**inputs).logits

        atol, rtol = 1e-4, 1e-4
        assert torch.allclose(output_base[::3], output_mixed[::3], atol=atol, rtol=rtol)
        assert torch.allclose(output0[1::3], output_mixed[1::3], atol=atol, rtol=rtol)
        assert torch.allclose(output1[2::3], output_mixed[2::3], atol=atol, rtol=rtol)

        # Check that the overhead in time added by mixed batches is not too high.
        # To prevent flakiness, we measure mixed inference 3 times and take the lowest value, then compare it to the mean
        # of the non-mixed inference times. We also grant a generous margin of 2x the mean time.
        with timed():
            output_mixed = peft_model.forward(**inputs).logits
        with timed():
            output_mixed = peft_model.forward(**inputs).logits

        time_base, time0, time1, *time_mixed = logs
        time_non_mixed = (time_base + time0 + time1) / 3
        time_mixed = min(time_mixed)

        factor = 2.0
        assert time_mixed < factor * time_non_mixed

        # Measure timing of running base and adapter separately vs using a mixed batch. Note that on CPU, the
        # differences are quite small, so this test requires GPU to avoid flakiness.
        for _ in range(3):
            with timed():
                with peft_model.disable_adapter():
                    peft_model(**{k: v[::3] for k, v in inputs.items()})
                peft_model.set_adapter("adapter1")
                peft_model(**{k: v[1::3] for k, v in inputs.items()})
                peft_model.set_adapter("adapter2")
                peft_model(**{k: v[2::3] for k, v in inputs.items()})

        times_separate = logs[-3:]
        time_separate = sum(times_separate) / 3
        assert time_separate > time_mixed


class TestDynamicDispatch:
    # These are tests for the dynamic dispatch feature for LoRA. We create a custom module and a custom LoRA layer
    # that targets it.

    @pytest.fixture(scope="class")
    def custom_module_cls(self):
        class MyModule(nn.Module):
            # A custom layer that just behaves like an nn.Linear layer but is not an instance of nn.Linear. Therefore,
            # it would normally fail to be targeted.
            def __init__(self):
                super().__init__()
                self.in_features = 10
                self.out_features = 20
                self.weight = nn.Parameter(torch.randn(20, 10))

            def forward(self, x):
                return nn.functional.linear(x, self.weight)

        return MyModule

    @pytest.fixture(scope="class")
    def custom_lora_cls(self):
        from peft.tuners import lora

        class MyLora(lora.Linear):
            # just re-use the lora.Linear code here
            pass

        return MyLora

    @pytest.fixture(scope="class")
    def model_cls(self, custom_module_cls):
        class MyModel(nn.Module):
            def __init__(self):
                super().__init__()
                self.lin0 = nn.Linear(10, 10)
                self.relu = nn.ReLU()
                self.my_module = custom_module_cls()
                self.lin1 = nn.Linear(20, 2)

            def forward(self, x):
                x = self.relu(self.lin0(x))
                x = self.relu(self.my_module(x))
                x = self.lin1(x)
                return x

        return MyModel

    def test_custom_lora_layer_used(self, custom_module_cls, custom_lora_cls, model_cls):
        # check that when we register custom lora layers, they are indeed being used for the intended module
        model = model_cls()
        config = LoraConfig(target_modules=["lin0", "my_module", "lin1"])
        config._register_custom_module({custom_module_cls: custom_lora_cls})

        peft_model = get_peft_model(model, config)
        assert isinstance(peft_model.base_model.model.my_module, custom_lora_cls)
        assert isinstance(peft_model.base_model.model.my_module.base_layer, custom_module_cls)
        # sanity check that the other lora layer types are still the default ones
        assert not isinstance(peft_model.base_model.model.lin0.base_layer, custom_module_cls)
        assert not isinstance(peft_model.base_model.model.lin1.base_layer, custom_module_cls)

    def test_training_works(self, model_cls, custom_module_cls, custom_lora_cls):
        # check that when we train with custom lora layers, they are indeed updated
        model = model_cls()
        config = LoraConfig(target_modules=["lin0", "my_module", "lin1"])
        config._register_custom_module({custom_module_cls: custom_lora_cls})

        peft_model = get_peft_model(model, config)
        sd_before = copy.deepcopy(peft_model.state_dict())
        inputs = torch.randn(16, 10)
        optimizer = torch.optim.SGD(peft_model.parameters(), lr=1e-4)

        for _ in range(5):
            optimizer.zero_grad()
            output = peft_model(inputs)
            loss = output.sum() ** 2
            loss.backward()
            optimizer.step()

        sd_after = peft_model.state_dict()

        # sanity check that for finite results, since nan != nan, which would make the test pass trivially
        for val in sd_before.values():
            assert torch.isfinite(val).all()
        for val in sd_after.values():
            assert torch.isfinite(val).all()

        assert not torch.allclose(
            sd_before["base_model.model.my_module.lora_A.default.weight"],
            sd_after["base_model.model.my_module.lora_A.default.weight"],
        )
        assert not torch.allclose(
            sd_before["base_model.model.my_module.lora_B.default.weight"],
            sd_after["base_model.model.my_module.lora_B.default.weight"],
        )

    def test_saving_and_loading(self, custom_module_cls, custom_lora_cls, model_cls, tmp_path):
        # check that we can successfully save and load the custom lora cls
        torch.manual_seed(0)
        model = model_cls()
        config = LoraConfig(target_modules=["lin0", "my_module", "lin1"])
        config._register_custom_module({custom_module_cls: custom_lora_cls})

        torch.manual_seed(1)
        peft_model = get_peft_model(model, config)

        inputs = torch.randn(5, 10)
        outputs_before = peft_model(inputs)  # does not raise

        sd_before = peft_model.state_dict()
        peft_model.save_pretrained(tmp_path / "lora-custom-module")
        del model, peft_model

        torch.manual_seed(0)  # same seed for base model
        model = model_cls()

        # custom lora mapping is not persisted at the moment, so as a workaround this is needed
        config = LoraConfig.from_pretrained(tmp_path / "lora-custom-module")
        config._register_custom_module({custom_module_cls: custom_lora_cls})

        # different seed for adapter to ensure it is not identical just because of seed
        torch.manual_seed(123)
        peft_model = PeftModel.from_pretrained(model, tmp_path / "lora-custom-module", config=config)
        assert isinstance(peft_model.base_model.model.my_module, custom_lora_cls)
        assert isinstance(peft_model.base_model.model.my_module.base_layer, custom_module_cls)

        outputs_after = peft_model(inputs)  # does not raise
        assert torch.allclose(outputs_before, outputs_after)

        sd_after = peft_model.state_dict()
        assert sd_before.keys() == sd_after.keys()
        for key in sd_before.keys():
            assert torch.allclose(sd_before[key], sd_after[key])

    def test_override_lora_linear(self, custom_lora_cls):
        # in this test, we check if users can override default PEFT behavior by supplying a custom lora class that is
        # being used instead of lora.Linear
        model = AutoModelForCausalLM.from_pretrained("facebook/opt-125m")
        config = LoraConfig(task_type=TaskType.CAUSAL_LM)
        config._register_custom_module({nn.Linear: custom_lora_cls})
        peft_model = get_peft_model(model, config)
        layers = peft_model.base_model.model.model.decoder.layers
        for layer in layers:
            assert isinstance(layer.self_attn.v_proj, custom_lora_cls)
            assert isinstance(layer.self_attn.q_proj, custom_lora_cls)

    def test_custom_lora_layer_issues_warning(self, custom_module_cls, custom_lora_cls, model_cls, recwarn):
        # users will get a warning if they target a layer type that is not officially supported
        model = model_cls()
        config = LoraConfig(target_modules=["lin0", "my_module", "lin1"])
        config._register_custom_module({custom_module_cls: custom_lora_cls})

        get_peft_model(model, config)
        # check warning message
        msg = (
            "Unsupported layer type '<class 'tests.test_custom_models.TestDynamicDispatch.custom_module_cls."
            "<locals>.MyModule'>' encountered, proceed at your own risk."
        )
        assert str(recwarn.list[-1].message) == msg

    def test_target_layer_without_in_features_out_features(self, recwarn):
        # It should be possible for users to target layers even if we cannot determine in_features and out_features.
        # Those are only needed to initialize the LoRA layer via update_layer, so as long as users take care of that,
        # they should be good and not require those attributes to exist
        from peft.tuners import lora

        class MyModel(nn.Module):
            def __init__(self):
                super().__init__()
                self.lstm = nn.LSTM(10, 20)

        class MyLora(nn.Module, lora.LoraLayer):
            def __init__(self, base_layer, adapter_name, **kwargs):
                super().__init__()
                lora.LoraLayer.__init__(self, base_layer, **kwargs)
                self._active_adapter = adapter_name

        model = MyModel()
        # check that in_features and out_features attributes don't exist on LSTM
        assert not hasattr(model.lstm, "in_features")
        assert not hasattr(model.lstm, "out_features")

        config = LoraConfig(target_modules=["lstm"])
        config._register_custom_module({nn.LSTM: MyLora})
        peft_model = get_peft_model(model, config)

        # check that custom LoRA layer is correctly applied
        assert isinstance(peft_model.base_model.lstm, MyLora)
        assert isinstance(peft_model.base_model.lstm.base_layer, nn.LSTM)

        # we should still get a warning message
        msg = "Unsupported layer type '<class 'torch.nn.modules.rnn.LSTM'>' encountered, proceed at your own risk."
        assert str(recwarn.list[-1].message) == msg<|MERGE_RESOLUTION|>--- conflicted
+++ resolved
@@ -513,7 +513,6 @@
         TrainableTokensConfig,
         {"target_modules": ["emb"], "token_indices": [0, 1, 3], "init_weights": False},
     ),
-<<<<<<< HEAD
     ###################
     # LoRA + SineLoRA #
     ###################
@@ -521,7 +520,6 @@
     ("Embedding + transformers Conv1D LoRA + SineLoRA", "EmbConv1D", LoraConfig, {"target_modules": ["emb"], "use_sinelora": True}),
 
     
-=======
     ########
     # RandLora #
     ########
@@ -548,7 +546,6 @@
         RandLoraConfig,
         {"target_modules": ["lin0"], "modules_to_save": ["lin1"], "randlora_alpha": 1},
     ),
->>>>>>> ea07d9d9
 ]
 
 # For this test matrix, each tuple consists of:
