--- conflicted
+++ resolved
@@ -35,11 +35,8 @@
 from peft import (
     AdaLoraConfig,
     BOFTConfig,
-<<<<<<< HEAD
+    FourierFTConfig,
     HRAConfig,
-=======
-    FourierFTConfig,
->>>>>>> e72a96f7
     IA3Config,
     LNTuningConfig,
     LoHaConfig,
@@ -454,7 +451,20 @@
         {"target_modules": ["lin1"], "init_lora_weights": False, "inference_mode": True},
     ),
     (
-<<<<<<< HEAD
+        "FourierFT Same",
+        "fourierft",
+        FourierFTConfig,
+        {"n_frequency": 10, "target_modules": ["lin0"]},
+        {"n_frequency": 10, "target_modules": ["lin0"]},
+    ),
+    (
+        "FourierFT Different",
+        "fourierft",
+        FourierFTConfig,
+        {"n_frequency": 10, "target_modules": ["lin0"]},
+        {"n_frequency": 10, "target_modules": ["lin1"]},
+    ),
+    (
         "HRA Same",
         "hra",
         HRAConfig,
@@ -467,20 +477,6 @@
         HRAConfig,
         {"target_modules": ["lin0"], "init_weights": False},
         {"target_modules": ["lin1"], "init_weights": False},
-=======
-        "FourierFT Same",
-        "fourierft",
-        FourierFTConfig,
-        {"n_frequency": 10, "target_modules": ["lin0"]},
-        {"n_frequency": 10, "target_modules": ["lin0"]},
-    ),
-    (
-        "FourierFT Different",
-        "fourierft",
-        FourierFTConfig,
-        {"n_frequency": 10, "target_modules": ["lin0"]},
-        {"n_frequency": 10, "target_modules": ["lin1"]},
->>>>>>> e72a96f7
     ),
 ]
 PREFIXES = {
@@ -492,11 +488,8 @@
     BOFTConfig: "boft_",
     LNTuningConfig: "ln_tuning_",
     VeraConfig: "vera_lambda_",
-<<<<<<< HEAD
+    FourierFTConfig: "fourierft_",
     HRAConfig: "hra_",
-=======
-    FourierFTConfig: "fourierft_",
->>>>>>> e72a96f7
 }
 
 
