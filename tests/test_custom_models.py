#!/usr/bin/env python3

# coding=utf-8
# Copyright 2023-present the HuggingFace Inc. team.
#
# Licensed under the Apache License, Version 2.0 (the "License");
# you may not use this file except in compliance with the License.
# You may obtain a copy of the License at
#
#     http://www.apache.org/licenses/LICENSE-2.0
#
# Unless required by applicable law or agreed to in writing, software
# distributed under the License is distributed on an "AS IS" BASIS,
# WITHOUT WARRANTIES OR CONDITIONS OF ANY KIND, either express or implied.
# See the License for the specific language governing permissions and
# limitations under the License.
import copy
import os
import platform
import re
import shutil
import tempfile
import time
from contextlib import contextmanager
from functools import partial

import pytest
import torch
from safetensors.torch import load_file as safe_load_file
from torch import nn
from transformers import AutoModelForCausalLM, AutoModelForSequenceClassification
from transformers.pytorch_utils import Conv1D

from peft import (
    AdaLoraConfig,
    BOFTConfig,
    BoneConfig,
    C3AConfig,
    DeloraConfig,
    FourierFTConfig,
    GraloraConfig,
    HiraConfig,
    HRAConfig,
    IA3Config,
    LNTuningConfig,
    LoHaConfig,
    LoKrConfig,
    LoraConfig,
    MissConfig,
    OFTConfig,
    OSFConfig,
    PeftModel,
    PeftWarning,
    RandLoraConfig,
    RoadConfig,
    ShiraConfig,
    TaskType,
    TrainableTokensConfig,
    VBLoRAConfig,
    VeraConfig,
    WaveFTConfig,
    get_peft_model,
)
from peft.tuners import lora
from peft.tuners.lora.config import BdLoraConfig
from peft.tuners.tuners_utils import BaseTunerLayer
from peft.utils import AuxiliaryTrainingWrapper, infer_device

from .testing_common import PeftCommonTester, _skip_if_merging_not_supported
from .testing_utils import get_state_dict, require_non_cpu, set_init_weights_false


# MLP is a vanilla FF network with only linear layers
# EmbConv1D has an embedding and a Conv1D layer
# Conv2D has a Conv2D layer
TEST_CASES = [
    ########
    # LoRA #
    ########
    ("Vanilla MLP 1 LoRA", "MLP", LoraConfig, {"target_modules": "lin0"}),
    ("Vanilla MLP 2 LoRA", "MLP", LoraConfig, {"target_modules": ["lin0"]}),
    ("Vanilla MLP 3 LoRA", "MLP", LoraConfig, {"target_modules": ["lin1"]}),
    ("Vanilla MLP 4 LoRA", "MLP", LoraConfig, {"target_modules": ["lin0", "lin1"]}),
    ("Vanilla MLP 5 LoRA", "MLP", LoraConfig, {"target_modules": ["lin0"], "modules_to_save": ["lin1"]}),
    (
        "Vanilla MLP 6 LoRA",
        "MLP",
        LoraConfig,
        {
            "target_modules": ["lin0"],
            "lora_alpha": 4,
            "lora_dropout": 0.1,
        },
    ),
    ("Vanilla MLP 7 LoRA with DoRA", "MLP", LoraConfig, {"target_modules": ["lin0"], "use_dora": True}),
    ("Vanilla MLP 8 LoRA with DoRA", "MLP", LoraConfig, {"target_modules": ["lin0", "lin1"], "use_dora": True}),
    (
        "Vanilla MLP 9 LoRA with DoRA",
        "MLP",
        LoraConfig,
        {"target_modules": "lin1", "use_dora": True, "lora_alpha": 32},
    ),
    ("Embedding + transformers Conv1D 1 LoRA", "EmbConv1D", LoraConfig, {"target_modules": ["conv1d"]}),
    ("Embedding + transformers Conv1D 2 LoRA", "EmbConv1D", LoraConfig, {"target_modules": ["emb"]}),
    ("Embedding + transformers Conv1D 3 LoRA", "EmbConv1D", LoraConfig, {"target_modules": ["emb", "conv1d"]}),
    (
        "Embedding + transformers Conv1D 1 DoRA",
        "EmbConv1D",
        LoraConfig,
        {"target_modules": ["conv1d"], "use_dora": True},
    ),
    ("Embedding + transformers Conv1D 2 DoRA", "EmbConv1D", LoraConfig, {"target_modules": ["emb"], "use_dora": True}),
    (
        "Embedding + transformers Conv1D 3 DoRA",
        "EmbConv1D",
        LoraConfig,
        {"target_modules": ["emb", "conv1d"], "use_dora": True},
    ),
    (
        "Embedding + transformers Conv1D 1 LoRA trainable_tokens",
        "EmbConv1D",
        LoraConfig,
        {"target_modules": ["conv1d"], "trainable_token_indices": {"emb": [0, 10]}},
    ),
    ("Conv1d LoRA", "Conv1d", LoraConfig, {"target_modules": ["conv1d"]}),
    ("Conv1d LoRA with DoRA", "Conv1d", LoraConfig, {"target_modules": ["conv1d"], "use_dora": True}),
    ("Conv2d 1 LoRA", "Conv2d", LoraConfig, {"target_modules": ["conv2d"]}),
    ("Conv2d 2 LoRA", "Conv2d", LoraConfig, {"target_modules": ["conv2d", "lin0"]}),
    ("Conv2d 1 LoRA with DoRA", "Conv2d", LoraConfig, {"target_modules": ["conv2d"], "use_dora": True}),
    ("Conv2d 2 LoRA with DoRA", "Conv2d", LoraConfig, {"target_modules": ["conv2d", "lin0"], "use_dora": True}),
    ("Conv2d Groups LoRA", "Conv2dGroups", LoraConfig, {"target_modules": ["conv2d"]}),
    ("Conv2d Groups2 LoRA", "Conv2dGroups2", LoraConfig, {"target_modules": ["conv2d"]}),
    ("Conv2d Groups LoRA with DoRA", "Conv2dGroups", LoraConfig, {"target_modules": ["conv2d"], "use_dora": True}),
    ("Conv2d Groups2 LoRA with DoRA", "Conv2dGroups2", LoraConfig, {"target_modules": ["conv2d"], "use_dora": True}),
    ("Conv3d 1 LoRA", "Conv3d", LoraConfig, {"target_modules": ["conv3d"]}),
    ("Conv3d 2 LoRA", "Conv3d", LoraConfig, {"target_modules": ["conv3d", "lin0"]}),
    ("Conv3d 1 LoRA with DoRA", "Conv3d", LoraConfig, {"target_modules": ["conv3d"], "use_dora": True}),
    ("Conv3d 2 LoRA with DoRA", "Conv3d", LoraConfig, {"target_modules": ["conv3d", "lin0"], "use_dora": True}),
    # LoRA with lora_B bias enabled (note: embedding is not supported)
    # It's important to set lora_alpha != r to ensure that scaling is taken into account correctly
    (
        "Vanilla MLP 1 LoRA with lora_b bias",
        "MLP",
        LoraConfig,
        {"target_modules": ["lin0", "lin1"], "lora_bias": True, "lora_alpha": 32},
    ),
    (
        "Conv2d 1 LoRA with lora_b bias",
        "Conv2d",
        LoraConfig,
        {"target_modules": ["conv2d"], "lora_bias": True, "lora_alpha": 32},
    ),
    (
        "Conv3d 1 LoRA with lora_b bias",
        "Conv3d",
        LoraConfig,
        {"target_modules": ["conv3d"], "lora_bias": True, "lora_alpha": 32},
    ),
    ("MHA 1 LoRA", "MHA", LoraConfig, {"target_modules": ["mha"]}),
    ("MHA 2 LoRA", "MHA", LoraConfig, {"target_modules": ["mha", "lin0"]}),
    # targeting parameters directly
    ("MLP 1 using nn.Parameter LoRA", "MlpUsingParameters", LoraConfig, {"target_parameters": ["lin0.weight"]}),
    (
        "MLP 2 using nn.Parameter LoRA",
        "MLP",
        LoraConfig,
        {"target_modules": ["lin0"], "target_parameters": ["lin1.weight"]},
    ),
    #######
    # IA³ #
    #######
    ("Vanilla MLP 1 IA3", "MLP", IA3Config, {"target_modules": "lin0", "feedforward_modules": []}),
    ("Vanilla MLP 2 IA3", "MLP", IA3Config, {"target_modules": "lin0", "feedforward_modules": "lin0"}),
    ("Vanilla MLP 3 IA3", "MLP", IA3Config, {"target_modules": ["lin0"], "feedforward_modules": []}),
    ("Vanilla MLP 4 IA3", "MLP", IA3Config, {"target_modules": ["lin0"], "feedforward_modules": ["lin0"]}),
    ("Vanilla MLP 5 IA3", "MLP", IA3Config, {"target_modules": ["lin1"], "feedforward_modules": []}),
    ("Vanilla MLP 6 IA3", "MLP", IA3Config, {"target_modules": ["lin1"], "feedforward_modules": ["lin1"]}),
    (
        "Vanilla MLP 7 IA3",
        "MLP",
        IA3Config,
        {"target_modules": ["lin0", "lin1"], "feedforward_modules": []},
    ),
    (
        "Vanilla MLP 8 IA3",
        "MLP",
        IA3Config,
        {"target_modules": ["lin0", "lin1"], "feedforward_modules": ["lin0", "lin1"]},
    ),
    (
        "Vanilla MLP 9 IA3",
        "MLP",
        IA3Config,
        {"target_modules": ["lin0"], "modules_to_save": ["lin1"], "feedforward_modules": ["lin0"]},
    ),
    (
        "transformers Conv1D 1 IA3",
        "EmbConv1D",
        IA3Config,
        {"target_modules": ["conv1d"], "feedforward_modules": ["conv1d"]},
    ),
    (
        "transformers Conv1D 2 IA3",
        "EmbConv1D",
        IA3Config,
        {"target_modules": ["conv1d", "lin0"], "feedforward_modules": ["conv1d", "lin0"]},
    ),
    (
        "transformers Conv1D 1 IA3",
        "EmbConv1D",
        IA3Config,
        {"target_modules": ["conv1d"], "feedforward_modules": ["conv1d"], "modules_to_save": ["lin0"]},
    ),
    ("Conv2d 1 IA3", "Conv2d", IA3Config, {"target_modules": ["conv2d"], "feedforward_modules": []}),
    ("Conv2d 2 IA3", "Conv2d", IA3Config, {"target_modules": ["conv2d"], "feedforward_modules": ["conv2d"]}),
    (
        "Conv2d 3 IA3",
        "Conv2d",
        IA3Config,
        {"target_modules": ["conv2d", "lin0"], "feedforward_modules": []},
    ),
    (
        "Conv2d 4 IA3",
        "Conv2d",
        IA3Config,
        {"target_modules": ["conv2d", "lin0"], "feedforward_modules": ["conv2d"]},
    ),
    (
        "Conv2d 5 IA3",
        "Conv2d",
        IA3Config,
        {"target_modules": ["conv2d", "lin0"], "feedforward_modules": ["conv2d", "lin0"]},
    ),
    ("Conv3d 1 IA3", "Conv3d", IA3Config, {"target_modules": ["conv3d"], "feedforward_modules": []}),
    ("Conv3d 2 IA3", "Conv3d", IA3Config, {"target_modules": ["conv3d"], "feedforward_modules": ["conv3d"]}),
    (
        "Conv3d 3 IA3",
        "Conv3d",
        IA3Config,
        {"target_modules": ["conv3d", "lin0"], "feedforward_modules": []},
    ),
    (
        "Conv3d 4 IA3",
        "Conv3d",
        IA3Config,
        {"target_modules": ["conv3d", "lin0"], "feedforward_modules": ["conv3d"]},
    ),
    (
        "Conv3d 5 IA3",
        "Conv3d",
        IA3Config,
        {"target_modules": ["conv3d", "lin0"], "feedforward_modules": ["conv3d", "lin0"]},
    ),
    ########
    # LoHa #
    ########
    ("Vanilla MLP 1 LOHA", "MLP", LoHaConfig, {"target_modules": "lin0"}),
    ("Vanilla MLP 2 LOHA", "MLP", LoHaConfig, {"target_modules": ["lin0"]}),
    ("Vanilla MLP 3 LOHA", "MLP", LoHaConfig, {"target_modules": ["lin1"]}),
    ("Vanilla MLP 4 LOHA", "MLP", LoHaConfig, {"target_modules": ["lin0", "lin1"]}),
    ("Vanilla MLP 5 LOHA", "MLP", LoHaConfig, {"target_modules": ["lin0"], "modules_to_save": ["lin1"]}),
    (
        "Vanilla MLP 6 LOHA",
        "MLP",
        LoHaConfig,
        {
            "target_modules": ["lin0"],
            "alpha": 4,
            "module_dropout": 0.1,
        },
    ),
    ("Vanilla MLP 7 LOHA", "MLP", LoHaConfig, {"target_modules": "lin0", "rank_dropout": 0.5}),
    ("Conv2d 1 LOHA", "Conv2d", LoHaConfig, {"target_modules": ["conv2d"]}),
    ("Conv2d 2 LOHA", "Conv2d", LoHaConfig, {"target_modules": ["conv2d", "lin0"]}),
    ("Conv2d 3 LOHA", "Conv2d", LoHaConfig, {"target_modules": ["conv2d"], "use_effective_conv2d": True}),
    ("Conv2d 4 LOHA", "Conv2d", LoHaConfig, {"target_modules": ["conv2d", "lin0"], "use_effective_conv2d": True}),
    ("Conv1d LOHA", "Conv1d", LoHaConfig, {"target_modules": ["conv1d"]}),
    ("Conv1d LOHA 1", "Conv1d", LoHaConfig, {"target_modules": ["conv1d"]}),
    ("Conv1d LOHA 2", "Conv1d", LoHaConfig, {"target_modules": ["conv1d"], "r": 2}),
    (
        "Conv1d LOHA 3",
        "Conv1dBigger",
        LoHaConfig,
        {"target_modules": ["conv1d"], "r": 2, "use_effective_conv2d": True},
    ),
    (
        "Conv1d LOHA 4",
        "Conv1dBigger",
        LoHaConfig,
        {"target_modules": ["conv1d"], "r": 2, "use_effective_conv2d": False},
    ),
    ("Conv2d 1x1 LOHA", "Conv2d1x1", LoHaConfig, {"target_modules": ["conv2d"]}),
    # LoKr
    ("Vanilla MLP 1 LOKR", "MLP", LoKrConfig, {"target_modules": "lin0"}),
    ("Vanilla MLP 2 LOKR", "MLP", LoKrConfig, {"target_modules": ["lin0"]}),
    ("Vanilla MLP 3 LOKR", "MLP", LoKrConfig, {"target_modules": ["lin1"]}),
    ("Vanilla MLP 4 LOKR", "MLP", LoKrConfig, {"target_modules": ["lin0", "lin1"]}),
    ("Vanilla MLP 5 LOKR", "MLP", LoKrConfig, {"target_modules": ["lin0"], "modules_to_save": ["lin1"]}),
    (
        "Vanilla MLP 6 LOKR",
        "MLP",
        LoKrConfig,
        {
            "target_modules": ["lin0"],
            "alpha": 4,
            "module_dropout": 0.1,
        },
    ),
    ("Vanilla MLP 7 LOKR", "MLP", LoKrConfig, {"target_modules": "lin0", "rank_dropout": 0.5}),
    ("Vanilla MLP 8 LOKR", "MLP", LoKrConfig, {"target_modules": "lin0", "decompose_both": True, "r": 1, "alpha": 1}),
    ("Conv1d LOKR 1", "Conv1d", LoKrConfig, {"target_modules": ["conv1d"]}),
    ("Conv1d LOKR 2", "Conv1d", LoKrConfig, {"target_modules": ["conv1d"], "r": 2}),
    (
        "Conv1d LOKR 3",
        "Conv1dBigger",
        LoKrConfig,
        {"target_modules": ["conv1d"], "r": 2, "use_effective_conv2d": True},
    ),
    (
        "Conv1d LOKR 4",
        "Conv1dBigger",
        LoKrConfig,
        {"target_modules": ["conv1d"], "r": 2, "use_effective_conv2d": False},
    ),
    ("Conv2d 1 LOKR", "Conv2d", LoKrConfig, {"target_modules": ["conv2d"]}),
    ("Conv2d 2 LOKR", "Conv2d", LoKrConfig, {"target_modules": ["conv2d", "lin0"]}),
    ("Conv2d 3 LOKR", "Conv2d", LoKrConfig, {"target_modules": ["conv2d"], "use_effective_conv2d": True}),
    ("Conv2d 4 LOKR", "Conv2d", LoKrConfig, {"target_modules": ["conv2d", "lin0"], "use_effective_conv2d": True}),
    ("Conv2d 1x1 LOKR", "Conv2d1x1", LoKrConfig, {"target_modules": ["conv2d"]}),
    (
        "Conv2d 5 LOKR",
        "Conv2d",
        LoKrConfig,
        {"target_modules": ["conv2d", "lin0"], "use_effective_conv2d": True, "decompose_both": True},
    ),
    (
        "Conv2d 6 LOKR",
        "Conv2d",
        LoKrConfig,
        {"target_modules": ["conv2d", "lin0"], "use_effective_conv2d": True, "decompose_factor": 4},
    ),
    (
        "Conv2d 7 LOKR",
        "Conv2d",
        LoKrConfig,
        {
            "target_modules": ["conv2d", "lin0"],
            "use_effective_conv2d": True,
            "decompose_both": True,
            "decompose_factor": 4,
        },
    ),
    ########
    # OFT #
    ########
    (
        "Vanilla MLP 1 OFT",
        "MLP",
        OFTConfig,
        {"r": 2, "oft_block_size": 0, "target_modules": "lin0", "use_cayley_neumann": False},
    ),
    (
        "Vanilla MLP 2 OFT",
        "MLP",
        OFTConfig,
        {"r": 2, "oft_block_size": 0, "target_modules": ["lin0"], "use_cayley_neumann": False},
    ),
    (
        "Vanilla MLP 5 OFT",
        "MLP",
        OFTConfig,
        {
            "r": 2,
            "oft_block_size": 0,
            "target_modules": ["lin0"],
            "modules_to_save": ["lin1"],
            "use_cayley_neumann": False,
        },
    ),
    (
        "Vanilla MLP 6 OFT",
        "MLP",
        OFTConfig,
        {
            "r": 2,
            "oft_block_size": 0,
            "target_modules": ["lin0"],
            "module_dropout": 0.1,
            "use_cayley_neumann": False,
        },
    ),
    (
        "Vanilla MLP 7 OFT",
        "MLP",
        OFTConfig,
        {"r": 2, "oft_block_size": 0, "target_modules": ["lin0"], "coft": True, "eps": 1e-2},
    ),
    (
        "Vanilla MLP 8 OFT",
        "MLP",
        OFTConfig,
        {"r": 2, "oft_block_size": 0, "target_modules": ["lin0"], "block_share": True, "use_cayley_neumann": False},
    ),
    (
        "Vanilla MLP 9 OFT",
        "MLP",
        OFTConfig,
        {"r": 2, "oft_block_size": 0, "target_modules": ["lin0"], "coft": True, "eps": 1e-2, "block_share": True},
    ),
    (
        "Vanilla MLP 10 OFT",
        "MLP",
        OFTConfig,
        {"r": 0, "oft_block_size": 2, "target_modules": ["lin0"], "use_cayley_neumann": True},
    ),
    (
        "Vanilla MLP 11 OFT",
        "MLP",
        OFTConfig,
        {"r": 0, "oft_block_size": 2, "target_modules": ["lin0"], "use_cayley_neumann": False},
    ),
    (
        "Vanilla MLP 12 OFT",
        "MLP",
        OFTConfig,
        {
            "r": 0,
            "oft_block_size": 2,
            "target_modules": ["lin0"],
            "coft": True,
            "eps": 1e-2,
            "block_share": True,
            "use_cayley_neumann": True,
        },
    ),
    (
        "Vanilla MLP 13 OFT",
        "MLP",
        OFTConfig,
        {
            "r": 0,
            "oft_block_size": 2,
            "target_modules": ["lin0"],
            "coft": True,
            "eps": 1e-2,
            "block_share": True,
            "use_cayley_neumann": False,
        },
    ),
    ("Conv2d 1 OFT", "Conv2d", OFTConfig, {"r": 5, "oft_block_size": 0, "target_modules": ["conv2d"]}),
    ("Conv2d 3 OFT", "Conv2d", OFTConfig, {"r": 5, "oft_block_size": 0, "target_modules": ["conv2d"], "coft": True}),
    (
        "Conv2d 4 OFT",
        "Conv2d",
        OFTConfig,
        {"r": 5, "oft_block_size": 0, "target_modules": ["conv2d"], "block_share": True},
    ),
    (
        "Conv2d 5 OFT",
        "Conv2d",
        OFTConfig,
        {"r": 5, "oft_block_size": 0, "target_modules": ["conv2d"], "coft": True, "block_share": True},
    ),
    ########
    # HRA #
    ########
    ("Vanilla MLP 1 HRA", "MLP", HRAConfig, {"target_modules": "lin0"}),
    ("Vanilla MLP 2 HRA", "MLP", HRAConfig, {"target_modules": ["lin0"]}),
    ("Vanilla MLP 3 HRA", "MLP", HRAConfig, {"target_modules": ["lin0", "lin1"]}),
    ("Vanilla MLP 5 HRA", "MLP", HRAConfig, {"target_modules": ["lin0"], "modules_to_save": ["lin1"]}),
    ("Conv2d 1 HRA", "Conv2d", HRAConfig, {"target_modules": ["conv2d"]}),
    ########
    # Bone #
    ########
    ("Vanilla MLP 1 Bone", "MLP", BoneConfig, {"target_modules": "lin0", "r": 2}),
    ("Vanilla MLP 2 Bone", "MLP", BoneConfig, {"target_modules": ["lin0"], "r": 2}),
    ("Vanilla MLP 3 Bone", "MLP", BoneConfig, {"target_modules": ["lin0", "lin1"], "r": 2}),
    ("Vanilla MLP 5 Bone", "MLP", BoneConfig, {"target_modules": ["lin0"], "modules_to_save": ["lin1"], "r": 2}),
    ("Vanilla MLP 1 Bone", "MLP", BoneConfig, {"target_modules": "lin0", "r": 2, "init_weights": "bat"}),
    ("Vanilla MLP 2 Bone", "MLP", BoneConfig, {"target_modules": ["lin0"], "r": 2, "init_weights": "bat"}),
    ("Vanilla MLP 3 Bone", "MLP", BoneConfig, {"target_modules": ["lin0", "lin1"], "r": 2, "init_weights": "bat"}),
    (
        "Vanilla MLP 5 Bone",
        "MLP",
        BoneConfig,
        {"target_modules": ["lin0"], "modules_to_save": ["lin1"], "r": 2, "init_weights": "bat"},
    ),
    ########
    # MiSS #
    ########
    ("Vanilla MLP 1 MiSS", "MLP", MissConfig, {"target_modules": "lin0", "r": 2}),
    ("Vanilla MLP 2 MiSS", "MLP", MissConfig, {"target_modules": ["lin0"], "r": 2}),
    ("Vanilla MLP 3 MiSS", "MLP", MissConfig, {"target_modules": ["lin0", "lin1"], "r": 2}),
    ("Vanilla MLP 5 MiSS", "MLP", MissConfig, {"target_modules": ["lin0"], "modules_to_save": ["lin1"], "r": 2}),
    ("Vanilla MLP 1 MiSS", "MLP", MissConfig, {"target_modules": "lin0", "r": 2, "init_weights": "bat"}),
    ("Vanilla MLP 2 MiSS", "MLP", MissConfig, {"target_modules": ["lin0"], "r": 2, "init_weights": "bat"}),
    ("Vanilla MLP 3 MiSS", "MLP", MissConfig, {"target_modules": ["lin0", "lin1"], "r": 2, "init_weights": "bat"}),
    (
        "Vanilla MLP 5 MiSS",
        "MLP",
        MissConfig,
        {"target_modules": ["lin0"], "modules_to_save": ["lin1"], "r": 2, "init_weights": "bat"},
    ),
    #############
    # LN Tuning #
    #############
    ("LayerNorm 1 LNTuning", "MLP_LayerNorm", LNTuningConfig, {"target_modules": "layernorm0"}),
    ("LayerNorm 2 LNTuning", "MLP_LayerNorm", LNTuningConfig, {"target_modules": ["layernorm0"]}),
    (
        "LayerNorm 3 LNTuning",
        "MLP_LayerNorm",
        LNTuningConfig,
        {"target_modules": ["layernorm0"], "modules_to_save": ["layernorm1"]},
    ),
    ("Linear 4 LNTuning", "MLP_LayerNorm", LNTuningConfig, {"target_modules": "lin0"}),
    ("Linear 5 LNTuning", "MLP_LayerNorm", LNTuningConfig, {"target_modules": ["lin0"]}),
    ########
    # BOFT #
    ########
    ("Vanilla MLP 1 BOFT", "MLP", BOFTConfig, {"target_modules": ["lin1"], "boft_block_size": 2}),
    (
        "Vanilla MLP 2 BOFT",
        "MLP",
        BOFTConfig,
        {"target_modules": ["lin1"], "modules_to_save": ["lin0"], "boft_block_size": 2},
    ),
    (
        "Vanilla MLP 3 BOFT",
        "MLP",
        BOFTConfig,
        {
            "target_modules": ["lin1"],
            "boft_block_size": 2,
            "boft_dropout": 0.1,
        },
    ),
    (
        "Vanilla MLP 4 BOFT",
        "MLP",
        BOFTConfig,
        {"target_modules": ["lin1"], "boft_block_size": 2, "boft_block_num": 0, "boft_n_butterfly_factor": 1},
    ),
    (
        "Vanilla MLP 5 BOFT",
        "MLP",
        BOFTConfig,
        {"target_modules": ["lin1"], "boft_block_size": 0, "boft_block_num": 2, "boft_n_butterfly_factor": 1},
    ),
    (
        "Vanilla MLP 6 BOFT",
        "MLP",
        BOFTConfig,
        {"target_modules": ["lin1"], "boft_block_size": 10, "boft_block_num": 0, "boft_n_butterfly_factor": 2},
    ),
    (
        "Conv2d 1 BOFT",
        "Conv2d",
        BOFTConfig,
        {"target_modules": ["conv2d"], "boft_block_size": 45, "boft_block_num": 0, "boft_n_butterfly_factor": 1},
    ),
    (
        "Conv2d 2 BOFT",
        "Conv2d",
        BOFTConfig,
        {"target_modules": ["conv2d"], "boft_block_size": 0, "boft_block_num": 1, "boft_n_butterfly_factor": 1},
    ),
    (
        "MLP2 1 BOFT",
        "MLP2",
        BOFTConfig,
        {"target_modules": ["lin1"], "boft_block_size": 2, "boft_block_num": 0, "boft_n_butterfly_factor": 3},
    ),
    (
        "MLP2 2 BOFT",
        "MLP2",
        BOFTConfig,
        {"target_modules": ["lin1"], "boft_block_size": 0, "boft_block_num": 8, "boft_n_butterfly_factor": 3},
    ),
    (
        "Conv2d2 1 BOFT",
        "Conv2d2",
        BOFTConfig,
        {"target_modules": ["conv2d"], "boft_block_size": 2, "boft_block_num": 0, "boft_n_butterfly_factor": 2},
    ),
    (
        "Conv2d2 1 BOFT",
        "Conv2d2",
        BOFTConfig,
        {"target_modules": ["conv2d"], "boft_block_size": 2, "boft_block_num": 0, "boft_n_butterfly_factor": 3},
    ),
    #########
    # SHiRA #
    #########
    ("Vanilla MLP 1 SHiRA", "MLP", ShiraConfig, {"r": 1, "target_modules": "lin0"}),
    ("Vanilla MLP 2 SHiRA", "MLP", ShiraConfig, {"r": 1, "target_modules": ["lin0"]}),
    ("Vanilla MLP 3 SHiRA", "MLP", ShiraConfig, {"r": 1, "target_modules": ["lin1"]}),
    (
        "Vanilla MLP 4 SHiRA",
        "MLP",
        ShiraConfig,
        {"r": 1, "target_modules": ["lin0", "lin1"], "random_seed": 56},
    ),
    (
        "Vanilla MLP 5 SHiRA",
        "MLP",
        ShiraConfig,
        {"r": 1, "target_modules": ["lin0"]},
    ),
    ########
    # VeRA #
    ########
    ("Vanilla MLP 1 VeRA", "MLP", VeraConfig, {"target_modules": "lin0"}),
    ("Vanilla MLP 2 VeRA", "MLP", VeraConfig, {"target_modules": ["lin0"]}),
    ("Vanilla MLP 3 VeRA", "MLP", VeraConfig, {"target_modules": ["lin1"]}),
    ("Vanilla MLP 4 VeRA", "MLP", VeraConfig, {"target_modules": ["lin0", "lin1"]}),
    (
        "Vanilla MLP 5 VeRA",
        "MLP",
        VeraConfig,
        {"target_modules": ["lin0"], "modules_to_save": ["lin1"]},
    ),
    (
        "Embedding + transformers Conv1D 1 VeRA",
        "EmbConv1D",
        VeraConfig,
        {"target_modules": ["conv1d"]},
    ),
    #############
    # FourierFT #
    #############
    # FourierFT is not initialized as an identity transform by default, hence set init_weights=True
    (
        "Vanilla MLP 1 FourierFT",
        "MLP",
        FourierFTConfig,
        {"n_frequency": 10, "target_modules": "lin0", "init_weights": True},
    ),
    (
        "Vanilla MLP 2 FourierFT",
        "MLP",
        FourierFTConfig,
        {"n_frequency": 10, "target_modules": ["lin0"], "init_weights": True},
    ),
    (
        "Vanilla MLP 3 FourierFT",
        "MLP",
        FourierFTConfig,
        {"n_frequency": 10, "target_modules": ["lin1"], "init_weights": True},
    ),
    (
        "Vanilla MLP 5 FourierFT",
        "MLP",
        FourierFTConfig,
        {"n_frequency": 10, "target_modules": ["lin0"], "modules_to_save": ["lin1"], "init_weights": True},
    ),
    (
        "Vanilla MLP 6 FourierFT",
        "MLP",
        FourierFTConfig,
        {"n_frequency": 10, "target_modules": ["lin0", "lin1"], "modules_to_save": ["lin1"], "init_weights": True},
    ),
    (
        "Vanilla MLP 7 FourierFT",
        "MLP",
        FourierFTConfig,
        {
            "n_frequency_pattern": {"lin0": 5, "lin1": 10},
            "target_modules": ["lin0", "lin1"],
            "modules_to_save": ["lin1"],
            "init_weights": True,
        },
    ),
    ###########
    # GraLoRA #
    ###########
    ("Vanilla MLP 1 GraLoRA", "MLP", GraloraConfig, {"target_modules": "lin0"}),
    ("Vanilla MLP 2 GraLoRA", "MLP", GraloraConfig, {"target_modules": ["lin0"]}),
    ("Vanilla MLP 3 GraLoRA", "MLP", GraloraConfig, {"target_modules": ["lin1"]}),
    ("Vanilla MLP 4 GraLoRA", "MLP", GraloraConfig, {"target_modules": ["lin0", "lin1"]}),
    (
        "Vanilla MLP 5 GraLoRA",
        "MLP",
        GraloraConfig,
        {"target_modules": ["lin0"], "modules_to_save": ["lin1"]},
    ),
    (
        "Vanilla MLP 6 GraLoRA",
        "MLP",
        GraloraConfig,
        {"target_modules": ["lin0", "lin1"], "modules_to_save": ["lin1"]},
    ),
    (
        "Vanilla MLP 7 Hybrid GraLoRA",
        "MLP",
        GraloraConfig,
        {"target_modules": ["lin0", "lin1"], "modules_to_save": ["lin1"], "hybrid_r": 4},
    ),
    (
        "Embedding + transformers Conv1D 1 GraLoRA",
        "EmbConv1D",
        GraloraConfig,
        {"target_modules": ["conv1d"], "gralora_k": 1},
    ),
    ##########
    # VBLoRA #
    ##########
    ("Vanilla MLP 1 VBLoRA", "MLP", VBLoRAConfig, {"target_modules": "lin0", "vector_length": 1, "num_vectors": 5}),
    ("Vanilla MLP 2 VBLoRA", "MLP", VBLoRAConfig, {"target_modules": ["lin0"], "vector_length": 1, "num_vectors": 5}),
    ("Vanilla MLP 3 VBLoRA", "MLP", VBLoRAConfig, {"target_modules": ["lin1"], "vector_length": 2, "num_vectors": 5}),
    (
        "Vanilla MLP 4 VBLoRA",
        "MLP",
        VBLoRAConfig,
        {"target_modules": ["lin0", "lin1"], "vector_length": 1, "num_vectors": 5},
    ),
    (
        "Vanilla MLP 5 VBLoRA",
        "MLP",
        VBLoRAConfig,
        {"target_modules": ["lin0"], "modules_to_save": ["lin1"], "vector_length": 1, "num_vectors": 5},
    ),
    (
        "Embedding + transformers Conv1D 1 VBLoRA",
        "EmbConv1D",
        VBLoRAConfig,
        {"target_modules": ["conv1d"], "vector_length": 1, "num_vectors": 2},
    ),
    ###################
    # TrainableTokens #
    ###################
    (
        "Embedding + transformers Conv1D 1 trainable_tokens",
        "EmbConv1D",
        TrainableTokensConfig,
        {"target_modules": ["emb"], "token_indices": [0, 1, 3], "init_weights": False},
    ),
    ################################
    # Orthogonal Subspace Learning #
    ################################
    ("Vanilla MLP 1 OSF", "MLP", OSFConfig, {}),
    ("Vanilla MLP 2 OSF", "MLP", OSFConfig, {"target_svd_config": {"lin0.weight": 5, "lin1.weight": 1}}),
    ############
    # RandLora #
    ############
    # We have to reduce the default scaling parameter to avoid nans when using large learning rates
    ("Vanilla MLP 1 RandLora", "MLP", RandLoraConfig, {"target_modules": "lin0", "randlora_alpha": 1}),
    ("Vanilla MLP 2 RandLora", "MLP", RandLoraConfig, {"target_modules": ["lin0"], "randlora_alpha": 1}),
    ("Vanilla MLP 3 RandLora", "MLP", RandLoraConfig, {"target_modules": ["lin1"], "randlora_alpha": 1}),
    ("Vanilla MLP 4 RandLora", "MLP", RandLoraConfig, {"target_modules": ["lin0", "lin1"], "randlora_alpha": 1}),
    (
        "Vanilla MLP 5 RandLora",
        "MLP",
        RandLoraConfig,
        {"target_modules": ["lin0", "lin1"], "sparse": True, "randlora_alpha": 1},
    ),
    (
        "Vanilla MLP 6 RandLora",
        "MLP",
        RandLoraConfig,
        {"target_modules": ["lin0", "lin1"], "very_sparse": True, "randlora_alpha": 1},
    ),
    (
        "Vanilla MLP 7 RandLora",
        "MLP",
        RandLoraConfig,
        {"target_modules": ["lin0"], "modules_to_save": ["lin1"], "randlora_alpha": 1},
    ),
    #######
    # C3A #
    #######
    # note: C3A is not initialized as an identity transform by default, hence set init_weights=True
    ("Vanilla MLP 1 C3A", "MLP", C3AConfig, {"block_size": 2, "target_modules": "lin0", "init_weights": True}),
    ("Vanilla MLP 2 C3A", "MLP", C3AConfig, {"block_size": 2, "target_modules": ["lin0"], "init_weights": True}),
    ("Vanilla MLP 3 C3A", "MLP", C3AConfig, {"block_size": 2, "target_modules": ["lin1"], "init_weights": True}),
    (
        "Vanilla MLP 5 C3A",
        "MLP",
        C3AConfig,
        {"block_size": 10, "target_modules": ["lin0"], "modules_to_save": ["lin1"], "init_weights": True},
    ),
    (
        "Vanilla MLP 6 C3A",
        "MLP",
        C3AConfig,
        {"block_size": 10, "target_modules": ["lin0", "lin1"], "modules_to_save": ["lin1"], "init_weights": True},
    ),
    (
        "Vanilla MLP 7 C3A",
        "MLP",
        C3AConfig,
        {
            "block_size_pattern": {"lin0": 5, "lin1": 10},
            "target_modules": ["lin0", "lin1"],
            "modules_to_save": ["lin1"],
            "init_weights": True,
        },
    ),
    ##########
    # WaveFT #
    ##########
    ("Vanilla MLP 1 WaveFT", "MLP", WaveFTConfig, {"target_modules": "lin0", "n_frequency": 8}),
    ("Vanilla MLP 2 WaveFT", "MLP", WaveFTConfig, {"target_modules": ["lin0"], "n_frequency": 8}),
    ("Vanilla MLP 3 WaveFT", "MLP", WaveFTConfig, {"target_modules": ["lin1"], "n_frequency": 8}),
    ("Vanilla MLP 4 WaveFT", "MLP", WaveFTConfig, {"target_modules": ["lin0", "lin1"], "n_frequency": 8}),
    (
        "Vanilla MLP 5 WaveFT",
        "MLP",
        WaveFTConfig,
        {"target_modules": ["lin0"], "modules_to_save": ["lin1"], "n_frequency": 8},
    ),
    (
        "Vanilla MLP 6 WaveFT",
        "MLP",
        WaveFTConfig,
        {
            "target_modules": ["lin0"],
            "n_frequency": 8,
            "scaling": 25.0,
            "wavelet_family": "db1",
        },
    ),
    ("Vanilla MLP 7 WaveFT", "MLP", WaveFTConfig, {"target_modules": "lin1", "n_frequency": 8, "use_idwt": False}),
    (
        "Vanilla MLP 8 WaveFT",
        "MLP",
        WaveFTConfig,
        {"target_modules": "lin0", "n_frequency": 16, "wavelet_family": "sym2"},
    ),
    (
        "Vanilla MLP 9 WaveFT",
        "MLP",
        WaveFTConfig,
        {"target_modules": "lin0", "n_frequency": 16, "wavelet_family": "sym2", "use_idwt": False},
    ),
    (
        "Vanilla MLP 10 WaveFT",
        "MLP",
        WaveFTConfig,
        {"target_modules": "lin0", "n_frequency": 16, "wavelet_family": "db1", "proportional_parameters": True},
    ),
    ########
    # RoAd #
    ########
    ("Vanilla MLP 1 RoAd", "MLP", RoadConfig, {"target_modules": "lin0", "group_size": 2}),
    ("Vanilla MLP 2 RoAd", "MLP", RoadConfig, {"target_modules": ["lin0"], "group_size": 2}),
    ("Vanilla MLP 3 RoAd", "MLP", RoadConfig, {"target_modules": ["lin1"], "group_size": 2}),
    ("Vanilla MLP 4 RoAd", "MLP", RoadConfig, {"target_modules": ["lin0", "lin1"], "group_size": 2}),
    ("Vanilla MLP 5 RoAd", "MLP", RoadConfig, {"target_modules": ["lin0"], "variant": "road_2", "group_size": 2}),
    ("Vanilla MLP 6 RoAd", "MLP", RoadConfig, {"target_modules": ["lin0"], "variant": "road_4", "group_size": 2}),
    ##########
    # WaveFT #
    ##########
    ("Vanilla MLP 1 WaveFT", "MLP", WaveFTConfig, {"target_modules": "lin0", "n_frequency": 8}),
    ("Vanilla MLP 2 WaveFT", "MLP", WaveFTConfig, {"target_modules": ["lin0"], "n_frequency": 8}),
    ("Vanilla MLP 3 WaveFT", "MLP", WaveFTConfig, {"target_modules": ["lin1"], "n_frequency": 8}),
    ("Vanilla MLP 4 WaveFT", "MLP", WaveFTConfig, {"target_modules": ["lin0", "lin1"], "n_frequency": 8}),
    (
        "Vanilla MLP 5 WaveFT",
        "MLP",
        WaveFTConfig,
        {"target_modules": ["lin0"], "modules_to_save": ["lin1"], "n_frequency": 8},
    ),
    (
        "Vanilla MLP 6 WaveFT",
        "MLP",
        WaveFTConfig,
        {
            "target_modules": ["lin0"],
            "n_frequency": 8,
            "scaling": 25.0,
            "wavelet_family": "db1",
        },
    ),
    ("Vanilla MLP 7 WaveFT", "MLP", WaveFTConfig, {"target_modules": "lin1", "n_frequency": 8, "use_idwt": False}),
    (
        "Vanilla MLP 8 WaveFT",
        "MLP",
        WaveFTConfig,
        {"target_modules": "lin0", "n_frequency": 16, "wavelet_family": "sym2"},
    ),
    (
        "Vanilla MLP 9 WaveFT",
        "MLP",
        WaveFTConfig,
        {"target_modules": "lin0", "n_frequency": 16, "wavelet_family": "sym2", "use_idwt": False},
    ),
    (
        "Vanilla MLP 10 WaveFT",
        "MLP",
        WaveFTConfig,
        {"target_modules": "lin0", "n_frequency": 16, "wavelet_family": "db1", "proportional_parameters": True},
    ),
    ##########
    # DeLoRA #
    ##########
    ("Vanilla MLP 1 DeLoRA", "MLP", DeloraConfig, {"target_modules": "lin0"}),
    ("Vanilla MLP 2 DeLoRA", "MLP", DeloraConfig, {"target_modules": ["lin0"]}),
    ("Vanilla MLP 3 DeLoRA", "MLP", DeloraConfig, {"target_modules": ["lin1"]}),
    ("Vanilla MLP 4 DeLoRA", "MLP", DeloraConfig, {"target_modules": ["lin0", "lin1"]}),
    (
        "Vanilla MLP 5 DeLoRA",
        "MLP",
        DeloraConfig,
        {"target_modules": ["lin0"], "module_dropout": 0.1},
    ),
<<<<<<< HEAD
    #######
    # HIRA #
    #######
    ("Vanilla MLP 1 HiRA", "MLP", HiraConfig, {"target_modules": "lin0"}),
    ("Vanilla MLP 2 HiRA", "MLP", HiraConfig, {"target_modules": ["lin0"]}),
    ("Vanilla MLP 3 HiRA", "MLP", HiraConfig, {"target_modules": ["lin1"]}),
    ("Vanilla MLP 4 HiRA", "MLP", HiraConfig, {"target_modules": ["lin0", "lin1"]}),
    ("Vanilla MLP 5 HiRA", "MLP", HiraConfig, {"target_modules": ["lin0"], "modules_to_save": ["lin1"]}),
    (
        "Vanilla MLP 6 HiRA",
        "MLP",
        HiraConfig,
        {
            "target_modules": ["lin0"],
            "hira_dropout": 0.1,
        },
    ),
    ("Embedding + transformers Conv1D 1 HiRA", "EmbConv1D", HiraConfig, {"target_modules": ["conv1d"]}),
    ("Embedding + transformers Conv1D 2 HiRA", "EmbConv1D", HiraConfig, {"target_modules": ["emb"]}),
    ("Embedding + transformers Conv1D 3 HiRA", "EmbConv1D", HiraConfig, {"target_modules": ["emb", "conv1d"]}),
    ("Conv1d HiRA", "Conv1d", HiraConfig, {"target_modules": ["conv1d"]}),
    ("Conv2d 1 HiRA", "Conv2d", HiraConfig, {"target_modules": ["conv2d"]}),
    ("Conv2d 2 HiRA", "Conv2d", HiraConfig, {"target_modules": ["conv2d", "lin0"]}),
    ("Conv3d 1 HiRA", "Conv3d", HiraConfig, {"target_modules": ["conv3d"]}),
    ("Conv3d 2 HiRA", "Conv3d", HiraConfig, {"target_modules": ["conv3d", "lin0"]}),
=======
    ###########
    # BD-LoRA #
    ###########
    (
        "BD-LoRA A only",
        "MLP",
        LoraConfig,
        {
            "target_modules": ["lin0", "lin1"],
            "use_bdlora": BdLoraConfig(target_modules_bd_a=["lin0"], nblocks=2, match_strict=False),
        },
    ),
    (
        "BD-LoRA B only",
        "MLP",
        LoraConfig,
        {
            "target_modules": ["lin0", "lin1"],
            "use_bdlora": BdLoraConfig(target_modules_bd_b=["lin1"], nblocks=2, match_strict=False),
        },
    ),
    (
        "BD-LoRA both A and B",
        "MLP",
        LoraConfig,
        {
            "target_modules": ["lin0", "lin1"],
            "use_bdlora": BdLoraConfig(target_modules_bd_a=["lin0"], target_modules_bd_b=["lin1"], nblocks=2),
        },
    ),
>>>>>>> e7054226
]
ALL_PEFT_CONFIG_CLASSES = sorted({row[2] for row in TEST_CASES}, key=lambda cls: cls.__name__)

# For this test matrix, each tuple consists of:
# - test name
# - tuner method
# - config_cls
# - 1st config kwargs
# - 2nd config kwargs
# The model used for this test is `MLP`, which uses linear layers `lin0` and `lin1`
MULTIPLE_ACTIVE_ADAPTERS_TEST_CASES = [
    (
        "LoRA Same",
        "lora",
        LoraConfig,
        {"target_modules": ["lin0"], "init_lora_weights": False},
        {"target_modules": ["lin0"], "init_lora_weights": False},
    ),
    (
        "LoRA Different",
        "lora",
        LoraConfig,
        {"target_modules": ["lin0"], "init_lora_weights": False},
        {"target_modules": ["lin1"], "init_lora_weights": False},
    ),
    (
        "LoRA + trainable tokens Same",
        "lora+trainable_tokens",
        LoraConfig,
        {"target_modules": ["lin0"], "init_lora_weights": False, "trainable_token_indices": {"emb": [0, 1, 2]}},
        {"target_modules": ["lin0"], "init_lora_weights": False, "trainable_token_indices": {"emb": [3, 4, 5, 6]}},
    ),
    (
        "LoRA + trainable tokens Different",
        "lora+trainable_tokens",
        LoraConfig,
        {"target_modules": ["lin0"], "init_lora_weights": False, "trainable_token_indices": {"emb": [0, 1, 2]}},
        {"target_modules": ["lin1"], "init_lora_weights": False, "trainable_token_indices": {"emb": [3, 4, 5, 6]}},
    ),
    (
        "LoRA targeting nn.Parameter Same",
        "lora",
        LoraConfig,
        {"target_parameters": ["lin0.weight"], "init_lora_weights": False},
        {"target_parameters": ["lin0.weight"], "init_lora_weights": False},
    ),
    (
        "LoRA targeting nn.Parameter Different",
        "lora",
        LoraConfig,
        {"target_parameters": ["lin0.weight"], "init_lora_weights": False},
        {"target_parameters": ["lin1.weight"], "init_lora_weights": False},
    ),
    (
        "IA3 Same",
        "ia3",
        IA3Config,
        {
            "target_modules": ["lin0"],
            "feedforward_modules": ["lin0"],
            "init_ia3_weights": False,
        },
        {
            "target_modules": ["lin0"],
            "feedforward_modules": ["lin0"],
            "init_ia3_weights": False,
        },
    ),
    (
        "IA3 Different",
        "ia3",
        IA3Config,
        {
            "target_modules": ["lin0"],
            "feedforward_modules": ["lin0"],
            "init_ia3_weights": False,
        },
        {
            "target_modules": ["lin1"],
            "feedforward_modules": ["lin1"],
            "init_ia3_weights": False,
        },
    ),
    (
        "AdaLora Same",
        "adalora",
        AdaLoraConfig,
        {"target_modules": ["lin0"], "init_lora_weights": False, "inference_mode": True, "total_step": 1},
        {"target_modules": ["lin0"], "init_lora_weights": False, "inference_mode": True, "total_step": 1},
    ),
    (
        "AdaLora Different",
        "adalora",
        AdaLoraConfig,
        {"target_modules": ["lin0"], "init_lora_weights": False, "inference_mode": True, "total_step": 1},
        {"target_modules": ["lin1"], "init_lora_weights": False, "inference_mode": True, "total_step": 1},
    ),
    (
        "FourierFT Same",
        "fourierft",
        FourierFTConfig,
        {"n_frequency": 10, "target_modules": ["lin0"]},
        {"n_frequency": 10, "target_modules": ["lin0"]},
    ),
    (
        "FourierFT Different",
        "fourierft",
        FourierFTConfig,
        {"n_frequency": 10, "target_modules": ["lin0"]},
        {"n_frequency": 10, "target_modules": ["lin1"]},
    ),
    (
        "GraLoRA Same",
        "gralora",
        GraloraConfig,
        {"target_modules": ["lin0"], "init_weights": False},
        {"target_modules": ["lin0"], "init_weights": False},
    ),
    (
        "GraLoRA Different",
        "gralora",
        GraloraConfig,
        {"target_modules": ["lin0"], "init_weights": False},
        {"target_modules": ["lin1"], "init_weights": False},
    ),
    (
        "SHiRA Same",
        "shira",
        ShiraConfig,
        {"r": 1, "target_modules": ["lin0"], "init_weights": False},
        {"r": 1, "target_modules": ["lin0"], "init_weights": False},
    ),
    (
        "SHiRA Different",
        "shira",
        ShiraConfig,
        {"r": 1, "target_modules": ["lin0"], "init_weights": False},
        {"r": 1, "target_modules": ["lin1"], "init_weights": False},
    ),
    # Note: Currently, we cannot target lin0 and lin1 with different adapters when using VeRA. The reason is that the
    # first adapter being created will result in a vera_A or vera_B shape that is too small for the next adapter
    # (remember that VeRA shares these parameters across all layers), which results in an error.
    (
        "VeRA Same",
        "vera",
        VeraConfig,
        {"target_modules": ["lin0"], "init_weights": False},
        {"target_modules": ["lin0"], "init_weights": False},
    ),
    # Note: RandLora may present the same problem mentioned above for Vera.
    (
        "RandLora Same",
        "randlora",
        RandLoraConfig,
        {"target_modules": ["lin0"], "init_weights": False},
        {"target_modules": ["lin0"], "init_weights": False},
    ),
    (
        "HRA Same",
        "hra",
        HRAConfig,
        {"target_modules": ["lin0"], "init_weights": False},
        {"target_modules": ["lin0"], "init_weights": False},
    ),
    (
        "HRA Different",
        "hra",
        HRAConfig,
        {"target_modules": ["lin0"], "init_weights": False},
        {"target_modules": ["lin1"], "init_weights": False},
    ),
    (
        "Bone Same",
        "bone",
        BoneConfig,
        {"target_modules": ["lin0"], "init_weights": False, "r": 2},
        {"target_modules": ["lin0"], "init_weights": False, "r": 2},
    ),
    (
        "Bone Different",
        "bone",
        BoneConfig,
        {"target_modules": ["lin0"], "init_weights": False, "r": 2},
        {"target_modules": ["lin1"], "init_weights": False, "r": 2},
    ),
    (
        "MiSS Same",
        "miss",
        MissConfig,
        {"target_modules": ["lin0"], "init_weights": False, "r": 2},
        {"target_modules": ["lin0"], "init_weights": False, "r": 2},
    ),
    (
        "MiSS Different",
        "miss",
        MissConfig,
        {"target_modules": ["lin0"], "init_weights": False, "r": 2},
        {"target_modules": ["lin1"], "init_weights": False, "r": 2},
    ),
    # Not testing "mini" initialization targeting the same layer, because The matrix is initialized to all zeros in MiSS-mini mode.
    (
        "VBLoRA Same",
        "vblora",
        VBLoRAConfig,
        {"target_modules": ["lin0"], "vector_length": 2, "init_vector_bank_bound": 0.1},
        {"target_modules": ["lin0"], "vector_length": 2, "init_vector_bank_bound": 0.1},
    ),
    (
        "VBLoRA Different",
        "vblora",
        VBLoRAConfig,
        {"target_modules": ["lin0"], "vector_length": 2, "init_vector_bank_bound": 0.1},
        {"target_modules": ["lin1"], "vector_length": 2, "init_vector_bank_bound": 0.1},
    ),
    (
        "BOFT Same",
        "boft",
        BOFTConfig,
        {"target_modules": ["lin0"], "init_weights": False, "boft_block_size": 2},
        {"target_modules": ["lin0"], "init_weights": False, "boft_block_size": 2},
    ),
    (
        "BOFT Different",
        "boft",
        BOFTConfig,
        {"target_modules": ["lin0"], "init_weights": False, "boft_block_size": 2},
        {"target_modules": ["lin1"], "init_weights": False, "boft_block_size": 2},
    ),
    (
        "WaveFT Same",
        "waveft",
        WaveFTConfig,
        {"target_modules": ["lin0"], "init_weights": False, "n_frequency": 8},
        {"target_modules": ["lin0"], "init_weights": False, "n_frequency": 8},
    ),
    (
        "WaveFT Different",
        "waveft",
        WaveFTConfig,
        {"target_modules": ["lin0"], "init_weights": False, "n_frequency": 8},
        {"target_modules": ["lin1"], "init_weights": False, "n_frequency": 8},
    ),
    (
        "RoAd Same",
        "road",
        RoadConfig,
        {"target_modules": ["lin0"], "init_weights": False, "group_size": 2},
        {"target_modules": ["lin0"], "init_weights": False, "group_size": 2},
    ),
    (
        "RoAd Different",
        "road",
        RoadConfig,
        {"target_modules": ["lin0"], "init_weights": False, "group_size": 2},
        {"target_modules": ["lin1"], "init_weights": False, "group_size": 2},
    ),
    (
        "RoAd 2 Different",
        "road",
        RoadConfig,
        {"target_modules": ["lin0"], "init_weights": False, "variant": "road_1", "group_size": 2},
        {"target_modules": ["lin1"], "init_weights": False, "variant": "road_2", "group_size": 2},
    ),
    (
        "RoAd 4 Different",
        "road",
        RoadConfig,
        {"target_modules": ["lin0"], "init_weights": False, "variant": "road_1", "group_size": 2},
        {"target_modules": ["lin1"], "init_weights": False, "variant": "road_4", "group_size": 2},
    ),
    (
        "WaveFT Same",
        "waveft",
        WaveFTConfig,
        {"target_modules": ["lin0"], "init_weights": False, "n_frequency": 8},
        {"target_modules": ["lin0"], "init_weights": False, "n_frequency": 8},
    ),
    (
        "WaveFT Different",
        "waveft",
        WaveFTConfig,
        {"target_modules": ["lin0"], "init_weights": False, "n_frequency": 8},
        {"target_modules": ["lin1"], "init_weights": False, "n_frequency": 8},
    ),
    (
        "DeLoRA Same",
        "delora",
        DeloraConfig,
        {"target_modules": ["lin0"], "init_weights": False},
        {"target_modules": ["lin0"], "init_weights": False},
    ),
    (
        "DeLoRA Different",
        "delora",
        DeloraConfig,
        {"target_modules": ["lin0"], "init_weights": False},
        {"target_modules": ["lin1"], "init_weights": False},
    ),
<<<<<<< HEAD
    (
        "HiRA Same",
        "hira",
        HiraConfig,
        {"target_modules": ["lin0"], "init_weights": False},
        {"target_modules": ["lin0"], "init_weights": False},
    ),
    (
        "HiRA Different",
        "hira",
        HiraConfig,
        {"target_modules": ["lin0"], "init_weights": False},
        {"target_modules": ["lin1"], "init_weights": False},
    ),
]

PREFIXES = {
    IA3Config: "ia3_",
    LoraConfig: "lora_",
    LoHaConfig: "hada_",
    LoKrConfig: "lokr_",
    OFTConfig: "oft_",
    BOFTConfig: "boft_",
    LNTuningConfig: "ln_tuning_",
    VeraConfig: "vera_lambda_",
    RandLoraConfig: "randlora_",
    FourierFTConfig: "fourierft_",
    GraloraConfig: "gralora_",
    C3AConfig: "c3a_",
    HiraConfig: "hira_",
    HRAConfig: "hra_",
    ShiraConfig: "shira_",
    VBLoRAConfig: "vblora_",
    BoneConfig: "bone_",
    RoadConfig: "road_",
    MissConfig: "miss_",
    DeloraConfig: "delora_",
    TrainableTokensConfig: "trainable_tokens_",
    WaveFTConfig: "waveft_",
    OSFConfig: "osf_",
}

=======
    # BD-LoRA different encounters issues as the adapter weights have different shapes then
]

>>>>>>> e7054226

def _skip_tests_with_multiple_adapters_with_target_parameters(config_cls, config_kwargs):
    if (config_cls == LoraConfig) and config_kwargs.get("target_parameters"):
        pytest.skip("LoRA with multiple adapters with target_parameters is not supported")


class MLP(nn.Module):
    def __init__(self, bias=True):
        super().__init__()
        self.lin0 = nn.Linear(10, 20, bias=bias)
        self.relu = nn.ReLU()
        self.drop = nn.Dropout(0.5)
        self.lin1 = nn.Linear(20, 2, bias=bias)
        self.sm = nn.LogSoftmax(dim=-1)
        self.dtype = torch.float

    def forward(self, X):
        X = X.to(self.dtype)
        X = self.lin0(X)
        X = self.relu(X)
        X = self.drop(X)
        X = self.lin1(X)
        X = self.sm(X)
        return X


class MLPWithGRU(nn.Module):
    def __init__(self, bias=True):
        super().__init__()
        self.lin0 = nn.Linear(10, 20, bias=bias)
        self.relu = nn.ReLU()
        self.drop = nn.Dropout(0.5)
        self.gru = nn.GRU(input_size=20, hidden_size=20, num_layers=1, batch_first=True, bias=bias)
        self.fc = nn.Linear(20, 2, bias=bias)
        self.sm = nn.LogSoftmax(dim=-1)
        self.dtype = torch.float

    def forward(self, X):
        X = X.to(self.dtype)
        X = self.lin0(X)
        X = self.relu(X)
        X = self.drop(X)
        X = X.unsqueeze(1)
        X, _ = self.gru(X)
        X = X.squeeze(1)
        X = self.fc(X)
        X = self.sm(X)
        return X


class MLP_LayerNorm(nn.Module):
    def __init__(self, bias=True):
        super().__init__()
        self.layernorm0 = nn.LayerNorm(10, 10)
        self.lin0 = nn.Linear(10, 20, bias=bias)
        self.relu = nn.ReLU()
        self.drop = nn.Dropout(0.5)
        self.layernorm1 = nn.LayerNorm(20, 20)
        self.lin1 = nn.Linear(20, 2, bias=bias)
        self.sm = nn.LogSoftmax(dim=-1)
        self.dtype = torch.float

    def forward(self, X):
        X = X.to(self.dtype)
        X = self.layernorm0(X)
        X = self.lin0(X)
        X = self.relu(X)
        X = self.drop(X)
        X = self.layernorm1(X)
        X = self.lin1(X)
        X = self.sm(X)
        return X


class MLP2(nn.Module):
    def __init__(self, bias=True):
        super().__init__()
        self.lin0 = nn.Linear(10, 32, bias=bias)
        self.relu = nn.ReLU()
        self.drop = nn.Dropout(0.5)
        self.lin1 = nn.Linear(32, 2, bias=bias)
        self.sm = nn.LogSoftmax(dim=-1)
        self.dtype = torch.float

    def forward(self, X):
        X = X.to(self.dtype)
        X = self.lin0(X)
        X = self.relu(X)
        X = self.drop(X)
        X = self.lin1(X)
        X = self.sm(X)
        return X


class Block(nn.Module):
    def __init__(self, bias=True, size=10):
        super().__init__()
        self.lin0 = nn.Linear(size, size, bias=bias)
        self.relu = nn.ReLU()
        self.drop = nn.Dropout(0.5)
        self.lin1 = nn.Linear(size, size, bias=bias)

    def forward(self, X):
        X = X.float()
        X = self.lin0(X)
        X = self.relu(X)
        X = self.drop(X)
        X = self.lin1(X)
        return X


class DeepMLP(nn.Module):
    def __init__(self, bias=True, num_hidden_layers=12, size=10):
        super().__init__()
        self.layers = nn.ModuleList([Block(bias=bias, size=size) for _ in range(num_hidden_layers)])
        self.out = nn.Linear(10, 2, bias=bias)
        self.sm = nn.LogSoftmax(dim=-1)

    def forward(self, X):
        X = X.float(X)
        for layer in self.layers:
            X = layer(X)
        X = self.out(X)
        X = self.sm(X)
        return X


class ModelEmbConv1D(nn.Module):
    def __init__(self, emb_size=100):
        super().__init__()
        self.emb = nn.Embedding(emb_size, 5)
        self.conv1d = Conv1D(1, 5)
        self.relu = nn.ReLU()
        self.flat = nn.Flatten()
        self.lin0 = nn.Linear(10, 2)
        self.sm = nn.LogSoftmax(dim=-1)

    def forward(self, X):
        X = self.emb(X)
        X = self.conv1d(X)
        X = self.relu(X)
        X = self.flat(X)
        X = self.lin0(X)
        X = self.sm(X)
        return X


class ModelEmbWithEmbeddingUtils(nn.Module):
    # Adds `get_input_embeddings` and `get_output_embeddings` methods to mimic 🤗 transformers models
    def __init__(self):
        super().__init__()
        self.embed_tokens = nn.Embedding(100, 5)
        self.conv1d = Conv1D(1, 5)
        self.relu = nn.ReLU()
        self.flat = nn.Flatten()
        self.lin0 = nn.Linear(10, 2)
        self.sm = nn.LogSoftmax(dim=-1)

    def forward(self, X):
        X = self.embed_tokens(X)
        X = self.conv1d(X)
        X = self.relu(X)
        X = self.flat(X)
        X = self.lin0(X)
        X = self.sm(X)
        return X

    def get_input_embeddings(self):
        return self.embed_tokens

    def get_output_embeddings(self):
        return None


class ModelConv1D(nn.Module):
    def __init__(self):
        super().__init__()
        self.conv1d = nn.Conv1d(1, 1, 2)
        self.relu = nn.ReLU()
        self.flat = nn.Flatten()
        self.lin0 = nn.Linear(9, 2)
        self.sm = nn.LogSoftmax(dim=-1)
        self.dtype = torch.float

    def forward(self, X):
        X = X.to(self.dtype)
        X = X.reshape(-1, 1, 10)
        X = self.conv1d(X)
        X = self.relu(X)
        X = self.flat(X)
        X = self.lin0(X)
        X = self.sm(X)
        return X


class ModelConv1DBigger(nn.Module):
    def __init__(self):
        super().__init__()
        self.conv1d = nn.Conv1d(64, 16, 2)
        self.relu = nn.ReLU()
        self.flat = nn.Flatten()
        self.lin0 = nn.Linear(144, 2)
        self.sm = nn.LogSoftmax(dim=-1)
        self.dtype = torch.float

    def forward(self, X):
        X = X.to(self.dtype)
        X = X.reshape(-1, 1, 10)
        X = torch.concat([X] * 64, dim=1)
        X = self.conv1d(X)
        X = self.relu(X)
        X = self.flat(X)
        X = self.lin0(X)
        X = self.sm(X)
        return X


class ModelConv2D(nn.Module):
    def __init__(self, bias=True):
        super().__init__()
        self.conv2d = nn.Conv2d(5, 10, 3, bias=bias)
        self.relu = nn.ReLU()
        self.flat = nn.Flatten()
        self.lin0 = nn.Linear(10, 2)
        self.sm = nn.LogSoftmax(dim=-1)
        self.dtype = torch.float

    def forward(self, X):
        X = X.to(self.dtype)
        X = X.reshape(-1, 5, 3, 3)
        X = self.conv2d(X)
        X = self.relu(X)
        X = self.flat(X)
        X = self.lin0(X)
        X = self.sm(X)
        return X


class ModelConv2D2(nn.Module):
    def __init__(self):
        super().__init__()
        self.lin0 = nn.Linear(10, 40)
        self.conv2d = nn.Conv2d(8, 32, 3)
        self.relu = nn.ReLU()
        self.flat = nn.Flatten()
        self.lin1 = nn.Linear(32, 2)
        self.sm = nn.LogSoftmax(dim=-1)
        self.dtype = torch.float

    def forward(self, X):
        X = X.to(self.dtype)
        X = self.lin0(X)
        X = self.relu(X)
        X = X.reshape(-1, 8, 3, 3)
        X = self.conv2d(X)
        X = self.relu(X)
        X = self.flat(X)
        X = self.lin1(X)
        X = self.sm(X)
        return X


class ModelConv2D1x1(nn.Module):
    def __init__(self):
        super().__init__()
        self.conv2d = nn.Conv2d(1, 10, kernel_size=(1, 1), padding=0)
        self.relu = nn.ReLU()
        self.flat = nn.Flatten()
        self.lin0 = nn.Linear(10 * 3 * 3, 2)
        self.sm = nn.LogSoftmax(dim=-1)
        self.dtype = torch.float

    def forward(self, X):
        X = X.to(self.dtype)
        X = X.reshape(-1, 1, 3, 3)
        X = self.conv2d(X)
        X = self.relu(X)
        X = self.flat(X)
        X = self.lin0(X)
        X = self.sm(X)
        return X


class ModelConv2DGroups(nn.Module):
    def __init__(self):
        super().__init__()
        self.lin0 = nn.Linear(90, 288)
        # groups is set as 8 since default r=8
        # hence to make r divisible by groups
        self.conv2d = nn.Conv2d(16, 16, 3, groups=8)
        self.relu = nn.ReLU()
        self.flat = nn.Flatten()
        self.lin1 = nn.Linear(16, 2)
        self.sm = nn.LogSoftmax(dim=-1)
        self.dtype = torch.float

    def forward(self, X):
        X = X.to(self.dtype)
        X = X.flatten()
        X = self.lin0(X)
        X = X.reshape(2, 16, 3, 3)
        X = self.conv2d(X)
        X = self.relu(X)
        X = self.flat(X)
        X = self.lin1(X)
        X = self.sm(X)
        return X


class ModelConv2DGroups2(nn.Module):
    def __init__(self):
        super().__init__()
        self.conv2d = nn.Conv2d(16, 32, 3, padding=1, groups=2)
        self.relu = nn.ReLU()
        self.flat = nn.Flatten()
        self.lin0 = nn.Linear(12800, 2)
        self.sm = nn.LogSoftmax(dim=-1)
        self.dtype = torch.float

    def forward(self, X):
        # Note: needs a different input shape, thus ignore original input
        X = torch.arange(9 * 16 * 20 * 20).view([9, 16, 20, 20]).to(self.conv2d.weight.device)
        X = X.to(self.dtype)
        X = self.conv2d(X)
        X = self.relu(X)
        X = self.flat(X)
        X = self.lin0(X)
        X = self.sm(X)
        return X


class ModelConv1DKernel1(nn.Module):
    def __init__(self):
        super().__init__()
        self.conv1d = nn.Conv1d(in_channels=3, out_channels=10, kernel_size=1)
        self.relu = nn.ReLU()
        self.flat = nn.Flatten()
        self.lin0 = nn.Linear(10 * 10, 2)
        self.dtype = torch.float

    def forward(self, x):
        x = x.to(self.dtype)
        x = x.reshape(-1, 3, 10)  # batch, channels, seq_len
        x = self.conv1d(x)
        x = self.relu(x)
        x = self.flat(x)
        x = self.lin0(x)
        return x


class ModelConv3D(nn.Module):
    def __init__(self):
        super().__init__()
        self.conv3d = nn.Conv3d(5, 10, 3)
        self.relu = nn.ReLU()
        self.flat = nn.Flatten()
        self.lin0 = nn.Linear(10, 2)
        self.sm = nn.LogSoftmax(dim=-1)
        self.dtype = torch.float

    def forward(self, X):
        X = X.to(self.dtype)
        # If necessary, convert from 2D image to 3D volume
        if X.dim() == 2:
            X = torch.stack([X] * 3, dim=-1)
        X = X.reshape(-1, 5, 3, 3, 3)
        X = self.conv3d(X)
        X = self.relu(X)
        X = self.flat(X)
        X = self.lin0(X)
        X = self.sm(X)
        return X


class ModelMha(nn.Module):
    def __init__(self):
        super().__init__()
        self.mha = nn.MultiheadAttention(10, 2)
        self.lin0 = nn.Linear(10, 2)
        self.sm = nn.LogSoftmax(dim=-1)
        self.dtype = torch.float

    def forward(self, X):
        X = X.to(self.dtype)
        X, _ = self.mha(X, X, X)
        X = self.lin0(X)
        X = self.sm(X)
        return X


class _LinearUsingParameter(nn.Module):
    # Linear layer equivalent
    def __init__(self, in_features, out_features, bias=None):
        super().__init__()
        self.in_features = in_features
        self.out_features = out_features
        self.weight = nn.Parameter(torch.randn(in_features, out_features))
        if bias:
            self.bias = nn.Parameter(torch.ones(out_features))

    def forward(self, x):
        return x @ self.weight + self.bias


class MlpUsingParameters(nn.Module):
    # MLP that uses layers whose parameters need to be targeted with target_parameters
    def __init__(self, bias=True):
        super().__init__()

        self.lin0 = _LinearUsingParameter(10, 20, bias=bias)
        self.relu = nn.ReLU()
        self.drop = nn.Dropout(0.5)
        self.lin1 = _LinearUsingParameter(20, 2, bias=bias)
        self.sm = nn.LogSoftmax(dim=-1)
        self.dtype = torch.float

    def forward(self, X):
        X = X.to(self.dtype)
        X = self.lin0(X)
        X = self.relu(X)
        X = self.drop(X)
        X = self.lin1(X)
        X = self.sm(X)
        return X


class MockTransformerWrapper:
    """Mock class to behave like a transformers model.

    This is needed because the tests initialize the model by calling transformers_class.from_pretrained.

    """

    @classmethod
    def from_pretrained(cls, model_id, dtype=None):
        # set the seed so that from_pretrained always returns the same model
        torch.manual_seed(0)

        if dtype is None:
            dtype = torch.float32

        if model_id == "MLP":
            return MLP().to(dtype)

        if model_id == "EmbConv1D":
            return ModelEmbConv1D().to(dtype)

        if model_id == "Conv1d":
            return ModelConv1D().to(dtype)

        if model_id == "Conv1dBigger":
            return ModelConv1DBigger().to(dtype)

        if model_id == "Conv2d":
            return ModelConv2D().to(dtype)

        if model_id == "Conv2d1x1":
            return ModelConv2D1x1().to(dtype)

        if model_id == "Conv1dKernel1":
            return ModelConv1DKernel1().to(dtype)

        if model_id == "Conv2dGroups":
            return ModelConv2DGroups().to(dtype)

        if model_id == "Conv2dGroups2":
            return ModelConv2DGroups2().to(dtype)

        if model_id == "Conv3d":
            return ModelConv3D().to(dtype)

        if model_id == "MLP_LayerNorm":
            return MLP_LayerNorm().to(dtype)

        if model_id == "MLP2":
            return MLP2().to(dtype)

        if model_id == "Conv2d2":
            return ModelConv2D2().to(dtype)

        if model_id == "MHA":
            return ModelMha().to(dtype)

        if model_id == "MlpUsingParameters":
            return MlpUsingParameters().to(dtype)

        raise ValueError(f"model_id {model_id} not implemented")


class TestPeftCustomModel(PeftCommonTester):
    """
    Implements the tests for custom models.

    Most tests should just call the parent class, e.g. test_save_pretrained calls self._test_save_pretrained. Override
    this if custom models don't work with the parent test method.

    """

    transformers_class = MockTransformerWrapper

    def prepare_inputs_for_testing(self):
        X = torch.arange(90).view(9, 10).to(self.torch_device)
        return {"X": X}

    @pytest.mark.parametrize("test_name, model_id, config_cls, config_kwargs", TEST_CASES)
    def test_attributes_parametrized(self, test_name, model_id, config_cls, config_kwargs):
        self._test_model_attr(model_id, config_cls, config_kwargs)

    @pytest.mark.parametrize("test_name, model_id, config_cls, config_kwargs", TEST_CASES)
    def test_adapter_name(self, test_name, model_id, config_cls, config_kwargs):
        self._test_adapter_name(model_id, config_cls, config_kwargs)

    @pytest.mark.parametrize("test_name, model_id, config_cls, config_kwargs", TEST_CASES)
    def test_prepare_for_training_parametrized(self, test_name, model_id, config_cls, config_kwargs):
        # This test does not work with custom models because it assumes that
        # there is always a method get_input_embeddings that returns a layer
        # which does not need updates. Instead, a new test is added below that
        # checks that LoRA works as expected.
        pass

    @pytest.mark.parametrize("test_name, model_id, config_cls, config_kwargs", TEST_CASES)
    def test_save_pretrained(self, test_name, model_id, config_cls, config_kwargs):
        self._test_save_pretrained(model_id, config_cls, config_kwargs)

    @pytest.mark.parametrize("test_name, model_id, config_cls, config_kwargs", TEST_CASES)
    def test_save_pretrained_pickle(self, test_name, model_id, config_cls, config_kwargs):
        self._test_save_pretrained(model_id, config_cls, config_kwargs, safe_serialization=False)

    @pytest.mark.parametrize("test_name, model_id, config_cls, config_kwargs", TEST_CASES)
    def test_load_model_low_cpu_mem_usage(self, test_name, model_id, config_cls, config_kwargs):
        _skip_tests_with_multiple_adapters_with_target_parameters(config_cls, config_kwargs)
        self._test_load_model_low_cpu_mem_usage(model_id, config_cls, config_kwargs)

    @pytest.mark.parametrize("test_name, model_id, config_cls, config_kwargs", TEST_CASES)
    def test_from_pretrained_config_construction(self, test_name, model_id, config_cls, config_kwargs):
        self._test_from_pretrained_config_construction(model_id, config_cls, config_kwargs)

    @pytest.mark.parametrize("test_name, model_id, config_cls, config_kwargs", TEST_CASES)
    def test_load_multiple_adapters(self, test_name, model_id, config_cls, config_kwargs):
        _skip_tests_with_multiple_adapters_with_target_parameters(config_cls, config_kwargs)
        self._test_load_multiple_adapters(model_id, config_cls, config_kwargs)

    @pytest.mark.parametrize("test_name, model_id, config_cls, config_kwargs", TEST_CASES)
    def test_merge_layers(self, test_name, model_id, config_cls, config_kwargs):
        _skip_if_merging_not_supported(model_id, config_cls, config_kwargs)

        config_kwargs = set_init_weights_false(config_cls, config_kwargs)
        self._test_merge_layers(model_id, config_cls, config_kwargs)

    @pytest.mark.parametrize("test_name, model_id, config_cls, config_kwargs", TEST_CASES)
    def test_merge_layers_fp16(self, test_name, model_id, config_cls, config_kwargs):
        _skip_if_merging_not_supported(model_id, config_cls, config_kwargs)

        config_kwargs = set_init_weights_false(config_cls, config_kwargs)
        self._test_merge_layers_fp16(model_id, config_cls, config_kwargs)

    @pytest.mark.parametrize("test_name, model_id, config_cls, config_kwargs", TEST_CASES)
    def test_merge_layers_is_idempotent(self, test_name, model_id, config_cls, config_kwargs):
        _skip_if_merging_not_supported(model_id, config_cls, config_kwargs)

        # calling merge twice with the same arguments should not change the output
        config_kwargs = set_init_weights_false(config_cls, config_kwargs)
        self._test_merge_layers_is_idempotent(model_id, config_cls, config_kwargs)

    @pytest.mark.parametrize("test_name, model_id, config_cls, config_kwargs", TEST_CASES)
    def test_safe_merge(self, test_name, model_id, config_cls, config_kwargs):
        _skip_if_merging_not_supported(model_id, config_cls, config_kwargs)

        # calling merge twice with the same arguments should not change the output
        config_kwargs = set_init_weights_false(config_cls, config_kwargs)
        self._test_safe_merge(model_id, config_cls, config_kwargs)

    @pytest.mark.parametrize("safe_merge", [False, True])
    @pytest.mark.parametrize("module_type", ["linear", "conv2d"])
    def test_merge_with_lora_bias_when_base_layer_has_no_bias_warns_and_raises(self, safe_merge, module_type):
        # It is not possible to merge the lora_B bias if the base layer doesn't have a bias itself.
        if module_type == "linear":
            model = MLP(bias=False)
            config = LoraConfig(target_modules=["lin0", "lin1"], lora_bias=True)
            warn_msg = re.escape("`lora_bias=True` was passed but the targeted layer of type Linear has no bias")
        elif module_type == "conv2d":
            model = ModelConv2D(bias=False)
            config = LoraConfig(target_modules=["conv2d"], lora_bias=True)
            warn_msg = re.escape("`lora_bias=True` was passed but the targeted layer of type Conv2d has no bias")
        else:
            raise ValueError(f"Wrong module_type passed, expected 'linear' or 'conv2d', got {module_type}")

        with pytest.warns(PeftWarning, match=warn_msg):
            model = get_peft_model(model, config)

        err_msg = "Impossible to merge LoRA with `lora_bias=True` because the base layer has no bias"
        with pytest.raises(RuntimeError, match=err_msg):
            model.merge_adapter(safe_merge=safe_merge)

    @pytest.mark.parametrize("test_name, model_id, config_cls, config_kwargs", TEST_CASES)
    def test_generate(self, test_name, model_id, config_cls, config_kwargs):
        # Custom models do not (necessarily) have a generate method, so this test is not performed
        pass

    @pytest.mark.parametrize("test_name, model_id, config_cls, config_kwargs", TEST_CASES)
    def test_generate_half_prec(self, test_name, model_id, config_cls, config_kwargs):
        # Custom models do not (necessarily) have a generate method, so this test is not performed
        pass

    @pytest.mark.parametrize("test_name, model_id, config_cls, config_kwargs", TEST_CASES)
    def test_training_custom_models(self, test_name, model_id, config_cls, config_kwargs):
        self._test_training(model_id, config_cls, config_kwargs)

    @pytest.mark.parametrize("test_name, model_id, config_cls, config_kwargs", TEST_CASES)
    def test_training_custom_models_layer_indexing(self, test_name, model_id, config_cls, config_kwargs):
        # At the moment, layer indexing only works when layer names conform to a specific pattern, which is not
        # guaranteed here. Therefore, this test is not performed.
        pass

    @pytest.mark.parametrize("test_name, model_id, config_cls, config_kwargs", TEST_CASES)
    @pytest.mark.parametrize("use_reentrant", [True, False])
    def test_training_custom_models_gradient_checkpointing(
        self, test_name, model_id, config_cls, config_kwargs, use_reentrant
    ):
        self._test_training_gradient_checkpointing(model_id, config_cls, config_kwargs, use_reentrant=use_reentrant)

    @pytest.mark.parametrize("test_name, model_id, config_cls, config_kwargs", TEST_CASES)
    def test_inference_safetensors(self, test_name, model_id, config_cls, config_kwargs):
        self._test_inference_safetensors(model_id, config_cls, config_kwargs)

    @pytest.mark.parametrize("test_name, model_id, config_cls, config_kwargs", TEST_CASES)
    def test_peft_model_device_map(self, test_name, model_id, config_cls, config_kwargs):
        self._test_peft_model_device_map(model_id, config_cls, config_kwargs)

    @pytest.mark.parametrize("test_name, model_id, config_cls, config_kwargs", TEST_CASES)
    def test_in_features_out_features_exposed(self, test_name, model_id, config_cls, config_kwargs):
        # the PEFT layer should expose the .in_features and .out_features attributes
        model = self.transformers_class.from_pretrained(model_id).to(self.torch_device)
        config = config_cls(
            base_model_name_or_path=model_id,
            **config_kwargs,
        )
        model = get_peft_model(model, config)
        for module in model.modules():
            if isinstance(module, BaseTunerLayer):
                assert hasattr(module, "in_features")
                assert hasattr(module, "out_features")

    @pytest.mark.parametrize("test_name, model_id, config_cls, config_kwargs", TEST_CASES)
    def test_forward_output_finite(self, test_name, model_id, config_cls, config_kwargs):
        X = self.prepare_inputs_for_testing()
        model = self.transformers_class.from_pretrained(model_id).to(self.torch_device)
        config = config_cls(
            base_model_name_or_path=model_id,
            **config_kwargs,
        )
        model = get_peft_model(model, config)
        model.eval()
        with torch.no_grad():
            output = model(**X)
        assert torch.isfinite(output).all()

    @pytest.mark.parametrize("test_name, model_id, config_cls, config_kwargs", TEST_CASES)
    def test_forward_float16(self, test_name, model_id, config_cls, config_kwargs):
        # The user manually sets the dtype of the base model to fp16 precision. This should not cause an error for the
        # different PEFT methods.
        try:
            torch.zeros(1, dtype=torch.float16)
        except Exception:
            # skip this test if float16 is not supported on this machine
            pytest.skip(reason="Test requires float16 support")

        # skip on MacOS
        if platform.system() == "Darwin":
            pytest.skip(reason="MacOS does not support multiple ops in float16")

        X = self.prepare_inputs_for_testing()
        model = self.transformers_class.from_pretrained(model_id, dtype=torch.float16).to(self.torch_device)
        model.dtype = torch.float16
        config = config_cls(
            base_model_name_or_path=model_id,
            **config_kwargs,
        )
        model = get_peft_model(model, config)
        model.eval()

        # check that none of this raises an error
        model(**X)

        _skip_if_merging_not_supported(model_id, config_cls, config_kwargs)

        model.merge_adapter(safe_merge=False)
        model(**X)
        model.unmerge_adapter()
        model(**X)
        model.merge_adapter(safe_merge=True)
        model(**X)
        model.unmerge_adapter()
        model(**X)
        model = model.merge_and_unload()
        model(**X)

    @pytest.mark.parametrize("test_name, model_id, config_cls, config_kwargs", TEST_CASES)
    def test_forward_bfloat16(self, test_name, model_id, config_cls, config_kwargs):
        # The user manually sets the dtype of the base model to bf16 precision. This should not cause an error for the
        # different PEFT methods.
        try:
            torch.zeros(1, dtype=torch.bfloat16)
        except Exception:
            # skip this test if float16 is not supported on this machine
            pytest.skip(reason="Test requires bfloat16 support")

        # skip on MacOS
        if platform.system() == "Darwin":
            pytest.skip(reason="MacOS does not support multiple ops in bfloat16")

        X = self.prepare_inputs_for_testing()
        model = self.transformers_class.from_pretrained(model_id, dtype=torch.bfloat16).to(self.torch_device)
        model.dtype = torch.bfloat16
        config = config_cls(
            base_model_name_or_path=model_id,
            **config_kwargs,
        )
        model = get_peft_model(model, config)
        model.eval()

        # check that none of this raises an error
        model(**X)

        _skip_if_merging_not_supported(model_id, config_cls, config_kwargs)

        model.merge_adapter(safe_merge=False)
        model(**X)
        model.unmerge_adapter()
        model(**X)
        model.merge_adapter(safe_merge=True)
        model(**X)
        model.unmerge_adapter()
        model(**X)
        model = model.merge_and_unload()
        model(**X)

    @pytest.mark.parametrize("test_name, model_id, config_cls, config_kwargs", TEST_CASES)
    def test_forward_float16_no_autocast(self, test_name, model_id, config_cls, config_kwargs):
        # Same as above but don't autocast adapter weights to float32 automatically
        try:
            torch.zeros(1, dtype=torch.float16)
        except Exception:
            # skip this test if float16 is not supported on this machine
            pytest.skip(reason="Test requires float16 support")

        # skip on MacOS
        if platform.system() == "Darwin":
            pytest.skip(reason="MacOS does not support multiple ops in float16")

        X = self.prepare_inputs_for_testing()
        model = self.transformers_class.from_pretrained(model_id, dtype=torch.float16).to(self.torch_device)
        model.dtype = torch.float16
        config = config_cls(
            base_model_name_or_path=model_id,
            **config_kwargs,
        )
        model = get_peft_model(model, config, autocast_adapter_dtype=False)
        model.eval()

        # check that none of this raises an error
        model(**X)

        _skip_if_merging_not_supported(model_id, config_cls, config_kwargs)

        model.merge_adapter(safe_merge=False)
        model(**X)
        model.unmerge_adapter()
        model(**X)
        model.merge_adapter(safe_merge=True)
        model(**X)
        model.unmerge_adapter()
        model(**X)
        model = model.merge_and_unload()
        model(**X)

    @pytest.mark.parametrize("test_name, model_id, config_cls, config_kwargs", TEST_CASES)
    def test_forward_bfloat16_no_autocast(self, test_name, model_id, config_cls, config_kwargs):
        # Same as above but don't autocast adapter weights to float32 automatically
        try:
            torch.zeros(1, dtype=torch.bfloat16)
        except Exception:
            # skip this test if float16 is not supported on this machine
            pytest.skip(reason="Test requires bfloat16 support")

        # skip on MacOS
        if platform.system() == "Darwin":
            pytest.skip(reason="MacOS does not support multiple ops in bfloat16")

        X = self.prepare_inputs_for_testing()
        model = self.transformers_class.from_pretrained(model_id, dtype=torch.bfloat16).to(self.torch_device)
        model.dtype = torch.bfloat16
        config = config_cls(
            base_model_name_or_path=model_id,
            **config_kwargs,
        )
        model = get_peft_model(model, config, autocast_adapter_dtype=False)
        model.eval()

        # check that none of this raises an error
        model(**X)

        _skip_if_merging_not_supported(model_id, config_cls, config_kwargs)

        model.merge_adapter(safe_merge=False)
        model(**X)
        model.unmerge_adapter()
        model(**X)
        model.merge_adapter(safe_merge=True)
        model(**X)
        model.unmerge_adapter()
        model(**X)
        model = model.merge_and_unload()
        model(**X)

    @pytest.mark.parametrize("test_name, model_id, config_cls, config_kwargs", TEST_CASES)
    def test_only_params_are_updated(self, test_name, model_id, config_cls, config_kwargs):
        # An explicit test that when using an adapter on a custom model, only the adapter parameters are updated during
        # training
        X = self.prepare_inputs_for_testing()
        model = self.transformers_class.from_pretrained(model_id).to(self.torch_device)
        config = config_cls(
            base_model_name_or_path=model_id,
            **config_kwargs,
        )
        model = get_peft_model(model, config)
        model_before = copy.deepcopy(model)

        model.train()
        lr = 0.5
        if (
            (config_kwargs.get("use_dora") and model_id == "EmbConv1D")
            or issubclass(config_cls, VBLoRAConfig)
            or issubclass(config_cls, HiraConfig)
        ):
            # this high learning rate was found through testing to be necessary to avoid flakiness
            lr = 100
        elif "mha" in model_id.lower():
            # we get exploding gradients with MHA when learning rate is too high
            lr = 1e-3
        optimizer = torch.optim.SGD(model.parameters(), lr=lr)

        # train at least 3 steps for all parameters to be updated (probably this is required because of symmetry
        # breaking of some LoRA layers that are initialized with constants)
        for _ in range(3):
            optimizer.zero_grad()
            y_pred = model(**X)
            loss = y_pred.sum()
            loss.backward()
            optimizer.step()

        tol = 1e-4
        params_before = dict(model_before.named_parameters())
        params_after = dict(model.named_parameters())
        assert params_before.keys() == params_after.keys()

        for name, param_before in params_before.items():
            param_after = params_after[name]
            if (model.prefix in name) or ("modules_to_save" in name) or ("token_adapter.trainable_tokens" in name):
                # target_modules, modules_to_save and modules of `NewTokensWrapper` _are_ updated
                assert not torch.allclose(param_before, param_after, atol=tol, rtol=tol)
            else:
                assert torch.allclose(param_before, param_after, atol=tol, rtol=tol)

    @pytest.mark.parametrize("test_name, model_id, config_cls, config_kwargs", TEST_CASES)
    def test_parameters_after_loading_model(self, test_name, model_id, config_cls, config_kwargs):
        # An explicit test that when loading a trained model, the parameters are loaded correctly
        # see issue #808
        X = self.prepare_inputs_for_testing()
        model = self.transformers_class.from_pretrained(model_id).to(self.torch_device)
        config = config_cls(
            base_model_name_or_path=model_id,
            **config_kwargs,
        )
        model = get_peft_model(model, config)
        model.train()

        lr = 0.5
        if config_kwargs.get("use_dora") or (config_cls == HiraConfig):
            lr = 0.1  # otherwise we get nan
        elif "mha" in model_id.lower():
            lr = 1e-3  # we get exploding gradients with MHA when learning rate is too high
        elif issubclass(config_cls, (VBLoRAConfig, RandLoraConfig, OSFConfig)):
            lr = 0.01  # otherwise we get nan
        optimizer = torch.optim.SGD(model.parameters(), lr=lr)

        # train at least 3 steps for all parameters to be updated (probably this is required because of symmetry
        # breaking of some LoRA layers that are initialized with constants)
        for _ in range(3):
            optimizer.zero_grad()
            y_pred = model(**X)
            loss = y_pred.sum()
            loss.backward()
            optimizer.step()

        tol = 1e-4
        params_before = get_state_dict(model)
        # note: no need to sanity check if parameters were updated at all, this
        # is already covered in the previous test

        with tempfile.TemporaryDirectory() as tmp_dirname:
            model.save_pretrained(tmp_dirname)
            model_from_pretrained = self.transformers_class.from_pretrained(model_id).to(self.torch_device)
            model_from_pretrained = PeftModel.from_pretrained(model_from_pretrained, tmp_dirname)
            params_after = get_state_dict(model_from_pretrained)

            assert params_before.keys() == params_after.keys()
            for name, param_before in params_before.items():
                param_after = params_after[name]
                assert torch.allclose(param_before, param_after, atol=tol, rtol=tol)

    @pytest.mark.parametrize("test_name, model_id, config_cls, config_kwargs", TEST_CASES)
    def test_disable_adapters(self, test_name, model_id, config_cls, config_kwargs):
        # Test that it's possible to disable the adapter, in which case the model output should be identical to that of
        # the base model.
        X = self.prepare_inputs_for_testing()
        model = self.transformers_class.from_pretrained(model_id).to(self.torch_device).eval()
        outputs_base = model(**X)

        if issubclass(config_cls, (TrainableTokensConfig,)):
            config_kwargs = config_kwargs.copy()
            # override the default value and make PEFT operation a no-op
            config_kwargs["init_weights"] = True
        config = config_cls(
            base_model_name_or_path=model_id,
            **config_kwargs,
        )
        model = get_peft_model(model, config)
        if issubclass(config_cls, VBLoRAConfig):
            # Manually set the `vblora_vector_bank` to zero so that VB-LoRA functions as an identity operation.
            torch.nn.init.zeros_(model.vblora_vector_bank["default"])
        model.eval()
        outputs_before = model(**X)
        # OSF uses SVD reconstruction which introduces small numerical differences
        if issubclass(config_cls, OSFConfig):
            assert torch.allclose(outputs_base, outputs_before, rtol=1e-4, atol=1e-4)
        else:
            assert torch.allclose(outputs_base, outputs_before)

        if issubclass(config_cls, VBLoRAConfig):
            # initialize `vblora_vector_bank` so it can be trained
            model._init_vblora_vector_bank(config, "default")
        model.train()
        # EmbConv1D is slow to learn for some reason
        lr = 0.01 if model_id != "EmbConv1D" else 1.0
        if isinstance(config, TrainableTokensConfig):
            # TrainableTokens is only changing a small subset, so we need a higher lr to see the difference
            lr = 2.0
        optimizer = torch.optim.SGD(model.parameters(), lr=lr)

        # train at least 3 steps for all parameters to be updated (probably this is required because of symmetry
        # breaking of some LoRA layers that are initialized with constants)
        for _ in range(3):
            optimizer.zero_grad()
            y_pred = model(**X)
            y = torch.arange(len(y_pred)).to(self.torch_device) % 2
            loss = nn.functional.nll_loss(y_pred, y)
            loss.backward()
            optimizer.step()

        model.eval()
        outputs_after = model(**X)

        with model.disable_adapter():
            outputs_disabled = model(**X)

        # check that after leaving the disable_adapter context, everything is enabled again
        outputs_enabled_after_disable = model(**X)

        if self.torch_device == "cpu":
            # LayerNorm is running float32 on cpu, so difference in outputs are smaller
            rtol, atol = 1e-8, 1e-8
        else:
            rtol, atol = 1e-5, 1e-8
        assert not torch.allclose(outputs_before, outputs_after, rtol=rtol, atol=atol)
        # OSF uses SVD reconstruction which introduces small numerical differences
        if issubclass(config_cls, OSFConfig):
            assert torch.allclose(outputs_before, outputs_disabled, rtol=1e-4, atol=1e-4)
        else:
            assert torch.allclose(outputs_before, outputs_disabled)
        assert torch.allclose(outputs_after, outputs_enabled_after_disable)

    @pytest.mark.parametrize("test_name, model_id, config_cls, config_kwargs", TEST_CASES)
    def test_disable_adapters_with_merging(self, test_name, model_id, config_cls, config_kwargs):
        _skip_if_merging_not_supported(model_id, config_cls, config_kwargs)

        # same as test_disable_adapters, but with merging
        X = self.prepare_inputs_for_testing()
        model = self.transformers_class.from_pretrained(model_id).to(self.torch_device)
        config = config_cls(
            base_model_name_or_path=model_id,
            **config_kwargs,
        )
        model = get_peft_model(model, config)
        if issubclass(config_cls, VBLoRAConfig):
            # Manually set the `vblora_vector_bank` to zero so that VB-LoRA functions as an identity operation.
            torch.nn.init.zeros_(model.vblora_vector_bank["default"])
        model.eval()
        outputs_before = model(**X)

        if issubclass(config_cls, VBLoRAConfig):
            # initialize `vblora_vector_bank` so it can be trained
            model._init_vblora_vector_bank(config, "default")
        model.train()
        if isinstance(config_cls, LNTuningConfig):
            # LayerNorm tuning is slow to learn
            lr = 1.0
            optimizer = torch.optim.SGD(model.parameters(), lr=lr)
        else:
            # Adam optimizer since SGD isn't great for small models with IA3 + Conv1D
            lr = 0.01
            optimizer = torch.optim.Adam(model.parameters(), lr=lr)

        # train at least 3 steps for all parameters to be updated (probably this is required because of symmetry
        # breaking of some LoRA layers that are initialized with constants)
        for _ in range(3):
            optimizer.zero_grad()
            y_pred = model(**X)
            y = torch.arange(len(y_pred)).to(self.torch_device) % 2
            loss = nn.functional.nll_loss(y_pred, y)
            loss.backward()
            optimizer.step()

        model.eval()
        outputs_unmerged = model(**X)
        model.merge_adapter()
        outputs_after = model(**X)

        with model.disable_adapter():
            outputs_disabled = model(**X)

        # check that after leaving the disable_adapter context, everything is enabled again
        outputs_enabled_after_disable = model(**X)

        atol, rtol = 1e-5, 1e-5  # tolerances higher than defaults since merging introduces some numerical instability

        conv_ids = ["Conv2d", "Conv3d", "Conv2d2"]
        if issubclass(config_cls, (IA3Config, LoraConfig)) and model_id in conv_ids:  # more instability with Conv
            atol, rtol = 1e-3, 1e-3

        if issubclass(config_cls, OFTConfig):
            atol, rtol = 1e-4, 1e-4

        if config_kwargs.get("use_dora") and model_id == "EmbConv1D":
            atol, rtol = 1e-4, 1e-4

        # check that there is a difference in results after training
        assert not torch.allclose(outputs_before, outputs_after, atol=atol, rtol=rtol)

        if self.torch_device in ["mlu"] and model_id in conv_ids:
            atol, rtol = 1e-3, 1e-2  # MLU

        # unmerged or merged should make no difference
        assert torch.allclose(outputs_after, outputs_unmerged, atol=atol, rtol=rtol)

        # check that disabling adapters gives the same results as before training
        assert torch.allclose(outputs_before, outputs_disabled, atol=atol, rtol=rtol)

        # check that enabling + disabling adapters does not change the results
        assert torch.allclose(outputs_after, outputs_enabled_after_disable, atol=atol, rtol=rtol)

    @pytest.mark.parametrize("test_name, model_id, config_cls, config_kwargs", TEST_CASES)
    def test_disable_adapter_with_bias_warns(self, test_name, model_id, config_cls, config_kwargs):
        # When training biases in lora, disabling adapters does not reset the biases, so the output is not what users
        # might expect. Therefore, a warning should be given.

        # Note: We test only with custom models since they run really fast. There is really no point in testing the same
        # thing with decoder, encoder_decoder, etc.
        if config_cls != LoraConfig or config_cls != BOFTConfig:
            # skip this test for other configs as bias is specific to Lora
            pytest.skip("Testing bias warnings only for LoraConfig or BOFTConfig")
        if not issubclass(config_cls, (LoraConfig, BOFTConfig)):
            pytest.skip("Bias argument is only supported for LoRA or BOFT models")

        def run_with_disable(config_kwargs, bias):
            config_kwargs = config_kwargs.copy()
            config_kwargs["bias"] = bias
            model = self.transformers_class.from_pretrained(model_id).to(self.torch_device)
            config = config_cls(
                base_model_name_or_path=model_id,
                **config_kwargs,
            )
            peft_model = get_peft_model(model, config)
            with peft_model.disable_adapter():
                pass  # there is nothing to be done

        if config_cls == LoraConfig:
            # check that bias=all and bias=lora_only give a warning with the correct message
            msg_start = "Careful, disabling adapter layers with bias configured to be"
            with pytest.warns(UserWarning, match=msg_start):
                run_with_disable(config_kwargs, bias="lora_only")
            with pytest.warns(UserWarning, match=msg_start):
                run_with_disable(config_kwargs, bias="all")

        if config_cls == BOFTConfig:
            # check that bias=all and bias=boft_only give a warning with the correct message
            msg_start = "Careful, disabling adapter layers with bias configured to be"
            with pytest.warns(UserWarning, match=msg_start):
                run_with_disable(config_kwargs, bias="boft_only")
            with pytest.warns(UserWarning, match=msg_start):
                run_with_disable(config_kwargs, bias="all")

        # For bias=none, there is no warning. Unfortunately, AFAIK unittest has no option to assert that no warning is
        # given, therefore, we check that the unittest gives us an AssertionError if we check for a warning
        bias_warning_was_given = False
        try:
            with pytest.warns(UserWarning) as cm:
                run_with_disable(config_kwargs, bias="none")
                # if we get here, it means there was no AssertionError, i.e. there are warnings -- let's check that they
                # are not related to the bias setting
                if any(warning.message.args[0].startswith(msg_start) for warning in cm.warnings):
                    bias_warning_was_given = True
        except AssertionError:
            # This is good, there was an AssertionError, i.e. there was no warning
            pass
        if bias_warning_was_given:
            # This is bad, there was a warning about the bias when there should not have been any.
            self.fail("There should be no warning when bias is set to 'none'")

    @pytest.mark.parametrize("test_name, model_id, config_cls, config_kwargs", TEST_CASES)
    def test_active_adapter(self, test_name, model_id, config_cls, config_kwargs):
        _skip_tests_with_multiple_adapters_with_target_parameters(config_cls, config_kwargs)
        if config_kwargs.get("modules_to_save", []) or config_kwargs.get("trainable_token_indices", []):
            pytest.skip("Multiple active adapters with modules_to_save/trainable_token_indices is not supported.")

        model = self.transformers_class.from_pretrained(model_id).to(self.torch_device)
        config = config_cls(
            base_model_name_or_path=model_id,
            **config_kwargs,
        )
        model = get_peft_model(model, config)
        assert model.active_adapters == ["default"]
        assert model.active_adapter == "default"

        # at this stage, "default" is still the activate adapter, "other" is disabled
        model.add_adapter("other", config)
        assert model.active_adapters == ["default"]
        assert model.active_adapter == "default"

        # set "other" as the active adapter
        model.set_adapter("other")
        assert model.active_adapters == ["other"]
        assert model.active_adapter == "other"

        # set both adapters as active
        # Note: On the PeftModel, there cannot be multiple active adapters, so we have to go through model.base_model
        # instead.
        model.base_model.set_adapter(["default", "other"])
        # model.active_adapters works, as it delegates to the base_model
        assert model.active_adapters == ["default", "other"]
        # model.active_adapter would not work, thus we have to check the base_model directly
        assert model.base_model.active_adapter == ["default", "other"]

    @pytest.mark.parametrize("config_cls", ALL_PEFT_CONFIG_CLASSES)
    def test_set_adapter_non_overlapping_modules(self, config_cls):
        # Ensure that when setting multiple adapters, the active adapters are correctly being set, even if
        # target_modules that only overlap partially. Apart from checking model.set_adapter, also check
        # model.base_model.set_adapter. Normally, users wouldn't call this, but there are situations where this is
        # required, e.g. activating multiple adapters at once cannot be done on the PeftModel but works on LoraModel
        # etc.
        if config_cls == TrainableTokensConfig:
            pytest.skip(reason="Model has no embedding layer, skipping TrainableTokensConfig.")

        model = DeepMLP(size=256)  # a size that works with all adapters
        extra_kwargs = {}
        if config_cls == IA3Config:
            extra_kwargs["feedforward_modules"] = []
        # target_modules overlap partially
        config0 = config_cls(target_modules=["layers.0.lin0", "layers.1.lin0"], **extra_kwargs)
        config1 = config_cls(target_modules=["layers.1.lin0", "layers.2.lin0"], **extra_kwargs)
        model = get_peft_model(model, config0, adapter_name="default")
        model.add_adapter("other", config1)

        # at this point, 'default' is active
        assert model.base_model.active_adapters == ["default"]
        # general note: for adapter layers like LoRA, the active_adapters can be "default" even if that layer has no
        # adapter called "default", it will be simply ignored in that case
        assert model.base_model.layers[0].lin0.active_adapters == ["default"]
        assert model.base_model.layers[1].lin0.active_adapters == ["default"]
        assert model.base_model.layers[2].lin0.active_adapters == ["default"]

        # activate 'other'
        model.set_adapter("other")
        assert model.base_model.active_adapters == ["other"]
        assert model.base_model.layers[0].lin0.active_adapters == ["other"]
        assert model.base_model.layers[1].lin0.active_adapters == ["other"]
        assert model.base_model.layers[2].lin0.active_adapters == ["other"]

        # go back to 'default'
        model.set_adapter("default")
        assert model.base_model.active_adapters == ["default"]
        assert model.base_model.layers[0].lin0.active_adapters == ["default"]
        assert model.base_model.layers[1].lin0.active_adapters == ["default"]
        assert model.base_model.layers[2].lin0.active_adapters == ["default"]

        # also ensure that model.base_model.set_adapter works as expected
        # activate 'other'
        model.base_model.set_adapter(["other"])
        assert model.base_model.active_adapters == ["other"]
        assert model.base_model.layers[0].lin0.active_adapters == ["other"]
        assert model.base_model.layers[1].lin0.active_adapters == ["other"]
        assert model.base_model.layers[2].lin0.active_adapters == ["other"]

        # go back to 'default'
        model.base_model.set_adapter(["default"])
        assert model.base_model.active_adapters == ["default"]
        assert model.base_model.layers[0].lin0.active_adapters == ["default"]
        assert model.base_model.layers[1].lin0.active_adapters == ["default"]
        assert model.base_model.layers[2].lin0.active_adapters == ["default"]

    @pytest.mark.parametrize("config_cls", ALL_PEFT_CONFIG_CLASSES)
    def test_set_adapter_non_overlapping_modules_to_save(self, config_cls):
        # This is similar to the previous test, but includes modules_to_save. Specifically, there was a bug where adding
        # config1 would automatically activate the modules_to_save for 'other'
        if config_cls == TrainableTokensConfig:
            pytest.skip(reason="Trainable tokens does not support modules_to_save")

        model = DeepMLP(size=256)  # a size that works with all adapters
        extra_kwargs = {}
        if config_cls == IA3Config:
            extra_kwargs["feedforward_modules"] = []
        # targeting the same modules with modules_to_save:
        config0 = config_cls(target_modules=["layers.0.lin0"], **extra_kwargs)
        config1 = config_cls(target_modules=["layers.0.lin0"], modules_to_save=["layers.0.lin1"], **extra_kwargs)
        model = get_peft_model(model, config0, adapter_name="default")
        model.add_adapter("other", config1)

        # at this point, 'default' is active
        assert model.base_model.active_adapters == ["default"]
        assert model.base_model.layers[0].lin0.active_adapters == ["default"]
        assert model.base_model.layers[0].lin1.active_adapters == []
        assert model.base_model.layers[0].lin1.modules_to_save.other.weight.requires_grad is False

        # activate 'other'
        model.set_adapter("other")
        assert model.base_model.active_adapters == ["other"]
        assert model.base_model.layers[0].lin0.active_adapters == ["other"]
        assert model.base_model.layers[0].lin1.active_adapters == ["other"]
        assert model.base_model.layers[0].lin1.modules_to_save.other.weight.requires_grad is True

        # go back to 'default'
        model.set_adapter("default")
        assert model.base_model.active_adapters == ["default"]
        assert model.base_model.layers[0].lin0.active_adapters == ["default"]
        assert model.base_model.layers[0].lin1.active_adapters == []
        assert model.base_model.layers[0].lin1.modules_to_save.other.weight.requires_grad is False

        # also ensure that model.base_model.set_adapter works as expected
        # activate 'other'
        model.base_model.set_adapter(["other"])
        assert model.base_model.active_adapters == ["other"]
        assert model.base_model.layers[0].lin0.active_adapters == ["other"]
        assert model.base_model.layers[0].lin1.active_adapters == ["other"]
        assert model.base_model.layers[0].lin1.modules_to_save.other.weight.requires_grad is True

        # go back to 'default'
        model.base_model.set_adapter(["default"])
        assert model.base_model.active_adapters == ["default"]
        assert model.base_model.layers[0].lin0.active_adapters == ["default"]
        assert model.base_model.layers[0].lin1.active_adapters == []
        assert model.base_model.layers[0].lin1.modules_to_save.other.weight.requires_grad is False

    def test_set_adapter_non_overlapping_trainable_token_indices(self):
        # Same test as the previous one, but using trainable_token_indices instead of modules_to_save
        model = ModelEmbConv1D()
        # targeting the same modules with modules_to_save:
        config0 = LoraConfig(target_modules=["lin0"])
        config1 = LoraConfig(target_modules=["lin0"], trainable_token_indices={"emb": [0]})

        model = get_peft_model(model, config0, adapter_name="default")
        model.add_adapter("other", config1)

        # at this point, 'default' is active
        assert model.base_model.active_adapters == ["default"]
        assert model.base_model.lin0.active_adapters == ["default"]
        assert model.base_model.emb.active_adapters == []
        assert model.base_model.model.emb.token_adapter.trainable_tokens_delta.other.requires_grad is False

        # activate 'other'
        model.set_adapter("other")
        assert model.base_model.active_adapters == ["other"]
        assert model.base_model.lin0.active_adapters == ["other"]
        assert model.base_model.emb.active_adapters == ["other"]
        assert model.base_model.model.emb.token_adapter.trainable_tokens_delta.other.requires_grad is True

        # go back to 'default'
        model.set_adapter("default")
        assert model.base_model.active_adapters == ["default"]
        assert model.base_model.lin0.active_adapters == ["default"]
        assert model.base_model.emb.active_adapters == []
        assert model.base_model.model.emb.token_adapter.trainable_tokens_delta.other.requires_grad is False

        # also ensure that model.base_model.set_adapter works as expected
        # activate 'other'
        model.base_model.set_adapter(["other"])
        assert model.base_model.active_adapters == ["other"]
        assert model.base_model.lin0.active_adapters == ["other"]
        assert model.base_model.emb.active_adapters == ["other"]
        assert model.base_model.model.emb.token_adapter.trainable_tokens_delta.other.requires_grad is True

        # go back to 'default'
        model.base_model.set_adapter(["default"])
        assert model.base_model.active_adapters == ["default"]
        assert model.base_model.lin0.active_adapters == ["default"]
        assert model.base_model.emb.active_adapters == []
        assert model.base_model.model.emb.token_adapter.trainable_tokens_delta.other.requires_grad is False

    @pytest.mark.parametrize("config_cls", ALL_PEFT_CONFIG_CLASSES)
    def test_multiple_active_adapters_with_same_modules_to_save_raises(self, config_cls):
        # When we have multiple adapters each with modules_to_save, we don't allow those to target the same layer, as
        # module_to_save (unlike LoRA etc) is not additive.
        if config_cls == TrainableTokensConfig:
            pytest.skip(reason="Trainable tokens does not support modules_to_save")

        model = DeepMLP(size=256)  # a size that works with all adapters
        extra_kwargs = {}
        if config_cls == IA3Config:
            extra_kwargs["feedforward_modules"] = []
        # targeting the same modules with modules_to_save:
        config0 = config_cls(target_modules=["layers.0.lin0"], modules_to_save=["layers.0.lin1"], **extra_kwargs)
        config1 = config_cls(target_modules=["layers.0.lin0"], modules_to_save=["layers.0.lin1"], **extra_kwargs)
        model = get_peft_model(model, config0, adapter_name="default")
        # adding the adapter is fine
        model.add_adapter("other", config1)

        msg = "Only one adapter can be set at a time for ModulesToSaveWrapper"
        with pytest.raises(ValueError, match=msg):
            model.base_model.set_adapter(["default", "other"])

    @pytest.mark.parametrize("config_cls", ALL_PEFT_CONFIG_CLASSES)
    def test_multiple_active_adapters_with_overlapping_modules_to_save_raises(self, config_cls):
        # same test as the previous one, but targeting multiple modules_to_save, some of which overlap
        if config_cls == TrainableTokensConfig:
            pytest.skip(reason="Trainable tokens does not support modules_to_save")

        model = DeepMLP(size=256)  # a size that works with all adapters
        extra_kwargs = {}
        if config_cls == IA3Config:
            extra_kwargs["feedforward_modules"] = []
        # targeting the overlapping modules with modules_to_save:
        config0 = config_cls(
            target_modules=["layers.0.lin0"], modules_to_save=["layers.0.lin1", "layers.1.lin1"], **extra_kwargs
        )
        config1 = config_cls(
            target_modules=["0layers..lin0"], modules_to_save=["layers.2.lin1", "layers.1.lin1"], **extra_kwargs
        )
        model = get_peft_model(model, config0, adapter_name="default")
        # adding the adapter is fine
        model.add_adapter("other", config1)

        msg = "Only one adapter can be set at a time for ModulesToSaveWrapper"
        with pytest.raises(ValueError, match=msg):
            model.base_model.set_adapter(["default", "other"])

    @pytest.mark.parametrize("config_cls", ALL_PEFT_CONFIG_CLASSES)
    def test_multiple_active_adapters_with_different_modules_to_save_works(self, config_cls):
        # same test as the previous one but targeting distinct modules_to_save; this is fine
        if config_cls == TrainableTokensConfig:
            pytest.skip(reason="Trainable tokens does not support modules_to_save")

        model = DeepMLP(size=256)  # a size that works with all adapters
        extra_kwargs = {}
        if config_cls == IA3Config:
            extra_kwargs["feedforward_modules"] = []
        # targeting the different modules with modules_to_save:
        config0 = config_cls(target_modules=["layers.0.lin0"], modules_to_save=["layers.0.lin1"], **extra_kwargs)
        config1 = config_cls(target_modules=["layers.0.lin0"], modules_to_save=["layers.1.lin1"], **extra_kwargs)
        model = get_peft_model(model, config0, adapter_name="default")
        # adding the adapter is fine
        model.add_adapter("other", config1)
        model.base_model.set_adapter(["default", "other"])  # does not raise

        assert model.base_model.model.layers[0].lin1.active_adapters == ["default"]
        assert model.base_model.model.layers[1].lin1.active_adapters == ["other"]

    def test_multiple_active_adapters_with_same_trainable_token_indices_raises(self):
        # Same test as test_multiple_active_adapters_with_same_modules_to_save_raises but with trainable_token_indices
        # instead of modules_to_save.
        model = ModelEmbConv1D()
        # targeting the same modules with modules_to_save:
        config0 = LoraConfig(target_modules=["lin0"], trainable_token_indices={"emb": [0]})
        config1 = LoraConfig(target_modules=["lin0"], trainable_token_indices={"emb": [0]})
        model = get_peft_model(model, config0, adapter_name="default")
        # adding the adapter is fine
        model.add_adapter("other", config1)

        msg = "Only one adapter can be set at a time for TrainableTokensWrapper"
        with pytest.raises(ValueError, match=msg):
            model.base_model.set_adapter(["default", "other"])

    def test_multiple_active_adapters_with_different_trainable_token_indices_works(self):
        # Same test as the previous one but targeting different embedding layers should work
        class MyModel(nn.Module):
            def __init__(self):
                super().__init__()
                self.emb0 = nn.Embedding(10, 10)
                self.emb1 = nn.Embedding(10, 10)
                self.lin0 = nn.Linear(10, 10)

        model = MyModel()
        # targeting the same modules with modules_to_save:
        config0 = LoraConfig(target_modules=["lin0"], trainable_token_indices={"emb0": [0]})
        config1 = LoraConfig(target_modules=["lin0"], trainable_token_indices={"emb1": [0]})
        model = get_peft_model(model, config0, adapter_name="default")
        # adding the adapter is fine
        model.add_adapter("other", config1)
        model.base_model.set_adapter(["default", "other"])  # does not raise

    @pytest.mark.parametrize("test_name, model_id, config_cls, config_kwargs", TEST_CASES)
    def test_disable_adapters_exiting_context_restores_previous_state(
        self, test_name, model_id, config_cls, config_kwargs
    ):
        # Test that when we exit the disable_adapter context, we correctly restore the enabled state of the modules as
        # they were before the context.
        model = self.transformers_class.from_pretrained(model_id).to(self.torch_device)
        config = config_cls(
            base_model_name_or_path=model_id,
            **config_kwargs,
        )
        model = get_peft_model(model, config)
        tuner_modules = [module for module in model.modules() if isinstance(module, BaseTunerLayer)]

        # all layers should be enabled
        assert all(not module.disable_adapters for module in tuner_modules)
        with model.disable_adapter():
            pass
        # this should not change after exiting the context
        assert all(not module.disable_adapters for module in tuner_modules)

        # now disable all layers
        model.disable_adapter_layers()
        assert all(module.disable_adapters for module in tuner_modules)
        with model.disable_adapter():
            pass
        assert all(module.disable_adapters for module in tuner_modules)

    @pytest.mark.parametrize("test_name, model_id, config_cls, config_kwargs", TEST_CASES)
    def test_disable_adapters_exiting_context_irregular_state(self, test_name, model_id, config_cls, config_kwargs):
        # When we have a model where some adapters are enabled and others are disabled, we should get a warning when
        # entering the disable_adapter context because we cannot correctly restore the state of the adapters from
        # before the context. After exiting the context, all adapters will be enabled, which is the status quo of how
        # we deal with this.
        model = self.transformers_class.from_pretrained(model_id).to(self.torch_device)
        config = config_cls(
            base_model_name_or_path=model_id,
            **config_kwargs,
        )
        model = get_peft_model(model, config)
        tuner_modules = [module for module in model.modules() if isinstance(module, BaseTunerLayer)]

        # now we mix the states, some enabled some not
        if len(tuner_modules) < 2:
            # next check only works with more than 1 tuner module
            return

        # disable a single layer
        tuner_modules[0].enable_adapters(False)
        # sanity check that we have both enabled and disabled layers
        assert {module.disable_adapters for module in tuner_modules} == {True, False}
        # check that we get a warning with irregular states
        msg = "The model contains some adapter layers that are enabled and others that are disabled"
        with pytest.warns(UserWarning, match=msg):
            with model.disable_adapter():
                pass

        # when encountering irregular adapters, we enable all adapters at the end of the context
        assert all(not module.disable_adapters for module in tuner_modules)

    @pytest.mark.parametrize("test_name, model_id, config_cls, config_kwargs", TEST_CASES)
    def test_delete_adapter(self, test_name, model_id, config_cls, config_kwargs):
        _skip_tests_with_multiple_adapters_with_target_parameters(config_cls, config_kwargs)
        self._test_delete_adapter(model_id, config_cls, config_kwargs)

    @pytest.mark.parametrize("test_name, model_id, config_cls, config_kwargs", TEST_CASES)
    def test_delete_inactive_adapter(self, test_name, model_id, config_cls, config_kwargs):
        _skip_tests_with_multiple_adapters_with_target_parameters(config_cls, config_kwargs)
        self._test_delete_inactive_adapter(model_id, config_cls, config_kwargs)

    @pytest.mark.parametrize("test_name, model_id, config_cls, config_kwargs", TEST_CASES)
    def test_delete_unknown_adapter_raises(self, test_name, model_id, config_cls, config_kwargs):
        self._test_delete_unknown_adapter_raises(model_id, config_cls, config_kwargs)

    def test_delete_adapter_with_multiple_adapters_works(self):
        # Add 3 adapters, delete the active one, the next one should be active, delete the inactive one, the active one
        # should stay the same.
        config0 = LoraConfig(target_modules=["lin0"])
        config1 = LoraConfig(target_modules=["lin0"])
        config2 = LoraConfig(target_modules=["lin0"])
        model = get_peft_model(MLP(), config0, adapter_name="adapter0").to(self.torch_device)
        model.add_adapter("adapter1", config1)
        model.add_adapter("adapter2", config2)

        inputs = self.prepare_inputs_for_testing()
        assert model.active_adapters == ["adapter0"]
        model(**inputs)  # does not raise

        # delete the active adapter, next one should become active
        model.delete_adapter("adapter0")
        assert model.active_adapters == ["adapter1"]
        model(**inputs)  # does not raise

        # delete an inactive adapter, should not affect the active adapter
        model.delete_adapter("adapter2")
        assert model.active_adapters == ["adapter1"]
        model(**inputs)  # does not raise

    def test_delete_adapter_multiple_adapters_with_modules_to_save(self):
        # There are 3 adapters. Adapter 0 has modules_to_save. Delete it, we should switch to adapter 1, which does not
        # have modules_to_save. Then, we delete it too, switching to adapter 2, which has modules_to_save. Finally, we
        # delete the last adapter (state is updated but forward is no longer possible).
        model = MLP()
        inputs = self.prepare_inputs_for_testing()

        config0 = LoraConfig(target_modules=["lin0"], modules_to_save=["lin1"])
        config1 = LoraConfig(target_modules=["lin0"])
        config2 = LoraConfig(target_modules=["lin0"], modules_to_save=["lin1"])
        model = get_peft_model(model, config0, adapter_name="adapter0").to(self.torch_device)
        model.add_adapter("adapter1", config1)
        model.add_adapter("adapter2", config2)

        assert model.active_adapters == ["adapter0"]
        assert model.modules_to_save == {"lin1"}
        assert set(model.base_model.model.lin1.modules_to_save) == {"adapter0", "adapter2"}
        model(**inputs)  # does not raise

        # delete active adapter, should switch to the next adapter (which does not have modules_to_save)
        model.delete_adapter("adapter0")
        assert model.active_adapters == ["adapter1"]
        assert model.modules_to_save == {"lin1"}
        assert set(model.base_model.model.lin1.modules_to_save) == {"adapter2"}
        model(**inputs)  # does not raise

        # delete active adapter, should switch to the next adapter (which *does* have modules_to_save)
        model.delete_adapter("adapter1")
        assert model.active_adapters == ["adapter2"]
        assert model.modules_to_save == {"lin1"}
        assert set(model.base_model.model.lin1.modules_to_save) == {"adapter2"}
        model(**inputs)  # does not raise

        # delete last adapter
        model.delete_adapter("adapter2")
        assert model.active_adapters == []
        assert model.modules_to_save is None
        assert set(model.base_model.model.lin1.modules_to_save) == set()

    def test_delete_adapter_multiple_adapters_with_trainable_token_indices(self):
        # Same as the previous test, just using trainable_token_indices instead of modules_to_save
        # Note that we need to use a transformers model for trainable_token_indices
        model = AutoModelForCausalLM.from_pretrained("peft-internal-testing/tiny-random-OPTForCausalLM")
        inputs = {"input_ids": torch.arange(10).view(-1, 1).to(self.torch_device)}

        config0 = LoraConfig(target_modules=["q_proj"], trainable_token_indices=[0, 1])
        config1 = LoraConfig(target_modules=["q_proj"])
        config2 = LoraConfig(target_modules=["q_proj"], trainable_token_indices=[1, 3])
        model = get_peft_model(model, config0, adapter_name="adapter0").to(self.torch_device)
        model.add_adapter("adapter1", config1)
        model.add_adapter("adapter2", config2)

        embed_tokens = model.base_model.model.model.decoder.embed_tokens
        lm_head = model.base_model.model.lm_head

        assert model.active_adapters == ["adapter0"]
        assert set(embed_tokens.token_adapter.trainable_tokens_delta) == {"adapter0", "adapter2"}
        assert set(embed_tokens.token_adapter.trainable_tokens_original) == {"adapter0", "adapter2"}
        assert set(lm_head.token_adapter.trainable_tokens_delta) == {"adapter0", "adapter2"}
        assert set(lm_head.token_adapter.trainable_tokens_original) == {"adapter0", "adapter2"}
        model(**inputs)  # does not raise

        # delete active adapter, should switch to the next adapter (which does not have modules_to_save)
        model.delete_adapter("adapter0")
        assert model.active_adapters == ["adapter1"]
        assert set(embed_tokens.token_adapter.trainable_tokens_delta) == {"adapter2"}
        assert set(embed_tokens.token_adapter.trainable_tokens_original) == {"adapter2"}
        assert set(lm_head.token_adapter.trainable_tokens_delta) == {"adapter2"}
        assert set(lm_head.token_adapter.trainable_tokens_original) == {"adapter2"}
        model(**inputs)  # does not raise

        # delete active adapter, should switch to the next adapter (which *does* have modules_to_save)
        model.delete_adapter("adapter1")
        assert model.active_adapters == ["adapter2"]
        assert set(embed_tokens.token_adapter.trainable_tokens_delta) == {"adapter2"}
        assert set(embed_tokens.token_adapter.trainable_tokens_original) == {"adapter2"}
        assert set(lm_head.token_adapter.trainable_tokens_delta) == {"adapter2"}
        assert set(lm_head.token_adapter.trainable_tokens_original) == {"adapter2"}
        model(**inputs)  # does not raise

        # delete last adapter
        model.delete_adapter("adapter2")
        assert model.active_adapters == []
        assert set(embed_tokens.token_adapter.trainable_tokens_delta) == set()
        assert set(embed_tokens.token_adapter.trainable_tokens_original) == set()
        assert set(lm_head.token_adapter.trainable_tokens_delta) == set()
        assert set(lm_head.token_adapter.trainable_tokens_original) == set()

    @pytest.mark.parametrize("test_name, model_id, config_cls, config_kwargs", TEST_CASES)
    def test_adding_multiple_adapters_with_bias_raises(self, test_name, model_id, config_cls, config_kwargs):
        self._test_adding_multiple_adapters_with_bias_raises(model_id, config_cls, config_kwargs)

    @staticmethod
    def _check_requires_grad(module, adapter_name, requires_grad):
        # a bit of a clumsy way to test requires_grad on the PEFT parameters
        for name in module.adapter_layer_names:
            module_dict = getattr(module, name)
            if adapter_name not in module_dict:
                continue
            attr = module_dict[adapter_name]
            if isinstance(attr, nn.Module):
                for param in attr.parameters():
                    assert param.requires_grad == requires_grad
            else:  # it's an nn.Parameter
                assert attr.requires_grad == requires_grad

    @pytest.mark.parametrize("config_cls", ALL_PEFT_CONFIG_CLASSES)
    def test_set_requires_grad(self, config_cls):
        # checks that the model.set_requires_grad method works as expected
        if config_cls == TrainableTokensConfig:
            pytest.skip(
                "TrainableTokensConfig has a separate test for set_requires_grad, as it needs a different model."
            )

        config_kwargs = {"target_modules": ["layers.0.lin0"]}
        if config_cls == IA3Config:
            config_kwargs["feedforward_modules"] = []
        config0 = config_cls(**config_kwargs)
        model = DeepMLP(size=256)  # a size that works with all adapters
        model = get_peft_model(model, config0, adapter_name="adapter0").eval()

        # check that it works with a single adapter
        self._check_requires_grad(model.base_model.model.layers[0].lin0, adapter_name="adapter0", requires_grad=True)

        # add another adapter with two target modules and with modules_to_save
        config_kwargs["target_modules"] = ["layers.0.lin0", "layers.1.lin0"]
        config_kwargs["modules_to_save"] = ["layers.2.lin0"]
        config1 = config_cls(**config_kwargs)
        model.add_adapter("adapter1", config1)

        # adapter0 still has requires_grad=True, adapter1 has requires_grad=False
        self._check_requires_grad(model.base_model.model.layers[0].lin0, adapter_name="adapter0", requires_grad=True)
        self._check_requires_grad(model.base_model.model.layers[0].lin0, adapter_name="adapter1", requires_grad=False)
        self._check_requires_grad(model.base_model.model.layers[1].lin0, adapter_name="adapter1", requires_grad=False)
        self._check_requires_grad(model.base_model.model.layers[2].lin0, adapter_name="adapter1", requires_grad=False)

        # enable grad for adapter1; adapter0 is unaffected
        model.set_requires_grad(adapter_names="adapter1")
        self._check_requires_grad(model.base_model.model.layers[0].lin0, adapter_name="adapter0", requires_grad=True)
        self._check_requires_grad(model.base_model.model.layers[0].lin0, adapter_name="adapter1", requires_grad=True)
        self._check_requires_grad(model.base_model.model.layers[1].lin0, adapter_name="adapter1", requires_grad=True)
        self._check_requires_grad(model.base_model.model.layers[2].lin0, adapter_name="adapter1", requires_grad=True)

        # disable adapter for both
        model.set_requires_grad(adapter_names=["adapter0", "adapter1"], requires_grad=False)
        self._check_requires_grad(model.base_model.model.layers[0].lin0, adapter_name="adapter0", requires_grad=False)
        self._check_requires_grad(model.base_model.model.layers[0].lin0, adapter_name="adapter1", requires_grad=False)
        self._check_requires_grad(model.base_model.model.layers[1].lin0, adapter_name="adapter1", requires_grad=False)

    def test_set_requires_grad_trainable_tokens(self):
        # same as test_set_requires_grad for trainable tokens
        class EmbModel(nn.Module):
            def __init__(self):
                super().__init__()
                self.emb0 = nn.Embedding(10, 10)
                self.emb1 = nn.Embedding(10, 10)

        config_kwargs = {"target_modules": ["emb0"], "token_indices": [0, 2, 4]}
        config0 = TrainableTokensConfig(**config_kwargs)
        model = EmbModel()
        model = get_peft_model(model, config0, adapter_name="adapter0").eval()

        # check that it works with a single adapter
        self._check_requires_grad(model.base_model.model.emb0, adapter_name="adapter0", requires_grad=True)

        # add another adapter which targets 2 embedding layers
        config_kwargs["target_modules"] = ["emb0", "emb1"]
        config1 = TrainableTokensConfig(**config_kwargs)
        model.add_adapter("adapter1", config1)

        # adapter0 still has requires_grad=True, adapter1 has requires_grad=False
        self._check_requires_grad(model.base_model.model.emb0, adapter_name="adapter0", requires_grad=True)
        self._check_requires_grad(model.base_model.model.emb0, adapter_name="adapter1", requires_grad=False)
        self._check_requires_grad(model.base_model.model.emb1, adapter_name="adapter1", requires_grad=False)

        # enable grad for adapter1; adapter0 is unaffected
        model.set_requires_grad(adapter_names="adapter1")
        self._check_requires_grad(model.base_model.model.emb0, adapter_name="adapter0", requires_grad=True)
        self._check_requires_grad(model.base_model.model.emb0, adapter_name="adapter1", requires_grad=True)
        self._check_requires_grad(model.base_model.model.emb1, adapter_name="adapter1", requires_grad=True)

        # disable adapter for both
        model.set_requires_grad(adapter_names=["adapter0", "adapter1"], requires_grad=False)
        self._check_requires_grad(model.base_model.model.emb0, adapter_name="adapter0", requires_grad=False)
        self._check_requires_grad(model.base_model.model.emb0, adapter_name="adapter1", requires_grad=False)
        self._check_requires_grad(model.base_model.model.emb1, adapter_name="adapter1", requires_grad=False)

    def test_weight_bias_attributes(self):
        model = MLP()
        config = LoraConfig(target_modules=["lin0"])
        model = get_peft_model(model, config)
        assert hasattr(model.base_model.model.lin0, "weight")
        assert hasattr(model.base_model.model.lin0, "bias")

    def test_multiple_adapters_automatic_modules_to_save(self):
        # See issue 1574
        # When we use certain task types, PeftModel.modules_to_save is automatically updated to include some extra
        # layers not specified in the PeftConfig. This attribute should be honored for all adapters, not just for
        # the default adapter.
        config0 = LoraConfig(task_type=TaskType.SEQ_CLS)
        config1 = LoraConfig(task_type=TaskType.SEQ_CLS)
        model = AutoModelForSequenceClassification.from_pretrained("bert-base-uncased")
        model = get_peft_model(model, config0)
        # sanity check
        assert model.modules_to_save

        model.add_adapter("other", config1)
        assert "default" in model.base_model.classifier.modules_to_save
        assert "other" in model.base_model.classifier.modules_to_save

    @pytest.mark.parametrize(
        "config_cls", [IA3Config, LoHaConfig, LoKrConfig, LoraConfig, HRAConfig, BoneConfig, ShiraConfig, MissConfig]
    )
    def test_multiple_adapters_mixed_modules_to_save(self, config_cls):
        # See issue 1574
        # Check that we can have a model where one adapter has modules_to_save and the other doesn't. It should be
        # possible to switch between those adapters and to use them.
        if hasattr(config_cls, "feedforward_modules"):  # IA³
            config_cls = partial(config_cls, feedforward_modules=["lin0"])

        if config_cls == BoneConfig or config_cls == MissConfig:
            config_cls = partial(config_cls, r=2)
        if config_cls == ShiraConfig:
            config_cls = partial(config_cls, r=1)

        config0 = config_cls(target_modules=["lin0"], modules_to_save=["lin1"])
        config1 = config_cls(target_modules=["lin0"])
        model = MLP()
        model = get_peft_model(model, config0).to(self.torch_device)
        model.add_adapter("other", config1)

        assert "default" in model.base_model.lin1.modules_to_save
        assert "other" not in model.base_model.lin1.modules_to_save

        # check that switching adapters and predicting does not raise
        inputs = self.prepare_inputs_for_testing()
        # "default" adapter is active
        model(**inputs)
        # switch to "other" adapter
        model.set_adapter("other")
        model(**inputs)

    @pytest.mark.parametrize(
        "config_cls", [IA3Config, LoHaConfig, LoKrConfig, LoraConfig, HRAConfig, BoneConfig, ShiraConfig]
    )
    def test_multiple_adapters_mixed_modules_to_save_order_switched(self, config_cls):
        # See issue 1574
        # Same test as test_multiple_adapters_mixed_modules_to_save, but this time the 2nd adapter has modules_to_save.
        if hasattr(config_cls, "feedforward_modules"):  # IA³
            config_cls = partial(config_cls, feedforward_modules=["lin0"])

        if config_cls == BoneConfig or config_cls == MissConfig:
            config_cls = partial(config_cls, r=2)
        if config_cls == ShiraConfig:
            config_cls = partial(config_cls, r=1)

        config0 = config_cls(target_modules=["lin0"])
        config1 = config_cls(target_modules=["lin0"], modules_to_save=["lin1"])
        model = MLP()
        model = get_peft_model(model, config0).to(self.torch_device)
        model.add_adapter("other", config1)

        assert "default" not in model.base_model.lin1.modules_to_save
        assert "other" in model.base_model.lin1.modules_to_save

        # check that switching adapters and predicting does not raise
        inputs = self.prepare_inputs_for_testing()
        # "default" adapter is active
        model(**inputs)
        # switch to "other" adapter
        model.set_adapter("other")
        model(**inputs)

    def test_multiple_adapters_mixed_modules_to_save_merging_adapters(self):
        # See issue 1574
        # This test is similar to test_multiple_adapters_mixed_modules_to_save, but it also checks that merging adapter
        # weights works when one adapter has a modules_to_save and the other hasn't
        config0 = LoraConfig(target_modules=["lin0"], modules_to_save=["lin1"])
        config1 = LoraConfig(target_modules=["lin0"])
        model = MLP()
        model = get_peft_model(model, config0).to(self.torch_device)
        model.add_adapter("other", config1)

        # check that this does not raise
        model.add_weighted_adapter(["default", "other"], weights=[1.0, 1.0], adapter_name="merged")

        # since one of the adapters that was merged has a modules_to_save, that one should be used for the merged
        # adapter
        assert "default" in model.base_model.model.lin1.modules_to_save
        assert "other" not in model.base_model.model.lin1.modules_to_save
        assert "merged" in model.base_model.model.lin1.modules_to_save

        # check that using the merged adapter does not raise
        model.set_adapter("merged")
        inputs = self.prepare_inputs_for_testing()
        model(**inputs)

    def test_multiple_adapters_same_modules_to_save_merging_adapters_raises(self):
        # See issue 1574
        # This test is similar to test_multiple_adapters_mixed_modules_to_save_merging_adapters but here the two
        # adapters target the same module with modules_to_save. In this case, trying to merge the adapter weights
        # should raise an error.
        config0 = LoraConfig(target_modules=["lin0"], modules_to_save=["lin1"])
        config1 = LoraConfig(target_modules=["lin0"], modules_to_save=["lin1"])
        model = MLP()
        model = get_peft_model(model, config0).to(self.torch_device)
        model.add_adapter("other", config1)

        msg = re.escape(
            "Cannot add weighted adapters if they target the same module with modules_to_save, but found 1 such "
            "instance(s)."
        )
        with pytest.raises(ValueError, match=msg):
            model.add_weighted_adapter(["default", "other"], weights=[1.0, 1.0], adapter_name="merged")

    def test_multiple_adapters_seq_cls_mixed_modules_to_save_merging_adapters(self):
        # See issue 1574
        # This test is similar to test_multiple_adapters_mixed_modules_to_save_merging_adapters but uses a SEQ_CLS
        # model like in test_multiple_adapters_automatic_modules_to_save. This should raise an error because the same
        # module is implicitly targeted by modules_to_save twice.
        config0 = LoraConfig(task_type=TaskType.SEQ_CLS)
        config1 = LoraConfig(task_type=TaskType.SEQ_CLS)
        model = AutoModelForSequenceClassification.from_pretrained("bert-base-uncased")
        model = get_peft_model(model, config0)
        model.add_adapter("other", config1)

        msg = re.escape(
            "Cannot add weighted adapters if they target the same module with modules_to_save, but found 1 such "
            "instance(s)."
        )
        with pytest.raises(ValueError, match=msg):
            model.add_weighted_adapter(["default", "other"], weights=[1.0, 1.0], adapter_name="merged")

    @pytest.mark.parametrize(
        "config_cls", [IA3Config, LoHaConfig, LoKrConfig, LoraConfig, HRAConfig, BoneConfig, MissConfig]
    )
    def test_add_weighted_adapter_cat_with_rank_pattern(self, config_cls):
        # Fixes a bug described in #2512, which resulted from the rank_pattern not being taken into account
        config0 = LoraConfig(target_modules=["lin0", "lin1"], r=8, rank_pattern={"lin0": 2})
        config1 = LoraConfig(target_modules=["lin0", "lin1"], r=8, rank_pattern={"lin0": 16})
        model = MLP()
        model = get_peft_model(model, config0).to(self.torch_device)
        model.add_adapter("other", config1)
        model.add_weighted_adapter(
            ["default", "other"], weights=[1.0, 1.0], adapter_name="merged", combination_type="cat"
        )

    def test_add_weighted_adapter_negative_weight_negates_adapter(self):
        # Test that weight=-1.0 properly negates an adapter
        torch.manual_seed(42)
        model = MLP()
        config = LoraConfig(target_modules=["lin0"], init_lora_weights=False)
        model = get_peft_model(model, config, adapter_name="adapter1")

        # Create merged adapter with weight=-1.0
        model.add_weighted_adapter(
            adapters=["adapter1"],
            weights=[-1.0],
            adapter_name="merged_negative",
            combination_type="linear",
        )

        for module in model.modules():
            if isinstance(module, lora.LoraLayer):
                dw_adapter1 = module.get_delta_weight("adapter1")
                dw_negative = module.get_delta_weight("merged_negative")
                assert torch.allclose(dw_adapter1, -dw_negative, atol=1e-6)

    def test_add_weighted_adapter_subtraction_with_negative_weights(self):
        # Test that merging two identical adapters with weights [1.0, -1.0] results in approximately zero weights
        model = MLP()
        config = LoraConfig(target_modules=["lin0"], init_lora_weights=False)

        # Create two identical adapters by using the same seed
        torch.manual_seed(42)
        model = get_peft_model(model, config, adapter_name="adapter1")

        torch.manual_seed(42)
        model.add_adapter("adapter2", config)

        # Merge with weights [1.0, -1.0] - should cancel out exactly
        model.add_weighted_adapter(
            adapters=["adapter1", "adapter2"],
            weights=[1.0, -1.0],
            adapter_name="cancelled",
            combination_type="linear",
        )

        # Verify the merged adapter has weights of approximately 0
        for module in model.modules():
            if isinstance(module, lora.LoraLayer):
                dw_cancelled = module.get_delta_weight("cancelled")
                assert torch.allclose(dw_cancelled, torch.zeros_like(dw_cancelled))

    def test_add_weighted_adapter_negative_weight_with_different_scaling(self):
        # Test negative weights with different scaling factors (lora_alpha)
        # This edge case ensures negative weights work correctly with different scaling values
        torch.manual_seed(42)
        model = MLP()

        # Create two configs with different lora_alpha (different scaling factors)
        config1 = LoraConfig(
            r=8,
            lora_alpha=16,  # scaling = 16/8 = 2
            target_modules=["lin0"],
            lora_dropout=0.0,
            bias="none",
            init_lora_weights=False,
        )
        config2 = LoraConfig(
            r=8,
            lora_alpha=32,  # scaling = 32/8 = 4
            target_modules=["lin0"],
            lora_dropout=0.0,
            bias="none",
            init_lora_weights=False,
        )

        model = get_peft_model(model, config1, adapter_name="adapter1")
        model.add_adapter("adapter2", config2)

        # Merge with negative weight - should handle different scalings correctly
        model.add_weighted_adapter(
            adapters=["adapter1", "adapter2"],
            weights=[0.5, -0.3],
            adapter_name="merged_diff_scaling",
            combination_type="linear",
        )

        # Verify the merged adapter can run forward pass
        model.set_adapter("merged_diff_scaling")
        dummy_input = torch.randn(2, 10)
        output = model(dummy_input)
        assert output is not None

    def test_multiple_adapters_no_needless_copy_modules_to_save(self):
        # See 2206
        # The problem was that we keep a "global" modules_to_save on the model which contains all possible
        # modules_to_save for each adapter. When the first adapter targets embed_tokens with modules_to_save and the
        # second adapter targets lm_head, then embed_tokens will create a copy of the original module for the second
        # adapter, even though it's not needed. The copy still acts as expected but uses unnecessary memory.
        model_id = "peft-internal-testing/tiny-random-OPTForCausalLM"
        model = AutoModelForCausalLM.from_pretrained(model_id).to(self.torch_device)
        config0 = LoraConfig(modules_to_save=["embed_tokens"])
        config1 = LoraConfig(modules_to_save=["lm_head"])
        model = get_peft_model(model, config0)
        model.add_adapter("other", config1)

        lm_head_keys = list(model.base_model.model.lm_head.modules_to_save.keys())
        assert lm_head_keys == ["other"]

        embed_token_keys = list(model.base_model.model.model.decoder.embed_tokens.modules_to_save.keys())
        # before the fix, this would be: ['default', 'other']
        assert embed_token_keys == ["default"]

    def test_existing_model_card(self):
        # ensure that if there is already a model card, it is not overwritten
        model = MLP()
        config = LoraConfig(target_modules=["lin0"])
        model = get_peft_model(model, config)

        with tempfile.TemporaryDirectory() as tmp_dirname:
            # create a model card
            text = "---\nmeta: hello\n---\nThis is a model card\n"
            with open(os.path.join(tmp_dirname, "README.md"), "w") as f:
                f.write(text)

            model.save_pretrained(tmp_dirname)
            with open(os.path.join(tmp_dirname, "README.md")) as f:
                model_card = f.read()

        assert "library_name: peft" in model_card
        assert "meta: hello" in model_card
        assert "This is a model card" in model_card

    def test_non_existing_model_card(self):
        # ensure that if there is already a model card, it is not overwritten
        model = MLP()
        config = LoraConfig(target_modules=["lin0"])
        model = get_peft_model(model, config)

        with tempfile.TemporaryDirectory() as tmp_dirname:
            model.save_pretrained(tmp_dirname)
            with open(os.path.join(tmp_dirname, "README.md")) as f:
                model_card = f.read()

        assert "library_name: peft" in model_card
        # rough check that the model card is pre-filled
        assert len(model_card) > 1000

    @pytest.mark.parametrize("save_embedding_layers", ["auto", True, False])
    @pytest.mark.parametrize(
        "peft_config",
        [
            (LoraConfig(target_modules=["lin0", "embed_tokens"], init_lora_weights=False)),
            (LoraConfig(target_modules=r"^embed_tokens", init_lora_weights=False)),
        ],
    )
    def test_save_pretrained_targeting_lora_to_embedding_layer(self, save_embedding_layers, tmp_path, peft_config):
        model = ModelEmbWithEmbeddingUtils()
        model = get_peft_model(model, peft_config)

        if save_embedding_layers == "auto":
            # assert warning
            msg_start = "Setting `save_embedding_layers` to `True` as embedding layers found in `target_modules`."
            with pytest.warns(UserWarning, match=msg_start):
                model.save_pretrained(tmp_path, save_embedding_layers=save_embedding_layers)
        else:
            model.save_pretrained(tmp_path, save_embedding_layers=save_embedding_layers)

        state_dict = safe_load_file(tmp_path / "adapter_model.safetensors")
        contains_embedding = "base_model.model.embed_tokens.base_layer.weight" in state_dict

        if save_embedding_layers in ["auto", True]:
            assert contains_embedding
            assert torch.allclose(
                model.base_model.model.embed_tokens.base_layer.weight,
                state_dict["base_model.model.embed_tokens.base_layer.weight"],
            )
        else:
            assert not contains_embedding

    @pytest.mark.parametrize("save_embedding_layers", ["auto", True, False])
    @pytest.mark.parametrize(
        "peft_config",
        [
            (LoraConfig(target_modules=["lin0", "emb"], init_lora_weights=False)),
            (LoraConfig(target_modules=r"^emb", init_lora_weights=False)),
        ],
    )
    def test_save_pretrained_targeting_lora_to_embedding_layer_non_transformers(
        self, save_embedding_layers, tmp_path, peft_config
    ):
        model = ModelEmbConv1D()
        model = get_peft_model(model, peft_config)

        if save_embedding_layers is True:
            with pytest.warns(
                UserWarning,
                match=r"Could not identify embedding layer\(s\) because the model is not a 🤗 transformers model\.",
            ):
                model.save_pretrained(tmp_path, save_embedding_layers=save_embedding_layers)
        else:
            model.save_pretrained(tmp_path, save_embedding_layers=save_embedding_layers)

        state_dict = safe_load_file(tmp_path / "adapter_model.safetensors")
        assert "base_model.model.emb.base_layer.weight" not in state_dict

    def test_load_resized_embedding_ignore_mismatched_sizes(self):
        # issue #1605
        # Make it possible to load a LoRA layer that targets an embedding layer even if the sizes mismatch by passing
        # ignore_mismatched_sizes=True
        model = ModelEmbConv1D(emb_size=100)
        config = LoraConfig(target_modules=["emb", "lin0"], init_lora_weights=False)
        model = get_peft_model(model, config)

        # note: not using the context manager here because it fails on Windows CI for some reason
        tmp_dirname = tempfile.mkdtemp()
        try:
            model.save_pretrained(tmp_dirname)
            model = ModelEmbConv1D(emb_size=105)

            # first check that this raises
            with pytest.raises(RuntimeError) as exc:
                PeftModel.from_pretrained(model, tmp_dirname)
            msg = exc.value.args[0]
            assert "size mismatch" in msg and "100" in msg and "105" in msg

            # does not raise
            PeftModel.from_pretrained(model, tmp_dirname, ignore_mismatched_sizes=True)
        finally:
            try:
                shutil.rmtree(tmp_dirname)
            except PermissionError:
                # windows error
                pass

    @pytest.mark.parametrize(
        "config0",
        [
            LoraConfig(target_modules=["lin0"], init_lora_weights=False),
            LoKrConfig(target_modules=["lin0"], init_weights=False),
            LoHaConfig(target_modules=["lin0"], init_weights=False),
            AdaLoraConfig(target_modules=["lin0"], init_lora_weights=False, total_step=1),
            IA3Config(target_modules=["lin0"], feedforward_modules=["lin0"], init_ia3_weights=False),
            OFTConfig(target_modules=["lin0"], init_weights=False, r=2, oft_block_size=0),
            BOFTConfig(target_modules=["lin0"], init_weights=False, boft_block_size=2),
            HRAConfig(target_modules=["lin0"], init_weights=False),
            BoneConfig(target_modules=["lin0"], init_weights=False, r=2),
            MissConfig(target_modules=["lin0"], init_weights=False, r=2),
        ],
    )
    def test_adapter_name_makes_no_difference(self, config0):
        # It should not matter whether we use the default adapter name or a custom one
        model_cls = MLP
        input = torch.arange(90).reshape(9, 10).to(self.torch_device)

        # base model
        torch.manual_seed(0)
        base_model = model_cls().eval().to(self.torch_device)
        output_base = base_model(input)

        # default name
        torch.manual_seed(0)
        base_model = model_cls().eval().to(self.torch_device)
        torch.manual_seed(0)
        peft_model_default = get_peft_model(base_model, config0, adapter_name="default").eval().to(self.torch_device)
        output_default = peft_model_default(input)
        sd_default = peft_model_default.state_dict()

        # custom name 1
        torch.manual_seed(0)
        base_model = model_cls().eval().to(self.torch_device)
        torch.manual_seed(0)
        peft_model_custom1 = get_peft_model(base_model, config0, adapter_name="adapter").eval().to(self.torch_device)
        output_custom1 = peft_model_custom1(input)
        sd_custom1 = peft_model_custom1.state_dict()

        # custom name 2
        torch.manual_seed(0)
        base_model = model_cls().eval().to(self.torch_device)
        torch.manual_seed(0)
        peft_model_custom2 = (
            get_peft_model(base_model, config0, adapter_name="other-name").eval().to(self.torch_device)
        )
        output_custom2 = peft_model_custom2(input)
        sd_custom2 = peft_model_custom2.state_dict()

        assert len(sd_default) == len(sd_custom1) == len(sd_custom2)
        for key in sd_default:
            key1 = key.replace("default", "adapter")
            key2 = key.replace("default", "other-name")
            assert key1 in sd_custom1
            assert key2 in sd_custom2
        for k0, k1, k2 in zip(sd_default, sd_custom1, sd_custom2):
            assert torch.allclose(sd_default[k0], sd_custom1[k1])
            assert torch.allclose(sd_default[k0], sd_custom2[k2])

        assert not torch.allclose(output_base, output_default)
        assert not torch.allclose(output_base, output_custom1)
        assert not torch.allclose(output_base, output_custom2)
        assert torch.allclose(output_custom1, output_custom2)
        assert torch.allclose(output_default, output_custom1)

    def test_gpt2_dora_merge_and_unload(self):
        # see https://github.com/huggingface/peft/pull/1588#discussion_r1537914207
        model = AutoModelForCausalLM.from_pretrained("gpt2")
        config = LoraConfig(task_type="CAUSAL_LM", use_dora=True)
        model = get_peft_model(model, config)
        # should not raise an error
        model.merge_and_unload()

    def test_gpt2_dora_merge_and_unload_safe_merge(self):
        # see https://github.com/huggingface/peft/pull/1588#discussion_r1537914207
        model = AutoModelForCausalLM.from_pretrained("gpt2")
        config = LoraConfig(task_type="CAUSAL_LM", use_dora=True)
        model = get_peft_model(model, config)
        # should not raise an error
        model.merge_and_unload(safe_merge=True)

    def test_unload_adapter_multihead_attention(self):
        # MultiheadAttention has special logic for unloading, that logic is covered by this test
        self._test_unload_adapter(
            model_id="MHA",
            config_cls=LoraConfig,
            config_kwargs={"target_modules": ["mha"], "init_lora_weights": False},
        )

    def test_dora_save_and_load_remapping(self):
        # Here we test the refactor of DoRA which changed lora_magnitude_vector from a ParameterDict to a ModuleDict
        # with a DoraLayer instance. The old parameter is now the "weight" attribute of that layer. Since we want the
        # state_dict format not to change, we ensure that the ".weight" part of the key is removed.
        model = AutoModelForCausalLM.from_pretrained("peft-internal-testing/opt-125m")
        config = LoraConfig(task_type="CAUSAL_LM", use_dora=True)
        model = get_peft_model(model, config)
        state_dict = model.state_dict()

        # sanity check: state dict contains "lora_magnitude_vector.default.weight" keys
        assert any("lora_magnitude_vector.default.weight" in k for k in state_dict)

        # save the model, check the state dict
        # note: not using the context manager here because it fails on Windows CI for some reason
        tmp_dirname = tempfile.mkdtemp()
        try:
            model.save_pretrained(tmp_dirname)
            state_dict_adapter = safe_load_file(os.path.join(tmp_dirname, "adapter_model.safetensors"))
            # note that in the state dict, the "default" part of the key is removed
            assert not any("lora_magnitude_vector.weight" in k for k in state_dict_adapter)

            del model
            loaded = PeftModel.from_pretrained(
                AutoModelForCausalLM.from_pretrained("peft-internal-testing/opt-125m"), tmp_dirname
            )
        finally:
            try:
                shutil.rmtree(tmp_dirname)
            except PermissionError:
                # windows error
                pass

        state_dict_loaded = loaded.state_dict()
        assert state_dict.keys() == state_dict_loaded.keys()
        for k in state_dict:
            assert torch.allclose(state_dict[k], state_dict_loaded[k])

    def test_gralora_and_hybrid_gralora_parameter_count(self):
        # Here we test the parameter count of GraLoRA is preserved
        # when rank r + hybrid_r is the same regardless of the value of gralora_k.
        model1 = MLP()
        config1 = GraloraConfig(target_modules=["lin0"], r=12, gralora_k=2, hybrid_r=0)
        model1 = get_peft_model(model1, config1)
        model2 = MLP()
        config2 = GraloraConfig(target_modules=["lin0"], r=10, gralora_k=2, hybrid_r=2)
        model2 = get_peft_model(model2, config2)
        model3 = MLP()
        config3 = GraloraConfig(target_modules=["lin0"], r=10, gralora_k=5, hybrid_r=2)
        model3 = get_peft_model(model3, config3)
        trainable_params1, all_params1 = model1.get_nb_trainable_parameters()
        trainable_params2, all_params2 = model2.get_nb_trainable_parameters()
        trainable_params3, all_params3 = model3.get_nb_trainable_parameters()
        assert trainable_params1 == trainable_params2 == trainable_params3
        assert all_params1 == all_params2 == all_params3

    @pytest.mark.parametrize("with_forward_call", [False, True])
    def test_mha_gradients_set_correctly(self, with_forward_call):
        # check for this bug: https://github.com/huggingface/peft/issues/761#issuecomment-1893804738
        base_model = ModelMha()
        config = LoraConfig(target_modules=["mha"])
        model = get_peft_model(base_model, config)
        model = model.to(self.torch_device)

        if with_forward_call:
            # after the merge-unmerge roundtrip happening in forward of lora MHA, the base weights should be set to
            # requires_grad=False
            inputs = self.prepare_inputs_for_testing()
            model(**inputs)

        assert model.base_model.model.mha.base_layer.out_proj.base_layer.weight.requires_grad is False
        assert model.base_model.model.mha.base_layer.in_proj_weight.requires_grad is False

        # _restore_weights used to ignore the gradient, this checks that it is indeed considered
        model.base_model.model.mha._restore_weights()
        assert model.base_model.model.mha.base_layer.out_proj.base_layer.weight.requires_grad is False
        assert model.base_model.model.mha.base_layer.in_proj_weight.requires_grad is False

        model.base_model.model.mha.base_layer.out_proj.base_layer.weight.requires_grad = True
        model.base_model.model.mha.base_layer.in_proj_weight.requires_grad = True
        assert model.base_model.model.mha.base_layer.out_proj.base_layer.weight.requires_grad is True
        assert model.base_model.model.mha.base_layer.in_proj_weight.requires_grad is True

        model.base_model.model.mha._restore_weights()
        assert model.base_model.model.mha.base_layer.out_proj.base_layer.weight.requires_grad is True
        assert model.base_model.model.mha.base_layer.in_proj_weight.requires_grad is True


class TestMultiRankAdapter:
    """Tests related to multirank LoRA adapters"""

    def test_multirank(self):
        config_1 = LoraConfig(
            r=8,
            lora_alpha=8,
            init_lora_weights=False,
            target_modules=["lin0", "lin1"],
        )
        config_2 = LoraConfig(
            r=8,
            lora_alpha=8,
            init_lora_weights=False,
            target_modules=["lin0", "lin1"],
            rank_pattern={"lin0": 4},
            alpha_pattern={"lin0": 4},
        )

        # Add first adapter
        model = get_peft_model(MLP(), config_1, adapter_name="first")

        # Add second adapter
        model.add_adapter("second", config_2)

        # Extract current and expected ranks
        rank_current = model.lin0.lora_A["second"].weight.shape[0]
        rank_expected = config_2.rank_pattern["lin0"]

        assert rank_current == rank_expected, f"Rank {rank_current} is not equal to expected {rank_expected}"

    def test_multirank_2(self):
        rank_pattern = {}
        alpha_pattern = {}
        r = 4
        lora_alpha = 8

        for i in range(10):
            rank = 64 // (i + 1)
            for j in range(2):
                rank_pattern[f"layers.{i}.lin{j}"] = rank
                alpha_pattern[f"layers.{i}.lin{j}"] = 2 * rank

        config = LoraConfig(
            r=r,
            lora_alpha=lora_alpha,
            init_lora_weights=False,
            target_modules=["lin0", "lin1"],
            rank_pattern=rank_pattern,
            alpha_pattern=alpha_pattern,
        )

        # Add first adapter
        model = get_peft_model(DeepMLP(), config, adapter_name="first")

        # Add second adapter
        model.add_adapter("second", config)

        for adapter in ["first", "second"]:
            for key, module in model.base_model.model.named_modules():
                if isinstance(module, BaseTunerLayer):
                    rank_expected = rank_pattern.get(key, r)
                    rank_current = module.lora_A[adapter].weight.shape[0]
                    assert rank_current == rank_expected, (
                        f"Rank {rank_current} is not equal to expected {rank_expected}"
                    )


class TestLayerRepr:
    """Tests related to the repr of adapted models"""

    def test_repr_lora_linear(self):
        config = LoraConfig(target_modules=["lin0"])
        model = get_peft_model(MLP(), config)
        print_output = repr(model.model.lin0)
        assert print_output.startswith("lora.Linear")
        assert "in_features=10" in print_output
        assert "out_features=20" in print_output
        assert "lora_A" in print_output
        assert "lora_B" in print_output
        assert "default" in print_output

    def test_repr_lora_embedding(self):
        config = LoraConfig(target_modules=["emb"])
        model = get_peft_model(ModelEmbConv1D(), config)
        print_output = repr(model.model.emb)
        assert print_output.startswith("lora.Embedding")
        assert "100, 5" in print_output
        assert "lora_embedding_A" in print_output
        assert "lora_embedding_B" in print_output
        assert "default" in print_output

    def test_repr_lora_conv1d(self):
        config = LoraConfig(target_modules=["conv1d"])
        model = get_peft_model(ModelEmbConv1D(), config)
        print_output = repr(model.model.conv1d)
        assert print_output.startswith("lora.Linear")
        assert "in_features=5" in print_output
        assert "out_features=1" in print_output
        assert "lora_A" in print_output
        assert "lora_B" in print_output
        assert "default" in print_output

    def test_repr_lora_conv2d(self):
        config = LoraConfig(target_modules=["conv2d"])
        model = get_peft_model(ModelConv2D(), config)
        print_output = repr(model.model.conv2d)
        assert print_output.startswith("lora.Conv2d")
        assert "5, 10" in print_output
        assert "kernel_size=(3, 3)" in print_output
        assert "stride=(1, 1)" in print_output
        assert "lora_A" in print_output
        assert "lora_B" in print_output
        assert "default" in print_output

    def test_repr_lora_paramwrapper(self):
        config = LoraConfig(target_parameters=["lin0.weight"])
        model = get_peft_model(MLP(), config)
        print_output = repr(model.model.lin0)
        assert print_output.startswith("lora.ParamWrapper")
        # important: targeted parameter should be contained:
        assert "parameter_name='weight'" in print_output
        assert "in_features=10" in print_output
        assert "out_features=20" in print_output
        assert "lora_A" in print_output
        assert "lora_B" in print_output
        assert "default" in print_output


class TestMultipleActiveAdapters:
    """
    A test class to test the functionality of multiple active adapters.

    This is not specifically tied to custom models, it's just easy to test here and testing it on all types of models
    would be overkill.
    """

    torch_device = infer_device()

    def prepare_inputs_for_testing(self):
        X = torch.arange(90).view(9, 10).to(self.torch_device)
        return {"X": X}

    def set_multiple_active_adapters(self, model, adapter_names):
        for module in model.modules():
            if isinstance(module, (BaseTunerLayer, AuxiliaryTrainingWrapper)):
                module.set_adapter(adapter_names)

    def resolve_model_cls(self, tuner_method):
        if tuner_method == "lora+trainable_tokens":
            # for this method we need an Embedding layer to target
            return ModelEmbConv1D()
        if tuner_method == "ia3":
            return MLP(bias=False)
        return MLP(bias=True)

    @pytest.mark.parametrize(
        "test_name, tuner_method, config_cls, config_kwargs_1, config_kwargs_2", MULTIPLE_ACTIVE_ADAPTERS_TEST_CASES
    )
    def test_multiple_active_adapters_forward(
        self, test_name, tuner_method, config_cls, config_kwargs_1, config_kwargs_2
    ):
        _skip_tests_with_multiple_adapters_with_target_parameters(config_cls, config_kwargs_2)

        torch.manual_seed(0)

        model = self.resolve_model_cls(tuner_method)
        model = model.to(self.torch_device).eval()

        X = self.prepare_inputs_for_testing()

        config_1 = config_cls(**config_kwargs_1)
        config_2 = config_cls(**config_kwargs_2)

        peft_model = get_peft_model(model, config_1, adapter_name="adapter_1")
        peft_model.add_adapter("adapter_2", config_2)

        # the assumption that the output of the combined output of two adapters is != to the output of one
        # adapter is not true for unmodified trainable tokens as they just mimic the existing embedding matrix.
        # therefore, we modify the weights so that the adapter weights differs from the embedding weights.
        #
        # We do it this way because we have no way to pass something like `init_weights=False` to the token adapter.
        if "trainable_tokens" in tuner_method:
            peft_model.emb.token_adapter.trainable_tokens_delta["adapter_1"].data = torch.rand_like(
                peft_model.emb.token_adapter.trainable_tokens_delta["adapter_1"].data
            )
            peft_model.emb.token_adapter.trainable_tokens_delta["adapter_2"].data = torch.rand_like(
                peft_model.emb.token_adapter.trainable_tokens_delta["adapter_2"].data
            )

        # set adapter_1
        peft_model.set_adapter("adapter_1")
        adapter_1_output = peft_model(**X)

        # set adapter_2
        peft_model.set_adapter("adapter_2")
        adapter_2_output = peft_model(**X)

        # set ["adapter_1", "adapter_2"]
        self.set_multiple_active_adapters(peft_model, ["adapter_1", "adapter_2"])
        combined_output = peft_model(**X)

        assert not torch.allclose(adapter_1_output, adapter_2_output, atol=1e-5)
        assert not torch.allclose(adapter_1_output, combined_output, atol=1e-5)
        assert not torch.allclose(adapter_2_output, combined_output, atol=1e-5)

        if (tuner_method == "lora") and not (config_1.target_parameters or config_2.target_parameters):
            # Create a weighted adapter combining both adapters and check that its output is same as setting multiple
            # active adapters. `target_parameters` is not supported.
            peft_model.add_weighted_adapter(
                ["adapter_1", "adapter_2"], [1.0, 1.0], "new_combined_adapter", combination_type="cat"
            )
            peft_model.set_adapter("new_combined_adapter")
            new_combined_output = peft_model(**X)
            assert torch.allclose(new_combined_output, combined_output, atol=1e-5)

    @pytest.mark.parametrize(
        "test_name, tuner_method, config_cls, config_kwargs_1, config_kwargs_2", MULTIPLE_ACTIVE_ADAPTERS_TEST_CASES
    )
    def test_multiple_active_adapters_merge_and_unmerge(
        self, test_name, tuner_method, config_cls, config_kwargs_1, config_kwargs_2
    ):
        _skip_tests_with_multiple_adapters_with_target_parameters(config_cls, config_kwargs_2)

        torch.manual_seed(0)

        model = self.resolve_model_cls(tuner_method)
        model = model.to(self.torch_device).eval()

        X = self.prepare_inputs_for_testing()
        base_output = model(**X)

        config_1 = config_cls(**config_kwargs_1)
        config_2 = config_cls(**config_kwargs_2)

        peft_model = get_peft_model(model, config_1, adapter_name="adapter_1")
        peft_model.add_adapter("adapter_2", config_2)

        # set ["adapter_1", "adapter_2"]
        self.set_multiple_active_adapters(peft_model, ["adapter_1", "adapter_2"])
        combined_output = peft_model(**X)

        peft_model.merge_adapter()
        merged_combined_output = peft_model(**X)
        assert torch.allclose(merged_combined_output, combined_output, atol=1e-4)

        peft_model.unmerge_adapter()

        with peft_model.disable_adapter():
            disabled_adapter_output = peft_model(**X)

        assert torch.allclose(disabled_adapter_output, base_output, atol=1e-4)

    @pytest.mark.parametrize(
        "test_name, tuner_method, config_cls, config_kwargs_1, config_kwargs_2", MULTIPLE_ACTIVE_ADAPTERS_TEST_CASES
    )
    def test_merge_layers_multi(self, test_name, tuner_method, config_cls, config_kwargs_1, config_kwargs_2):
        _skip_tests_with_multiple_adapters_with_target_parameters(config_cls, config_kwargs_2)

        torch.manual_seed(0)

        model = self.resolve_model_cls(tuner_method)
        model = model.to(self.torch_device).eval()

        config_1 = config_cls(**config_kwargs_1)
        config_2 = config_cls(**config_kwargs_2)

        model = get_peft_model(model, config_1)

        # the assumption that the output of the combined output of two adapters is != to the output of one
        # adapter is not true for unmodified trainable tokens as they just mimic the existing embedding matrix.
        # therefore, we modify the weights so that the adapter weights differs from the embedding weights. in this
        # case we even use 20*rand to be very distinct to adapter 2 since we're comparing outputs and not embeddings
        # with rather high tolerance values. this is also the reason why `init_weights` is not sufficient here and
        # when using `<peft method>.trainable_token_indices` we do not have the utility of `init_weights` anyway.
        if "trainable_tokens" in tuner_method:
            model.emb.token_adapter.trainable_tokens_delta["default"].data = 20 * torch.rand_like(
                model.emb.token_adapter.trainable_tokens_delta["default"].data
            )

        dummy_input = self.prepare_inputs_for_testing()
        model.eval()

        with torch.inference_mode():
            logits_adapter_1 = model(**dummy_input)[0]

        model.add_adapter("adapter-2", config_2)
        model.set_adapter("adapter-2")

        # same as above but for adapter 2
        if "trainable_tokens" in tuner_method:
            model.emb.token_adapter.trainable_tokens_delta["adapter-2"].data = 2 * torch.rand_like(
                model.emb.token_adapter.trainable_tokens_delta["adapter-2"].data
            )

        model.eval()

        with torch.inference_mode():
            logits_adapter_2 = model(**dummy_input)[0]

        assert not torch.allclose(logits_adapter_1, logits_adapter_2, atol=1e-3, rtol=1e-3)

        model.set_adapter("default")

        with torch.inference_mode():
            logits_adapter_1_after_set = model(**dummy_input)[0]

        assert torch.allclose(logits_adapter_1_after_set, logits_adapter_1, atol=1e-3, rtol=1e-3)

        model_copy = copy.deepcopy(model)
        model_copy_2 = copy.deepcopy(model)
        model_merged_all = model.merge_and_unload(adapter_names=["adapter-2", "default"])

        with torch.inference_mode():
            logits_merged_all = model_merged_all(**dummy_input)[0]

        assert not torch.allclose(logits_merged_all, logits_adapter_2, atol=1e-3, rtol=1e-3)
        assert not torch.allclose(logits_merged_all, logits_adapter_1, atol=1e-3, rtol=1e-3)

        model_merged_adapter_2 = model_copy.merge_and_unload(adapter_names=["adapter-2"])

        with torch.inference_mode():
            logits_merged_adapter_2 = model_merged_adapter_2(**dummy_input)[0]

        assert torch.allclose(logits_merged_adapter_2, logits_adapter_2, atol=1e-3, rtol=1e-3)

        model_merged_adapter_default = model_copy_2.merge_and_unload(adapter_names=["default"])

        with torch.inference_mode():
            logits_merged_adapter_default = model_merged_adapter_default(**dummy_input)[0]

        assert torch.allclose(logits_merged_adapter_default, logits_adapter_1, atol=1e-3, rtol=1e-3)


class TestRequiresGrad:
    """Test that requires_grad is set correctly in specific circumstances

    # See issue #899.

    This is not specifically tied to custom models, it's just easy to test here and testing it on all types of models
    would be overkill.

    """

    def check_requires_grad(self, model, *params_expected: str):
        # Check that only the given parameters have requires_grad=True, and all others have requires_grad=False.
        # Calling without arguments besides the model means that all parameters should have requires_grad=False.
        params_with_requires_grad = [name for name, param in model.named_parameters() if param.requires_grad]
        diff = set(params_expected).symmetric_difference(set(params_with_requires_grad))
        msg = f"Expected {params_expected} to require gradients, got {params_with_requires_grad}"
        assert len(diff) == 0, msg

    def test_requires_grad_modules_to_save_default(self):
        config = LoraConfig(target_modules=["lin0"], modules_to_save=["lin1"])
        peft_model = get_peft_model(MLP(), config)

        self.check_requires_grad(
            peft_model,
            "base_model.model.lin1.modules_to_save.default.weight",
            "base_model.model.lin1.modules_to_save.default.bias",
            "base_model.model.lin0.lora_A.default.weight",
            "base_model.model.lin0.lora_B.default.weight",
        )

    def test_requires_grad_modules_to_save_disabling(self):
        config = LoraConfig(target_modules=["lin0"], modules_to_save=["lin1"])
        peft_model = get_peft_model(MLP(), config)

        # no layer should have requires_grad
        peft_model.disable_adapter_layers()
        self.check_requires_grad(peft_model)

        # when re-enabling the adapter, the original module's grad should be disabled and vice versa
        peft_model.enable_adapter_layers()
        self.check_requires_grad(
            peft_model,
            "base_model.model.lin1.modules_to_save.default.weight",
            "base_model.model.lin1.modules_to_save.default.bias",
            "base_model.model.lin0.lora_A.default.weight",
            "base_model.model.lin0.lora_B.default.weight",
        )

        # when using the disable_adapter context, no layer should have requires_grad
        with peft_model.disable_adapter():
            self.check_requires_grad(peft_model)

        # after context is exited, return to the previous state
        self.check_requires_grad(
            peft_model,
            "base_model.model.lin1.modules_to_save.default.weight",
            "base_model.model.lin1.modules_to_save.default.bias",
            "base_model.model.lin0.lora_A.default.weight",
            "base_model.model.lin0.lora_B.default.weight",
        )

    def test_requires_grad_modules_to_save_multiple_adapters(self):
        config0 = LoraConfig(target_modules=["lin0"], modules_to_save=["lin1"])
        peft_model = get_peft_model(MLP(), config0)

        config1 = LoraConfig(target_modules=["lin0"], modules_to_save=["lin1"])
        peft_model.add_adapter("adapter1", config1)

        # active adapter is still "default"
        self.check_requires_grad(
            peft_model,
            "base_model.model.lin1.modules_to_save.default.weight",
            "base_model.model.lin1.modules_to_save.default.bias",
            "base_model.model.lin0.lora_A.default.weight",
            "base_model.model.lin0.lora_B.default.weight",
        )

        # set config0 as active, should not change anything
        peft_model.set_adapter("default")
        self.check_requires_grad(
            peft_model,
            "base_model.model.lin1.modules_to_save.default.weight",
            "base_model.model.lin1.modules_to_save.default.bias",
            "base_model.model.lin0.lora_A.default.weight",
            "base_model.model.lin0.lora_B.default.weight",
        )

        # set config1 as active, should lead to adapter1 requiring grad
        peft_model.set_adapter("adapter1")
        self.check_requires_grad(
            peft_model,
            "base_model.model.lin1.modules_to_save.adapter1.weight",
            "base_model.model.lin1.modules_to_save.adapter1.bias",
            "base_model.model.lin0.lora_A.adapter1.weight",
            "base_model.model.lin0.lora_B.adapter1.weight",
        )

    def test_requires_grad_lora_different_targets(self):
        # test two different LoRA adapters that target different modules
        config0 = LoraConfig(target_modules=["lin0"])
        peft_model = get_peft_model(MLP(), config0)

        config1 = LoraConfig(target_modules=["lin1"])
        peft_model.add_adapter("adapter1", config1)

        # active adapter is still "default"
        self.check_requires_grad(
            peft_model,
            "base_model.model.lin0.lora_A.default.weight",
            "base_model.model.lin0.lora_B.default.weight",
        )

        # set config0 as active, should not change anything
        peft_model.set_adapter("default")
        self.check_requires_grad(
            peft_model,
            "base_model.model.lin0.lora_A.default.weight",
            "base_model.model.lin0.lora_B.default.weight",
        )

        # change activate adapter to adapter1
        peft_model.set_adapter("adapter1")
        self.check_requires_grad(
            peft_model,
            "base_model.model.lin1.lora_A.adapter1.weight",
            "base_model.model.lin1.lora_B.adapter1.weight",
        )

        # disable all adapters
        with peft_model.disable_adapter():
            self.check_requires_grad(peft_model)

        # after context is exited, return to the previous state
        self.check_requires_grad(
            peft_model,
            "base_model.model.lin1.lora_A.adapter1.weight",
            "base_model.model.lin1.lora_B.adapter1.weight",
        )

    def test_requires_grad_lora_same_targets(self):
        # same as previous test, except that LoRA adapters target the same layer
        config0 = LoraConfig(target_modules=["lin0"])
        peft_model = get_peft_model(MLP(), config0)

        config1 = LoraConfig(target_modules=["lin0"])
        peft_model.add_adapter("adapter1", config1)

        # active adapter is still "default"
        self.check_requires_grad(
            peft_model,
            "base_model.model.lin0.lora_A.default.weight",
            "base_model.model.lin0.lora_B.default.weight",
        )

        # set config0 as active, should not change anything
        peft_model.set_adapter("default")
        self.check_requires_grad(
            peft_model,
            "base_model.model.lin0.lora_A.default.weight",
            "base_model.model.lin0.lora_B.default.weight",
        )

        # change activate adapter to adapter1
        peft_model.set_adapter("adapter1")
        self.check_requires_grad(
            peft_model,
            "base_model.model.lin0.lora_A.adapter1.weight",
            "base_model.model.lin0.lora_B.adapter1.weight",
        )

        # disable all adapters
        with peft_model.disable_adapter():
            self.check_requires_grad(peft_model)

        # after context is exited, return to the previous state
        self.check_requires_grad(
            peft_model,
            "base_model.model.lin0.lora_A.adapter1.weight",
            "base_model.model.lin0.lora_B.adapter1.weight",
        )

    def test_requires_grad_ia3_different_targets(self):
        # test two different IA3 adapters that target different modules
        config0 = IA3Config(target_modules=["lin0"], feedforward_modules=["lin0"])
        peft_model = get_peft_model(MLP(), config0)

        config1 = IA3Config(target_modules=["lin1"], feedforward_modules=["lin1"])
        peft_model.add_adapter("adapter1", config1)

        # active adapter is still "default"
        self.check_requires_grad(
            peft_model,
            "base_model.model.lin0.ia3_l.default",
        )

        # set config0 as active, should not change anything
        peft_model.set_adapter("default")
        self.check_requires_grad(
            peft_model,
            "base_model.model.lin0.ia3_l.default",
        )

        # change activate adapter to adapter1
        peft_model.set_adapter("adapter1")
        self.check_requires_grad(
            peft_model,
            "base_model.model.lin1.ia3_l.adapter1",
        )

        # disable all adapters
        with peft_model.disable_adapter():
            self.check_requires_grad(peft_model)

        # after context is exited, return to the previous state
        self.check_requires_grad(
            peft_model,
            "base_model.model.lin1.ia3_l.adapter1",
        )

    def test_requires_grad_ia3_same_targets(self):
        # same as previous test, except that IA3 adapters target the same layer
        config0 = IA3Config(target_modules=["lin0"], feedforward_modules=["lin0"])
        peft_model = get_peft_model(MLP(), config0)

        config1 = IA3Config(target_modules=["lin0"], feedforward_modules=["lin0"])
        peft_model.add_adapter("adapter1", config1)

        # active adapter is still "default"
        self.check_requires_grad(
            peft_model,
            "base_model.model.lin0.ia3_l.default",
        )

        # set config0 as active, should not change anything
        peft_model.set_adapter("default")
        self.check_requires_grad(
            peft_model,
            "base_model.model.lin0.ia3_l.default",
        )

        # change activate adapter to adapter1
        peft_model.set_adapter("adapter1")
        self.check_requires_grad(
            peft_model,
            "base_model.model.lin0.ia3_l.adapter1",
        )

        # disable all adapters
        with peft_model.disable_adapter():
            self.check_requires_grad(peft_model)

        # after context is exited, return to the previous state
        self.check_requires_grad(
            peft_model,
            "base_model.model.lin0.ia3_l.adapter1",
        )

    @pytest.mark.xfail(strict=True)
    def test_requires_grad_adalora_different_targets(self):
        # test two different AdaLora adapters that target different modules

        # Note: This test is expected to fail because first loading one adapter, then the next adapter with
        # inference_mode=True incorrectly leads to the requires_grad of the first adapter being turned to False. This is
        # of course not desired but has yet to be fixed. In practice, it's unlikely that a user would pass
        # inference_mode=True for add_adapter, this flag is mostly being used when calling PeftModel.from_pretrained, so
        # we accept this issue for now. Note that only for AdaLoRA do we even need to pass inference_mode=True here,
        # other PEFT methods don't require this.
        config0 = AdaLoraConfig(target_modules=["lin0"], total_step=1)
        peft_model = get_peft_model(MLP(), config0)

        # note: AdaLoRA cannot have more than 1 trainable active adapter, hence enable inference_mode
        config1 = AdaLoraConfig(target_modules=["lin1"], total_step=1, inference_mode=True)
        peft_model.add_adapter("adapter1", config1)

        # active adapter is still "default"
        self.check_requires_grad(
            peft_model,
            "base_model.model.lin0.lora_A.default",
            "base_model.model.lin0.lora_B.default",
            "base_model.model.lin0.lora_E.default",
        )

        # set config0 as active, should not change anything
        peft_model.set_adapter("default")
        self.check_requires_grad(
            peft_model,
            "base_model.model.lin0.lora_A.default",
            "base_model.model.lin0.lora_B.default",
            "base_model.model.lin0.lora_E.default",
        )

        # change activate adapter to adapter1
        peft_model.set_adapter("adapter1")
        self.check_requires_grad(
            peft_model,
            "base_model.model.lin1.lora_A.adapter1",
            "base_model.model.lin1.lora_B.adapter1",
            "base_model.model.lin1.lora_E.adapter1",
        )

        # disable all adapters
        with peft_model.disable_adapter():
            self.check_requires_grad(peft_model)

        # after context is exited, return to the previous state
        self.check_requires_grad(
            peft_model,
            "base_model.model.lin1.lora_A.adapter1",
            "base_model.model.lin1.lora_B.adapter1",
            "base_model.model.lin1.lora_E.adapter1",
        )

    @pytest.mark.xfail(strict=True)
    def test_requires_grad_adalora_same_targets(self):
        # same as previous test, except that AdaLora adapters target the same layer

        # Note: This test is expected to fail because first loading one adapter, then the next adapter with
        # inference_mode=True incorrectly leads to the requires_grad of the first adapter being turned to False. This is
        # of course not desired but has yet to be fixed. In practice, it's unlikely that a user would pass
        # inference_mode=True for add_adapter, this flag is mostly being used when calling PeftModel.from_pretrained, so
        # we accept this issue for now. Note that only for AdaLoRA do we even need to pass inference_mode=True here,
        # other PEFT methods don't require this.
        config0 = AdaLoraConfig(target_modules=["lin0"], total_step=1)
        peft_model = get_peft_model(MLP(), config0)

        # note: AdaLoRA cannot have more than 1 trainable active adapter, hence enable inference_mode
        config1 = AdaLoraConfig(target_modules=["lin0"], total_step=1, inference_mode=True)
        peft_model.add_adapter("adapter1", config1)

        # active adapter is still "default"
        self.check_requires_grad(
            peft_model,
            "base_model.model.lin0.lora_A.default",
            "base_model.model.lin0.lora_B.default",
            "base_model.model.lin0.lora_E.default",
        )

        # set config0 as active, should not change anything
        peft_model.set_adapter("default")
        self.check_requires_grad(
            peft_model,
            "base_model.model.lin0.lora_A.default",
            "base_model.model.lin0.lora_B.default",
            "base_model.model.lin0.lora_E.default",
        )

        # change activate adapter to adapter1
        peft_model.set_adapter("adapter1")
        self.check_requires_grad(
            peft_model,
            "base_model.model.lin0.lora_A.adapter1",
            "base_model.model.lin0.lora_B.adapter1",
            "base_model.model.lin0.lora_E.adapter1",
        )

        # disable all adapters
        with peft_model.disable_adapter():
            self.check_requires_grad(peft_model)

        # after context is exited, return to the previous state
        peft_model.set_adapter("adapter1")
        self.check_requires_grad(
            peft_model,
            "base_model.model.lin0.lora_A.adapter1",
            "base_model.model.lin0.lora_B.adapter1",
            "base_model.model.lin0.lora_E.adapter1",
        )

    def test_requires_grad_lora_conv2d(self):
        # test two different LoRA adapters that target different modules
        config0 = LoraConfig(target_modules=["conv2d"])
        peft_model = get_peft_model(ModelConv2D(), config0)

        config1 = LoraConfig(target_modules=["lin0"])
        peft_model.add_adapter("adapter1", config1)

        # active adapter is still "default"
        self.check_requires_grad(
            peft_model,
            "base_model.model.conv2d.lora_A.default.weight",
            "base_model.model.conv2d.lora_B.default.weight",
        )

        # set config0 as active, should not change anything
        peft_model.set_adapter("default")
        self.check_requires_grad(
            peft_model,
            "base_model.model.conv2d.lora_A.default.weight",
            "base_model.model.conv2d.lora_B.default.weight",
        )

        # change activate adapter to adapter1
        peft_model.set_adapter("adapter1")
        self.check_requires_grad(
            peft_model,
            "base_model.model.lin0.lora_A.adapter1.weight",
            "base_model.model.lin0.lora_B.adapter1.weight",
        )

        # disable all adapters
        with peft_model.disable_adapter():
            self.check_requires_grad(peft_model)

        # after context is exited, return to the previous state
        self.check_requires_grad(
            peft_model,
            "base_model.model.lin0.lora_A.adapter1.weight",
            "base_model.model.lin0.lora_B.adapter1.weight",
        )

    def test_requires_grad_lora_emb_conv1d(self):
        # test two different LoRA adapters that target different modules
        config0 = LoraConfig(target_modules=["conv1d"])
        peft_model = get_peft_model(ModelEmbConv1D(), config0)

        config1 = LoraConfig(target_modules=["emb"])
        peft_model.add_adapter("adapter1", config1)

        # active adapter is still "default"
        self.check_requires_grad(
            peft_model,
            "base_model.model.conv1d.lora_A.default.weight",
            "base_model.model.conv1d.lora_B.default.weight",
        )

        # set config0 as active, should not change anything
        peft_model.set_adapter("default")
        self.check_requires_grad(
            peft_model,
            "base_model.model.conv1d.lora_A.default.weight",
            "base_model.model.conv1d.lora_B.default.weight",
        )

        # change activate adapter to adapter1
        peft_model.set_adapter("adapter1")
        self.check_requires_grad(
            peft_model,
            "base_model.model.emb.lora_embedding_A.adapter1",
            "base_model.model.emb.lora_embedding_B.adapter1",
        )

        # disable all adapters
        with peft_model.disable_adapter():
            self.check_requires_grad(peft_model)

        # after context is exited, return to the previous state
        self.check_requires_grad(
            peft_model,
            "base_model.model.emb.lora_embedding_A.adapter1",
            "base_model.model.emb.lora_embedding_B.adapter1",
        )

    def test_requires_grad_ia3_conv1d(self):
        # test two different LoRA adapters that target different modules
        config0 = IA3Config(target_modules=["conv1d"], feedforward_modules=[])
        peft_model = get_peft_model(ModelEmbConv1D(), config0)

        config1 = IA3Config(target_modules=["lin0"], feedforward_modules=["lin0"])
        peft_model.add_adapter("adapter1", config1)

        # active adapter is still "default"
        self.check_requires_grad(
            peft_model,
            "base_model.model.conv1d.ia3_l.default",
        )

        # set config0 as active, should not change anything
        peft_model.set_adapter("default")
        self.check_requires_grad(
            peft_model,
            "base_model.model.conv1d.ia3_l.default",
        )

        # change activate adapter to adapter1
        peft_model.set_adapter("adapter1")
        self.check_requires_grad(
            peft_model,
            "base_model.model.lin0.ia3_l.adapter1",
        )

        # disable all adapters
        with peft_model.disable_adapter():
            self.check_requires_grad(peft_model)

        # after context is exited, return to the previous state
        self.check_requires_grad(
            peft_model,
            "base_model.model.lin0.ia3_l.adapter1",
        )

    def test_requires_grad_ia3_conv2d(self):
        # test two different LoRA adapters that target different modules
        config0 = IA3Config(target_modules=["conv2d"], feedforward_modules=["conv2d"])
        peft_model = get_peft_model(ModelConv2D(), config0)

        config1 = IA3Config(target_modules=["lin0"], feedforward_modules=[])
        peft_model.add_adapter("adapter1", config1)

        # active adapter is still "default"
        self.check_requires_grad(
            peft_model,
            "base_model.model.conv2d.ia3_l.default",
        )

        # set config0 as active, should not change anything
        peft_model.set_adapter("default")
        self.check_requires_grad(
            peft_model,
            "base_model.model.conv2d.ia3_l.default",
        )

        # change activate adapter to adapter1
        peft_model.set_adapter("adapter1")
        self.check_requires_grad(
            peft_model,
            "base_model.model.lin0.ia3_l.adapter1",
        )

        # disable all adapters
        with peft_model.disable_adapter():
            self.check_requires_grad(peft_model)

        # after context is exited, return to the previous state
        peft_model.set_adapter("adapter1")
        self.check_requires_grad(
            peft_model,
            "base_model.model.lin0.ia3_l.adapter1",
        )

    def test_requires_grad_loha_different_targets(self):
        # test two different LoHa adapters that target different modules
        config0 = LoHaConfig(target_modules=["lin0"])
        peft_model = get_peft_model(MLP(), config0)

        config1 = LoHaConfig(target_modules=["lin1"])
        peft_model.add_adapter("adapter1", config1)

        # active adapter is still "default"
        self.check_requires_grad(
            peft_model,
            "base_model.model.lin0.hada_w1_a.default",
            "base_model.model.lin0.hada_w1_b.default",
            "base_model.model.lin0.hada_w2_a.default",
            "base_model.model.lin0.hada_w2_b.default",
        )

        # set config0 as active, should not change anything
        peft_model.set_adapter("default")
        self.check_requires_grad(
            peft_model,
            "base_model.model.lin0.hada_w1_a.default",
            "base_model.model.lin0.hada_w1_b.default",
            "base_model.model.lin0.hada_w2_a.default",
            "base_model.model.lin0.hada_w2_b.default",
        )

        # change activate pter to pter1
        peft_model.set_adapter("adapter1")
        self.check_requires_grad(
            peft_model,
            "base_model.model.lin1.hada_w1_a.adapter1",
            "base_model.model.lin1.hada_w1_b.adapter1",
            "base_model.model.lin1.hada_w2_a.adapter1",
            "base_model.model.lin1.hada_w2_b.adapter1",
        )

        # disable all pters
        with peft_model.disable_adapter():
            self.check_requires_grad(peft_model)

        # after context is exited, return to the previous state
        self.check_requires_grad(
            peft_model,
            "base_model.model.lin1.hada_w1_a.adapter1",
            "base_model.model.lin1.hada_w1_b.adapter1",
            "base_model.model.lin1.hada_w2_a.adapter1",
            "base_model.model.lin1.hada_w2_b.adapter1",
        )

    def test_requires_grad_loha_same_targets(self):
        # same as previous test, except that LoHa adapters target the same layer
        config0 = LoHaConfig(target_modules=["lin0"])
        peft_model = get_peft_model(MLP(), config0)

        config1 = LoHaConfig(target_modules=["lin0"])
        peft_model.add_adapter("adapter1", config1)

        # active adapter is still "default"
        self.check_requires_grad(
            peft_model,
            "base_model.model.lin0.hada_w1_a.default",
            "base_model.model.lin0.hada_w1_b.default",
            "base_model.model.lin0.hada_w2_a.default",
            "base_model.model.lin0.hada_w2_b.default",
        )

        # set config0 as active, should not change anything
        peft_model.set_adapter("default")
        self.check_requires_grad(
            peft_model,
            "base_model.model.lin0.hada_w1_a.default",
            "base_model.model.lin0.hada_w1_b.default",
            "base_model.model.lin0.hada_w2_a.default",
            "base_model.model.lin0.hada_w2_b.default",
        )

        # change activate adapter to adapter1
        peft_model.set_adapter("adapter1")
        self.check_requires_grad(
            peft_model,
            "base_model.model.lin0.hada_w1_a.adapter1",
            "base_model.model.lin0.hada_w1_b.adapter1",
            "base_model.model.lin0.hada_w2_a.adapter1",
            "base_model.model.lin0.hada_w2_b.adapter1",
        )

        # disable all adapters
        with peft_model.disable_adapter():
            self.check_requires_grad(peft_model)

        # after context is exited, return to the previous state
        peft_model.set_adapter("adapter1")
        self.check_requires_grad(
            peft_model,
            "base_model.model.lin0.hada_w1_a.adapter1",
            "base_model.model.lin0.hada_w1_b.adapter1",
            "base_model.model.lin0.hada_w2_a.adapter1",
            "base_model.model.lin0.hada_w2_b.adapter1",
        )

    def test_requires_grad_lokr_different_targets(self):
        # test two different LoKr adapters that target different modules
        config0 = LoKrConfig(target_modules=["lin0"])
        peft_model = get_peft_model(MLP(), config0)

        config1 = LoKrConfig(target_modules=["lin1"])
        peft_model.add_adapter("adapter1", config1)

        # active adapter is still "default"
        self.check_requires_grad(
            peft_model,
            "base_model.model.lin0.lokr_w1.default",
            "base_model.model.lin0.lokr_w2.default",
        )

        # set config0 as active, should not change anything
        peft_model.set_adapter("default")
        self.check_requires_grad(
            peft_model,
            "base_model.model.lin0.lokr_w1.default",
            "base_model.model.lin0.lokr_w2.default",
        )

        # change activate pter to pter1
        peft_model.set_adapter("adapter1")
        self.check_requires_grad(
            peft_model,
            "base_model.model.lin1.lokr_w1.adapter1",
            "base_model.model.lin1.lokr_w2.adapter1",
        )

        # disable all pters
        with peft_model.disable_adapter():
            self.check_requires_grad(peft_model)

        # after context is exited, return to the previous state
        self.check_requires_grad(
            peft_model,
            "base_model.model.lin1.lokr_w1.adapter1",
            "base_model.model.lin1.lokr_w2.adapter1",
        )

    def test_requires_grad_lokr_same_targets(self):
        # same as previous test, except that LoKr adapters target the same layer
        config0 = LoKrConfig(target_modules=["lin0"])
        peft_model = get_peft_model(MLP(), config0)

        config1 = LoKrConfig(target_modules=["lin0"])
        peft_model.add_adapter("adapter1", config1)

        # active adapter is still "default"
        self.check_requires_grad(
            peft_model,
            "base_model.model.lin0.lokr_w1.default",
            "base_model.model.lin0.lokr_w2.default",
        )

        # set config0 as active, should not change anything
        peft_model.set_adapter("default")
        self.check_requires_grad(
            peft_model,
            "base_model.model.lin0.lokr_w1.default",
            "base_model.model.lin0.lokr_w2.default",
        )

        # change activate adapter to adapter1
        peft_model.set_adapter("adapter1")
        self.check_requires_grad(
            peft_model,
            "base_model.model.lin0.lokr_w1.adapter1",
            "base_model.model.lin0.lokr_w2.adapter1",
        )

        # disable all adapters
        with peft_model.disable_adapter():
            self.check_requires_grad(peft_model)

        # after context is exited, return to the previous state
        peft_model.set_adapter("adapter1")
        self.check_requires_grad(
            peft_model,
            "base_model.model.lin0.lokr_w1.adapter1",
            "base_model.model.lin0.lokr_w2.adapter1",
        )

    def test_requires_grad_oft_different_targets(self):
        # test two different OFT adapters that target different modules
        config0 = OFTConfig(target_modules=["lin0"], r=2, oft_block_size=0)
        peft_model = get_peft_model(MLP(), config0)

        config1 = OFTConfig(target_modules=["lin1"], r=2, oft_block_size=0)
        peft_model.add_adapter("adapter1", config1)

        # active adapter is still "default"
        self.check_requires_grad(
            peft_model,
            "base_model.model.lin0.oft_R.default.weight",
        )

        # set config0 as active, should not change anything
        peft_model.set_adapter("default")
        self.check_requires_grad(
            peft_model,
            "base_model.model.lin0.oft_R.default.weight",
        )

        # change activate pter to pter1
        peft_model.set_adapter("adapter1")
        self.check_requires_grad(
            peft_model,
            "base_model.model.lin1.oft_R.adapter1.weight",
        )

        # disable all pters
        with peft_model.disable_adapter():
            self.check_requires_grad(peft_model)

        # after context is exited, return to the previous state
        self.check_requires_grad(
            peft_model,
            "base_model.model.lin1.oft_R.adapter1.weight",
        )

    def test_requires_grad_oft_same_targets(self):
        # same as previous test, except that OFT adapters target the same layer
        config0 = OFTConfig(target_modules=["lin0"], r=2, oft_block_size=0)
        peft_model = get_peft_model(MLP(), config0)

        config1 = OFTConfig(target_modules=["lin0"], r=2, oft_block_size=0)
        peft_model.add_adapter("adapter1", config1)

        # active adapter is still "default"
        self.check_requires_grad(
            peft_model,
            "base_model.model.lin0.oft_R.default.weight",
        )

        # set config0 as active, should not change anything
        peft_model.set_adapter("default")
        self.check_requires_grad(
            peft_model,
            "base_model.model.lin0.oft_R.default.weight",
        )

        # change activate adapter to adapter1
        peft_model.set_adapter("adapter1")
        self.check_requires_grad(
            peft_model,
            "base_model.model.lin0.oft_R.adapter1.weight",
        )

        # disable all adapters
        with peft_model.disable_adapter():
            self.check_requires_grad(peft_model)

        # after context is exited, return to the previous state
        peft_model.set_adapter("adapter1")
        self.check_requires_grad(
            peft_model,
            "base_model.model.lin0.oft_R.adapter1.weight",
        )

    def test_requires_grad_hra_different_targets(self):
        # test two different HRA adapters that target different modules
        config0 = HRAConfig(target_modules=["lin0"])
        peft_model = get_peft_model(MLP(), config0)

        config1 = HRAConfig(target_modules=["lin1"])
        peft_model.add_adapter("adapter1", config1)

        # active adapter is still "default"
        self.check_requires_grad(
            peft_model,
            "base_model.model.lin0.hra_u.default",
        )

        # set config0 as active, should not change anything
        peft_model.set_adapter("default")
        self.check_requires_grad(
            peft_model,
            "base_model.model.lin0.hra_u.default",
        )

        # change activate pter to pter1
        peft_model.set_adapter("adapter1")
        self.check_requires_grad(
            peft_model,
            "base_model.model.lin1.hra_u.adapter1",
        )

        # disable all pters
        with peft_model.disable_adapter():
            self.check_requires_grad(peft_model)

        # after context is exited, return to the previous state
        self.check_requires_grad(
            peft_model,
            "base_model.model.lin1.hra_u.adapter1",
        )

    def test_requires_grad_hra_same_targets(self):
        # same as previous test, except that HRA adapters target the same layer
        config0 = HRAConfig(target_modules=["lin0"])
        peft_model = get_peft_model(MLP(), config0)

        config1 = HRAConfig(target_modules=["lin0"])
        peft_model.add_adapter("adapter1", config1)

        # active adapter is still "default"
        self.check_requires_grad(
            peft_model,
            "base_model.model.lin0.hra_u.default",
        )

        # set config0 as active, should not change anything
        peft_model.set_adapter("default")
        self.check_requires_grad(
            peft_model,
            "base_model.model.lin0.hra_u.default",
        )

        # change activate adapter to adapter1
        peft_model.set_adapter("adapter1")
        self.check_requires_grad(
            peft_model,
            "base_model.model.lin0.hra_u.adapter1",
        )

        # disable all adapters
        with peft_model.disable_adapter():
            self.check_requires_grad(peft_model)

        # after context is exited, return to the previous state
        peft_model.set_adapter("adapter1")
        self.check_requires_grad(
            peft_model,
            "base_model.model.lin0.hra_u.adapter1",
        )

    def test_requires_grad_bone_different_targets(self):
        # test two different HRA adapters that target different modules
        config0 = BoneConfig(target_modules=["lin0"], r=2)
        peft_model = get_peft_model(MLP(), config0)

        config1 = BoneConfig(target_modules=["lin1"], r=2)
        peft_model.add_adapter("adapter1", config1)

        # active adapter is still "default"
        self.check_requires_grad(
            peft_model,
            "base_model.model.lin0.bone_block.default",
        )

        # set config0 as active, should not change anything
        peft_model.set_adapter("default")
        self.check_requires_grad(
            peft_model,
            "base_model.model.lin0.bone_block.default",
        )

        # change activate pter to pter1
        peft_model.set_adapter("adapter1")
        self.check_requires_grad(
            peft_model,
            "base_model.model.lin1.bone_block.adapter1",
        )

        # disable all pters
        with peft_model.disable_adapter():
            self.check_requires_grad(peft_model)

        # after context is exited, return to the previous state
        self.check_requires_grad(
            peft_model,
            "base_model.model.lin1.bone_block.adapter1",
        )

    def test_requires_grad_bone_same_targets(self):
        # same as previous test, except that HRA adapters target the same layer
        config0 = BoneConfig(target_modules=["lin0"], r=2)
        peft_model = get_peft_model(MLP(), config0)

        config1 = BoneConfig(target_modules=["lin0"], r=2)
        peft_model.add_adapter("adapter1", config1)

        # active adapter is still "default"
        self.check_requires_grad(
            peft_model,
            "base_model.model.lin0.bone_block.default",
        )

        # set config0 as active, should not change anything
        peft_model.set_adapter("default")
        self.check_requires_grad(
            peft_model,
            "base_model.model.lin0.bone_block.default",
        )

        # change activate adapter to adapter1
        peft_model.set_adapter("adapter1")
        self.check_requires_grad(
            peft_model,
            "base_model.model.lin0.bone_block.adapter1",
        )

        # disable all adapters
        with peft_model.disable_adapter():
            self.check_requires_grad(peft_model)

        # after context is exited, return to the previous state
        peft_model.set_adapter("adapter1")
        self.check_requires_grad(
            peft_model,
            "base_model.model.lin0.bone_block.adapter1",
        )

    def test_requires_grad_miss_different_targets(self):
        # test two different HRA adapters that target different modules
        config0 = MissConfig(target_modules=["lin0"], r=2)
        peft_model = get_peft_model(MLP(), config0)

        config1 = MissConfig(target_modules=["lin1"], r=2)
        peft_model.add_adapter("adapter1", config1)

        # active adapter is still "default"
        self.check_requires_grad(
            peft_model,
            "base_model.model.lin0.miss_block.default",
        )

        # set config0 as active, should not change anything
        peft_model.set_adapter("default")
        self.check_requires_grad(
            peft_model,
            "base_model.model.lin0.miss_block.default",
        )

        # change activate pter to pter1
        peft_model.set_adapter("adapter1")
        self.check_requires_grad(
            peft_model,
            "base_model.model.lin1.miss_block.adapter1",
        )

        # disable all pters
        with peft_model.disable_adapter():
            self.check_requires_grad(peft_model)

        # after context is exited, return to the previous state
        self.check_requires_grad(
            peft_model,
            "base_model.model.lin1.miss_block.adapter1",
        )

    def test_requires_grad_miss_same_targets(self):
        # same as previous test, except that HRA adapters target the same layer
        config0 = MissConfig(target_modules=["lin0"], r=2)
        peft_model = get_peft_model(MLP(), config0)

        config1 = MissConfig(target_modules=["lin0"], r=2)
        peft_model.add_adapter("adapter1", config1)

        # active adapter is still "default"
        self.check_requires_grad(
            peft_model,
            "base_model.model.lin0.miss_block.default",
        )

        # set config0 as active, should not change anything
        peft_model.set_adapter("default")
        self.check_requires_grad(
            peft_model,
            "base_model.model.lin0.miss_block.default",
        )

        # change activate adapter to adapter1
        peft_model.set_adapter("adapter1")
        self.check_requires_grad(
            peft_model,
            "base_model.model.lin0.miss_block.adapter1",
        )

        # disable all adapters
        with peft_model.disable_adapter():
            self.check_requires_grad(peft_model)

        # after context is exited, return to the previous state
        peft_model.set_adapter("adapter1")
        self.check_requires_grad(
            peft_model,
            "base_model.model.lin0.miss_block.adapter1",
        )

    def test_requires_grad_boft_different_targets(self):
        # test two different OFT adapters that target different modules
        config0 = BOFTConfig(target_modules=["lin0"], boft_block_size=2)
        peft_model = get_peft_model(MLP2(), config0)

        config1 = BOFTConfig(target_modules=["lin1"], boft_block_size=2)
        peft_model.add_adapter("adapter1", config1)

        # active pter is still "default"
        self.check_requires_grad(
            peft_model,
            "base_model.model.lin0.boft_R.default",
            "base_model.model.lin0.boft_s.default",
        )

        # set config0 as active, should not change anything
        peft_model.set_adapter("default")
        self.check_requires_grad(
            peft_model,
            "base_model.model.lin0.boft_R.default",
            "base_model.model.lin0.boft_s.default",
        )

        # change activate pter to pter1
        peft_model.set_adapter("adapter1")
        self.check_requires_grad(
            peft_model,
            "base_model.model.lin1.boft_R.adapter1",
            "base_model.model.lin1.boft_s.adapter1",
        )

        # disable all pters
        with peft_model.disable_adapter():
            self.check_requires_grad(peft_model)

        # after context is exited, return to the previous state
        self.check_requires_grad(
            peft_model,
            "base_model.model.lin1.boft_R.adapter1",
            "base_model.model.lin1.boft_s.adapter1",
        )

    def test_requires_grad_boft_same_targets(self):
        # same as previous test, except that BOFT adapters target the same layer
        config0 = BOFTConfig(target_modules=["lin1"], boft_block_size=2)
        peft_model = get_peft_model(MLP(), config0)

        config1 = BOFTConfig(target_modules=["lin1"], boft_block_size=2)
        peft_model.add_adapter("adapter1", config1)

        # active adapter is still "default"
        self.check_requires_grad(
            peft_model,
            "base_model.model.lin1.boft_R.default",
            "base_model.model.lin1.boft_s.default",
        )

        # set config0 as active, should not change anything
        peft_model.set_adapter("default")
        self.check_requires_grad(
            peft_model,
            "base_model.model.lin1.boft_R.default",
            "base_model.model.lin1.boft_s.default",
        )

        # change activate adapter to adapter1
        peft_model.set_adapter("adapter1")
        self.check_requires_grad(
            peft_model,
            "base_model.model.lin1.boft_R.adapter1",
            "base_model.model.lin1.boft_s.adapter1",
        )

        # disable all adapters
        with peft_model.disable_adapter():
            self.check_requires_grad(peft_model)

        # after context is exited, return to the previous state
        peft_model.set_adapter("adapter1")
        self.check_requires_grad(
            peft_model,
            "base_model.model.lin1.boft_R.adapter1",
            "base_model.model.lin1.boft_s.adapter1",
        )

    def test_requires_grad_lntuning_different_targets(self):
        config0 = LNTuningConfig(
            target_modules=["layernorm0"],
        )
        peft_model = get_peft_model(MLP_LayerNorm(), config0)

        config1 = LNTuningConfig(target_modules=["layernorm1"])
        peft_model.add_adapter("adapter1", config1)

        # active adapter is still "default"
        self.check_requires_grad(
            peft_model,
            "base_model.model.layernorm0.ln_tuning_layers.default.weight",
            "base_model.model.layernorm0.ln_tuning_layers.default.bias",
        )

        # set config0 as active, should not change anything
        peft_model.set_adapter("default")
        self.check_requires_grad(
            peft_model,
            "base_model.model.layernorm0.ln_tuning_layers.default.weight",
            "base_model.model.layernorm0.ln_tuning_layers.default.bias",
        )

        # change activate adapter to adapter1
        peft_model.set_adapter("adapter1")
        self.check_requires_grad(
            peft_model,
            "base_model.model.layernorm1.ln_tuning_layers.adapter1.weight",
            "base_model.model.layernorm1.ln_tuning_layers.adapter1.bias",
        )

        # disable all adapters
        with peft_model.disable_adapter():
            self.check_requires_grad(peft_model)

        # after context is exited, return to the previous state
        peft_model.set_adapter("adapter1")
        self.check_requires_grad(
            peft_model,
            "base_model.model.layernorm1.ln_tuning_layers.adapter1.weight",
            "base_model.model.layernorm1.ln_tuning_layers.adapter1.bias",
        )

    def test_requires_grad_lntuning_same_targets(self):
        config0 = LNTuningConfig(
            target_modules=["layernorm0"],
        )
        peft_model = get_peft_model(MLP_LayerNorm(), config0)

        config1 = LNTuningConfig(target_modules=["layernorm0"])
        peft_model.add_adapter("adapter1", config1)

        # active adapter is still "default"
        self.check_requires_grad(
            peft_model,
            "base_model.model.layernorm0.ln_tuning_layers.default.weight",
            "base_model.model.layernorm0.ln_tuning_layers.default.bias",
        )

        # set config0 as active, should not change anything
        peft_model.set_adapter("default")
        self.check_requires_grad(
            peft_model,
            "base_model.model.layernorm0.ln_tuning_layers.default.weight",
            "base_model.model.layernorm0.ln_tuning_layers.default.bias",
        )

        # change activate adapter to adapter1
        peft_model.set_adapter("adapter1")
        self.check_requires_grad(
            peft_model,
            "base_model.model.layernorm0.ln_tuning_layers.adapter1.weight",
            "base_model.model.layernorm0.ln_tuning_layers.adapter1.bias",
        )

        # disable all adapters
        with peft_model.disable_adapter():
            self.check_requires_grad(peft_model)

        # after context is exited, return to the previous state
        peft_model.set_adapter("adapter1")
        self.check_requires_grad(
            peft_model,
            "base_model.model.layernorm0.ln_tuning_layers.adapter1.weight",
            "base_model.model.layernorm0.ln_tuning_layers.adapter1.bias",
        )

    def test_requires_grad_vera_different_targets(self):
        # Test two different VeRA adapters that target different modules. Most notably, ensure that vera_A and vera_B
        # don't require grads.

        # requires a model with at least 2 layers with the same shapes
        class MLP2(nn.Module):
            def __init__(self, bias=True):
                super().__init__()
                self.relu = nn.ReLU()
                self.lin0 = nn.Linear(10, 20, bias=bias)
                self.lin1 = nn.Linear(20, 20, bias=bias)  # lin1 and lin2 have same shape
                self.lin2 = nn.Linear(20, 20, bias=bias)
                self.lin3 = nn.Linear(20, 2, bias=bias)
                self.sm = nn.LogSoftmax(dim=-1)

            def forward(self, X):
                X = X.float()
                X = self.lin0(X)
                X = self.relu(X)
                X = self.lin1(X)
                X = self.relu(X)
                X = self.lin2(X)
                X = self.relu(X)
                X = self.lin3(X)
                X = self.sm(X)
                return X

        config0 = VeraConfig(target_modules=["lin1"])
        peft_model = get_peft_model(MLP2(), config0)

        config1 = VeraConfig(target_modules=["lin2"])
        peft_model.add_adapter("adapter1", config1)

        # active adapter is still "default"
        self.check_requires_grad(
            peft_model,
            "base_model.model.lin1.vera_lambda_b.default",
            "base_model.model.lin1.vera_lambda_d.default",
        )

        # set config0 as active, should not change anything
        peft_model.set_adapter("default")
        self.check_requires_grad(
            peft_model,
            "base_model.model.lin1.vera_lambda_b.default",
            "base_model.model.lin1.vera_lambda_d.default",
        )

        # change activate adapter to adapter1
        peft_model.set_adapter("adapter1")
        self.check_requires_grad(
            peft_model,
            "base_model.model.lin2.vera_lambda_b.adapter1",
            "base_model.model.lin2.vera_lambda_d.adapter1",
        )

        # disable all adapters
        with peft_model.disable_adapter():
            self.check_requires_grad(peft_model)

        # after context is exited, return to the previous state
        self.check_requires_grad(
            peft_model,
            "base_model.model.lin2.vera_lambda_b.adapter1",
            "base_model.model.lin2.vera_lambda_d.adapter1",
        )

    def test_requires_grad_vera_same_targets(self):
        # Test two different VeRA adapters that target the same module. Most notably, ensure that vera_A and vera_B
        # don't require grads.

        # requires a model with at least 2 layers with the same shapes
        class MLP2(nn.Module):
            def __init__(self, bias=True):
                super().__init__()
                self.relu = nn.ReLU()
                self.lin0 = nn.Linear(10, 20, bias=bias)
                self.lin1 = nn.Linear(20, 20, bias=bias)  # lin1 and lin2 have same shape
                self.lin2 = nn.Linear(20, 20, bias=bias)
                self.lin3 = nn.Linear(20, 2, bias=bias)
                self.sm = nn.LogSoftmax(dim=-1)

            def forward(self, X):
                X = X.float()
                X = self.lin0(X)
                X = self.relu(X)
                X = self.lin1(X)
                X = self.relu(X)
                X = self.lin2(X)
                X = self.relu(X)
                X = self.lin3(X)
                X = self.sm(X)
                return X

        config0 = VeraConfig(target_modules=["lin1", "lin2"])
        peft_model = get_peft_model(MLP2(), config0)

        config1 = VeraConfig(target_modules=["lin1", "lin2"])
        peft_model.add_adapter("adapter1", config1)

        # active adapter is still "default"
        self.check_requires_grad(
            peft_model,
            "base_model.model.lin1.vera_lambda_b.default",
            "base_model.model.lin1.vera_lambda_d.default",
            "base_model.model.lin2.vera_lambda_b.default",
            "base_model.model.lin2.vera_lambda_d.default",
        )

        # set config0 as active, should not change anything
        peft_model.set_adapter("default")
        self.check_requires_grad(
            peft_model,
            "base_model.model.lin1.vera_lambda_b.default",
            "base_model.model.lin1.vera_lambda_d.default",
            "base_model.model.lin2.vera_lambda_b.default",
            "base_model.model.lin2.vera_lambda_d.default",
        )

        # change activate adapter to adapter1
        peft_model.set_adapter("adapter1")
        self.check_requires_grad(
            peft_model,
            "base_model.model.lin1.vera_lambda_b.adapter1",
            "base_model.model.lin1.vera_lambda_d.adapter1",
            "base_model.model.lin2.vera_lambda_b.adapter1",
            "base_model.model.lin2.vera_lambda_d.adapter1",
        )

        # disable all adapters
        with peft_model.disable_adapter():
            self.check_requires_grad(peft_model)

        # after context is exited, return to the previous state
        self.check_requires_grad(
            peft_model,
            "base_model.model.lin1.vera_lambda_b.adapter1",
            "base_model.model.lin1.vera_lambda_d.adapter1",
            "base_model.model.lin2.vera_lambda_b.adapter1",
            "base_model.model.lin2.vera_lambda_d.adapter1",
        )

    def test_requires_grad_randlora_different_targets(self):
        # Test two different RandLora adapters that target different modules. Most notably, ensure that randbasis_A and randbasis_B
        # don't require grads.

        # requires a model with at least 2 layers with the same shapes
        class MLP2(nn.Module):
            def __init__(self, bias=True):
                super().__init__()
                self.relu = nn.ReLU()
                self.lin0 = nn.Linear(10, 20, bias=bias)
                self.lin1 = nn.Linear(20, 20, bias=bias)  # lin1 and lin2 have same shape
                self.lin2 = nn.Linear(20, 20, bias=bias)
                self.lin3 = nn.Linear(20, 2, bias=bias)
                self.sm = nn.LogSoftmax(dim=-1)

            def forward(self, X):
                X = X.float()
                X = self.lin0(X)
                X = self.relu(X)
                X = self.lin1(X)
                X = self.relu(X)
                X = self.lin2(X)
                X = self.relu(X)
                X = self.lin3(X)
                X = self.sm(X)
                return X

        config0 = RandLoraConfig(target_modules=["lin1"])
        peft_model = get_peft_model(MLP2(), config0)

        config1 = RandLoraConfig(target_modules=["lin2"])
        peft_model.add_adapter("adapter1", config1)

        # active adapter is still "default"
        self.check_requires_grad(
            peft_model,
            "base_model.model.lin1.randlora_lambda.default",
            "base_model.model.lin1.randlora_gamma.default",
        )

        # set config0 as active, should not change anything
        peft_model.set_adapter("default")
        self.check_requires_grad(
            peft_model,
            "base_model.model.lin1.randlora_lambda.default",
            "base_model.model.lin1.randlora_gamma.default",
        )

        # change activate adapter to adapter1
        peft_model.set_adapter("adapter1")
        self.check_requires_grad(
            peft_model,
            "base_model.model.lin2.randlora_lambda.adapter1",
            "base_model.model.lin2.randlora_gamma.adapter1",
        )

        # disable all adapters
        with peft_model.disable_adapter():
            self.check_requires_grad(peft_model)

        # after context is exited, return to the previous state
        self.check_requires_grad(
            peft_model,
            "base_model.model.lin2.randlora_lambda.adapter1",
            "base_model.model.lin2.randlora_gamma.adapter1",
        )

    def test_requires_grad_randlora_same_targets(self):
        # Test two different RandLora adapters that target the same module. Most notably, ensure that randbasis_A and randbasis_B
        # don't require grads.

        # requires a model with at least 2 layers with the same shapes
        class MLP2(nn.Module):
            def __init__(self, bias=True):
                super().__init__()
                self.relu = nn.ReLU()
                self.lin0 = nn.Linear(10, 20, bias=bias)
                self.lin1 = nn.Linear(20, 20, bias=bias)  # lin1 and lin2 have same shape
                self.lin2 = nn.Linear(20, 20, bias=bias)
                self.lin3 = nn.Linear(20, 2, bias=bias)
                self.sm = nn.LogSoftmax(dim=-1)

            def forward(self, X):
                X = X.float()
                X = self.lin0(X)
                X = self.relu(X)
                X = self.lin1(X)
                X = self.relu(X)
                X = self.lin2(X)
                X = self.relu(X)
                X = self.lin3(X)
                X = self.sm(X)
                return X

        config0 = RandLoraConfig(target_modules=["lin1", "lin2"])
        peft_model = get_peft_model(MLP2(), config0)

        config1 = RandLoraConfig(target_modules=["lin1", "lin2"])
        peft_model.add_adapter("adapter1", config1)

        # active adapter is still "default"
        self.check_requires_grad(
            peft_model,
            "base_model.model.lin1.randlora_lambda.default",
            "base_model.model.lin1.randlora_gamma.default",
            "base_model.model.lin2.randlora_lambda.default",
            "base_model.model.lin2.randlora_gamma.default",
        )

        # set config0 as active, should not change anything
        peft_model.set_adapter("default")
        self.check_requires_grad(
            peft_model,
            "base_model.model.lin1.randlora_lambda.default",
            "base_model.model.lin1.randlora_gamma.default",
            "base_model.model.lin2.randlora_lambda.default",
            "base_model.model.lin2.randlora_gamma.default",
        )

        # change activate adapter to adapter1
        peft_model.set_adapter("adapter1")
        self.check_requires_grad(
            peft_model,
            "base_model.model.lin1.randlora_lambda.adapter1",
            "base_model.model.lin1.randlora_gamma.adapter1",
            "base_model.model.lin2.randlora_lambda.adapter1",
            "base_model.model.lin2.randlora_gamma.adapter1",
        )

        # disable all adapters
        with peft_model.disable_adapter():
            self.check_requires_grad(peft_model)

        # after context is exited, return to the previous state
        self.check_requires_grad(
            peft_model,
            "base_model.model.lin1.randlora_lambda.adapter1",
            "base_model.model.lin1.randlora_gamma.adapter1",
            "base_model.model.lin2.randlora_lambda.adapter1",
            "base_model.model.lin2.randlora_gamma.adapter1",
        )

    def test_requires_grad_vblora_different_targets(self):
        # test two different VBLoRA adapters that target different modules
        config0 = VBLoRAConfig(target_modules=["lin0"], vector_length=1, num_vectors=2)
        peft_model = get_peft_model(MLP(), config0)

        config1 = VBLoRAConfig(target_modules=["lin1"], vector_length=1, num_vectors=2)
        peft_model.add_adapter("adapter1", config1)

        # active adapter is still "default"
        self.check_requires_grad(
            peft_model,
            "base_model.model.lin0.vblora_logits_A.default",
            "base_model.model.lin0.vblora_logits_B.default",
            "base_model.model.lin0.vblora_vector_bank.default",
        )

        # set config0 as active, should not change anything
        peft_model.set_adapter("default")
        self.check_requires_grad(
            peft_model,
            "base_model.model.lin0.vblora_logits_A.default",
            "base_model.model.lin0.vblora_logits_B.default",
            "base_model.model.lin0.vblora_vector_bank.default",
        )

        # change activate adapter to adapter1
        peft_model.set_adapter("adapter1")
        self.check_requires_grad(
            peft_model,
            "base_model.model.lin1.vblora_logits_A.adapter1",
            "base_model.model.lin1.vblora_logits_B.adapter1",
            "base_model.model.lin0.vblora_vector_bank.adapter1",  # vblora_vector_bank is shared
        )

        # disable all adapters
        with peft_model.disable_adapter():
            self.check_requires_grad(peft_model)

        # after context is exited, return to the previous state
        self.check_requires_grad(
            peft_model,
            "base_model.model.lin1.vblora_logits_A.adapter1",
            "base_model.model.lin1.vblora_logits_B.adapter1",
            "base_model.model.lin0.vblora_vector_bank.adapter1",  # vblora_vector_bank is shared
        )

    def test_requires_grad_vblora_same_targets(self):
        # same as previous test, except that VBLoRA adapters target the same layer
        config0 = VBLoRAConfig(target_modules=["lin0"], vector_length=1, num_vectors=2)
        peft_model = get_peft_model(MLP(), config0)

        config1 = VBLoRAConfig(target_modules=["lin0"], vector_length=1, num_vectors=2)
        peft_model.add_adapter("adapter1", config1)

        # active adapter is still "default"
        self.check_requires_grad(
            peft_model,
            "base_model.model.lin0.vblora_logits_A.default",
            "base_model.model.lin0.vblora_logits_B.default",
            "base_model.model.lin0.vblora_vector_bank.default",
        )

        # set config0 as active, should not change anything
        peft_model.set_adapter("default")
        self.check_requires_grad(
            peft_model,
            "base_model.model.lin0.vblora_logits_A.default",
            "base_model.model.lin0.vblora_logits_B.default",
            "base_model.model.lin0.vblora_vector_bank.default",
        )

        # change activate adapter to adapter1
        peft_model.set_adapter("adapter1")
        self.check_requires_grad(
            peft_model,
            "base_model.model.lin0.vblora_logits_A.adapter1",
            "base_model.model.lin0.vblora_logits_B.adapter1",
            "base_model.model.lin0.vblora_vector_bank.adapter1",
        )

        # disable all adapters
        with peft_model.disable_adapter():
            self.check_requires_grad(peft_model)

        # after context is exited, return to the previous state
        self.check_requires_grad(
            peft_model,
            "base_model.model.lin0.vblora_logits_A.adapter1",
            "base_model.model.lin0.vblora_logits_B.adapter1",
            "base_model.model.lin0.vblora_vector_bank.adapter1",
        )

    def test_requires_grad_fourierft_different_targets(self):
        # test two different fourierft adapters that target different modules
        config0 = FourierFTConfig(n_frequency=10, target_modules=["lin0"])
        peft_model = get_peft_model(MLP(), config0)

        config1 = FourierFTConfig(n_frequency=10, target_modules=["lin1"])
        peft_model.add_adapter("adapter1", config1)

        # active adapter is still "default"
        self.check_requires_grad(
            peft_model,
            "base_model.model.lin0.fourierft_spectrum.default",
        )

        # set config0 as active, should not change anything
        peft_model.set_adapter("default")
        self.check_requires_grad(
            peft_model,
            "base_model.model.lin0.fourierft_spectrum.default",
        )

        # change activate adapter to adapter1
        peft_model.set_adapter("adapter1")
        self.check_requires_grad(
            peft_model,
            "base_model.model.lin1.fourierft_spectrum.adapter1",
        )

        # disable all adapters
        with peft_model.disable_adapter():
            self.check_requires_grad(peft_model)

        # after context is exited, return to the previous state
        self.check_requires_grad(
            peft_model,
            "base_model.model.lin1.fourierft_spectrum.adapter1",
        )

    def test_requires_grad_fourierft_same_targets(self):
        # same as previous test, except that AdaLora adapters target the same layer
        config0 = FourierFTConfig(n_frequency=10, target_modules=["lin0"])
        peft_model = get_peft_model(MLP(), config0)

        config1 = FourierFTConfig(n_frequency=10, target_modules=["lin0"])
        peft_model.add_adapter("adapter1", config1)

        # active adapter is still "default"
        self.check_requires_grad(
            peft_model,
            "base_model.model.lin0.fourierft_spectrum.default",
        )

        # set config0 as active, should not change anything
        peft_model.set_adapter("default")
        self.check_requires_grad(
            peft_model,
            "base_model.model.lin0.fourierft_spectrum.default",
        )

        # change activate adapter to adapter1
        peft_model.set_adapter("adapter1")
        self.check_requires_grad(
            peft_model,
            "base_model.model.lin0.fourierft_spectrum.adapter1",
        )

        # disable all adapters
        with peft_model.disable_adapter():
            self.check_requires_grad(peft_model)

        # after context is exited, return to the previous state
        peft_model.set_adapter("adapter1")
        self.check_requires_grad(
            peft_model,
            "base_model.model.lin0.fourierft_spectrum.adapter1",
        )

    @pytest.mark.parametrize("config_cls", ALL_PEFT_CONFIG_CLASSES)
    @pytest.mark.parametrize("is_trainable", [False, True])  # note: default is False
    def test_loading_model_requires_grad_set_correctly(self, config_cls, is_trainable, tmp_path):
        # Test that when loading PeftModel and then loading another adapter, the requires_grad is set correctly and
        # is_trainable is respected.
        # See #2759
        model = DeepMLP(size=256)  # a size that works with all adapters
        extra_kwargs = {}
        if config_cls == IA3Config:
            extra_kwargs["feedforward_modules"] = []
        config = config_cls(target_modules=["layers.0.lin0"], **extra_kwargs)

        if config_cls == TrainableTokensConfig:  # TrainbleTokens requires a different base model and config
            model = ModelEmbConv1D()
            config = config_cls(target_modules=["emb"], token_indices=[0, 2, 4])

        model = get_peft_model(model, config)
        model.save_pretrained(tmp_path)
        del model

        model = DeepMLP(size=256)
        if config_cls == TrainableTokensConfig:  # TrainbleTokens requires a different base
            model = ModelEmbConv1D()
        model = PeftModel.from_pretrained(model, tmp_path, is_trainable=is_trainable)

        if is_trainable:
            for name, param in model.named_parameters():
                if ".default" in name:
                    assert param.requires_grad
                else:
                    assert not param.requires_grad
        else:
            assert all(not p.requires_grad for p in model.parameters())

        # load one more adapter; this adapter is not automatically activated
        model.load_adapter(tmp_path, adapter_name="other", is_trainable=is_trainable)
        if is_trainable:
            for name, param in model.named_parameters():
                if ".default" in name:
                    assert param.requires_grad
                else:
                    assert not param.requires_grad
        else:
            assert all(not p.requires_grad for p in model.parameters())

    @pytest.mark.parametrize("config_cls", ALL_PEFT_CONFIG_CLASSES)
    @pytest.mark.parametrize("is_trainable", [False, True])  # note: default is False
    def test_loading_model_with_modules_to_save_requires_grad_set_correctly(self, config_cls, is_trainable, tmp_path):
        # Same test as above, but with modules_to_save
        if config_cls == TrainableTokensConfig:
            pytest.skip(reason="Trainable tokens does not support modules_to_save")

        model = DeepMLP(size=256)  # a size that works with all adapters
        extra_kwargs = {}
        if config_cls == IA3Config:
            extra_kwargs["feedforward_modules"] = []
        # targeting the different modules with modules_to_save:
        config = config_cls(target_modules=["layers.0.lin0"], modules_to_save=["layers.0.lin1"], **extra_kwargs)
        model = get_peft_model(model, config)
        model.save_pretrained(tmp_path)
        del model

        model = DeepMLP(size=256)
        model = PeftModel.from_pretrained(model, tmp_path, is_trainable=is_trainable)

        if is_trainable:
            for name, param in model.named_parameters():
                if ".default" in name:
                    assert param.requires_grad
                else:
                    assert not param.requires_grad
        else:
            assert all(not p.requires_grad for p in model.parameters())

        # load one more adapter
        model.load_adapter(tmp_path, adapter_name="other", is_trainable=is_trainable)
        if is_trainable:
            for name, param in model.named_parameters():
                if ".default" in name:
                    assert param.requires_grad
                else:
                    assert not param.requires_grad
        else:
            assert all(not p.requires_grad for p in model.parameters())

    @pytest.mark.parametrize("is_trainable", [False, True])  # note: default is False
    def test_loading_model_with_trainble_tokens_requires_grad_set_correctly(self, is_trainable, tmp_path):
        model = ModelEmbConv1D()
        # targeting the same modules with modules_to_save:
        config = LoraConfig(target_modules=["lin0"], trainable_token_indices={"emb": [0]})
        model = get_peft_model(model, config)
        model.save_pretrained(tmp_path)
        del model

        model = ModelEmbConv1D()
        model = PeftModel.from_pretrained(model, tmp_path, is_trainable=is_trainable)

        if is_trainable:
            for name, param in model.named_parameters():
                if ".default" in name:
                    assert param.requires_grad
                else:
                    assert not param.requires_grad
        else:
            assert all(not p.requires_grad for p in model.parameters())

        # load one more adapter
        model.load_adapter(tmp_path, adapter_name="other", is_trainable=is_trainable)
        if is_trainable:
            for name, param in model.named_parameters():
                if ".default" in name:
                    assert param.requires_grad
                else:
                    assert not param.requires_grad
        else:
            assert all(not p.requires_grad for p in model.parameters())

    @pytest.mark.xfail(strict=True)
    @pytest.mark.parametrize("config_cls", [LoraConfig])  # no need to check each method, they all fail
    def test_loading_model_requires_grad_set_correctly_switch_inference_mode(self, config_cls, tmp_path):
        # Same as test_loading_model_requires_grad_set_correctly but this time we first load with is_trainable=False and
        # then with is_trainable=True. Loading the second adapter should not affect the requires_grad of the first
        # adapter, but it does. The reason is that is_training/inference_mode is taken from the current PEFT config, but
        # that config does not necessarily belong to the active adapter, creating a mismatch.
        # When/If this is fixed, the check can be integrated into test_loading_model_requires_grad_set_correctly and
        # this test can be deleted.
        model = DeepMLP(size=256)  # a size that works with all adapters
        extra_kwargs = {}
        config = config_cls(target_modules=["layers.0.lin0"])
        model = get_peft_model(model, config)
        model.save_pretrained(tmp_path)
        del model

        model = DeepMLP(size=256)
        model = PeftModel.from_pretrained(model, tmp_path, is_trainable=False)
        assert all(not p.requires_grad for p in model.parameters())

        # load one more adapter; this adapter is not automatically activated
        model.load_adapter(tmp_path, adapter_name="other", is_trainable=True)
        params_with_grad = [n for n, p in model.named_parameters() if p.requires_grad]
        expected = [
            "base_model.model.layers.0.lin0.lora_A.other.weight",
            "base_model.model.layers.0.lin0.lora_B.other.weight",
        ]
        # this fails, instead with get ...lora_A.default.weight and ...lora_B.default.weight
        assert params_with_grad == expected

    @pytest.mark.xfail(strict=True)
    @pytest.mark.parametrize("config_cls", [LoraConfig])  # no need to check each method, they all fail
    def test_loading_model_requires_grad_load_adapter_then_add_adapter(self, config_cls, tmp_path):
        # When adding a new adapter with model.add_adapter, through the set_adapter call in update_layer, we activate
        # the gradients of the first adapter, even if it's not desired. Since there is no is_trainable argument on
        # add_adapter, there is no way to disable that at the moment.
        # When/If this is fixed, the check can be integrated into test_loading_model_requires_grad_set_correctly and
        # this test can be deleted.
        model = DeepMLP(size=256)  # a size that works with all adapters
        extra_kwargs = {}
        config = config_cls(target_modules=["layers.0.lin0"])
        model = get_peft_model(model, config)
        model.save_pretrained(tmp_path)
        del model

        model = DeepMLP(size=256)
        model = PeftModel.from_pretrained(model, tmp_path, is_trainable=False)
        assert all(not p.requires_grad for p in model.parameters())

        # add a new adapter
        model.add_adapter(adapter_name="other", peft_config=config)
        params_with_grad = [n for n, p in model.named_parameters() if p.requires_grad]
        assert all(not p.requires_grad for p in model.parameters())


# this is for PEFT methods that support mixed adapter batches.
MIXED_ADAPTER_TEST_CASES = [
    (
        "LoRA mixed adapter",
        LoraConfig(target_modules=["lin0"], init_lora_weights=False),
        LoraConfig(target_modules=["lin0"], r=16, init_lora_weights=False),
    ),
    (
        "RoAd mixed adapter",
        RoadConfig(target_modules=["lin0"], group_size=2, init_weights=False),
        RoadConfig(target_modules=["lin0"], group_size=2, variant="road_2", init_weights=False),
    ),
]


class TestMixedAdapterBatches:
    torch_device = infer_device()

    def get_mlp_peft(self, config0, config1):
        """A simple MLP with 2 LoRA adapters"""
        torch.manual_seed(0)

        base_model = MLP().to(self.torch_device).eval()
        peft_model = get_peft_model(base_model, config0, "adapter0").eval()
        peft_model.add_adapter("adapter1", config1)
        return peft_model

    def run_checks(self, model, inputs):
        # This checks that we can have mixed adapters in a single batch. The test works by creating the outputs for the
        # base model, adapter 0, and adapter 1 separately. Then, we create an output with mixed adapters, where the
        # sample [0, 3, 6] are for the base model, [1, 4, 7] for adapter 0, and [2, 5, 8] for adapter 1. Finally, we
        # check that the outputs of the mixed batch are correct for the corresponding indices.
        adapter_name0, adapter_name1 = model.peft_config.keys()

        with model.disable_adapter():
            output_base = model(**inputs)

        model.set_adapter(adapter_name0)
        output0 = model(**inputs)

        # sanity check, outputs are not the same
        assert not torch.allclose(output_base, output0)

        model.set_adapter(adapter_name1)
        output1 = model(**inputs)

        # sanity check, outputs have the right shape and are not the same
        assert len(output_base) >= 3
        assert len(output_base) == len(output0) == len(output1)
        assert not torch.allclose(output_base, output0)
        assert not torch.allclose(output_base, output1)

        # set adapter_indices so that it alternates between base, adapter 0, and adapter 1
        adapters = ["__base__", adapter_name0, adapter_name1]
        inputs["adapter_names"] = [adapters[i % 3] for i in (range(len(inputs["X"])))]
        output_mixed = model.forward(**inputs)

        assert torch.allclose(output_base[::3], output_mixed[::3])
        assert torch.allclose(output0[1::3], output_mixed[1::3])
        assert torch.allclose(output1[2::3], output_mixed[2::3])

    @pytest.mark.parametrize("test_name, config0, config1", MIXED_ADAPTER_TEST_CASES)
    def test_mixed_adapter_batches_mlp(self, test_name, config0, config1):
        mlp_peft = self.get_mlp_peft(config0, config1)
        inputs = {"X": torch.arange(90).view(-1, 10).to(self.torch_device)}
        self.run_checks(mlp_peft, inputs)

    @pytest.mark.parametrize(
        "test_name, config0, config1",
        [
            (
                "LoRA mixed adapter with different target layers",
                LoraConfig(target_modules=["lin0"], init_lora_weights=False),
                LoraConfig(target_modules=["lin1"], init_lora_weights=False),
            ),
            (
                "RoAd mixed adapter with different target layers",
                RoadConfig(target_modules=["lin0"], group_size=2, init_weights=False),
                RoadConfig(target_modules=["lin1"], group_size=2, init_weights=False),
            ),
        ],
    )
    def test_mixed_adapter_batches_different_target_layers(self, test_name, config0, config1):
        base_model = MLP().to(self.torch_device).eval()
        peft_model = get_peft_model(base_model, config0, "adapter0").eval()
        peft_model.add_adapter("adapter1", config1)
        inputs = {"X": torch.arange(90).view(-1, 10).to(self.torch_device)}
        self.run_checks(peft_model, inputs)

    @pytest.mark.parametrize(
        "test_name, config0, config1",
        [
            (
                "LoRA mixed adapter with modules to save",
                LoraConfig(target_modules=["lin0"], modules_to_save=["lin1"], init_lora_weights=False),
                LoraConfig(target_modules=["lin0"], modules_to_save=["lin1"], init_lora_weights=False),
            ),
            (
                "RoAd mixed adapter with modules to save",
                RoadConfig(target_modules=["lin0"], modules_to_save=["lin1"], group_size=2, init_weights=False),
                RoadConfig(target_modules=["lin0"], modules_to_save=["lin1"], group_size=2, init_weights=False),
            ),
        ],
    )
    def test_mixed_adapter_batches_multiple_modules_to_save(self, test_name, config0, config1):
        base_model = MLP().to(self.torch_device).eval()
        peft_model = get_peft_model(base_model, config0, "adapter0").eval()
        peft_model.add_adapter("adapter1", config1)
        inputs = {"X": torch.arange(90).view(-1, 10).to(self.torch_device)}
        self.run_checks(peft_model, inputs)

    @pytest.mark.parametrize(
        "test_name, config0, config1",
        [
            (
                "LoRA mixed adapter with unsupported layer",
                LoraConfig(target_modules=["lin0"], modules_to_save=["gru"], init_lora_weights=False),
                LoraConfig(target_modules=["lin0"], modules_to_save=["gru"], init_lora_weights=False),
            ),
        ],
    )
    def test_mixed_adapter_batches_unsupported_layer_raises(self, test_name, config0, config1):
        base_model = MLPWithGRU().to(self.torch_device).eval()
        peft_model = get_peft_model(base_model, config0, "adapter0").eval()
        peft_model.add_adapter("adapter1", config1)
        inputs = {"X": torch.arange(90).view(-1, 10).to(self.torch_device)}
        SUPPORTED_MODULES = (torch.nn.Linear, torch.nn.Embedding, torch.nn.Conv1d, torch.nn.Conv2d, torch.nn.Conv3d)
        module_names = ", ".join([module.__name__ for module in SUPPORTED_MODULES])
        with pytest.raises(
            TypeError, match=f"Mixed batching is only supported for the following modules: {module_names}."
        ):
            self.run_checks(peft_model, inputs)

    @pytest.mark.parametrize(
        "test_name, config0, config1",
        [
            (
                "LoRA mixed adapter with overlapping layers",
                LoraConfig(target_modules=["lin0"], init_lora_weights=False),
                LoraConfig(target_modules=["lin0", "lin1"], init_lora_weights=False),
            ),
            (
                "RoAd mixed adapter with overlapping layers",
                RoadConfig(target_modules=["lin0"], group_size=2, init_weights=False),
                RoadConfig(target_modules=["lin0", "lin1"], group_size=2, init_weights=False),
            ),
        ],
    )
    def test_mixed_adapter_batches_partly_overlapping_target_layers(self, test_name, config0, config1):
        base_model = MLP().to(self.torch_device).eval()
        # target different lora layers
        peft_model = get_peft_model(base_model, config0, "adapter0").eval()
        peft_model.add_adapter("adapter1", config1)

        inputs = {"X": torch.arange(90).view(-1, 10).to(self.torch_device)}
        self.run_checks(peft_model, inputs)

    @pytest.mark.parametrize(
        "test_name, config0, config1",
        [
            (
                "LoRA mixed adapter with conv1d",
                LoraConfig(target_modules=["emb", "conv1d"], init_lora_weights=False),
                LoraConfig(target_modules=["emb", "conv1d"], r=16, init_lora_weights=False),
            ),
        ],
    )
    def test_mixed_adapter_batches_lora_conv1d_emb(self, test_name, config0, config1):
        base_model = ModelEmbConv1D().to(self.torch_device).eval()
        peft_model = get_peft_model(base_model, config0, "adapter0").eval()
        peft_model.add_adapter("adapter1", config1)

        inputs = {"X": torch.arange(90).view(-1, 10).to(self.torch_device)}
        self.run_checks(peft_model, inputs)

    @pytest.mark.parametrize(
        "test_name, config0, config1",
        [
            (
                "LoRA mixed adapter with conv1d and emb and modules to save",
                LoraConfig(target_modules=["emb", "conv1d"], modules_to_save=["lin0"], init_lora_weights=False),
                LoraConfig(target_modules=["emb", "conv1d"], modules_to_save=["lin0"], init_lora_weights=False),
            ),
        ],
    )
    def test_mixed_adapter_batches_lora_conv1d_emb_multiple_modules_to_save(self, test_name, config0, config1):
        base_model = ModelEmbConv1D().to(self.torch_device).eval()
        peft_model = get_peft_model(base_model, config0, "adapter0").eval()
        peft_model.add_adapter("adapter1", config1)
        inputs = {"X": torch.arange(90).view(-1, 10).to(self.torch_device)}
        self.run_checks(peft_model, inputs)

    @pytest.mark.parametrize(
        "test_name, config0, config1",
        [
            (
                "LoRA mixed adapter with conv2d",
                LoraConfig(target_modules=["conv2d"], init_lora_weights=False),
                LoraConfig(target_modules=["conv2d"], r=16, init_lora_weights=False),
            ),
        ],
    )
    def test_mixed_adapter_batches_lora_conv2d(self, test_name, config0, config1):
        base_model = ModelConv2D().to(self.torch_device).eval()
        peft_model = get_peft_model(base_model, config0, "adapter0").eval()
        peft_model.add_adapter("adapter1", config1)

        inputs = {"X": torch.arange(270).view(6, 5, 3, 3).to(self.torch_device)}
        self.run_checks(peft_model, inputs)

    @pytest.mark.parametrize(
        "test_name, config0, config1",
        [
            (
                "LoRA mixed adapter with mha",
                LoraConfig(target_modules=["mha"], init_lora_weights=False),
                LoraConfig(target_modules=["mha"], r=16, init_lora_weights=False),
            ),
        ],
    )
    def test_mixed_adapter_batches_mha_raises(self, test_name, config0, config1):
        base_model = ModelMha().to(self.torch_device).eval()
        peft_model = get_peft_model(base_model, config0, "adapter0").eval()
        peft_model.add_adapter("adapter1", config1)

        inputs = {"X": torch.arange(90).view(-1, 10).to(self.torch_device)}
        msg = "lora.MultiheadAttention does not support mixed adapter batches"
        with pytest.raises(TypeError, match=msg):
            self.run_checks(peft_model, inputs)

    @pytest.mark.parametrize("test_name, config0, config1", MIXED_ADAPTER_TEST_CASES)
    def test_mixed_adapter_batches_length_mismatch_raises(self, test_name, config0, config1):
        mlp_peft = self.get_mlp_peft(config0, config1)
        inputs = {
            "X": torch.arange(90).view(-1, 10).to(self.torch_device),
            "adapter_names": ["__base__"] * 5,  # wrong length!
        }
        msg = r"Length of `adapter_names` should be the same as the number of inputs, but got "
        with pytest.raises(ValueError, match=msg):
            mlp_peft.forward(**inputs)

    @pytest.mark.parametrize("test_name, config0, config1", MIXED_ADAPTER_TEST_CASES)
    def test_mixed_adapter_batches_training_mode_raises(self, test_name, config0, config1):
        mlp_peft = self.get_mlp_peft(config0, config1)
        inputs = {
            "X": torch.arange(90).view(-1, 10).to(self.torch_device),
            "adapter_names": ["__base__"] * 9,
        }
        mlp_peft = mlp_peft.train()
        msg = r"Cannot pass `adapter_names` when the model is in training mode."
        with pytest.raises(ValueError, match=msg):
            mlp_peft.forward(**inputs)

    @pytest.mark.parametrize("test_name, config0, config1", MIXED_ADAPTER_TEST_CASES)
    def test_mixed_adapter_batches_disabled(self, test_name, config0, config1):
        # Disabling adapters should have precedence over passing adapter names
        mlp_peft = self.get_mlp_peft(config0, config1)
        inputs = {"X": torch.arange(90).view(-1, 10).to(self.torch_device)}
        with mlp_peft.disable_adapter():
            output_disabled = mlp_peft(**inputs)

        adapters = ["__base__", "adapter0", "adapter1"]
        inputs["adapter_names"] = [adapters[i % 3] for i in (range(len(inputs["X"])))]
        with mlp_peft.disable_adapter():
            output_mixed = mlp_peft.forward(**inputs)

        assert torch.allclose(output_disabled, output_mixed)

    @pytest.mark.parametrize("test_name, config0, config1", MIXED_ADAPTER_TEST_CASES)
    def test_mixed_adapter_batches_merged_raises(self, test_name, config0, config1):
        # When there are merged adapters, passing adapter names should raise an error
        mlp_peft = self.get_mlp_peft(config0, config1)
        inputs = {
            "X": torch.arange(90).view(-1, 10).to(self.torch_device),
            "adapter_names": ["adapter0"] * 9,
        }
        mlp_peft.merge_adapter(["adapter0"])
        msg = r"Cannot pass `adapter_names` when there are merged adapters, please call `unmerge_adapter` first."
        with pytest.raises(ValueError, match=msg):
            mlp_peft.forward(**inputs)

    @pytest.mark.parametrize(
        "test_name, config",
        [
            (
                "LoRA mixed batch wrong adapter name",
                LoraConfig(target_modules=["lin0"], init_lora_weights=False),
            ),
            (
                "RoAD mixed batch wrong adapter name",
                RoadConfig(target_modules=["lin0"], group_size=2, init_weights=False),
            ),
        ],
    )
    def test_mixed_adapter_batches_lora_wrong_adapter_name_raises(self, test_name, config):
        # Ensure that all of the adapter names that are being passed actually exist
        torch.manual_seed(0)
        x = torch.arange(90).view(-1, 10).to(self.torch_device)

        base_model = MLP().to(self.torch_device).eval()
        peft_model = get_peft_model(base_model, config).eval()
        peft_model.add_adapter(adapter_name="other", peft_config=config)

        # sanity check: this works
        peft_model.forward(x, adapter_names=["default"] * 5 + ["other"] * 4)

        # check one correct and one incorrect adapter
        msg = re.escape("Trying to infer with non-existing adapter(s): does-not-exist")
        with pytest.raises(ValueError, match=msg):
            peft_model.forward(x, adapter_names=["default"] * 5 + ["does-not-exist"] * 4)

        # check two correct adapters and one incorrect adapter
        with pytest.raises(ValueError, match=msg):
            peft_model.forward(x, adapter_names=["default"] * 3 + ["does-not-exist"] * 4 + ["other"] * 2)

        # check only incorrect adapters
        msg = re.escape("Trying to infer with non-existing adapter(s): does-not-exist, other-does-not-exist")
        with pytest.raises(ValueError, match=msg):
            peft_model.forward(x, adapter_names=["does-not-exist"] * 5 + ["other-does-not-exist"] * 4)

    def test_mixed_adapter_batches_lora_with_dora_raises(self):
        # When there are DoRA adapters, passing adapter names should raise an error
        torch.manual_seed(0)
        inputs = {
            "X": torch.arange(90).view(-1, 10).to(self.torch_device),
            "adapter_names": ["default"] * 9,
        }

        base_model = MLP().to(self.torch_device).eval()
        config = LoraConfig(target_modules=["lin0"], init_lora_weights=False, use_dora=True)
        peft_model = get_peft_model(base_model, config).eval()
        msg = r"Cannot pass `adapter_names` when DoRA is enabled."
        with pytest.raises(ValueError, match=msg):
            peft_model.forward(**inputs)

    def test_mixed_adapter_batches_lora_with_dora_but_dora_not_included_works(self):
        # When there are DoRA adapters, passing adapter names should raise an error, see previous test. However, when
        # the adapter that uses DoRA is not included in adapter_names, it's actually fine.
        torch.manual_seed(0)
        base_model = MLP().to(self.torch_device).eval()
        config_dora = LoraConfig(target_modules=["lin0"], init_lora_weights=False, use_dora=True)
        peft_model = get_peft_model(base_model, config_dora)
        config_no_dora = LoraConfig(target_modules=["lin0"], init_lora_weights=False, use_dora=False)
        peft_model.add_adapter(adapter_name="other", peft_config=config_no_dora)
        peft_model.eval()

        # The "default" adapter uses DoRA but "other" is not using it, so using "other" is fine. Also, "__base__" is
        # fine since it uses the base model and thus DoRA is not involved either.
        inputs = {
            "X": torch.arange(90).view(-1, 10).to(self.torch_device),
            "adapter_names": ["other"] * 4 + ["__base__"] * 5,
        }
        peft_model.forward(**inputs)

    @pytest.mark.parametrize(
        "test_name, config0, config1, factor",
        [
            (
                "LoRA mixed adapter timing",
                LoraConfig(task_type="CAUSAL_LM", init_lora_weights=False),
                LoraConfig(task_type="CAUSAL_LM", r=16, init_lora_weights=False),
                2.0,
            ),
            (
                "RoAd mixed adapter timing",
                RoadConfig(task_type="CAUSAL_LM", init_weights=False),
                RoadConfig(task_type="CAUSAL_LM", variant="road_2", init_weights=False),
                3.0,
            ),
        ],
    )
    @require_non_cpu
    def test_mixed_adapter_batches_lora_opt_timing(self, test_name, config0, config1, factor):
        # Use a more realistic model (opt-125m) and do a simple runtime check to ensure that mixed adapter batches
        # don't add too much overhead. These types of tests are inherently flaky, so we try to add in some robustness.
        logs = []  # store the time it takes to run each forward pass here

        @contextmanager
        def timed():
            tic = time.perf_counter()
            yield
            toc = time.perf_counter()
            logs.append(toc - tic)

        base_model = (
            AutoModelForCausalLM.from_pretrained("peft-internal-testing/opt-125m").to(self.torch_device).eval()
        )
        inputs = {"input_ids": torch.randint(0, 1000, (16, 64)).to(self.torch_device)}
        with timed():
            output_base = base_model(**inputs).logits

        peft_model = get_peft_model(base_model, config0, "adapter1").eval()
        with timed():
            output0 = peft_model(**inputs).logits

        # sanity check, outputs are not the same
        assert not torch.allclose(output_base, output0)

        peft_model.add_adapter("adapter2", config1)
        peft_model.set_adapter("adapter2")
        with timed():
            output1 = peft_model(**inputs).logits

        # sanity check, outputs are not the same
        assert not torch.allclose(output_base, output1)

        # set adapter_indices so that it alternates between 0 (base), lora 1, and lora 2
        adapters = ["__base__", "adapter1", "adapter2"]
        inputs["adapter_names"] = [adapters[i % 3] for i in (range(len(inputs["input_ids"])))]
        with timed():
            output_mixed = peft_model.forward(**inputs).logits

        atol, rtol = 1e-4, 1e-4
        assert torch.allclose(output_base[::3], output_mixed[::3], atol=atol, rtol=rtol)
        assert torch.allclose(output0[1::3], output_mixed[1::3], atol=atol, rtol=rtol)
        assert torch.allclose(output1[2::3], output_mixed[2::3], atol=atol, rtol=rtol)

        # Check that the overhead in time added by mixed batches is not too high.
        # To prevent flakiness, we measure mixed inference 3 times and take the lowest value, then compare it to the mean
        # of the non-mixed inference times. We also grant a generous margin of 2x the mean time.
        with timed():
            output_mixed = peft_model.forward(**inputs).logits
        with timed():
            output_mixed = peft_model.forward(**inputs).logits

        time_base, time0, time1, *time_mixed = logs
        time_non_mixed = (time_base + time0 + time1) / 3
        time_mixed = min(time_mixed)

        assert time_mixed < factor * time_non_mixed

        # Measure timing of running base and adapter separately vs using a mixed batch. Note that on CPU, the
        # differences are quite small, so this test requires GPU to avoid flakiness.
        for _ in range(3):
            with timed():
                with peft_model.disable_adapter():
                    peft_model(**{k: v[::3] for k, v in inputs.items()})
                peft_model.set_adapter("adapter1")
                peft_model(**{k: v[1::3] for k, v in inputs.items()})
                peft_model.set_adapter("adapter2")
                peft_model(**{k: v[2::3] for k, v in inputs.items()})

        times_separate = logs[-3:]
        time_separate = sum(times_separate) / 3
        assert time_separate > time_mixed


class TestDynamicDispatch:
    # These are tests for the dynamic dispatch feature for LoRA. We create a custom module and a custom LoRA layer
    # that targets it.

    @pytest.fixture(scope="class")
    def custom_module_cls(self):
        class MyModule(nn.Module):
            # A custom layer that just behaves like an nn.Linear layer but is not an instance of nn.Linear. Therefore,
            # it would normally fail to be targeted.
            def __init__(self):
                super().__init__()
                self.in_features = 10
                self.out_features = 20
                self.weight = nn.Parameter(torch.randn(20, 10))

            def forward(self, x):
                return nn.functional.linear(x, self.weight)

        return MyModule

    @pytest.fixture(scope="class")
    def custom_lora_cls(self):
        from peft.tuners import lora

        class MyLora(lora.Linear):
            # just re-use the lora.Linear code here
            pass

        return MyLora

    @pytest.fixture(scope="class")
    def model_cls(self, custom_module_cls):
        class MyModel(nn.Module):
            def __init__(self):
                super().__init__()
                self.lin0 = nn.Linear(10, 10)
                self.relu = nn.ReLU()
                self.my_module = custom_module_cls()
                self.lin1 = nn.Linear(20, 2)

            def forward(self, x):
                x = self.relu(self.lin0(x))
                x = self.relu(self.my_module(x))
                x = self.lin1(x)
                return x

        return MyModel

    def test_custom_lora_layer_used(self, custom_module_cls, custom_lora_cls, model_cls):
        # check that when we register custom lora layers, they are indeed being used for the intended module
        model = model_cls()
        config = LoraConfig(target_modules=["lin0", "my_module", "lin1"])
        config._register_custom_module({custom_module_cls: custom_lora_cls})

        peft_model = get_peft_model(model, config)
        assert isinstance(peft_model.base_model.model.my_module, custom_lora_cls)
        assert isinstance(peft_model.base_model.model.my_module.base_layer, custom_module_cls)
        # sanity check that the other lora layer types are still the default ones
        assert not isinstance(peft_model.base_model.model.lin0.base_layer, custom_module_cls)
        assert not isinstance(peft_model.base_model.model.lin1.base_layer, custom_module_cls)

    def test_training_works(self, model_cls, custom_module_cls, custom_lora_cls):
        # check that when we train with custom lora layers, they are indeed updated
        model = model_cls()
        config = LoraConfig(target_modules=["lin0", "my_module", "lin1"])
        config._register_custom_module({custom_module_cls: custom_lora_cls})

        peft_model = get_peft_model(model, config)
        sd_before = copy.deepcopy(peft_model.state_dict())
        inputs = torch.randn(16, 10)
        optimizer = torch.optim.SGD(peft_model.parameters(), lr=1e-4)

        for _ in range(5):
            optimizer.zero_grad()
            output = peft_model(inputs)
            loss = output.sum() ** 2
            loss.backward()
            optimizer.step()

        sd_after = peft_model.state_dict()

        # sanity check that for finite results, since nan != nan, which would make the test pass trivially
        for val in sd_before.values():
            assert torch.isfinite(val).all()
        for val in sd_after.values():
            assert torch.isfinite(val).all()

        assert not torch.allclose(
            sd_before["base_model.model.my_module.lora_A.default.weight"],
            sd_after["base_model.model.my_module.lora_A.default.weight"],
        )
        assert not torch.allclose(
            sd_before["base_model.model.my_module.lora_B.default.weight"],
            sd_after["base_model.model.my_module.lora_B.default.weight"],
        )

    def test_saving_and_loading(self, custom_module_cls, custom_lora_cls, model_cls, tmp_path):
        # check that we can successfully save and load the custom lora cls
        torch.manual_seed(0)
        model = model_cls()
        config = LoraConfig(target_modules=["lin0", "my_module", "lin1"])
        config._register_custom_module({custom_module_cls: custom_lora_cls})

        torch.manual_seed(1)
        peft_model = get_peft_model(model, config)

        inputs = torch.randn(5, 10)
        outputs_before = peft_model(inputs)  # does not raise

        sd_before = peft_model.state_dict()
        peft_model.save_pretrained(tmp_path / "lora-custom-module")
        del model, peft_model

        torch.manual_seed(0)  # same seed for base model
        model = model_cls()

        # custom lora mapping is not persisted at the moment, so as a workaround this is needed
        config = LoraConfig.from_pretrained(tmp_path / "lora-custom-module")
        config._register_custom_module({custom_module_cls: custom_lora_cls})

        # different seed for adapter to ensure it is not identical just because of seed
        torch.manual_seed(123)
        peft_model = PeftModel.from_pretrained(model, tmp_path / "lora-custom-module", config=config)
        assert isinstance(peft_model.base_model.model.my_module, custom_lora_cls)
        assert isinstance(peft_model.base_model.model.my_module.base_layer, custom_module_cls)

        outputs_after = peft_model(inputs)  # does not raise
        assert torch.allclose(outputs_before, outputs_after)

        sd_after = peft_model.state_dict()
        assert sd_before.keys() == sd_after.keys()
        for key in sd_before.keys():
            assert torch.allclose(sd_before[key], sd_after[key])

    def test_override_lora_linear(self, custom_lora_cls):
        # in this test, we check if users can override default PEFT behavior by supplying a custom lora class that is
        # being used instead of lora.Linear
        model = AutoModelForCausalLM.from_pretrained("peft-internal-testing/opt-125m")
        config = LoraConfig(task_type=TaskType.CAUSAL_LM)
        config._register_custom_module({nn.Linear: custom_lora_cls})
        peft_model = get_peft_model(model, config)
        layers = peft_model.base_model.model.model.decoder.layers
        for layer in layers:
            assert isinstance(layer.self_attn.v_proj, custom_lora_cls)
            assert isinstance(layer.self_attn.q_proj, custom_lora_cls)

    def test_custom_lora_layer_issues_warning(self, custom_module_cls, custom_lora_cls, model_cls, recwarn):
        # users will get a warning if they target a layer type that is not officially supported
        model = model_cls()
        config = LoraConfig(target_modules=["lin0", "my_module", "lin1"])
        config._register_custom_module({custom_module_cls: custom_lora_cls})

        get_peft_model(model, config)
        # check warning message
        msg = (
            "Unsupported layer type '<class 'tests.test_custom_models.TestDynamicDispatch.custom_module_cls."
            "<locals>.MyModule'>' encountered, proceed at your own risk."
        )
        assert str(recwarn.list[-1].message) == msg

    def test_target_layer_without_in_features_out_features(self, recwarn):
        # It should be possible for users to target layers even if we cannot determine in_features and out_features.
        # Those are only needed to initialize the LoRA layer via update_layer, so as long as users take care of that,
        # they should be good and not require those attributes to exist
        class MyModel(nn.Module):
            def __init__(self):
                super().__init__()
                self.lstm = nn.LSTM(10, 20)

        class MyLora(nn.Module, lora.LoraLayer):
            def __init__(self, base_layer, adapter_name, **kwargs):
                super().__init__()
                lora.LoraLayer.__init__(self, base_layer, **kwargs)
                self._active_adapter = adapter_name

        model = MyModel()
        # check that in_features and out_features attributes don't exist on LSTM
        assert not hasattr(model.lstm, "in_features")
        assert not hasattr(model.lstm, "out_features")

        config = LoraConfig(target_modules=["lstm"])
        config._register_custom_module({nn.LSTM: MyLora})
        peft_model = get_peft_model(model, config)

        # check that custom LoRA layer is correctly applied
        assert isinstance(peft_model.base_model.lstm, MyLora)
        assert isinstance(peft_model.base_model.lstm.base_layer, nn.LSTM)

        # we should still get a warning message
        msg = "Unsupported layer type '<class 'torch.nn.modules.rnn.LSTM'>' encountered, proceed at your own risk."
        assert str(recwarn.list[-1].message) == msg<|MERGE_RESOLUTION|>--- conflicted
+++ resolved
@@ -903,7 +903,36 @@
         DeloraConfig,
         {"target_modules": ["lin0"], "module_dropout": 0.1},
     ),
-<<<<<<< HEAD
+    ###########
+    # BD-LoRA #
+    ###########
+    (
+        "BD-LoRA A only",
+        "MLP",
+        LoraConfig,
+        {
+            "target_modules": ["lin0", "lin1"],
+            "use_bdlora": BdLoraConfig(target_modules_bd_a=["lin0"], nblocks=2, match_strict=False),
+        },
+    ),
+    (
+        "BD-LoRA B only",
+        "MLP",
+        LoraConfig,
+        {
+            "target_modules": ["lin0", "lin1"],
+            "use_bdlora": BdLoraConfig(target_modules_bd_b=["lin1"], nblocks=2, match_strict=False),
+        },
+    ),
+    (
+        "BD-LoRA both A and B",
+        "MLP",
+        LoraConfig,
+        {
+            "target_modules": ["lin0", "lin1"],
+            "use_bdlora": BdLoraConfig(target_modules_bd_a=["lin0"], target_modules_bd_b=["lin1"], nblocks=2),
+        },
+    ),
     #######
     # HIRA #
     #######
@@ -929,38 +958,6 @@
     ("Conv2d 2 HiRA", "Conv2d", HiraConfig, {"target_modules": ["conv2d", "lin0"]}),
     ("Conv3d 1 HiRA", "Conv3d", HiraConfig, {"target_modules": ["conv3d"]}),
     ("Conv3d 2 HiRA", "Conv3d", HiraConfig, {"target_modules": ["conv3d", "lin0"]}),
-=======
-    ###########
-    # BD-LoRA #
-    ###########
-    (
-        "BD-LoRA A only",
-        "MLP",
-        LoraConfig,
-        {
-            "target_modules": ["lin0", "lin1"],
-            "use_bdlora": BdLoraConfig(target_modules_bd_a=["lin0"], nblocks=2, match_strict=False),
-        },
-    ),
-    (
-        "BD-LoRA B only",
-        "MLP",
-        LoraConfig,
-        {
-            "target_modules": ["lin0", "lin1"],
-            "use_bdlora": BdLoraConfig(target_modules_bd_b=["lin1"], nblocks=2, match_strict=False),
-        },
-    ),
-    (
-        "BD-LoRA both A and B",
-        "MLP",
-        LoraConfig,
-        {
-            "target_modules": ["lin0", "lin1"],
-            "use_bdlora": BdLoraConfig(target_modules_bd_a=["lin0"], target_modules_bd_b=["lin1"], nblocks=2),
-        },
-    ),
->>>>>>> e7054226
 ]
 ALL_PEFT_CONFIG_CLASSES = sorted({row[2] for row in TEST_CASES}, key=lambda cls: cls.__name__)
 
@@ -1259,7 +1256,6 @@
         {"target_modules": ["lin0"], "init_weights": False},
         {"target_modules": ["lin1"], "init_weights": False},
     ),
-<<<<<<< HEAD
     (
         "HiRA Same",
         "hira",
@@ -1274,39 +1270,9 @@
         {"target_modules": ["lin0"], "init_weights": False},
         {"target_modules": ["lin1"], "init_weights": False},
     ),
-]
-
-PREFIXES = {
-    IA3Config: "ia3_",
-    LoraConfig: "lora_",
-    LoHaConfig: "hada_",
-    LoKrConfig: "lokr_",
-    OFTConfig: "oft_",
-    BOFTConfig: "boft_",
-    LNTuningConfig: "ln_tuning_",
-    VeraConfig: "vera_lambda_",
-    RandLoraConfig: "randlora_",
-    FourierFTConfig: "fourierft_",
-    GraloraConfig: "gralora_",
-    C3AConfig: "c3a_",
-    HiraConfig: "hira_",
-    HRAConfig: "hra_",
-    ShiraConfig: "shira_",
-    VBLoRAConfig: "vblora_",
-    BoneConfig: "bone_",
-    RoadConfig: "road_",
-    MissConfig: "miss_",
-    DeloraConfig: "delora_",
-    TrainableTokensConfig: "trainable_tokens_",
-    WaveFTConfig: "waveft_",
-    OSFConfig: "osf_",
-}
-
-=======
     # BD-LoRA different encounters issues as the adapter weights have different shapes then
 ]
 
->>>>>>> e7054226
 
 def _skip_tests_with_multiple_adapters_with_target_parameters(config_cls, config_kwargs):
     if (config_cls == LoraConfig) and config_kwargs.get("target_parameters"):
