#!/usr/bin/env python3

# coding=utf-8
# Copyright 2023-present the HuggingFace Inc. team.
#
# Licensed under the Apache License, Version 2.0 (the "License");
# you may not use this file except in compliance with the License.
# You may obtain a copy of the License at
#
#     http://www.apache.org/licenses/LICENSE-2.0
#
# Unless required by applicable law or agreed to in writing, software
# distributed under the License is distributed on an "AS IS" BASIS,
# WITHOUT WARRANTIES OR CONDITIONS OF ANY KIND, either express or implied.
# See the License for the specific language governing permissions and
# limitations under the License.
import copy
import os
import tempfile
import unittest

import torch
from parameterized import parameterized
from torch import nn
from transformers.pytorch_utils import Conv1D

from peft import AdaLoraConfig, IA3Config, LoHaConfig, LoKrConfig, LoraConfig, PeftModel, get_peft_model
from peft.tuners.tuners_utils import BaseTunerLayer

from .testing_common import PeftCommonTester
from .testing_utils import get_state_dict


# MLP is a vanilla FF network with only linear layers
# EmbConv1D has an embedding and a Conv1D layer
# Conv2D has a Conv2D layer
TEST_CASES = [
    ########
    # LoRA #
    ########
    ("Vanilla MLP 1 LoRA", "MLP", LoraConfig, {"target_modules": "lin0"}),
    ("Vanilla MLP 2 LoRA", "MLP", LoraConfig, {"target_modules": ["lin0"]}),
    ("Vanilla MLP 3 LoRA", "MLP", LoraConfig, {"target_modules": ["lin1"]}),
    ("Vanilla MLP 4 LoRA", "MLP", LoraConfig, {"target_modules": ["lin0", "lin1"]}),
    ("Vanilla MLP 5 LoRA", "MLP", LoraConfig, {"target_modules": ["lin0"], "modules_to_save": ["lin1"]}),
    (
        "Vanilla MLP 6 LoRA",
        "MLP",
        LoraConfig,
        {
            "target_modules": ["lin0"],
            "lora_alpha": 4,
            "lora_dropout": 0.1,
        },
    ),
    ("Embedding + transformers Conv1D 1 LoRA", "EmbConv1D", LoraConfig, {"target_modules": ["conv1d"]}),
    ("Embedding + transformers Conv1D 2 LoRA", "EmbConv1D", LoraConfig, {"target_modules": ["emb"]}),
    ("Embedding + transformers Conv1D 3 LoRA", "EmbConv1D", LoraConfig, {"target_modules": ["emb", "conv1d"]}),
    ("Conv2d 1 LoRA", "Conv2d", LoraConfig, {"target_modules": ["conv2d"]}),
    ("Conv2d 2 LoRA", "Conv2d", LoraConfig, {"target_modules": ["conv2d", "lin0"]}),
    #######
    # IA³ #
    #######
    ("Vanilla MLP 1 IA3", "MLP", IA3Config, {"target_modules": "lin0", "feedforward_modules": []}),
    ("Vanilla MLP 2 IA3", "MLP", IA3Config, {"target_modules": "lin0", "feedforward_modules": "lin0"}),
    ("Vanilla MLP 3 IA3", "MLP", IA3Config, {"target_modules": ["lin0"], "feedforward_modules": []}),
    ("Vanilla MLP 4 IA3", "MLP", IA3Config, {"target_modules": ["lin0"], "feedforward_modules": ["lin0"]}),
    ("Vanilla MLP 5 IA3", "MLP", IA3Config, {"target_modules": ["lin1"], "feedforward_modules": []}),
    ("Vanilla MLP 6 IA3", "MLP", IA3Config, {"target_modules": ["lin1"], "feedforward_modules": ["lin1"]}),
    (
        "Vanilla MLP 7 IA3",
        "MLP",
        IA3Config,
        {"target_modules": ["lin0", "lin1"], "feedforward_modules": []},
    ),
    (
        "Vanilla MLP 8 IA3",
        "MLP",
        IA3Config,
        {"target_modules": ["lin0", "lin1"], "feedforward_modules": ["lin0", "lin1"]},
    ),
    (
        "Vanilla MLP 9 IA3",
        "MLP",
        IA3Config,
        {"target_modules": ["lin0"], "modules_to_save": ["lin1"], "feedforward_modules": ["lin0"]},
    ),
    # TODO: There are errors when trying to merge Conv1D, hence skipping them for now
    # (
    #     "transformers Conv1D 1 IA3",
    #     "EmbConv1D",
    #     IA3Config,
    #     {"target_modules": ["conv1d"], "feedforward_modules": ["conv1d"]},
    # ),
    # (
    #     "transformers Conv1D 2 IA3",
    #     "EmbConv1D",
    #     IA3Config,
    #     {"target_modules": ["conv1d", "lin0"], "feedforward_modules": ["conv1d", "lin0"]},
    # ),
    # (
    #     "transformers Conv1D 1 IA3",
    #     "EmbConv1D",
    #     IA3Config,
    #     {"target_modules": ["conv1d"], "feedforward_modules": ["conv1d"], "modules_to_save": ["lin1"]},
    # ),
    # ("Conv2d 1 IA3", "Conv2d", IA3Config, {"target_modules": ["conv2d"], "feedforward_modules": []}),
    # ("Conv2d 2 IA3", "Conv2d", IA3Config, {"target_modules": ["conv2d"], "feedforward_modules": ["conv2d"]}),
    (
        "Conv2d 3 IA3",
        "Conv2d",
        IA3Config,
        {"target_modules": ["conv2d", "lin0"], "feedforward_modules": []},
    ),
    (
        "Conv2d 4 IA3",
        "Conv2d",
        IA3Config,
        {"target_modules": ["conv2d", "lin0"], "feedforward_modules": ["conv2d"]},
    ),
    (
        "Conv2d 5 IA3",
        "Conv2d",
        IA3Config,
        {"target_modules": ["conv2d", "lin0"], "feedforward_modules": ["conv2d", "lin0"]},
    ),
    ########
    # LoHa #
    ########
    ("Vanilla MLP 1 LOHA", "MLP", LoHaConfig, {"target_modules": "lin0"}),
    ("Vanilla MLP 2 LOHA", "MLP", LoHaConfig, {"target_modules": ["lin0"]}),
    ("Vanilla MLP 3 LOHA", "MLP", LoHaConfig, {"target_modules": ["lin1"]}),
    ("Vanilla MLP 4 LOHA", "MLP", LoHaConfig, {"target_modules": ["lin0", "lin1"]}),
    ("Vanilla MLP 5 LOHA", "MLP", LoHaConfig, {"target_modules": ["lin0"], "modules_to_save": ["lin1"]}),
    (
        "Vanilla MLP 6 LOHA",
        "MLP",
        LoHaConfig,
        {
            "target_modules": ["lin0"],
            "alpha": 4,
            "module_dropout": 0.1,
        },
    ),
    ("Conv2d 1 LOHA", "Conv2d", LoHaConfig, {"target_modules": ["conv2d"]}),
    ("Conv2d 2 LOHA", "Conv2d", LoHaConfig, {"target_modules": ["conv2d", "lin0"]}),
<<<<<<< HEAD
    # LoKr
    ("Vanilla MLP 1 LOKR", "MLP", LoKrConfig, {"target_modules": "lin0"}),
    ("Vanilla MLP 2 LOKR", "MLP", LoKrConfig, {"target_modules": ["lin0"]}),
    ("Vanilla MLP 3 LOKR", "MLP", LoKrConfig, {"target_modules": ["lin1"]}),
    ("Vanilla MLP 4 LOKR", "MLP", LoKrConfig, {"target_modules": ["lin0", "lin1"]}),
    ("Vanilla MLP 5 LOKR", "MLP", LoKrConfig, {"target_modules": ["lin0"], "modules_to_save": ["lin1"]}),
    (
        "Vanilla MLP 6 LOKR",
        "MLP",
        LoKrConfig,
        {
            "target_modules": ["lin0"],
            "alpha": 4,
            "module_dropout": 0.1,
        },
    ),
    ("Conv2d 1 LOKR", "Conv2d", LoKrConfig, {"target_modules": ["conv2d"]}),
    ("Conv2d 2 LOKR", "Conv2d", LoKrConfig, {"target_modules": ["conv2d", "lin0"]}),
    ("Conv2d 3 LOKR", "Conv2d", LoKrConfig, {"target_modules": ["conv2d"], "use_effective_conv2d": True}),
    ("Conv2d 4 LOKR", "Conv2d", LoKrConfig, {"target_modules": ["conv2d", "lin0"], "use_effective_conv2d": True}),
    (
        "Conv2d 5 LOKR",
        "Conv2d",
        LoKrConfig,
        {"target_modules": ["conv2d", "lin0"], "use_effective_conv2d": True, "decompose_both": True},
    ),
    (
        "Conv2d 6 LOKR",
        "Conv2d",
        LoKrConfig,
        {"target_modules": ["conv2d", "lin0"], "use_effective_conv2d": True, "decompose_factor": 4},
    ),
    (
        "Conv2d 7 LOKR",
        "Conv2d",
        LoKrConfig,
        {
            "target_modules": ["conv2d", "lin0"],
            "use_effective_conv2d": True,
            "decompose_both": True,
            "decompose_factor": 4,
        },
    ),
=======
    ("Conv2d 3 LOHA", "Conv2d", LoHaConfig, {"target_modules": ["conv2d"], "use_effective_conv2d": True}),
    ("Conv2d 4 LOHA", "Conv2d", LoHaConfig, {"target_modules": ["conv2d", "lin0"], "use_effective_conv2d": True}),
>>>>>>> 894e68a4
]

MULTIPLE_ACTIVE_ADAPTERS_TEST_CASES = [
    (
        "LoRA Same",
        "lora",
        LoraConfig,
        {"target_modules": ["lin0"], "init_lora_weights": False},
        {"target_modules": ["lin0"], "init_lora_weights": False},
    ),
    (
        "LoRA Different",
        "lora",
        LoraConfig,
        {"target_modules": ["lin0"], "init_lora_weights": False},
        {"target_modules": ["lin1"], "init_lora_weights": False},
    ),
    (
        "IA3 Same",
        "ia3",
        IA3Config,
        {
            "target_modules": ["lin0"],
            "feedforward_modules": ["lin0"],
            "init_ia3_weights": False,
        },
        {
            "target_modules": ["lin0"],
            "feedforward_modules": ["lin0"],
            "init_ia3_weights": False,
        },
    ),
    (
        "IA3 Different",
        "ia3",
        IA3Config,
        {
            "target_modules": ["lin0"],
            "feedforward_modules": ["lin0"],
            "init_ia3_weights": False,
        },
        {
            "target_modules": ["lin1"],
            "feedforward_modules": ["lin1"],
            "init_ia3_weights": False,
        },
    ),
    (
        "AdaLora Same",
        "adalora",
        AdaLoraConfig,
        {"target_modules": ["lin0"], "init_lora_weights": False, "inference_mode": True},
        {"target_modules": ["lin0"], "init_lora_weights": False, "inference_mode": True},
    ),
    (
        "AdaLora Different",
        "adalora",
        AdaLoraConfig,
        {"target_modules": ["lin0"], "init_lora_weights": False, "inference_mode": True},
        {"target_modules": ["lin1"], "init_lora_weights": False, "inference_mode": True},
    ),
]
PREFIXES = {
    IA3Config: "ia3_",
    LoraConfig: "lora_",
    LoHaConfig: "hada_",
    LoKrConfig: "lokr_",
}


class MLP(nn.Module):
    def __init__(self, bias=True):
        super().__init__()
        self.lin0 = nn.Linear(10, 20, bias=bias)
        self.relu = nn.ReLU()
        self.drop = nn.Dropout(0.5)
        self.lin1 = nn.Linear(20, 2, bias=bias)
        self.sm = nn.LogSoftmax(dim=-1)

    def forward(self, X):
        X = X.float()
        X = self.lin0(X)
        X = self.relu(X)
        X = self.drop(X)
        X = self.lin1(X)
        X = self.sm(X)
        return X


class Block(nn.Module):
    def __init__(self, bias=True):
        super().__init__()
        self.lin0 = nn.Linear(10, 20, bias=bias)
        self.relu = nn.ReLU()
        self.drop = nn.Dropout(0.5)
        self.lin1 = nn.Linear(20, 10, bias=bias)

    def forward(self, X):
        X = X.float()
        X = self.lin0(X)
        X = self.relu(X)
        X = self.drop(X)
        X = self.lin1(X)
        return X


class DeepMLP(nn.Module):
    def __init__(self, bias=True, num_hidden_layers=12):
        super().__init__()
        self.layers = nn.ModuleList([Block(bias=bias) for _ in range(num_hidden_layers)])
        self.out = nn.Linear(10, 2, bias=bias)
        self.sm = nn.LogSoftmax(dim=-1)

    def forward(self, X):
        X = X.float(X)
        for layer in self.layers:
            X = layer(X)
        X = self.out(X)
        X = self.sm(X)
        return X


class ModelEmbConv1D(nn.Module):
    def __init__(self):
        super().__init__()
        self.emb = nn.Embedding(100, 5)
        self.conv1d = Conv1D(1, 5)
        self.relu = nn.ReLU()
        self.flat = nn.Flatten()
        self.lin0 = nn.Linear(10, 2)
        self.sm = nn.LogSoftmax(dim=-1)

    def forward(self, X):
        X = self.emb(X)
        X = self.conv1d(X)
        X = self.relu(X)
        X = self.flat(X)
        X = self.lin0(X)
        X = self.sm(X)
        return X


class ModelConv2D(nn.Module):
    def __init__(self):
        super().__init__()
        self.conv2d = nn.Conv2d(5, 10, 3)
        self.relu = nn.ReLU()
        self.flat = nn.Flatten()
        self.lin0 = nn.Linear(10, 2)
        self.sm = nn.LogSoftmax(dim=-1)

    def forward(self, X):
        X = X.float().reshape(2, 5, 3, 3)
        X = self.conv2d(X)
        X = self.relu(X)
        X = self.flat(X)
        X = self.lin0(X)
        X = self.sm(X)
        return X


class MockTransformerWrapper:
    """Mock class to behave like a transformers model.

    This is needed because the tests initialize the model by calling transformers_class.from_pretrained.

    """

    @classmethod
    def from_pretrained(cls, model_id, torch_dtype=None):
        # set the seed so that from_pretrained always returns the same model
        torch.manual_seed(0)

        if torch_dtype is None:
            torch_dtype = torch.float32

        if model_id == "MLP":
            return MLP().to(torch_dtype)

        if model_id == "EmbConv1D":
            return ModelEmbConv1D().to(torch_dtype)

        if model_id == "Conv2d":
            return ModelConv2D().to(torch_dtype)

        raise ValueError(f"model_id {model_id} not implemented")


class PeftCustomModelTester(unittest.TestCase, PeftCommonTester):
    """TODO"""

    transformers_class = MockTransformerWrapper

    def prepare_inputs_for_testing(self):
        X = torch.arange(90).view(9, 10).to(self.torch_device)
        return {"X": X}

    @parameterized.expand(TEST_CASES)
    def test_attributes_parametrized(self, test_name, model_id, config_cls, config_kwargs):
        self._test_model_attr(model_id, config_cls, config_kwargs)

    @parameterized.expand(TEST_CASES)
    def test_adapter_name(self, test_name, model_id, config_cls, config_kwargs):
        self._test_adapter_name(model_id, config_cls, config_kwargs)

    @parameterized.expand(TEST_CASES)
    def test_prepare_for_training_parametrized(self, test_name, model_id, config_cls, config_kwargs):
        # This test does not work with custom models because it assumes that
        # there is always a method get_input_embeddings that returns a layer
        # which does not need updates. Instead, a new test is added below that
        # checks that LoRA works as expected.
        pass

    @parameterized.expand(TEST_CASES)
    def test_save_pretrained(self, test_name, model_id, config_cls, config_kwargs):
        self._test_save_pretrained(model_id, config_cls, config_kwargs)

    @parameterized.expand(TEST_CASES)
    def test_from_pretrained_config_construction(self, test_name, model_id, config_cls, config_kwargs):
        self._test_from_pretrained_config_construction(model_id, config_cls, config_kwargs)

    @parameterized.expand(TEST_CASES)
    def test_merge_layers(self, test_name, model_id, config_cls, config_kwargs):
        config_kwargs = config_kwargs.copy()
        if issubclass(config_cls, LoraConfig):
            config_kwargs["init_lora_weights"] = False
        elif issubclass(config_cls, IA3Config):
            config_kwargs["init_ia3_weights"] = False
        self._test_merge_layers(model_id, config_cls, config_kwargs)

    @parameterized.expand(TEST_CASES)
    def test_merge_layers_fp16(self, test_name, model_id, config_cls, config_kwargs):
        config_kwargs = config_kwargs.copy()
        if issubclass(config_cls, LoraConfig):
            config_kwargs["init_lora_weights"] = False
        elif issubclass(config_cls, IA3Config):
            config_kwargs["init_ia3_weights"] = False
        self._test_merge_layers_fp16(model_id, config_cls, config_kwargs)

    @parameterized.expand(TEST_CASES)
    def test_generate(self, test_name, model_id, config_cls, config_kwargs):
        # Custom models do not (necessarily) have a generate method, so this test is not performed
        pass

    @parameterized.expand(TEST_CASES)
    def test_generate_half_prec(self, test_name, model_id, config_cls, config_kwargs):
        # Custom models do not (necessarily) have a generate method, so this test is not performed
        pass

    @parameterized.expand(TEST_CASES)
    def test_training_custom_models(self, test_name, model_id, config_cls, config_kwargs):
        self._test_training(model_id, config_cls, config_kwargs)

    @parameterized.expand(TEST_CASES)
    def test_training_custom_models_layer_indexing(self, test_name, model_id, config_cls, config_kwargs):
        # At the moment, layer indexing only works when layer names conform to a specific pattern, which is not
        # guaranteed here. Therefore, this test is not performed.
        pass

    @parameterized.expand(TEST_CASES)
    def test_training_custom_models_gradient_checkpointing(self, test_name, model_id, config_cls, config_kwargs):
        self._test_training_gradient_checkpointing(model_id, config_cls, config_kwargs)

    @parameterized.expand(TEST_CASES)
    def test_inference_safetensors(self, test_name, model_id, config_cls, config_kwargs):
        self._test_inference_safetensors(model_id, config_cls, config_kwargs)

    @parameterized.expand(TEST_CASES)
    def test_peft_model_device_map(self, test_name, model_id, config_cls, config_kwargs):
        self._test_peft_model_device_map(model_id, config_cls, config_kwargs)

    @parameterized.expand(TEST_CASES)
    def test_only_params_are_updated(self, test_name, model_id, config_cls, config_kwargs):
        # An explicit test that when using LoRA on a custom model, only the LoRA parameters are updated during training
        X = self.prepare_inputs_for_testing()
        model = self.transformers_class.from_pretrained(model_id).to(self.torch_device)
        config = config_cls(
            base_model_name_or_path=model_id,
            **config_kwargs,
        )
        model = get_peft_model(model, config)
        model_before = copy.deepcopy(model)

        model.train()
        optimizer = torch.optim.SGD(model.parameters(), lr=0.5)

        # train at least 3 steps for all parameters to be updated (probably this is required because of symmetry
        # breaking of some LoRA layers that are initialized with constants)
        for _ in range(3):
            optimizer.zero_grad()
            y_pred = model(**X)
            loss = y_pred.sum()
            loss.backward()
            optimizer.step()

        tol = 1e-4
        params_before = dict(model_before.named_parameters())
        params_after = dict(model.named_parameters())
        self.assertEqual(params_before.keys(), params_after.keys())

        if isinstance(model, ModelConv2D):
            print(model)
            self.assertFalse(True)

        prefix = PREFIXES[config_cls]
        for name, param_before in params_before.items():
            param_after = params_after[name]
            if (prefix in name) or ("modules_to_save" in name):
                # target_modules and modules_to_save _are_ updated
                self.assertFalse(torch.allclose(param_before, param_after, atol=tol, rtol=tol))
            else:
                self.assertTrue(torch.allclose(param_before, param_after, atol=tol, rtol=tol))

    @parameterized.expand(TEST_CASES)
    def test_parameters_after_loading_model(self, test_name, model_id, config_cls, config_kwargs):
        # An explicit test that when loading a trained model, the parameters are loaded correctly
        # see issue #808
        X = self.prepare_inputs_for_testing()
        model = self.transformers_class.from_pretrained(model_id).to(self.torch_device)
        config = config_cls(
            base_model_name_or_path=model_id,
            **config_kwargs,
        )
        model = get_peft_model(model, config)
        model.train()
        optimizer = torch.optim.SGD(model.parameters(), lr=0.5)

        # train at least 3 steps for all parameters to be updated (probably this is required because of symmetry
        # breaking of some LoRA layers that are initialized with constants)
        for _ in range(3):
            optimizer.zero_grad()
            y_pred = model(**X)
            loss = y_pred.sum()
            loss.backward()
            optimizer.step()

        tol = 1e-4
        params_before = get_state_dict(model)
        # note: no need to sanity check if parameters were updated at all, this
        # is already covered in the previous test

        with tempfile.TemporaryDirectory() as tmp_dirname:
            model.save_pretrained(tmp_dirname)
            model_from_pretrained = self.transformers_class.from_pretrained(model_id).to(self.torch_device)
            model_from_pretrained = PeftModel.from_pretrained(model_from_pretrained, tmp_dirname)
            params_after = get_state_dict(model_from_pretrained)

            self.assertEqual(params_before.keys(), params_after.keys())
            for name, param_before in params_before.items():
                param_after = params_after[name]
                self.assertTrue(torch.allclose(param_before, param_after, atol=tol, rtol=tol))

    @parameterized.expand(TEST_CASES)
    def test_disable_adapters(self, test_name, model_id, config_cls, config_kwargs):
        X = self.prepare_inputs_for_testing()
        model = self.transformers_class.from_pretrained(model_id).to(self.torch_device)
        config = config_cls(
            base_model_name_or_path=model_id,
            **config_kwargs,
        )
        model = get_peft_model(model, config)
        model.eval()
        outputs_before = model(**X)

        model.train()
        # EmbConv1D is slow to learn for some reason
        lr = 0.01 if model_id != "EmbConv1D" else 1.0
        optimizer = torch.optim.SGD(model.parameters(), lr=lr)

        # train at least 3 steps for all parameters to be updated (probably this is required because of symmetry
        # breaking of some LoRA layers that are initialized with constants)
        for _ in range(3):
            optimizer.zero_grad()
            y_pred = model(**X)
            y = torch.arange(len(y_pred)).to(self.torch_device) % 2
            loss = nn.functional.nll_loss(y_pred, y)
            loss.backward()
            optimizer.step()

        model.eval()
        outputs_after = model(**X)

        with model.disable_adapter():
            outputs_disabled = model(**X)

        # check that after leaving the disable_adapter context, everything is enabled again
        outputs_enabled_after_disable = model(**X)

        self.assertFalse(torch.allclose(outputs_before, outputs_after))
        self.assertTrue(torch.allclose(outputs_before, outputs_disabled))
        self.assertTrue(torch.allclose(outputs_after, outputs_enabled_after_disable))

    @parameterized.expand(TEST_CASES)
    def test_disable_adapters_with_merging(self, test_name, model_id, config_cls, config_kwargs):
        # same as test_disable_adapters, but with merging
        X = self.prepare_inputs_for_testing()
        model = self.transformers_class.from_pretrained(model_id).to(self.torch_device)
        config = config_cls(
            base_model_name_or_path=model_id,
            **config_kwargs,
        )
        model = get_peft_model(model, config)
        model.eval()
        outputs_before = model(**X)

        model.train()
        # EmbConv1D is slow to learn for some reason
        lr = 0.01 if model_id != "EmbConv1D" else 1.0
        optimizer = torch.optim.SGD(model.parameters(), lr=lr)

        # train at least 3 steps for all parameters to be updated (probably this is required because of symmetry
        # breaking of some LoRA layers that are initialized with constants)
        for _ in range(3):
            optimizer.zero_grad()
            y_pred = model(**X)
            y = torch.arange(len(y_pred)).to(self.torch_device) % 2
            loss = nn.functional.nll_loss(y_pred, y)
            loss.backward()
            optimizer.step()

        model.eval()
        model.merge_adapter()
        outputs_after = model(**X)

        with model.disable_adapter():
            outputs_disabled = model(**X)

        # check that after leaving the disable_adapter context, everything is enabled again
        outputs_enabled_after_disable = model(**X)

        atol, rtol = 1e-5, 1e-5  # merging introduces some numerical instability
        if issubclass(config_cls, IA3Config):  # IA³ introduces more instability
            atol, rtol = 1e-3, 1e-3

        self.assertFalse(torch.allclose(outputs_before, outputs_after, atol=atol, rtol=rtol))
        self.assertTrue(torch.allclose(outputs_before, outputs_disabled, atol=atol, rtol=rtol))
        self.assertTrue(torch.allclose(outputs_after, outputs_enabled_after_disable, atol=atol, rtol=rtol))

    @parameterized.expand(TEST_CASES)
    def test_disable_adapter_with_bias_warns(self, test_name, model_id, config_cls, config_kwargs):
        # When training biases in lora, disabling adapters does not reset the biases, so the output is not what users
        # might expect. Therefore, a warning should be given.

        # Note: We test only with custom models since they run really fast. There is really no point in testing the same
        # thing with decoder, encoder_decoder, etc.
        if config_cls != LoraConfig:
            # skip this test for other configs as bias is specific to Lora
            self.skipTest("Testing bias warnings only for LoraConfig")

        if not issubclass(config_cls, LoraConfig):
            self.skipTest("Bias argument is only supported for LoRA models")

        def run_with_disable(config_kwargs, bias):
            config_kwargs = config_kwargs.copy()
            config_kwargs["bias"] = bias
            model = self.transformers_class.from_pretrained(model_id).to(self.torch_device)
            config = config_cls(
                base_model_name_or_path=model_id,
                **config_kwargs,
            )
            peft_model = get_peft_model(model, config)
            with peft_model.disable_adapter():
                pass  # there is nothing to be done

        # check that bias=all and bias=lora_only give a warning with the correct message
        msg_start = "Careful, disabling adapter layers with bias configured to be"
        with self.assertWarns(UserWarning, msg=msg_start):
            run_with_disable(config_kwargs, bias="lora_only")
        with self.assertWarns(UserWarning, msg=msg_start):
            run_with_disable(config_kwargs, bias="all")

        # For bias=none, there is no warning. Unfortunately, AFAIK unittest has no option to assert that no warning is
        # given, therefore, we check that the unittest gives us an AssertionError if we check for a warning
        bias_warning_was_given = False
        try:
            with self.assertWarns(UserWarning) as cm:
                run_with_disable(config_kwargs, bias="none")
                # if we get here, it means there was no AssertionError, i.e. there are warnings -- let's check that they
                # are not related to the bias setting
                if any(warning.message.args[0].startswith(msg_start) for warning in cm.warnings):
                    bias_warning_was_given = True
        except AssertionError:
            # This is good, there was an AssertionError, i.e. there was no warning
            pass
        if bias_warning_was_given:
            # This is bad, there was a warning about the bias when there should not have been any.
            self.fail("There should be no warning when bias is set to 'none'")

    @parameterized.expand(TEST_CASES)
    def test_adding_multiple_adapters_with_bias_raises(self, test_name, model_id, config_cls, config_kwargs):
        self._test_adding_multiple_adapters_with_bias_raises(model_id, config_cls, config_kwargs)

    def test_existing_model_card(self):
        # ensure that if there is already a model card, it is not overwritten
        model = MLP()
        config = LoraConfig(target_modules=["lin0"])
        model = get_peft_model(model, config)

        with tempfile.TemporaryDirectory() as tmp_dirname:
            # create a model card
            text = "---\nmeta: hello\n---\nThis is a model card\n"
            with open(os.path.join(tmp_dirname, "README.md"), "w") as f:
                f.write(text)

            model.save_pretrained(tmp_dirname)
            with open(os.path.join(tmp_dirname, "README.md"), "r") as f:
                model_card = f.read()

        self.assertIn("library_name: peft", model_card)
        self.assertIn("meta: hello", model_card)
        self.assertIn("This is a model card", model_card)

    def test_non_existing_model_card(self):
        # ensure that if there is already a model card, it is not overwritten
        model = MLP()
        config = LoraConfig(target_modules=["lin0"])
        model = get_peft_model(model, config)

        with tempfile.TemporaryDirectory() as tmp_dirname:
            model.save_pretrained(tmp_dirname)
            with open(os.path.join(tmp_dirname, "README.md"), "r") as f:
                model_card = f.read()

        self.assertIn("library_name: peft", model_card)
        # rough check that the model card is pre-filled
        self.assertGreater(len(model_card), 1000)


class TestMultiRankAdapter(unittest.TestCase):
    """Tests related to multirank LoRA adapters"""

    def test_multirank(self):
        config_1 = LoraConfig(
            r=8,
            lora_alpha=8,
            init_lora_weights=False,
            target_modules=["lin0", "lin1"],
        )
        config_2 = LoraConfig(
            r=8,
            lora_alpha=8,
            init_lora_weights=False,
            target_modules=["lin0", "lin1"],
            rank_pattern={"lin0": 4},
            alpha_pattern={"lin0": 4},
        )

        # Add first adapter
        model = get_peft_model(MLP(), config_1, adapter_name="first")

        # Add second adapter
        model.add_adapter("second", config_2)

        # Extract current and expected ranks
        rank_current = model.lin0.lora_A["second"].weight.shape[0]
        rank_expected = config_2.rank_pattern["lin0"]

        self.assertTrue(rank_current == rank_expected, f"Rank {rank_current} is not equal to expected {rank_expected}")

    def test_multirank_2(self):
        rank_pattern = {}
        alpha_pattern = {}
        r = 4
        lora_alpha = 8

        for i in range(10):
            rank = 64 // (i + 1)
            for j in range(2):
                rank_pattern[f"layers.{i}.lin{j}"] = rank
                alpha_pattern[f"layers.{i}.lin{j}"] = 2 * rank

        config = LoraConfig(
            r=r,
            lora_alpha=lora_alpha,
            init_lora_weights=False,
            target_modules=["lin0", "lin1"],
            rank_pattern=rank_pattern,
            alpha_pattern=alpha_pattern,
        )

        # Add first adapter
        model = get_peft_model(DeepMLP(), config, adapter_name="first")

        # Add second adapter
        model.add_adapter("second", config)

        for adapter in ["first", "second"]:
            for key, module in model.base_model.model.named_modules():
                if isinstance(module, BaseTunerLayer):
                    rank_expected = rank_pattern.get(key, r)
                    rank_current = module.lora_A[adapter].weight.shape[0]
                    self.assertTrue(
                        rank_current == rank_expected, f"Rank {rank_current} is not equal to expected {rank_expected}"
                    )


class TestRepr(unittest.TestCase):
    """Tests related to the repr of adapted models"""

    def test_repr_lora_linear(self):
        config = LoraConfig(target_modules=["lin0"])
        model = get_peft_model(MLP(), config)
        print_output = repr(model.model.lin0)
        self.assertTrue(print_output.startswith("Linear"))
        self.assertTrue("in_features=10, out_features=20" in print_output)
        self.assertTrue("lora_A" in print_output)
        self.assertTrue("lora_B" in print_output)
        self.assertTrue("default" in print_output)

    def test_repr_lora_embedding(self):
        config = LoraConfig(target_modules=["emb"])
        model = get_peft_model(ModelEmbConv1D(), config)
        print_output = repr(model.model.emb)
        self.assertTrue(print_output.startswith("Embedding"))
        self.assertTrue("100, 5" in print_output)
        self.assertTrue("lora_embedding_A" in print_output)
        self.assertTrue("lora_embedding_B" in print_output)
        self.assertTrue("default" in print_output)

    def test_repr_lora_conv1d(self):
        config = LoraConfig(target_modules=["conv1d"])
        model = get_peft_model(ModelEmbConv1D(), config)
        print_output = repr(model.model.conv1d)
        self.assertTrue(print_output.startswith("Linear"))
        self.assertTrue("in_features=5, out_features=1" in print_output)
        self.assertTrue("lora_A" in print_output)
        self.assertTrue("lora_B" in print_output)
        self.assertTrue("default" in print_output)

    def test_repr_lora_conv2d(self):
        config = LoraConfig(target_modules=["conv2d"])
        model = get_peft_model(ModelConv2D(), config)
        print_output = repr(model.model.conv2d)
        self.assertTrue(print_output.startswith("Conv2d"))
        self.assertTrue("5, 10" in print_output)
        self.assertTrue("kernel_size=(3, 3)" in print_output)
        self.assertTrue("stride=(1, 1)" in print_output)
        self.assertTrue("lora_A" in print_output)
        self.assertTrue("lora_B" in print_output)
        self.assertTrue("default" in print_output)


class MultipleActiveAdaptersTester(unittest.TestCase):
    """
    A test class to test the functionality of multiple active adapters.

    This is not specifically tied to custom models, it's just easy to test here and testing it on all types of models
    would be overkill.
    """

    def prepare_inputs_for_testing(self):
        X = torch.arange(90).view(9, 10)
        return {"X": X}

    def set_multiple_active_adapters(self, model, adapter_names):
        for module in model.modules():
            if isinstance(module, BaseTunerLayer):
                module.set_adapter(adapter_names)

    @parameterized.expand(MULTIPLE_ACTIVE_ADAPTERS_TEST_CASES)
    def test_multiple_active_adapters_forward(
        self, test_name, tuner_method, config_cls, config_kwargs_1, config_kwargs_2
    ):
        model = MLP(bias=tuner_method != "ia3")
        model.eval()
        X = self.prepare_inputs_for_testing()

        config_1 = config_cls(**config_kwargs_1)
        config_2 = config_cls(**config_kwargs_2)

        peft_model = get_peft_model(model, config_1, adapter_name="adapter_1")
        peft_model.add_adapter("adapter_2", config_2)

        # set adapter_1
        peft_model.set_adapter("adapter_1")
        adapter_1_output = peft_model(**X)

        # set adapter_2
        peft_model.set_adapter("adapter_2")
        adapter_2_output = peft_model(**X)

        # set ["adapter_1", "adapter_2"]
        self.set_multiple_active_adapters(peft_model, ["adapter_1", "adapter_2"])
        combined_output = peft_model(**X)

        self.assertFalse(torch.allclose(adapter_1_output, adapter_2_output, atol=1e-5))
        self.assertFalse(torch.allclose(adapter_1_output, combined_output, atol=1e-5))
        self.assertFalse(torch.allclose(adapter_2_output, combined_output, atol=1e-5))

        if tuner_method == "lora":
            # create a weighted adapter combining both adapters and check that
            # its output is same as setting multiple active adapters
            peft_model.add_weighted_adapter(
                ["adapter_1", "adapter_2"], [1.0, 1.0], "new_combined_adapter", combination_type="cat"
            )
            peft_model.set_adapter("new_combined_adapter")
            new_combined_output = peft_model(**X)
            self.assertTrue(torch.allclose(new_combined_output, combined_output, atol=1e-5))

    @parameterized.expand(MULTIPLE_ACTIVE_ADAPTERS_TEST_CASES)
    def test_multiple_active_adapters_merge_and_unmerge(
        self, test_name, tuner_method, config_cls, config_kwargs_1, config_kwargs_2
    ):
        model = MLP(bias=tuner_method != "ia3")
        model.eval()
        X = self.prepare_inputs_for_testing()
        base_output = model(**X)

        config_1 = config_cls(**config_kwargs_1)
        config_2 = config_cls(**config_kwargs_2)

        peft_model = get_peft_model(model, config_1, adapter_name="adapter_1")
        peft_model.add_adapter("adapter_2", config_2)

        # set ["adapter_1", "adapter_2"]
        self.set_multiple_active_adapters(peft_model, ["adapter_1", "adapter_2"])
        combined_output = peft_model(**X)

        peft_model.merge_adapter()
        merged_combined_output = peft_model(**X)
        self.assertTrue(torch.allclose(merged_combined_output, combined_output, atol=1e-5))

        peft_model.unmerge_adapter()

        with peft_model.disable_adapter():
            disabled_adapter_output = peft_model(**X)

        self.assertTrue(torch.allclose(disabled_adapter_output, base_output, atol=1e-4))


class RequiresGradTester(unittest.TestCase):
    """Test that requires_grad is set correctly in specific circumstances

    # See issue #899.

    This is not specifically tied to custom models, it's just easy to test here and testing it on all types of models
    would be overkill.

    """

    def test_requires_grad_modules_to_save_default(self):
        config = LoraConfig(target_modules=["lin0"], modules_to_save=["lin1"])
        peft_model = get_peft_model(MLP(), config)

        self.assertTrue(peft_model.model.lin1.modules_to_save.default.weight.requires_grad)
        self.assertTrue(peft_model.model.lin1.modules_to_save.default.bias.requires_grad)
        self.assertFalse(peft_model.model.lin1.original_module.weight.requires_grad)
        self.assertFalse(peft_model.model.lin1.original_module.bias.requires_grad)

    def test_requires_grad_modules_to_save_disabling(self):
        config = LoraConfig(target_modules=["lin0"], modules_to_save=["lin1"])
        peft_model = get_peft_model(MLP(), config)

        # when disabling the adapter, the original module's grad should be enabled and vice versa
        peft_model.disable_adapter_layers()
        self.assertFalse(peft_model.model.lin1.modules_to_save.default.weight.requires_grad)
        self.assertFalse(peft_model.model.lin1.modules_to_save.default.bias.requires_grad)
        self.assertTrue(peft_model.model.lin1.original_module.weight.requires_grad)
        self.assertTrue(peft_model.model.lin1.original_module.bias.requires_grad)

        # when re-enabling the adapter, the original module's grad should be disabled and vice versa
        peft_model.enable_adapter_layers()
        self.assertTrue(peft_model.model.lin1.modules_to_save.default.weight.requires_grad)
        self.assertTrue(peft_model.model.lin1.modules_to_save.default.bias.requires_grad)
        self.assertFalse(peft_model.model.lin1.original_module.weight.requires_grad)
        self.assertFalse(peft_model.model.lin1.original_module.bias.requires_grad)

        # when using the disable_adapter context, the original module's grad should be enabled and vice versa
        with peft_model.disable_adapter():
            self.assertFalse(peft_model.model.lin1.modules_to_save.default.weight.requires_grad)
            self.assertFalse(peft_model.model.lin1.modules_to_save.default.bias.requires_grad)
            self.assertTrue(peft_model.model.lin1.original_module.weight.requires_grad)
            self.assertTrue(peft_model.model.lin1.original_module.bias.requires_grad)

        # after context is exited, return to the previous state
        self.assertTrue(peft_model.model.lin1.modules_to_save.default.weight.requires_grad)
        self.assertTrue(peft_model.model.lin1.modules_to_save.default.bias.requires_grad)
        self.assertFalse(peft_model.model.lin1.original_module.weight.requires_grad)
        self.assertFalse(peft_model.model.lin1.original_module.bias.requires_grad)

    def test_requires_grad_modules_to_save_multiple_adapters(self):
        config0 = LoraConfig(target_modules=["lin0"], modules_to_save=["lin1"])
        peft_model = get_peft_model(MLP(), config0)

        config1 = LoraConfig(target_modules=["lin0"], modules_to_save=["lin1"])
        peft_model.add_adapter("adapter1", config1)

        # active adapter is still "default"
        self.assertTrue(peft_model.model.lin1.modules_to_save.default.weight.requires_grad)
        self.assertTrue(peft_model.model.lin1.modules_to_save.default.bias.requires_grad)
        self.assertFalse(peft_model.model.lin1.modules_to_save.adapter1.weight.requires_grad)
        self.assertFalse(peft_model.model.lin1.modules_to_save.adapter1.bias.requires_grad)

        # set config0 as active, should not change anything
        peft_model.set_adapter("default")
        self.assertTrue(peft_model.model.lin1.modules_to_save.default.weight.requires_grad)
        self.assertTrue(peft_model.model.lin1.modules_to_save.default.bias.requires_grad)
        self.assertFalse(peft_model.model.lin1.modules_to_save.adapter1.weight.requires_grad)
        self.assertFalse(peft_model.model.lin1.modules_to_save.adapter1.bias.requires_grad)

        # set config1 as active, should lead to adapter1 requiring grad
        peft_model.set_adapter("adapter1")
        self.assertFalse(peft_model.model.lin1.modules_to_save.default.weight.requires_grad)
        self.assertFalse(peft_model.model.lin1.modules_to_save.default.bias.requires_grad)
        self.assertTrue(peft_model.model.lin1.modules_to_save.adapter1.weight.requires_grad)
        self.assertTrue(peft_model.model.lin1.modules_to_save.adapter1.bias.requires_grad)

    def test_requires_grad_lora_different_targets(self):
        # test two different LoRA adapters that target different modules
        config0 = LoraConfig(target_modules=["lin0"])
        peft_model = get_peft_model(MLP(), config0)

        config1 = LoraConfig(target_modules=["lin1"])
        peft_model.add_adapter("adapter1", config1)

        # active adapter is still "default"
        self.assertTrue(peft_model.model.lin0.lora_A.default.weight.requires_grad)
        self.assertTrue(peft_model.model.lin0.lora_B.default.weight.requires_grad)
        self.assertFalse(peft_model.model.lin1.lora_A.adapter1.weight.requires_grad)
        self.assertFalse(peft_model.model.lin1.lora_B.adapter1.weight.requires_grad)

        # set config0 as active, should not change anything
        peft_model.set_adapter("default")
        self.assertTrue(peft_model.model.lin0.lora_A.default.weight.requires_grad)
        self.assertTrue(peft_model.model.lin0.lora_B.default.weight.requires_grad)
        self.assertFalse(peft_model.model.lin1.lora_A.adapter1.weight.requires_grad)
        self.assertFalse(peft_model.model.lin1.lora_B.adapter1.weight.requires_grad)

        # change activate adapter to adapter1
        peft_model.set_adapter("adapter1")
        self.assertFalse(peft_model.model.lin0.lora_A.default.weight.requires_grad)
        self.assertFalse(peft_model.model.lin0.lora_B.default.weight.requires_grad)
        self.assertTrue(peft_model.model.lin1.lora_A.adapter1.weight.requires_grad)
        self.assertTrue(peft_model.model.lin1.lora_B.adapter1.weight.requires_grad)

        # disable all adapters
        with peft_model.disable_adapter():
            self.assertFalse(peft_model.model.lin0.lora_A.default.weight.requires_grad)
            self.assertFalse(peft_model.model.lin0.lora_B.default.weight.requires_grad)
            self.assertFalse(peft_model.model.lin1.lora_A.adapter1.weight.requires_grad)
            self.assertFalse(peft_model.model.lin1.lora_B.adapter1.weight.requires_grad)

        # after context is exited, return to the previous state
        peft_model.set_adapter("adapter1")
        self.assertFalse(peft_model.model.lin0.lora_A.default.weight.requires_grad)
        self.assertFalse(peft_model.model.lin0.lora_B.default.weight.requires_grad)
        self.assertTrue(peft_model.model.lin1.lora_A.adapter1.weight.requires_grad)
        self.assertTrue(peft_model.model.lin1.lora_B.adapter1.weight.requires_grad)

    def test_requires_grad_lora_same_targets(self):
        # same as previous test, except that LoRA adapters target the same layer
        config0 = LoraConfig(target_modules=["lin0"])
        peft_model = get_peft_model(MLP(), config0)

        config1 = LoraConfig(target_modules=["lin0"])
        peft_model.add_adapter("adapter1", config1)

        # active adapter is still "default"
        self.assertTrue(peft_model.model.lin0.lora_A.default.weight.requires_grad)
        self.assertTrue(peft_model.model.lin0.lora_B.default.weight.requires_grad)
        self.assertFalse(peft_model.model.lin0.lora_A.adapter1.weight.requires_grad)
        self.assertFalse(peft_model.model.lin0.lora_B.adapter1.weight.requires_grad)

        # set config0 as active, should not change anything
        peft_model.set_adapter("default")
        self.assertTrue(peft_model.model.lin0.lora_A.default.weight.requires_grad)
        self.assertTrue(peft_model.model.lin0.lora_B.default.weight.requires_grad)
        self.assertFalse(peft_model.model.lin0.lora_A.adapter1.weight.requires_grad)
        self.assertFalse(peft_model.model.lin0.lora_B.adapter1.weight.requires_grad)

        # change activate adapter to adapter1
        peft_model.set_adapter("adapter1")
        self.assertFalse(peft_model.model.lin0.lora_A.default.weight.requires_grad)
        self.assertFalse(peft_model.model.lin0.lora_B.default.weight.requires_grad)
        self.assertTrue(peft_model.model.lin0.lora_A.adapter1.weight.requires_grad)
        self.assertTrue(peft_model.model.lin0.lora_B.adapter1.weight.requires_grad)

        # disable all adapters
        with peft_model.disable_adapter():
            self.assertFalse(peft_model.model.lin0.lora_A.default.weight.requires_grad)
            self.assertFalse(peft_model.model.lin0.lora_B.default.weight.requires_grad)
            self.assertFalse(peft_model.model.lin0.lora_A.adapter1.weight.requires_grad)
            self.assertFalse(peft_model.model.lin0.lora_B.adapter1.weight.requires_grad)

        # after context is exited, return to the previous state
        peft_model.set_adapter("adapter1")
        self.assertFalse(peft_model.model.lin0.lora_A.default.weight.requires_grad)
        self.assertFalse(peft_model.model.lin0.lora_B.default.weight.requires_grad)
        self.assertTrue(peft_model.model.lin0.lora_A.adapter1.weight.requires_grad)
        self.assertTrue(peft_model.model.lin0.lora_B.adapter1.weight.requires_grad)

    def test_requires_grad_ia3_different_targets(self):
        # test two different IA3 adapters that target different modules
        config0 = IA3Config(target_modules=["lin0"], feedforward_modules=["lin0"])
        peft_model = get_peft_model(MLP(), config0)

        config1 = IA3Config(target_modules=["lin1"], feedforward_modules=["lin1"])
        peft_model.add_adapter("adapter1", config1)

        # active adapter is still "default"
        self.assertTrue(peft_model.model.lin0.ia3_l.default.requires_grad)
        self.assertFalse(peft_model.model.lin1.ia3_l.adapter1.requires_grad)

        # set config0 as active, should not change anything
        peft_model.set_adapter("default")
        self.assertTrue(peft_model.model.lin0.ia3_l.default.requires_grad)
        self.assertFalse(peft_model.model.lin1.ia3_l.adapter1.requires_grad)

        # change activate adapter to adapter1
        peft_model.set_adapter("adapter1")
        self.assertFalse(peft_model.model.lin0.ia3_l.default.requires_grad)
        self.assertTrue(peft_model.model.lin1.ia3_l.adapter1.requires_grad)

        # disable all adapters
        with peft_model.disable_adapter():
            self.assertFalse(peft_model.model.lin0.ia3_l.default.requires_grad)
            self.assertFalse(peft_model.model.lin1.ia3_l.adapter1.requires_grad)

        # after context is exited, return to the previous state
        peft_model.set_adapter("adapter1")
        self.assertFalse(peft_model.model.lin0.ia3_l.default.requires_grad)
        self.assertTrue(peft_model.model.lin1.ia3_l.adapter1.requires_grad)

    def test_requires_grad_ia3_same_targets(self):
        # same as previous test, except that IA3 adapters target the same layer
        config0 = IA3Config(target_modules=["lin0"], feedforward_modules=["lin0"])
        peft_model = get_peft_model(MLP(), config0)

        config1 = IA3Config(target_modules=["lin0"], feedforward_modules=["lin0"])
        peft_model.add_adapter("adapter1", config1)

        # active adapter is still "default"
        self.assertTrue(peft_model.model.lin0.ia3_l.default.requires_grad)
        self.assertFalse(peft_model.model.lin0.ia3_l.adapter1.requires_grad)

        # set config0 as active, should not change anything
        peft_model.set_adapter("default")
        self.assertTrue(peft_model.model.lin0.ia3_l.default.requires_grad)
        self.assertFalse(peft_model.model.lin0.ia3_l.adapter1.requires_grad)

        # change activate adapter to adapter1
        peft_model.set_adapter("adapter1")
        self.assertFalse(peft_model.model.lin0.ia3_l.default.requires_grad)
        self.assertTrue(peft_model.model.lin0.ia3_l.adapter1.requires_grad)

        # disable all adapters
        with peft_model.disable_adapter():
            self.assertFalse(peft_model.model.lin0.ia3_l.default.requires_grad)
            self.assertFalse(peft_model.model.lin0.ia3_l.adapter1.requires_grad)

        # after context is exited, return to the previous state
        peft_model.set_adapter("adapter1")
        self.assertFalse(peft_model.model.lin0.ia3_l.default.requires_grad)
        self.assertTrue(peft_model.model.lin0.ia3_l.adapter1.requires_grad)

    def test_requires_grad_adalora_different_targets(self):
        # test two different AdaLora adapters that target different modules
        config0 = AdaLoraConfig(target_modules=["lin0"])
        peft_model = get_peft_model(MLP(), config0)

        config1 = AdaLoraConfig(target_modules=["lin1"], inference_mode=True)
        peft_model.add_adapter("adapter1", config1)

        # active adapter is still "default"
        self.assertTrue(peft_model.model.lin0.lora_A.default.requires_grad)
        self.assertTrue(peft_model.model.lin0.lora_B.default.requires_grad)
        self.assertTrue(peft_model.model.lin0.lora_E.default.requires_grad)
        self.assertFalse(peft_model.model.lin1.lora_A.adapter1.requires_grad)
        self.assertFalse(peft_model.model.lin1.lora_B.adapter1.requires_grad)
        self.assertFalse(peft_model.model.lin1.lora_E.adapter1.requires_grad)

        # set config0 as active, should not change anything
        peft_model.set_adapter("default")
        self.assertTrue(peft_model.model.lin0.lora_A.default.requires_grad)
        self.assertTrue(peft_model.model.lin0.lora_B.default.requires_grad)
        self.assertTrue(peft_model.model.lin0.lora_E.default.requires_grad)
        self.assertFalse(peft_model.model.lin1.lora_A.adapter1.requires_grad)
        self.assertFalse(peft_model.model.lin1.lora_B.adapter1.requires_grad)
        self.assertFalse(peft_model.model.lin1.lora_E.adapter1.requires_grad)

        # change activate adapter to adapter1
        peft_model.set_adapter("adapter1")
        self.assertFalse(peft_model.model.lin0.lora_A.default.requires_grad)
        self.assertFalse(peft_model.model.lin0.lora_B.default.requires_grad)
        self.assertFalse(peft_model.model.lin0.lora_E.default.requires_grad)
        self.assertTrue(peft_model.model.lin1.lora_A.adapter1.requires_grad)
        self.assertTrue(peft_model.model.lin1.lora_B.adapter1.requires_grad)
        self.assertTrue(peft_model.model.lin1.lora_E.adapter1.requires_grad)

        # disable all adapters
        with peft_model.disable_adapter():
            self.assertFalse(peft_model.model.lin0.lora_A.default.requires_grad)
            self.assertFalse(peft_model.model.lin0.lora_B.default.requires_grad)
            self.assertFalse(peft_model.model.lin0.lora_E.default.requires_grad)
            self.assertFalse(peft_model.model.lin1.lora_A.adapter1.requires_grad)
            self.assertFalse(peft_model.model.lin1.lora_B.adapter1.requires_grad)
            self.assertFalse(peft_model.model.lin1.lora_E.adapter1.requires_grad)

        # after context is exited, return to the previous state
        peft_model.set_adapter("adapter1")
        self.assertFalse(peft_model.model.lin0.lora_A.default.requires_grad)
        self.assertFalse(peft_model.model.lin0.lora_B.default.requires_grad)
        self.assertFalse(peft_model.model.lin0.lora_E.default.requires_grad)
        self.assertTrue(peft_model.model.lin1.lora_A.adapter1.requires_grad)
        self.assertTrue(peft_model.model.lin1.lora_B.adapter1.requires_grad)
        self.assertTrue(peft_model.model.lin1.lora_E.adapter1.requires_grad)

    def test_requires_grad_adalora_same_targets(self):
        # same as previous test, except that AdaLora adapters target the same layer
        config0 = AdaLoraConfig(target_modules=["lin0"])
        peft_model = get_peft_model(MLP(), config0)

        config1 = AdaLoraConfig(target_modules=["lin0"], inference_mode=True)
        peft_model.add_adapter("adapter1", config1)

        # active adapter is still "default"
        self.assertTrue(peft_model.model.lin0.lora_A.default.requires_grad)
        self.assertTrue(peft_model.model.lin0.lora_B.default.requires_grad)
        self.assertFalse(peft_model.model.lin0.lora_E.adapter1.requires_grad)
        self.assertFalse(peft_model.model.lin0.lora_A.adapter1.requires_grad)
        self.assertFalse(peft_model.model.lin0.lora_B.adapter1.requires_grad)
        self.assertFalse(peft_model.model.lin0.lora_E.adapter1.requires_grad)

        # set config0 as active, should not change anything
        peft_model.set_adapter("default")
        self.assertTrue(peft_model.model.lin0.lora_A.default.requires_grad)
        self.assertTrue(peft_model.model.lin0.lora_B.default.requires_grad)
        self.assertFalse(peft_model.model.lin0.lora_E.adapter1.requires_grad)
        self.assertFalse(peft_model.model.lin0.lora_A.adapter1.requires_grad)
        self.assertFalse(peft_model.model.lin0.lora_B.adapter1.requires_grad)
        self.assertFalse(peft_model.model.lin0.lora_E.adapter1.requires_grad)

        # change activate adapter to adapter1
        peft_model.set_adapter("adapter1")
        self.assertFalse(peft_model.model.lin0.lora_A.default.requires_grad)
        self.assertFalse(peft_model.model.lin0.lora_B.default.requires_grad)
        self.assertFalse(peft_model.model.lin0.lora_E.default.requires_grad)
        self.assertTrue(peft_model.model.lin0.lora_A.adapter1.requires_grad)
        self.assertTrue(peft_model.model.lin0.lora_B.adapter1.requires_grad)
        self.assertTrue(peft_model.model.lin0.lora_E.adapter1.requires_grad)

        # disable all adapters
        with peft_model.disable_adapter():
            self.assertFalse(peft_model.model.lin0.lora_A.default.requires_grad)
            self.assertFalse(peft_model.model.lin0.lora_B.default.requires_grad)
            self.assertFalse(peft_model.model.lin0.lora_E.default.requires_grad)
            self.assertFalse(peft_model.model.lin0.lora_A.adapter1.requires_grad)
            self.assertFalse(peft_model.model.lin0.lora_B.adapter1.requires_grad)
            self.assertFalse(peft_model.model.lin0.lora_E.adapter1.requires_grad)

        # after context is exited, return to the previous state
        peft_model.set_adapter("adapter1")
        self.assertFalse(peft_model.model.lin0.lora_A.default.requires_grad)
        self.assertFalse(peft_model.model.lin0.lora_B.default.requires_grad)
        self.assertFalse(peft_model.model.lin0.lora_E.default.requires_grad)
        self.assertTrue(peft_model.model.lin0.lora_A.adapter1.requires_grad)
        self.assertTrue(peft_model.model.lin0.lora_B.adapter1.requires_grad)
        self.assertTrue(peft_model.model.lin0.lora_E.adapter1.requires_grad)<|MERGE_RESOLUTION|>--- conflicted
+++ resolved
@@ -144,7 +144,8 @@
     ),
     ("Conv2d 1 LOHA", "Conv2d", LoHaConfig, {"target_modules": ["conv2d"]}),
     ("Conv2d 2 LOHA", "Conv2d", LoHaConfig, {"target_modules": ["conv2d", "lin0"]}),
-<<<<<<< HEAD
+    ("Conv2d 3 LOHA", "Conv2d", LoHaConfig, {"target_modules": ["conv2d"], "use_effective_conv2d": True}),
+    ("Conv2d 4 LOHA", "Conv2d", LoHaConfig, {"target_modules": ["conv2d", "lin0"], "use_effective_conv2d": True}),
     # LoKr
     ("Vanilla MLP 1 LOKR", "MLP", LoKrConfig, {"target_modules": "lin0"}),
     ("Vanilla MLP 2 LOKR", "MLP", LoKrConfig, {"target_modules": ["lin0"]}),
@@ -188,10 +189,6 @@
             "decompose_factor": 4,
         },
     ),
-=======
-    ("Conv2d 3 LOHA", "Conv2d", LoHaConfig, {"target_modules": ["conv2d"], "use_effective_conv2d": True}),
-    ("Conv2d 4 LOHA", "Conv2d", LoHaConfig, {"target_modules": ["conv2d", "lin0"], "use_effective_conv2d": True}),
->>>>>>> 894e68a4
 ]
 
 MULTIPLE_ACTIVE_ADAPTERS_TEST_CASES = [
