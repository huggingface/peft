#!/usr/bin/env python3

# coding=utf-8
# Copyright 2023-present the HuggingFace Inc. team.
#
# Licensed under the Apache License, Version 2.0 (the "License");
# you may not use this file except in compliance with the License.
# You may obtain a copy of the License at
#
#     http://www.apache.org/licenses/LICENSE-2.0
#
# Unless required by applicable law or agreed to in writing, software
# distributed under the License is distributed on an "AS IS" BASIS,
# WITHOUT WARRANTIES OR CONDITIONS OF ANY KIND, either express or implied.
# See the License for the specific language governing permissions and
# limitations under the License.
import copy
import os
import platform
import re
import shutil
import tempfile
import time
from contextlib import contextmanager
from functools import partial

import pytest
import torch
from safetensors.torch import load_file as safe_load_file
from torch import nn
from transformers import AutoModelForCausalLM, AutoModelForSequenceClassification
from transformers.pytorch_utils import Conv1D

from peft import (
    AdaLoraConfig,
    BOFTConfig,
    BoneConfig,
    C3AConfig,
    FourierFTConfig,
    HRAConfig,
    IA3Config,
    LNTuningConfig,
    LoHaConfig,
    LoKrConfig,
    LoraConfig,
    OFTConfig,
    PeftModel,
    RandLoraConfig,
    ShiraConfig,
    TaskType,
    TrainableTokensConfig,
    VBLoRAConfig,
    VeraConfig,
    get_peft_model,
)
from peft.tuners.tuners_utils import BaseTunerLayer
from peft.utils import AuxiliaryTrainingWrapper, infer_device

from .testing_common import PeftCommonTester
from .testing_utils import get_state_dict, require_non_cpu


# MLP is a vanilla FF network with only linear layers
# EmbConv1D has an embedding and a Conv1D layer
# Conv2D has a Conv2D layer
TEST_CASES = [
    ########
    # LoRA #
    ########
    ("Vanilla MLP 1 LoRA", "MLP", LoraConfig, {"target_modules": "lin0"}),
    ("Vanilla MLP 2 LoRA", "MLP", LoraConfig, {"target_modules": ["lin0"]}),
    ("Vanilla MLP 3 LoRA", "MLP", LoraConfig, {"target_modules": ["lin1"]}),
    ("Vanilla MLP 4 LoRA", "MLP", LoraConfig, {"target_modules": ["lin0", "lin1"]}),
    ("Vanilla MLP 5 LoRA", "MLP", LoraConfig, {"target_modules": ["lin0"], "modules_to_save": ["lin1"]}),
    (
        "Vanilla MLP 6 LoRA",
        "MLP",
        LoraConfig,
        {
            "target_modules": ["lin0"],
            "lora_alpha": 4,
            "lora_dropout": 0.1,
        },
    ),
    ("Vanilla MLP 7 LoRA with DoRA", "MLP", LoraConfig, {"target_modules": ["lin0"], "use_dora": True}),
    ("Vanilla MLP 8 LoRA with DoRA", "MLP", LoraConfig, {"target_modules": ["lin0", "lin1"], "use_dora": True}),
    (
        "Vanilla MLP 9 LoRA with DoRA",
        "MLP",
        LoraConfig,
        {"target_modules": "lin1", "use_dora": True, "lora_alpha": 32},
    ),
    ("Embedding + transformers Conv1D 1 LoRA", "EmbConv1D", LoraConfig, {"target_modules": ["conv1d"]}),
    ("Embedding + transformers Conv1D 2 LoRA", "EmbConv1D", LoraConfig, {"target_modules": ["emb"]}),
    ("Embedding + transformers Conv1D 3 LoRA", "EmbConv1D", LoraConfig, {"target_modules": ["emb", "conv1d"]}),
    (
        "Embedding + transformers Conv1D 1 DoRA",
        "EmbConv1D",
        LoraConfig,
        {"target_modules": ["conv1d"], "use_dora": True},
    ),
    ("Embedding + transformers Conv1D 2 DoRA", "EmbConv1D", LoraConfig, {"target_modules": ["emb"], "use_dora": True}),
    (
        "Embedding + transformers Conv1D 3 DoRA",
        "EmbConv1D",
        LoraConfig,
        {"target_modules": ["emb", "conv1d"], "use_dora": True},
    ),
    (
        "Embedding + transformers Conv1D 1 LoRA trainable_tokens",
        "EmbConv1D",
        LoraConfig,
        {"target_modules": ["conv1d"], "trainable_token_indices": {"emb": [0, 10]}},
    ),
    ("Conv1d LoRA", "Conv1d", LoraConfig, {"target_modules": ["conv1d"]}),
    ("Conv1d LoRA with DoRA", "Conv1d", LoraConfig, {"target_modules": ["conv1d"], "use_dora": True}),
    ("Conv2d 1 LoRA", "Conv2d", LoraConfig, {"target_modules": ["conv2d"]}),
    ("Conv2d 2 LoRA", "Conv2d", LoraConfig, {"target_modules": ["conv2d", "lin0"]}),
    ("Conv2d 1 LoRA with DoRA", "Conv2d", LoraConfig, {"target_modules": ["conv2d"], "use_dora": True}),
    ("Conv2d 2 LoRA with DoRA", "Conv2d", LoraConfig, {"target_modules": ["conv2d", "lin0"], "use_dora": True}),
    ("Conv2d Groups LoRA", "Conv2dGroups", LoraConfig, {"target_modules": ["conv2d"]}),
    ("Conv2d Groups2 LoRA", "Conv2dGroups2", LoraConfig, {"target_modules": ["conv2d"]}),
    ("Conv2d Groups LoRA with DoRA", "Conv2dGroups", LoraConfig, {"target_modules": ["conv2d"], "use_dora": True}),
    ("Conv2d Groups2 LoRA with DoRA", "Conv2dGroups2", LoraConfig, {"target_modules": ["conv2d"], "use_dora": True}),
    ("Conv3d 1 LoRA", "Conv3d", LoraConfig, {"target_modules": ["conv3d"]}),
    ("Conv3d 2 LoRA", "Conv3d", LoraConfig, {"target_modules": ["conv3d", "lin0"]}),
    ("Conv3d 1 LoRA with DoRA", "Conv3d", LoraConfig, {"target_modules": ["conv3d"], "use_dora": True}),
    ("Conv3d 2 LoRA with DoRA", "Conv3d", LoraConfig, {"target_modules": ["conv3d", "lin0"], "use_dora": True}),
    # LoRA with lora_B bias enabled (note: embedding is not supported)
    # It's important to set lora_alpha != r to ensure that scaling is taken into account correctly
    (
        "Vanilla MLP 1 LoRA with lora_b bias",
        "MLP",
        LoraConfig,
        {"target_modules": ["lin0", "lin1"], "lora_bias": True, "lora_alpha": 32},
    ),
    (
        "Conv2d 1 LoRA with lora_b bias",
        "Conv2d",
        LoraConfig,
        {"target_modules": ["conv2d"], "lora_bias": True, "lora_alpha": 32},
    ),
    (
        "Conv3d 1 LoRA with lora_b bias",
        "Conv3d",
        LoraConfig,
        {"target_modules": ["conv3d"], "lora_bias": True, "lora_alpha": 32},
    ),
    ("MHA 1 LoRA", "MHA", LoraConfig, {"target_modules": ["mha"]}),
    ("MHA 2 LoRA", "MHA", LoraConfig, {"target_modules": ["mha", "lin0"]}),
    # targeting parameters directly
    ("MLP 1 using nn.Parameter LoRA", "MlpUsingParameters", LoraConfig, {"target_parameters": ["lin0.weight"]}),
    (
        "MLP 2 using nn.Parameter LoRA",
        "MLP",
        LoraConfig,
        {"target_modules": ["lin0"], "target_parameters": ["lin1.weight"]},
    ),
    #######
    # IA³ #
    #######
    ("Vanilla MLP 1 IA3", "MLP", IA3Config, {"target_modules": "lin0", "feedforward_modules": []}),
    ("Vanilla MLP 2 IA3", "MLP", IA3Config, {"target_modules": "lin0", "feedforward_modules": "lin0"}),
    ("Vanilla MLP 3 IA3", "MLP", IA3Config, {"target_modules": ["lin0"], "feedforward_modules": []}),
    ("Vanilla MLP 4 IA3", "MLP", IA3Config, {"target_modules": ["lin0"], "feedforward_modules": ["lin0"]}),
    ("Vanilla MLP 5 IA3", "MLP", IA3Config, {"target_modules": ["lin1"], "feedforward_modules": []}),
    ("Vanilla MLP 6 IA3", "MLP", IA3Config, {"target_modules": ["lin1"], "feedforward_modules": ["lin1"]}),
    (
        "Vanilla MLP 7 IA3",
        "MLP",
        IA3Config,
        {"target_modules": ["lin0", "lin1"], "feedforward_modules": []},
    ),
    (
        "Vanilla MLP 8 IA3",
        "MLP",
        IA3Config,
        {"target_modules": ["lin0", "lin1"], "feedforward_modules": ["lin0", "lin1"]},
    ),
    (
        "Vanilla MLP 9 IA3",
        "MLP",
        IA3Config,
        {"target_modules": ["lin0"], "modules_to_save": ["lin1"], "feedforward_modules": ["lin0"]},
    ),
    (
        "transformers Conv1D 1 IA3",
        "EmbConv1D",
        IA3Config,
        {"target_modules": ["conv1d"], "feedforward_modules": ["conv1d"]},
    ),
    (
        "transformers Conv1D 2 IA3",
        "EmbConv1D",
        IA3Config,
        {"target_modules": ["conv1d", "lin0"], "feedforward_modules": ["conv1d", "lin0"]},
    ),
    (
        "transformers Conv1D 1 IA3",
        "EmbConv1D",
        IA3Config,
        {"target_modules": ["conv1d"], "feedforward_modules": ["conv1d"], "modules_to_save": ["lin0"]},
    ),
    ("Conv2d 1 IA3", "Conv2d", IA3Config, {"target_modules": ["conv2d"], "feedforward_modules": []}),
    ("Conv2d 2 IA3", "Conv2d", IA3Config, {"target_modules": ["conv2d"], "feedforward_modules": ["conv2d"]}),
    (
        "Conv2d 3 IA3",
        "Conv2d",
        IA3Config,
        {"target_modules": ["conv2d", "lin0"], "feedforward_modules": []},
    ),
    (
        "Conv2d 4 IA3",
        "Conv2d",
        IA3Config,
        {"target_modules": ["conv2d", "lin0"], "feedforward_modules": ["conv2d"]},
    ),
    (
        "Conv2d 5 IA3",
        "Conv2d",
        IA3Config,
        {"target_modules": ["conv2d", "lin0"], "feedforward_modules": ["conv2d", "lin0"]},
    ),
    ("Conv3d 1 IA3", "Conv3d", IA3Config, {"target_modules": ["conv3d"], "feedforward_modules": []}),
    ("Conv3d 2 IA3", "Conv3d", IA3Config, {"target_modules": ["conv3d"], "feedforward_modules": ["conv3d"]}),
    (
        "Conv3d 3 IA3",
        "Conv3d",
        IA3Config,
        {"target_modules": ["conv3d", "lin0"], "feedforward_modules": []},
    ),
    (
        "Conv3d 4 IA3",
        "Conv3d",
        IA3Config,
        {"target_modules": ["conv3d", "lin0"], "feedforward_modules": ["conv3d"]},
    ),
    (
        "Conv3d 5 IA3",
        "Conv3d",
        IA3Config,
        {"target_modules": ["conv3d", "lin0"], "feedforward_modules": ["conv3d", "lin0"]},
    ),
    ########
    # LoHa #
    ########
    ("Vanilla MLP 1 LOHA", "MLP", LoHaConfig, {"target_modules": "lin0"}),
    ("Vanilla MLP 2 LOHA", "MLP", LoHaConfig, {"target_modules": ["lin0"]}),
    ("Vanilla MLP 3 LOHA", "MLP", LoHaConfig, {"target_modules": ["lin1"]}),
    ("Vanilla MLP 4 LOHA", "MLP", LoHaConfig, {"target_modules": ["lin0", "lin1"]}),
    ("Vanilla MLP 5 LOHA", "MLP", LoHaConfig, {"target_modules": ["lin0"], "modules_to_save": ["lin1"]}),
    (
        "Vanilla MLP 6 LOHA",
        "MLP",
        LoHaConfig,
        {
            "target_modules": ["lin0"],
            "alpha": 4,
            "module_dropout": 0.1,
        },
    ),
    ("Vanilla MLP 7 LOHA", "MLP", LoHaConfig, {"target_modules": "lin0", "rank_dropout": 0.5}),
    ("Conv2d 1 LOHA", "Conv2d", LoHaConfig, {"target_modules": ["conv2d"]}),
    ("Conv2d 2 LOHA", "Conv2d", LoHaConfig, {"target_modules": ["conv2d", "lin0"]}),
    ("Conv2d 3 LOHA", "Conv2d", LoHaConfig, {"target_modules": ["conv2d"], "use_effective_conv2d": True}),
    ("Conv2d 4 LOHA", "Conv2d", LoHaConfig, {"target_modules": ["conv2d", "lin0"], "use_effective_conv2d": True}),
    # LoKr
    ("Vanilla MLP 1 LOKR", "MLP", LoKrConfig, {"target_modules": "lin0"}),
    ("Vanilla MLP 2 LOKR", "MLP", LoKrConfig, {"target_modules": ["lin0"]}),
    ("Vanilla MLP 3 LOKR", "MLP", LoKrConfig, {"target_modules": ["lin1"]}),
    ("Vanilla MLP 4 LOKR", "MLP", LoKrConfig, {"target_modules": ["lin0", "lin1"]}),
    ("Vanilla MLP 5 LOKR", "MLP", LoKrConfig, {"target_modules": ["lin0"], "modules_to_save": ["lin1"]}),
    (
        "Vanilla MLP 6 LOKR",
        "MLP",
        LoKrConfig,
        {
            "target_modules": ["lin0"],
            "alpha": 4,
            "module_dropout": 0.1,
        },
    ),
    ("Vanilla MLP 7 LOKR", "MLP", LoKrConfig, {"target_modules": "lin0", "rank_dropout": 0.5}),
    ("Vanilla MLP 8 LOKR", "MLP", LoKrConfig, {"target_modules": "lin0", "decompose_both": True, "r": 1, "alpha": 1}),
    ("Conv2d 1 LOKR", "Conv2d", LoKrConfig, {"target_modules": ["conv2d"]}),
    ("Conv2d 2 LOKR", "Conv2d", LoKrConfig, {"target_modules": ["conv2d", "lin0"]}),
    ("Conv2d 3 LOKR", "Conv2d", LoKrConfig, {"target_modules": ["conv2d"], "use_effective_conv2d": True}),
    ("Conv2d 4 LOKR", "Conv2d", LoKrConfig, {"target_modules": ["conv2d", "lin0"], "use_effective_conv2d": True}),
    (
        "Conv2d 5 LOKR",
        "Conv2d",
        LoKrConfig,
        {"target_modules": ["conv2d", "lin0"], "use_effective_conv2d": True, "decompose_both": True},
    ),
    (
        "Conv2d 6 LOKR",
        "Conv2d",
        LoKrConfig,
        {"target_modules": ["conv2d", "lin0"], "use_effective_conv2d": True, "decompose_factor": 4},
    ),
    (
        "Conv2d 7 LOKR",
        "Conv2d",
        LoKrConfig,
        {
            "target_modules": ["conv2d", "lin0"],
            "use_effective_conv2d": True,
            "decompose_both": True,
            "decompose_factor": 4,
        },
    ),
    ########
    # OFT #
    ########
    (
        "Vanilla MLP 1 OFT",
        "MLP",
        OFTConfig,
        {"r": 2, "oft_block_size": 0, "target_modules": "lin0", "use_cayley_neumann": False},
    ),
    (
        "Vanilla MLP 2 OFT",
        "MLP",
        OFTConfig,
        {"r": 2, "oft_block_size": 0, "target_modules": ["lin0"], "use_cayley_neumann": False},
    ),
    (
        "Vanilla MLP 5 OFT",
        "MLP",
        OFTConfig,
        {
            "r": 2,
            "oft_block_size": 0,
            "target_modules": ["lin0"],
            "modules_to_save": ["lin1"],
            "use_cayley_neumann": False,
        },
    ),
    (
        "Vanilla MLP 6 OFT",
        "MLP",
        OFTConfig,
        {
            "r": 2,
            "oft_block_size": 0,
            "target_modules": ["lin0"],
            "module_dropout": 0.1,
            "use_cayley_neumann": False,
        },
    ),
    (
        "Vanilla MLP 7 OFT",
        "MLP",
        OFTConfig,
        {"r": 2, "oft_block_size": 0, "target_modules": ["lin0"], "coft": True, "eps": 1e-2},
    ),
    (
        "Vanilla MLP 8 OFT",
        "MLP",
        OFTConfig,
        {"r": 2, "oft_block_size": 0, "target_modules": ["lin0"], "block_share": True, "use_cayley_neumann": False},
    ),
    (
        "Vanilla MLP 9 OFT",
        "MLP",
        OFTConfig,
        {"r": 2, "oft_block_size": 0, "target_modules": ["lin0"], "coft": True, "eps": 1e-2, "block_share": True},
    ),
    (
        "Vanilla MLP 10 OFT",
        "MLP",
        OFTConfig,
        {"r": 0, "oft_block_size": 2, "target_modules": ["lin0"], "use_cayley_neumann": True},
    ),
    (
        "Vanilla MLP 11 OFT",
        "MLP",
        OFTConfig,
        {"r": 0, "oft_block_size": 2, "target_modules": ["lin0"], "use_cayley_neumann": False},
    ),
    (
        "Vanilla MLP 12 OFT",
        "MLP",
        OFTConfig,
        {
            "r": 0,
            "oft_block_size": 2,
            "target_modules": ["lin0"],
            "coft": True,
            "eps": 1e-2,
            "block_share": True,
            "use_cayley_neumann": True,
        },
    ),
    (
        "Vanilla MLP 13 OFT",
        "MLP",
        OFTConfig,
        {
            "r": 0,
            "oft_block_size": 2,
            "target_modules": ["lin0"],
            "coft": True,
            "eps": 1e-2,
            "block_share": True,
            "use_cayley_neumann": False,
        },
    ),
    ("Conv2d 1 OFT", "Conv2d", OFTConfig, {"r": 5, "oft_block_size": 0, "target_modules": ["conv2d"]}),
    ("Conv2d 3 OFT", "Conv2d", OFTConfig, {"r": 5, "oft_block_size": 0, "target_modules": ["conv2d"], "coft": True}),
    (
        "Conv2d 4 OFT",
        "Conv2d",
        OFTConfig,
        {"r": 5, "oft_block_size": 0, "target_modules": ["conv2d"], "block_share": True},
    ),
    (
        "Conv2d 5 OFT",
        "Conv2d",
        OFTConfig,
        {"r": 5, "oft_block_size": 0, "target_modules": ["conv2d"], "coft": True, "block_share": True},
    ),
    ########
    # HRA #
    ########
    ("Vanilla MLP 1 HRA", "MLP", HRAConfig, {"target_modules": "lin0"}),
    ("Vanilla MLP 2 HRA", "MLP", HRAConfig, {"target_modules": ["lin0"]}),
    ("Vanilla MLP 3 HRA", "MLP", HRAConfig, {"target_modules": ["lin0", "lin1"]}),
    ("Vanilla MLP 5 HRA", "MLP", HRAConfig, {"target_modules": ["lin0"], "modules_to_save": ["lin1"]}),
    ("Conv2d 1 HRA", "Conv2d", HRAConfig, {"target_modules": ["conv2d"]}),
    ########
    # Bone #
    ########
    ("Vanilla MLP 1 Bone", "MLP", BoneConfig, {"target_modules": "lin0", "r": 2}),
    ("Vanilla MLP 2 Bone", "MLP", BoneConfig, {"target_modules": ["lin0"], "r": 2}),
    ("Vanilla MLP 3 Bone", "MLP", BoneConfig, {"target_modules": ["lin0", "lin1"], "r": 2}),
    ("Vanilla MLP 5 Bone", "MLP", BoneConfig, {"target_modules": ["lin0"], "modules_to_save": ["lin1"], "r": 2}),
    ("Vanilla MLP 1 Bone", "MLP", BoneConfig, {"target_modules": "lin0", "r": 2, "init_weights": "bat"}),
    ("Vanilla MLP 2 Bone", "MLP", BoneConfig, {"target_modules": ["lin0"], "r": 2, "init_weights": "bat"}),
    ("Vanilla MLP 3 Bone", "MLP", BoneConfig, {"target_modules": ["lin0", "lin1"], "r": 2, "init_weights": "bat"}),
    (
        "Vanilla MLP 5 Bone",
        "MLP",
        BoneConfig,
        {"target_modules": ["lin0"], "modules_to_save": ["lin1"], "r": 2, "init_weights": "bat"},
    ),
    #############
    # LN Tuning #
    #############
    ("LayerNorm 1 LNTuning", "MLP_LayerNorm", LNTuningConfig, {"target_modules": "layernorm0"}),
    ("LayerNorm 2 LNTuning", "MLP_LayerNorm", LNTuningConfig, {"target_modules": ["layernorm0"]}),
    (
        "LayerNorm 3 LNTuning",
        "MLP_LayerNorm",
        LNTuningConfig,
        {"target_modules": ["layernorm0"], "modules_to_save": ["layernorm1"]},
    ),
    ("Linear 4 LNTuning", "MLP_LayerNorm", LNTuningConfig, {"target_modules": "lin0"}),
    ("Linear 5 LNTuning", "MLP_LayerNorm", LNTuningConfig, {"target_modules": ["lin0"]}),
    ########
    # BOFT #
    ########
    ("Vanilla MLP 1 BOFT", "MLP", BOFTConfig, {"target_modules": ["lin1"], "boft_block_size": 2}),
    (
        "Vanilla MLP 2 BOFT",
        "MLP",
        BOFTConfig,
        {"target_modules": ["lin1"], "modules_to_save": ["lin0"], "boft_block_size": 2},
    ),
    (
        "Vanilla MLP 3 BOFT",
        "MLP",
        BOFTConfig,
        {
            "target_modules": ["lin1"],
            "boft_block_size": 2,
            "boft_dropout": 0.1,
        },
    ),
    (
        "Vanilla MLP 4 BOFT",
        "MLP",
        BOFTConfig,
        {"target_modules": ["lin1"], "boft_block_size": 2, "boft_block_num": 0, "boft_n_butterfly_factor": 1},
    ),
    (
        "Vanilla MLP 5 BOFT",
        "MLP",
        BOFTConfig,
        {"target_modules": ["lin1"], "boft_block_size": 0, "boft_block_num": 2, "boft_n_butterfly_factor": 1},
    ),
    (
        "Vanilla MLP 6 BOFT",
        "MLP",
        BOFTConfig,
        {"target_modules": ["lin1"], "boft_block_size": 10, "boft_block_num": 0, "boft_n_butterfly_factor": 2},
    ),
    (
        "Conv2d 1 BOFT",
        "Conv2d",
        BOFTConfig,
        {"target_modules": ["conv2d"], "boft_block_size": 45, "boft_block_num": 0, "boft_n_butterfly_factor": 1},
    ),
    (
        "Conv2d 2 BOFT",
        "Conv2d",
        BOFTConfig,
        {"target_modules": ["conv2d"], "boft_block_size": 0, "boft_block_num": 1, "boft_n_butterfly_factor": 1},
    ),
    (
        "MLP2 1 BOFT",
        "MLP2",
        BOFTConfig,
        {"target_modules": ["lin1"], "boft_block_size": 2, "boft_block_num": 0, "boft_n_butterfly_factor": 3},
    ),
    (
        "MLP2 2 BOFT",
        "MLP2",
        BOFTConfig,
        {"target_modules": ["lin1"], "boft_block_size": 0, "boft_block_num": 8, "boft_n_butterfly_factor": 3},
    ),
    (
        "Conv2d2 1 BOFT",
        "Conv2d2",
        BOFTConfig,
        {"target_modules": ["conv2d"], "boft_block_size": 2, "boft_block_num": 0, "boft_n_butterfly_factor": 2},
    ),
    (
        "Conv2d2 1 BOFT",
        "Conv2d2",
        BOFTConfig,
        {"target_modules": ["conv2d"], "boft_block_size": 2, "boft_block_num": 0, "boft_n_butterfly_factor": 3},
    ),
    ########
    # SHiRA #
    ########
    ("Vanilla MLP 1 SHiRA", "MLP", ShiraConfig, {"r": 1, "target_modules": "lin0", "init_weights": False}),
    ("Vanilla MLP 2 SHiRA", "MLP", ShiraConfig, {"r": 1, "target_modules": ["lin0"], "init_weights": False}),
    ("Vanilla MLP 3 SHiRA", "MLP", ShiraConfig, {"r": 1, "target_modules": ["lin1"], "init_weights": False}),
    (
        "Vanilla MLP 4 SHiRA",
        "MLP",
        ShiraConfig,
        {"r": 1, "target_modules": ["lin0", "lin1"], "random_seed": 56, "init_weights": False},
    ),
    (
        "Vanilla MLP 5 SHiRA",
        "MLP",
        ShiraConfig,
        {"r": 1, "target_modules": ["lin0"], "init_weights": False},
    ),
    ########
    # VeRA #
    ########
    ("Vanilla MLP 1 VeRA", "MLP", VeraConfig, {"target_modules": "lin0"}),
    ("Vanilla MLP 2 VeRA", "MLP", VeraConfig, {"target_modules": ["lin0"]}),
    ("Vanilla MLP 3 VeRA", "MLP", VeraConfig, {"target_modules": ["lin1"]}),
    ("Vanilla MLP 4 VeRA", "MLP", VeraConfig, {"target_modules": ["lin0", "lin1"]}),
    (
        "Vanilla MLP 5 VeRA",
        "MLP",
        VeraConfig,
        {"target_modules": ["lin0"], "modules_to_save": ["lin1"]},
    ),
    (
        "Embedding + transformers Conv1D 1 VeRA",
        "EmbConv1D",
        VeraConfig,
        {"target_modules": ["conv1d"]},
    ),
    ########
    # FourierFT #
    ########
    ("Vanilla MLP 1 FourierFT", "MLP", FourierFTConfig, {"n_frequency": 10, "target_modules": "lin0"}),
    ("Vanilla MLP 2 FourierFT", "MLP", FourierFTConfig, {"n_frequency": 10, "target_modules": ["lin0"]}),
    ("Vanilla MLP 3 FourierFT", "MLP", FourierFTConfig, {"n_frequency": 10, "target_modules": ["lin1"]}),
    (
        "Vanilla MLP 5 FourierFT",
        "MLP",
        FourierFTConfig,
        {"n_frequency": 10, "target_modules": ["lin0"], "modules_to_save": ["lin1"]},
    ),
    (
        "Vanilla MLP 6 FourierFT",
        "MLP",
        FourierFTConfig,
        {"n_frequency": 10, "target_modules": ["lin0", "lin1"], "modules_to_save": ["lin1"]},
    ),
    (
        "Vanilla MLP 7 FourierFT",
        "MLP",
        FourierFTConfig,
        {
            "n_frequency_pattern": {"lin0": 5, "lin1": 10},
            "target_modules": ["lin0", "lin1"],
            "modules_to_save": ["lin1"],
        },
    ),
    ##########
    # VBLoRA #
    ##########
    ("Vanilla MLP 1 VBLoRA", "MLP", VBLoRAConfig, {"target_modules": "lin0", "vector_length": 1, "num_vectors": 5}),
    ("Vanilla MLP 2 VBLoRA", "MLP", VBLoRAConfig, {"target_modules": ["lin0"], "vector_length": 1, "num_vectors": 5}),
    ("Vanilla MLP 3 VBLoRA", "MLP", VBLoRAConfig, {"target_modules": ["lin1"], "vector_length": 2, "num_vectors": 5}),
    (
        "Vanilla MLP 4 VBLoRA",
        "MLP",
        VBLoRAConfig,
        {"target_modules": ["lin0", "lin1"], "vector_length": 1, "num_vectors": 5},
    ),
    (
        "Vanilla MLP 5 VBLoRA",
        "MLP",
        VBLoRAConfig,
        {"target_modules": ["lin0"], "modules_to_save": ["lin1"], "vector_length": 1, "num_vectors": 5},
    ),
    (
        "Embedding + transformers Conv1D 1 VBLoRA",
        "EmbConv1D",
        VBLoRAConfig,
        {"target_modules": ["conv1d"], "vector_length": 1, "num_vectors": 2},
    ),
    ###################
    # TrainableTokens #
    ###################
    (
        "Embedding + transformers Conv1D 1 trainable_tokens",
        "EmbConv1D",
        TrainableTokensConfig,
        {"target_modules": ["emb"], "token_indices": [0, 1, 3], "init_weights": False},
    ),
    ########
    # RandLora #
    ########
    # We have to reduce the default scaling parameter to avoid nans when using large learning rates
    ("Vanilla MLP 1 RandLora", "MLP", RandLoraConfig, {"target_modules": "lin0", "randlora_alpha": 1}),
    ("Vanilla MLP 2 RandLora", "MLP", RandLoraConfig, {"target_modules": ["lin0"], "randlora_alpha": 1}),
    ("Vanilla MLP 3 RandLora", "MLP", RandLoraConfig, {"target_modules": ["lin1"], "randlora_alpha": 1}),
    ("Vanilla MLP 4 RandLora", "MLP", RandLoraConfig, {"target_modules": ["lin0", "lin1"], "randlora_alpha": 1}),
    (
        "Vanilla MLP 5 RandLora",
        "MLP",
        RandLoraConfig,
        {"target_modules": ["lin0", "lin1"], "sparse": True, "randlora_alpha": 1},
    ),
    (
        "Vanilla MLP 6 RandLora",
        "MLP",
        RandLoraConfig,
        {"target_modules": ["lin0", "lin1"], "very_sparse": True, "randlora_alpha": 1},
    ),
    (
        "Vanilla MLP 7 RandLora",
        "MLP",
        RandLoraConfig,
        {"target_modules": ["lin0"], "modules_to_save": ["lin1"], "randlora_alpha": 1},
    ),
    ########
    # C3A #
    ########
    ("Vanilla MLP 1 C3A", "MLP", C3AConfig, {"block_size": 2, "target_modules": "lin0"}),
    ("Vanilla MLP 2 C3A", "MLP", C3AConfig, {"block_size": 2, "target_modules": ["lin0"]}),
    ("Vanilla MLP 3 C3A", "MLP", C3AConfig, {"block_size": 2, "target_modules": ["lin1"]}),
    (
        "Vanilla MLP 5 C3A",
        "MLP",
        C3AConfig,
        {"block_size": 10, "target_modules": ["lin0"], "modules_to_save": ["lin1"]},
    ),
    (
        "Vanilla MLP 6 C3A",
        "MLP",
        C3AConfig,
        {"block_size": 10, "target_modules": ["lin0", "lin1"], "modules_to_save": ["lin1"]},
    ),
    (
        "Vanilla MLP 7 C3A",
        "MLP",
        C3AConfig,
        {
            "block_size_pattern": {"lin0": 5, "lin1": 10},
            "target_modules": ["lin0", "lin1"],
            "modules_to_save": ["lin1"],
        },
    ),
]

# For this test matrix, each tuple consists of:
# - test name
# - tuner method
# - config_cls
# - 1st config kwargs
# - 2nd config kwargs
# The model used for this test is `MLP`, which uses linear layers `lin0` and `lin1`
MULTIPLE_ACTIVE_ADAPTERS_TEST_CASES = [
    (
        "LoRA Same",
        "lora",
        LoraConfig,
        {"target_modules": ["lin0"], "init_lora_weights": False},
        {"target_modules": ["lin0"], "init_lora_weights": False},
    ),
    (
        "LoRA Different",
        "lora",
        LoraConfig,
        {"target_modules": ["lin0"], "init_lora_weights": False},
        {"target_modules": ["lin1"], "init_lora_weights": False},
    ),
    (
        "LoRA + trainable tokens Same",
        "lora+trainable_tokens",
        LoraConfig,
        {"target_modules": ["lin0"], "init_lora_weights": False, "trainable_token_indices": {"emb": [0, 1, 2]}},
        {"target_modules": ["lin0"], "init_lora_weights": False, "trainable_token_indices": {"emb": [3, 4, 5, 6]}},
    ),
    (
        "LoRA + trainable tokens Different",
        "lora+trainable_tokens",
        LoraConfig,
        {"target_modules": ["lin0"], "init_lora_weights": False, "trainable_token_indices": {"emb": [0, 1, 2]}},
        {"target_modules": ["lin1"], "init_lora_weights": False, "trainable_token_indices": {"emb": [3, 4, 5, 6]}},
    ),
    (
        "IA3 Same",
        "ia3",
        IA3Config,
        {
            "target_modules": ["lin0"],
            "feedforward_modules": ["lin0"],
            "init_ia3_weights": False,
        },
        {
            "target_modules": ["lin0"],
            "feedforward_modules": ["lin0"],
            "init_ia3_weights": False,
        },
    ),
    (
        "IA3 Different",
        "ia3",
        IA3Config,
        {
            "target_modules": ["lin0"],
            "feedforward_modules": ["lin0"],
            "init_ia3_weights": False,
        },
        {
            "target_modules": ["lin1"],
            "feedforward_modules": ["lin1"],
            "init_ia3_weights": False,
        },
    ),
    (
        "AdaLora Same",
        "adalora",
        AdaLoraConfig,
        {"target_modules": ["lin0"], "init_lora_weights": False, "inference_mode": True, "total_step": 1},
        {"target_modules": ["lin0"], "init_lora_weights": False, "inference_mode": True, "total_step": 1},
    ),
    (
        "AdaLora Different",
        "adalora",
        AdaLoraConfig,
        {"target_modules": ["lin0"], "init_lora_weights": False, "inference_mode": True, "total_step": 1},
        {"target_modules": ["lin1"], "init_lora_weights": False, "inference_mode": True, "total_step": 1},
    ),
    (
        "FourierFT Same",
        "fourierft",
        FourierFTConfig,
        {"n_frequency": 10, "target_modules": ["lin0"]},
        {"n_frequency": 10, "target_modules": ["lin0"]},
    ),
    (
        "FourierFT Different",
        "fourierft",
        FourierFTConfig,
        {"n_frequency": 10, "target_modules": ["lin0"]},
        {"n_frequency": 10, "target_modules": ["lin1"]},
    ),
    (
<<<<<<< HEAD
        "LoRA targeting nn.Parameter Same",
        "lora",
        LoraConfig,
        {"target_parameters": ["lin0.weight"], "init_lora_weights": False},
        {"target_parameters": ["lin0.weight"], "init_lora_weights": False},
    ),
    (
        "LoRA targeting nn.Parameter Different",
        "lora",
        LoraConfig,
        {"target_parameters": ["lin0.weight"], "init_lora_weights": False},
        {"target_parameters": ["lin1.weight"], "init_lora_weights": False},
=======
        "SHiRA Same",
        "shira",
        ShiraConfig,
        {"r": 1, "target_modules": ["lin0"], "init_weights": False},
        {"r": 1, "target_modules": ["lin0"], "init_weights": False},
    ),
    (
        "SHiRA Different",
        "shira",
        ShiraConfig,
        {"r": 1, "target_modules": ["lin0"], "init_weights": False},
        {"r": 1, "target_modules": ["lin1"], "init_weights": False},
>>>>>>> 22506a8e
    ),
    # Note: Currently, we cannot target lin0 and lin1 with different adapters when using VeRA. The reason is that the
    # first adapter being created will result in a vera_A or vera_B shape that is too small for the next adapter
    # (remember that VeRA shares these parameters across all layers), which results in an error.
    (
        "VeRA Same",
        "vera",
        VeraConfig,
        {"target_modules": ["lin0"], "init_weights": False},
        {"target_modules": ["lin0"], "init_weights": False},
    ),
    # Note: RandLora may present the same problem mentioned above for Vera.
    (
        "RandLora Same",
        "randlora",
        RandLoraConfig,
        {"target_modules": ["lin0"], "init_weights": False},
        {"target_modules": ["lin0"], "init_weights": False},
    ),
    (
        "HRA Same",
        "hra",
        HRAConfig,
        {"target_modules": ["lin0"], "init_weights": False},
        {"target_modules": ["lin0"], "init_weights": False},
    ),
    (
        "HRA Different",
        "hra",
        HRAConfig,
        {"target_modules": ["lin0"], "init_weights": False},
        {"target_modules": ["lin1"], "init_weights": False},
    ),
    (
        "Bone Same",
        "bone",
        BoneConfig,
        {"target_modules": ["lin0"], "init_weights": False, "r": 2},
        {"target_modules": ["lin0"], "init_weights": False, "r": 2},
    ),
    (
        "Bone Different",
        "bone",
        BoneConfig,
        {"target_modules": ["lin0"], "init_weights": False, "r": 2},
        {"target_modules": ["lin1"], "init_weights": False, "r": 2},
    ),
    (
        "VBLoRA Same",
        "vblora",
        VBLoRAConfig,
        {"target_modules": ["lin0"], "vector_length": 2, "init_vector_bank_bound": 0.1},
        {"target_modules": ["lin0"], "vector_length": 2, "init_vector_bank_bound": 0.1},
    ),
    (
        "VBLoRA Different",
        "vblora",
        VBLoRAConfig,
        {"target_modules": ["lin0"], "vector_length": 2, "init_vector_bank_bound": 0.1},
        {"target_modules": ["lin1"], "vector_length": 2, "init_vector_bank_bound": 0.1},
    ),
    (
        "BOFT Same",
        "boft",
        BOFTConfig,
        {"target_modules": ["lin0"], "init_weights": False, "boft_block_size": 2},
        {"target_modules": ["lin0"], "init_weights": False, "boft_block_size": 2},
    ),
    (
        "BOFT Different",
        "boft",
        BOFTConfig,
        {"target_modules": ["lin0"], "init_weights": False, "boft_block_size": 2},
        {"target_modules": ["lin1"], "init_weights": False, "boft_block_size": 2},
    ),
]

PREFIXES = {
    IA3Config: "ia3_",
    LoraConfig: "lora_",
    LoHaConfig: "hada_",
    LoKrConfig: "lokr_",
    OFTConfig: "oft_",
    BOFTConfig: "boft_",
    LNTuningConfig: "ln_tuning_",
    VeraConfig: "vera_lambda_",
    RandLoraConfig: "randlora_",
    FourierFTConfig: "fourierft_",
    C3AConfig: "c3a_",
    HRAConfig: "hra_",
    ShiraConfig: "shira_",
    VBLoRAConfig: "vblora_",
    BoneConfig: "bone_",
    TrainableTokensConfig: "trainable_tokens_",
}


class MLP(nn.Module):
    def __init__(self, bias=True):
        super().__init__()
        self.lin0 = nn.Linear(10, 20, bias=bias)
        self.relu = nn.ReLU()
        self.drop = nn.Dropout(0.5)
        self.lin1 = nn.Linear(20, 2, bias=bias)
        self.sm = nn.LogSoftmax(dim=-1)
        self.dtype = torch.float

    def forward(self, X):
        X = X.to(self.dtype)
        X = self.lin0(X)
        X = self.relu(X)
        X = self.drop(X)
        X = self.lin1(X)
        X = self.sm(X)
        return X


class MLPWithGRU(nn.Module):
    def __init__(self, bias=True):
        super().__init__()
        self.lin0 = nn.Linear(10, 20, bias=bias)
        self.relu = nn.ReLU()
        self.drop = nn.Dropout(0.5)
        self.gru = nn.GRU(input_size=20, hidden_size=20, num_layers=1, batch_first=True, bias=bias)
        self.fc = nn.Linear(20, 2, bias=bias)
        self.sm = nn.LogSoftmax(dim=-1)
        self.dtype = torch.float

    def forward(self, X):
        X = X.to(self.dtype)
        X = self.lin0(X)
        X = self.relu(X)
        X = self.drop(X)
        X = X.unsqueeze(1)
        X, _ = self.gru(X)
        X = X.squeeze(1)
        X = self.fc(X)
        X = self.sm(X)
        return X


class MLP_LayerNorm(nn.Module):
    def __init__(self, bias=True):
        super().__init__()
        self.layernorm0 = nn.LayerNorm(10, 10)
        self.lin0 = nn.Linear(10, 20, bias=bias)
        self.relu = nn.ReLU()
        self.drop = nn.Dropout(0.5)
        self.layernorm1 = nn.LayerNorm(20, 20)
        self.lin1 = nn.Linear(20, 2, bias=bias)
        self.sm = nn.LogSoftmax(dim=-1)
        self.dtype = torch.float

    def forward(self, X):
        X = X.to(self.dtype)
        X = self.layernorm0(X)
        X = self.lin0(X)
        X = self.relu(X)
        X = self.drop(X)
        X = self.layernorm1(X)
        X = self.lin1(X)
        X = self.sm(X)
        return X


class MLP2(nn.Module):
    def __init__(self, bias=True):
        super().__init__()
        self.lin0 = nn.Linear(10, 32, bias=bias)
        self.relu = nn.ReLU()
        self.drop = nn.Dropout(0.5)
        self.lin1 = nn.Linear(32, 2, bias=bias)
        self.sm = nn.LogSoftmax(dim=-1)
        self.dtype = torch.float

    def forward(self, X):
        X = X.to(self.dtype)
        X = self.lin0(X)
        X = self.relu(X)
        X = self.drop(X)
        X = self.lin1(X)
        X = self.sm(X)
        return X


class Block(nn.Module):
    def __init__(self, bias=True):
        super().__init__()
        self.lin0 = nn.Linear(10, 20, bias=bias)
        self.relu = nn.ReLU()
        self.drop = nn.Dropout(0.5)
        self.lin1 = nn.Linear(20, 10, bias=bias)

    def forward(self, X):
        X = X.float()
        X = self.lin0(X)
        X = self.relu(X)
        X = self.drop(X)
        X = self.lin1(X)
        return X


class DeepMLP(nn.Module):
    def __init__(self, bias=True, num_hidden_layers=12):
        super().__init__()
        self.layers = nn.ModuleList([Block(bias=bias) for _ in range(num_hidden_layers)])
        self.out = nn.Linear(10, 2, bias=bias)
        self.sm = nn.LogSoftmax(dim=-1)

    def forward(self, X):
        X = X.float(X)
        for layer in self.layers:
            X = layer(X)
        X = self.out(X)
        X = self.sm(X)
        return X


class ModelEmbConv1D(nn.Module):
    def __init__(self, emb_size=100):
        super().__init__()
        self.emb = nn.Embedding(emb_size, 5)
        self.conv1d = Conv1D(1, 5)
        self.relu = nn.ReLU()
        self.flat = nn.Flatten()
        self.lin0 = nn.Linear(10, 2)
        self.sm = nn.LogSoftmax(dim=-1)

    def forward(self, X):
        X = self.emb(X)
        X = self.conv1d(X)
        X = self.relu(X)
        X = self.flat(X)
        X = self.lin0(X)
        X = self.sm(X)
        return X


class ModelEmbWithEmbeddingUtils(nn.Module):
    # Adds `get_input_embeddings` and `get_output_embeddings` methods to mimic 🤗 transformers models
    def __init__(self):
        super().__init__()
        self.embed_tokens = nn.Embedding(100, 5)
        self.conv1d = Conv1D(1, 5)
        self.relu = nn.ReLU()
        self.flat = nn.Flatten()
        self.lin0 = nn.Linear(10, 2)
        self.sm = nn.LogSoftmax(dim=-1)

    def forward(self, X):
        X = self.embed_tokens(X)
        X = self.conv1d(X)
        X = self.relu(X)
        X = self.flat(X)
        X = self.lin0(X)
        X = self.sm(X)
        return X

    def get_input_embeddings(self):
        return self.embed_tokens

    def get_output_embeddings(self):
        return None


class ModelConv1D(nn.Module):
    def __init__(self):
        super().__init__()
        self.conv1d = nn.Conv1d(1, 1, 2)
        self.relu = nn.ReLU()
        self.flat = nn.Flatten()
        self.lin0 = nn.Linear(9, 2)
        self.sm = nn.LogSoftmax(dim=-1)
        self.dtype = torch.float

    def forward(self, X):
        X = X.to(self.dtype)
        X = X.reshape(-1, 1, 10)
        X = self.conv1d(X)
        X = self.relu(X)
        X = self.flat(X)
        X = self.lin0(X)
        X = self.sm(X)
        return X


class ModelConv2D(nn.Module):
    def __init__(self):
        super().__init__()
        self.conv2d = nn.Conv2d(5, 10, 3)
        self.relu = nn.ReLU()
        self.flat = nn.Flatten()
        self.lin0 = nn.Linear(10, 2)
        self.sm = nn.LogSoftmax(dim=-1)
        self.dtype = torch.float

    def forward(self, X):
        X = X.to(self.dtype)
        X = X.reshape(-1, 5, 3, 3)
        X = self.conv2d(X)
        X = self.relu(X)
        X = self.flat(X)
        X = self.lin0(X)
        X = self.sm(X)
        return X


class ModelConv2D2(nn.Module):
    def __init__(self):
        super().__init__()
        self.lin0 = nn.Linear(10, 40)
        self.conv2d = nn.Conv2d(8, 32, 3)
        self.relu = nn.ReLU()
        self.flat = nn.Flatten()
        self.lin1 = nn.Linear(32, 2)
        self.sm = nn.LogSoftmax(dim=-1)
        self.dtype = torch.float

    def forward(self, X):
        X = X.to(self.dtype)
        X = self.lin0(X)
        X = self.relu(X)
        X = X.reshape(-1, 8, 3, 3)
        X = self.conv2d(X)
        X = self.relu(X)
        X = self.flat(X)
        X = self.lin1(X)
        X = self.sm(X)
        return X


class ModelConv2DGroups(nn.Module):
    def __init__(self):
        super().__init__()
        self.lin0 = nn.Linear(90, 288)
        # groups is set as 8 since default r=8
        # hence to make r divisible by groups
        self.conv2d = nn.Conv2d(16, 16, 3, groups=8)
        self.relu = nn.ReLU()
        self.flat = nn.Flatten()
        self.lin1 = nn.Linear(16, 2)
        self.sm = nn.LogSoftmax(dim=-1)
        self.dtype = torch.float

    def forward(self, X):
        X = X.to(self.dtype)
        X = X.flatten()
        X = self.lin0(X)
        X = X.reshape(2, 16, 3, 3)
        X = self.conv2d(X)
        X = self.relu(X)
        X = self.flat(X)
        X = self.lin1(X)
        X = self.sm(X)
        return X


class ModelConv2DGroups2(nn.Module):
    def __init__(self):
        super().__init__()
        self.conv2d = nn.Conv2d(16, 32, 3, padding=1, groups=2)
        self.relu = nn.ReLU()
        self.flat = nn.Flatten()
        self.lin0 = nn.Linear(12800, 2)
        self.sm = nn.LogSoftmax(dim=-1)
        self.dtype = torch.float

    def forward(self, X):
        # Note: needs a different input shape, thus ignore original input
        X = torch.arange(9 * 16 * 20 * 20).view([9, 16, 20, 20]).to(self.conv2d.weight.device)
        X = X.to(self.dtype)
        X = self.conv2d(X)
        X = self.relu(X)
        X = self.flat(X)
        X = self.lin0(X)
        X = self.sm(X)
        return X


class ModelConv3D(nn.Module):
    def __init__(self):
        super().__init__()
        self.conv3d = nn.Conv3d(5, 10, 3)
        self.relu = nn.ReLU()
        self.flat = nn.Flatten()
        self.lin0 = nn.Linear(10, 2)
        self.sm = nn.LogSoftmax(dim=-1)
        self.dtype = torch.float

    def forward(self, X):
        X = X.to(self.dtype)
        # If necessary, convert from 2D image to 3D volume
        if X.dim() == 2:
            X = torch.stack([X] * 3, dim=-1)
        X = X.reshape(-1, 5, 3, 3, 3)
        X = self.conv3d(X)
        X = self.relu(X)
        X = self.flat(X)
        X = self.lin0(X)
        X = self.sm(X)
        return X


class ModelMha(nn.Module):
    def __init__(self):
        super().__init__()
        self.mha = nn.MultiheadAttention(10, 2)
        self.lin0 = nn.Linear(10, 2)
        self.sm = nn.LogSoftmax(dim=-1)
        self.dtype = torch.float

    def forward(self, X):
        X = X.to(self.dtype)
        X, _ = self.mha(X, X, X)
        X = self.lin0(X)
        X = self.sm(X)
        return X


class _LinearUsingParameter(nn.Module):
    # TODO
    def __init__(self, in_features, out_features, bias=None):
        super().__init__()
        self.in_features = in_features
        self.out_features = out_features
        self.weight = nn.Parameter(torch.randn(in_features, out_features))
        if bias:
            self.bias = nn.Parameter(torch.ones(out_features))

    def forward(self, x):
        return x @ self.weight + self.bias


class MlpUsingParameters(nn.Module):
    # TODO
    def __init__(self, bias=True):
        super().__init__()

        self.lin0 = _LinearUsingParameter(10, 20, bias=bias)
        self.relu = nn.ReLU()
        self.drop = nn.Dropout(0.5)
        self.lin1 = _LinearUsingParameter(20, 2, bias=bias)
        self.sm = nn.LogSoftmax(dim=-1)
        self.dtype = torch.float

    def forward(self, X):
        X = X.to(self.dtype)
        X = self.lin0(X)
        X = self.relu(X)
        X = self.drop(X)
        X = self.lin1(X)
        X = self.sm(X)
        return X


class MockTransformerWrapper:
    """Mock class to behave like a transformers model.

    This is needed because the tests initialize the model by calling transformers_class.from_pretrained.

    """

    @classmethod
    def from_pretrained(cls, model_id, torch_dtype=None):
        # set the seed so that from_pretrained always returns the same model
        torch.manual_seed(0)

        if torch_dtype is None:
            torch_dtype = torch.float32

        if model_id == "MLP":
            return MLP().to(torch_dtype)

        if model_id == "EmbConv1D":
            return ModelEmbConv1D().to(torch_dtype)

        if model_id == "Conv1d":
            return ModelConv1D().to(torch_dtype)

        if model_id == "Conv2d":
            return ModelConv2D().to(torch_dtype)

        if model_id == "Conv2dGroups":
            return ModelConv2DGroups().to(torch_dtype)

        if model_id == "Conv2dGroups2":
            return ModelConv2DGroups2().to(torch_dtype)

        if model_id == "Conv3d":
            return ModelConv3D().to(torch_dtype)

        if model_id == "MLP_LayerNorm":
            return MLP_LayerNorm().to(torch_dtype)

        if model_id == "MLP2":
            return MLP2().to(torch_dtype)

        if model_id == "Conv2d2":
            return ModelConv2D2().to(torch_dtype)

        if model_id == "MHA":
            return ModelMha().to(torch_dtype)

        if model_id == "MlpUsingParameters":
            return MlpUsingParameters().to(torch_dtype)

        raise ValueError(f"model_id {model_id} not implemented")


class TestPeftCustomModel(PeftCommonTester):
    """
    Implements the tests for custom models.

    Most tests should just call the parent class, e.g. test_save_pretrained calls self._test_save_pretrained. Override
    this if custom models don't work with the parent test method.

    """

    transformers_class = MockTransformerWrapper

    def prepare_inputs_for_testing(self):
        X = torch.arange(90).view(9, 10).to(self.torch_device)
        return {"X": X}

    @pytest.mark.parametrize("test_name, model_id, config_cls, config_kwargs", TEST_CASES)
    def test_attributes_parametrized(self, test_name, model_id, config_cls, config_kwargs):
        self._test_model_attr(model_id, config_cls, config_kwargs)

    @pytest.mark.parametrize("test_name, model_id, config_cls, config_kwargs", TEST_CASES)
    def test_adapter_name(self, test_name, model_id, config_cls, config_kwargs):
        self._test_adapter_name(model_id, config_cls, config_kwargs)

    @pytest.mark.parametrize("test_name, model_id, config_cls, config_kwargs", TEST_CASES)
    def test_prepare_for_training_parametrized(self, test_name, model_id, config_cls, config_kwargs):
        # This test does not work with custom models because it assumes that
        # there is always a method get_input_embeddings that returns a layer
        # which does not need updates. Instead, a new test is added below that
        # checks that LoRA works as expected.
        pass

    @pytest.mark.parametrize("test_name, model_id, config_cls, config_kwargs", TEST_CASES)
    def test_save_pretrained(self, test_name, model_id, config_cls, config_kwargs):
        self._test_save_pretrained(model_id, config_cls, config_kwargs)

    @pytest.mark.parametrize("test_name, model_id, config_cls, config_kwargs", TEST_CASES)
    def test_save_pretrained_pickle(self, test_name, model_id, config_cls, config_kwargs):
        self._test_save_pretrained(model_id, config_cls, config_kwargs, safe_serialization=False)

    @pytest.mark.parametrize("test_name, model_id, config_cls, config_kwargs", TEST_CASES)
    def test_load_model_low_cpu_mem_usage(self, test_name, model_id, config_cls, config_kwargs):
        self._test_load_model_low_cpu_mem_usage(model_id, config_cls, config_kwargs)

    @pytest.mark.parametrize("test_name, model_id, config_cls, config_kwargs", TEST_CASES)
    def test_from_pretrained_config_construction(self, test_name, model_id, config_cls, config_kwargs):
        self._test_from_pretrained_config_construction(model_id, config_cls, config_kwargs)

    @pytest.mark.parametrize("test_name, model_id, config_cls, config_kwargs", TEST_CASES)
    def test_load_multiple_adapters(self, test_name, model_id, config_cls, config_kwargs):
        self._test_load_multiple_adapters(model_id, config_cls, config_kwargs)

    @pytest.mark.parametrize("test_name, model_id, config_cls, config_kwargs", TEST_CASES)
    def test_merge_layers(self, test_name, model_id, config_cls, config_kwargs):
        # https://github.com/huggingface/peft/pull/2403
        if model_id in ["Conv2dGroups", "Conv2dGroups2"]:
            pytest.skip(
                f"Skipping test for {model_id} as merging is not supported. (See https://github.com/huggingface/peft/pull/2403 for details)"
            )

        config_kwargs = config_kwargs.copy()
        if issubclass(config_cls, LoraConfig):
            config_kwargs["init_lora_weights"] = False
        elif issubclass(config_cls, IA3Config):
            config_kwargs["init_ia3_weights"] = False
        elif issubclass(config_cls, LNTuningConfig):
            pass
        elif issubclass(config_cls, VBLoRAConfig):
            pass
        elif issubclass(config_cls, TrainableTokensConfig):
            pass
        else:
            config_kwargs["init_weights"] = False
        self._test_merge_layers(model_id, config_cls, config_kwargs)

    @pytest.mark.parametrize("test_name, model_id, config_cls, config_kwargs", TEST_CASES)
    def test_merge_layers_fp16(self, test_name, model_id, config_cls, config_kwargs):
        # https://github.com/huggingface/peft/pull/2403
        if model_id in ["Conv2dGroups", "Conv2dGroups2"]:
            pytest.skip(
                f"Skipping test for {model_id} as merging is not supported. (See https://github.com/huggingface/peft/pull/2403 for details)"
            )

        config_kwargs = config_kwargs.copy()
        if issubclass(config_cls, LoraConfig):
            config_kwargs["init_lora_weights"] = False
        elif issubclass(config_cls, IA3Config):
            config_kwargs["init_ia3_weights"] = False
        self._test_merge_layers_fp16(model_id, config_cls, config_kwargs)

    @pytest.mark.parametrize("test_name, model_id, config_cls, config_kwargs", TEST_CASES)
    def test_merge_layers_is_idempotent(self, test_name, model_id, config_cls, config_kwargs):
        # https://github.com/huggingface/peft/pull/2403
        if model_id in ["Conv2dGroups", "Conv2dGroups2"]:
            pytest.skip(
                f"Skipping test for {model_id} as merging is not supported. (See https://github.com/huggingface/peft/pull/2403 for details)"
            )

        # calling merge twice with the same arguments should not change the output
        config_kwargs = config_kwargs.copy()
        if issubclass(config_cls, LoraConfig):
            config_kwargs["init_lora_weights"] = False
        elif issubclass(config_cls, IA3Config):
            config_kwargs["init_ia3_weights"] = False
        self._test_merge_layers_is_idempotent(model_id, config_cls, config_kwargs)

    @pytest.mark.parametrize("test_name, model_id, config_cls, config_kwargs", TEST_CASES)
    def test_safe_merge(self, test_name, model_id, config_cls, config_kwargs):
        # https://github.com/huggingface/peft/pull/2403
        if model_id in ["Conv2dGroups", "Conv2dGroups2"]:
            pytest.skip(
                f"Skipping test for {model_id} as merging is not supported. (See https://github.com/huggingface/peft/pull/2403 for details)"
            )

        # calling merge twice with the same arguments should not change the output
        config_kwargs = config_kwargs.copy()
        if issubclass(config_cls, LoraConfig):
            config_kwargs["init_lora_weights"] = False
        elif issubclass(config_cls, IA3Config):
            config_kwargs["init_ia3_weights"] = False
        elif issubclass(config_cls, LNTuningConfig):
            # LNTuning do not take init_weights
            pass
        elif issubclass(config_cls, VBLoRAConfig):
            # VBLoRA do not take init_weights
            pass
        else:
            config_kwargs["init_weights"] = False
        self._test_safe_merge(model_id, config_cls, config_kwargs)

    @pytest.mark.parametrize("test_name, model_id, config_cls, config_kwargs", TEST_CASES)
    def test_generate(self, test_name, model_id, config_cls, config_kwargs):
        # Custom models do not (necessarily) have a generate method, so this test is not performed
        pass

    @pytest.mark.parametrize("test_name, model_id, config_cls, config_kwargs", TEST_CASES)
    def test_generate_half_prec(self, test_name, model_id, config_cls, config_kwargs):
        # Custom models do not (necessarily) have a generate method, so this test is not performed
        pass

    @pytest.mark.parametrize("test_name, model_id, config_cls, config_kwargs", TEST_CASES)
    def test_training_custom_models(self, test_name, model_id, config_cls, config_kwargs):
        self._test_training(model_id, config_cls, config_kwargs)

    @pytest.mark.parametrize("test_name, model_id, config_cls, config_kwargs", TEST_CASES)
    def test_training_custom_models_layer_indexing(self, test_name, model_id, config_cls, config_kwargs):
        # At the moment, layer indexing only works when layer names conform to a specific pattern, which is not
        # guaranteed here. Therefore, this test is not performed.
        pass

    @pytest.mark.parametrize("test_name, model_id, config_cls, config_kwargs", TEST_CASES)
    def test_training_custom_models_gradient_checkpointing(self, test_name, model_id, config_cls, config_kwargs):
        self._test_training_gradient_checkpointing(model_id, config_cls, config_kwargs)

    @pytest.mark.parametrize("test_name, model_id, config_cls, config_kwargs", TEST_CASES)
    def test_inference_safetensors(self, test_name, model_id, config_cls, config_kwargs):
        self._test_inference_safetensors(model_id, config_cls, config_kwargs)

    @pytest.mark.parametrize("test_name, model_id, config_cls, config_kwargs", TEST_CASES)
    def test_peft_model_device_map(self, test_name, model_id, config_cls, config_kwargs):
        self._test_peft_model_device_map(model_id, config_cls, config_kwargs)

    @pytest.mark.parametrize("test_name, model_id, config_cls, config_kwargs", TEST_CASES)
    def test_forward_output_finite(self, test_name, model_id, config_cls, config_kwargs):
        X = self.prepare_inputs_for_testing()
        model = self.transformers_class.from_pretrained(model_id).to(self.torch_device)
        config = config_cls(
            base_model_name_or_path=model_id,
            **config_kwargs,
        )
        model = get_peft_model(model, config)
        model.eval()
        with torch.no_grad():
            output = model(**X)
        assert torch.isfinite(output).all()

    @pytest.mark.parametrize("test_name, model_id, config_cls, config_kwargs", TEST_CASES)
    def test_forward_float16(self, test_name, model_id, config_cls, config_kwargs):
        # The user manually sets the dtype of the base model to fp16 precision. This should not cause an error for the
        # different PEFT methods.
        try:
            torch.zeros(1, dtype=torch.float16)
        except Exception:
            # skip this test if float16 is not supported on this machine
            pytest.skip(reason="Test requires float16 support")

        # skip on MacOS
        if platform.system() == "Darwin":
            pytest.skip(reason="MacOS does not support multiple ops in float16")

        X = self.prepare_inputs_for_testing()
        model = self.transformers_class.from_pretrained(model_id, torch_dtype=torch.float16).to(self.torch_device)
        model.dtype = torch.float16
        config = config_cls(
            base_model_name_or_path=model_id,
            **config_kwargs,
        )
        model = get_peft_model(model, config)
        model.eval()

        # check that none of this raises an error
        model(**X)

        if model_id in ["Conv2dGroups", "Conv2dGroups2"]:
            # this model does not support merging
            return

        model.merge_adapter(safe_merge=False)
        model(**X)
        model.unmerge_adapter()
        model(**X)
        model.merge_adapter(safe_merge=True)
        model(**X)
        model.unmerge_adapter()
        model(**X)
        model = model.merge_and_unload()
        model(**X)

    @pytest.mark.parametrize("test_name, model_id, config_cls, config_kwargs", TEST_CASES)
    def test_forward_bfloat16(self, test_name, model_id, config_cls, config_kwargs):
        # The user manually sets the dtype of the base model to bf16 precision. This should not cause an error for the
        # different PEFT methods.
        try:
            torch.zeros(1, dtype=torch.bfloat16)
        except Exception:
            # skip this test if float16 is not supported on this machine
            pytest.skip(reason="Test requires bfloat16 support")

        # skip on MacOS
        if platform.system() == "Darwin":
            pytest.skip(reason="MacOS does not support multiple ops in bfloat16")

        X = self.prepare_inputs_for_testing()
        model = self.transformers_class.from_pretrained(model_id, torch_dtype=torch.bfloat16).to(self.torch_device)
        model.dtype = torch.bfloat16
        config = config_cls(
            base_model_name_or_path=model_id,
            **config_kwargs,
        )
        model = get_peft_model(model, config)
        model.eval()

        # check that none of this raises an error
        model(**X)

        if model_id in ["Conv2dGroups", "Conv2dGroups2"]:
            # this model does not support merging
            return

        model.merge_adapter(safe_merge=False)
        model(**X)
        model.unmerge_adapter()
        model(**X)
        model.merge_adapter(safe_merge=True)
        model(**X)
        model.unmerge_adapter()
        model(**X)
        model = model.merge_and_unload()
        model(**X)

    @pytest.mark.parametrize("test_name, model_id, config_cls, config_kwargs", TEST_CASES)
    def test_forward_float16_no_autocast(self, test_name, model_id, config_cls, config_kwargs):
        # Same as above but don't autocast adapter weights to float32 automatically
        try:
            torch.zeros(1, dtype=torch.float16)
        except Exception:
            # skip this test if float16 is not supported on this machine
            pytest.skip(reason="Test requires float16 support")

        # skip on MacOS
        if platform.system() == "Darwin":
            pytest.skip(reason="MacOS does not support multiple ops in float16")

        X = self.prepare_inputs_for_testing()
        model = self.transformers_class.from_pretrained(model_id, torch_dtype=torch.float16).to(self.torch_device)
        model.dtype = torch.float16
        config = config_cls(
            base_model_name_or_path=model_id,
            **config_kwargs,
        )
        model = get_peft_model(model, config, autocast_adapter_dtype=False)
        model.eval()

        # check that none of this raises an error
        model(**X)

        if model_id in ["Conv2dGroups", "Conv2dGroups2"]:
            # this model does not support merging
            return

        model.merge_adapter(safe_merge=False)
        model(**X)
        model.unmerge_adapter()
        model(**X)
        model.merge_adapter(safe_merge=True)
        model(**X)
        model.unmerge_adapter()
        model(**X)
        model = model.merge_and_unload()
        model(**X)

    @pytest.mark.parametrize("test_name, model_id, config_cls, config_kwargs", TEST_CASES)
    def test_forward_bfloat16_no_autocast(self, test_name, model_id, config_cls, config_kwargs):
        # Same as above but don't autocast adapter weights to float32 automatically
        try:
            torch.zeros(1, dtype=torch.bfloat16)
        except Exception:
            # skip this test if float16 is not supported on this machine
            pytest.skip(reason="Test requires bfloat16 support")

        # skip on MacOS
        if platform.system() == "Darwin":
            pytest.skip(reason="MacOS does not support multiple ops in bfloat16")

        X = self.prepare_inputs_for_testing()
        model = self.transformers_class.from_pretrained(model_id, torch_dtype=torch.bfloat16).to(self.torch_device)
        model.dtype = torch.bfloat16
        config = config_cls(
            base_model_name_or_path=model_id,
            **config_kwargs,
        )
        model = get_peft_model(model, config, autocast_adapter_dtype=False)
        model.eval()

        # check that none of this raises an error
        model(**X)

        if model_id in ["Conv2dGroups", "Conv2dGroups2"]:
            # this model does not support merging
            return

        model.merge_adapter(safe_merge=False)
        model(**X)
        model.unmerge_adapter()
        model(**X)
        model.merge_adapter(safe_merge=True)
        model(**X)
        model.unmerge_adapter()
        model(**X)
        model = model.merge_and_unload()
        model(**X)

    @pytest.mark.parametrize("test_name, model_id, config_cls, config_kwargs", TEST_CASES)
    def test_only_params_are_updated(self, test_name, model_id, config_cls, config_kwargs):
        # An explicit test that when using an adapter on a custom model, only the adapter parameters are updated during
        # training
        X = self.prepare_inputs_for_testing()
        model = self.transformers_class.from_pretrained(model_id).to(self.torch_device)
        config = config_cls(
            base_model_name_or_path=model_id,
            **config_kwargs,
        )
        model = get_peft_model(model, config)
        model_before = copy.deepcopy(model)

        model.train()
        lr = 0.5
        if (config_kwargs.get("use_dora") and model_id == "EmbConv1D") or issubclass(config_cls, VBLoRAConfig):
            # this high learning rate was found through testing to be necessary to avoid flakiness
            lr = 100
        elif "mha" in model_id.lower():
            # we get exploding gradients with MHA when learning rate is too high
            lr = 1e-3
        optimizer = torch.optim.SGD(model.parameters(), lr=lr)

        # train at least 3 steps for all parameters to be updated (probably this is required because of symmetry
        # breaking of some LoRA layers that are initialized with constants)
        for _ in range(3):
            optimizer.zero_grad()
            y_pred = model(**X)
            loss = y_pred.sum()
            loss.backward()
            optimizer.step()

        tol = 1e-4
        params_before = dict(model_before.named_parameters())
        params_after = dict(model.named_parameters())
        assert params_before.keys() == params_after.keys()

        prefix = PREFIXES[config_cls]
        for name, param_before in params_before.items():
            param_after = params_after[name]
            if (prefix in name) or ("modules_to_save" in name) or ("token_adapter.trainable_tokens" in name):
                # target_modules, modules_to_save and modules of `NewTokensWrapper` _are_ updated
                assert not torch.allclose(param_before, param_after, atol=tol, rtol=tol)
            else:
                assert torch.allclose(param_before, param_after, atol=tol, rtol=tol)

    @pytest.mark.parametrize("test_name, model_id, config_cls, config_kwargs", TEST_CASES)
    def test_parameters_after_loading_model(self, test_name, model_id, config_cls, config_kwargs):
        # An explicit test that when loading a trained model, the parameters are loaded correctly
        # see issue #808
        X = self.prepare_inputs_for_testing()
        model = self.transformers_class.from_pretrained(model_id).to(self.torch_device)
        config = config_cls(
            base_model_name_or_path=model_id,
            **config_kwargs,
        )
        model = get_peft_model(model, config)
        model.train()

        lr = 0.5
        if config_kwargs.get("use_dora"):
            lr = 0.1  # otherwise we get nan
        elif "mha" in model_id.lower():
            lr = 1e-3  # we get exploding gradients with MHA when learning rate is too high
        elif issubclass(config_cls, VBLoRAConfig) or issubclass(config_cls, RandLoraConfig):
            lr = 0.01  # otherwise we get nan
        optimizer = torch.optim.SGD(model.parameters(), lr=lr)

        # train at least 3 steps for all parameters to be updated (probably this is required because of symmetry
        # breaking of some LoRA layers that are initialized with constants)
        for _ in range(3):
            optimizer.zero_grad()
            y_pred = model(**X)
            loss = y_pred.sum()
            loss.backward()
            optimizer.step()

        tol = 1e-4
        params_before = get_state_dict(model)
        # note: no need to sanity check if parameters were updated at all, this
        # is already covered in the previous test

        with tempfile.TemporaryDirectory() as tmp_dirname:
            model.save_pretrained(tmp_dirname)
            model_from_pretrained = self.transformers_class.from_pretrained(model_id).to(self.torch_device)
            model_from_pretrained = PeftModel.from_pretrained(model_from_pretrained, tmp_dirname)
            params_after = get_state_dict(model_from_pretrained)

            assert params_before.keys() == params_after.keys()
            for name, param_before in params_before.items():
                param_after = params_after[name]
                assert torch.allclose(param_before, param_after, atol=tol, rtol=tol)

    @pytest.mark.parametrize("test_name, model_id, config_cls, config_kwargs", TEST_CASES)
    def test_disable_adapters(self, test_name, model_id, config_cls, config_kwargs):
        X = self.prepare_inputs_for_testing()
        model = self.transformers_class.from_pretrained(model_id).to(self.torch_device).eval()
        outputs_base = model(**X)
        if issubclass(config_cls, (FourierFTConfig, TrainableTokensConfig, C3AConfig)):
            config_kwargs = config_kwargs.copy()
            # override the default value and make PEFT operation a no-op
            config_kwargs["init_weights"] = True
        if issubclass(config_cls, (ShiraConfig,)):
            # for SHiRA, setting this to default value of True will turn the PEFT operation into a no-op
            # because SHiRA is always initialized to zeros. Configs declared in the test file had set init_weights
            # to False (to make sure all other tests have a randn SHiRA initialization). Setting it back to True here
            # as required by this test.
            config_kwargs["init_weights"] = True
        config = config_cls(
            base_model_name_or_path=model_id,
            **config_kwargs,
        )
        model = get_peft_model(model, config)
        if issubclass(config_cls, VBLoRAConfig):
            # Manually set the `vblora_vector_bank` to zero so that VB-LoRA functions as an identity operation.
            torch.nn.init.zeros_(model.vblora_vector_bank["default"])
        model.eval()
        outputs_before = model(**X)
        assert torch.allclose(outputs_base, outputs_before)

        if issubclass(config_cls, VBLoRAConfig):
            # initialize `vblora_vector_bank` so it can be trained
            model._init_vblora_vector_bank(config, "default")
        model.train()
        # EmbConv1D is slow to learn for some reason
        lr = 0.01 if model_id != "EmbConv1D" else 1.0
        if isinstance(config, TrainableTokensConfig):
            # TrainableTokens is only changing a small subset, so we need a higher lr to see the difference
            lr = 2.0
        optimizer = torch.optim.SGD(model.parameters(), lr=lr)

        # train at least 3 steps for all parameters to be updated (probably this is required because of symmetry
        # breaking of some LoRA layers that are initialized with constants)
        for _ in range(3):
            optimizer.zero_grad()
            y_pred = model(**X)
            y = torch.arange(len(y_pred)).to(self.torch_device) % 2
            loss = nn.functional.nll_loss(y_pred, y)
            loss.backward()
            optimizer.step()

        model.eval()
        outputs_after = model(**X)

        with model.disable_adapter():
            outputs_disabled = model(**X)

        # check that after leaving the disable_adapter context, everything is enabled again
        outputs_enabled_after_disable = model(**X)

        if self.torch_device == "cpu":
            # LayerNorm is running float32 on cpu, so difference in outputs are smaller
            rtol, atol = 1e-8, 1e-8
        else:
            rtol, atol = 1e-5, 1e-8
        assert not torch.allclose(outputs_before, outputs_after, rtol=rtol, atol=atol)
        assert torch.allclose(outputs_before, outputs_disabled)
        assert torch.allclose(outputs_after, outputs_enabled_after_disable)

    @pytest.mark.parametrize("test_name, model_id, config_cls, config_kwargs", TEST_CASES)
    def test_disable_adapters_with_merging(self, test_name, model_id, config_cls, config_kwargs):
        # https://github.com/huggingface/peft/pull/2403
        if model_id in ["Conv2dGroups", "Conv2dGroups2"]:
            pytest.skip(
                f"Skipping test for {model_id} as merging is not supported. (See https://github.com/huggingface/peft/pull/2403 for details)"
            )

        # same as test_disable_adapters, but with merging
        X = self.prepare_inputs_for_testing()
        model = self.transformers_class.from_pretrained(model_id).to(self.torch_device)
        if issubclass(config_cls, (FourierFTConfig, C3AConfig)):
            config_kwargs = config_kwargs.copy()
            config_kwargs["init_weights"] = True
        config = config_cls(
            base_model_name_or_path=model_id,
            **config_kwargs,
        )
        model = get_peft_model(model, config)
        if issubclass(config_cls, VBLoRAConfig):
            # Manually set the `vblora_vector_bank` to zero so that VB-LoRA functions as an identity operation.
            torch.nn.init.zeros_(model.vblora_vector_bank["default"])
        model.eval()
        outputs_before = model(**X)

        if issubclass(config_cls, VBLoRAConfig):
            # initialize `vblora_vector_bank` so it can be trained
            model._init_vblora_vector_bank(config, "default")
        model.train()
        if isinstance(config_cls, LNTuningConfig):
            # LayerNorm tuning is slow to learn
            lr = 1.0
            optimizer = torch.optim.SGD(model.parameters(), lr=lr)
        else:
            # Adam optimizer since SGD isn't great for small models with IA3 + Conv1D
            lr = 0.01
            optimizer = torch.optim.Adam(model.parameters(), lr=lr)

        # train at least 3 steps for all parameters to be updated (probably this is required because of symmetry
        # breaking of some LoRA layers that are initialized with constants)
        for _ in range(3):
            optimizer.zero_grad()
            y_pred = model(**X)
            y = torch.arange(len(y_pred)).to(self.torch_device) % 2
            loss = nn.functional.nll_loss(y_pred, y)
            loss.backward()
            optimizer.step()

        model.eval()
        outputs_unmerged = model(**X)
        model.merge_adapter()
        outputs_after = model(**X)

        with model.disable_adapter():
            outputs_disabled = model(**X)

        # check that after leaving the disable_adapter context, everything is enabled again
        outputs_enabled_after_disable = model(**X)

        atol, rtol = 1e-5, 1e-5  # tolerances higher than defaults since merging introduces some numerical instability

        conv_ids = ["Conv2d", "Conv3d", "Conv2d2"]
        if issubclass(config_cls, (IA3Config, LoraConfig)) and model_id in conv_ids:  # more instability with Conv
            atol, rtol = 1e-3, 1e-3

        if issubclass(config_cls, OFTConfig):
            atol, rtol = 1e-4, 1e-4

        if config_kwargs.get("use_dora") and model_id == "EmbConv1D":
            atol, rtol = 1e-4, 1e-4

        # check that there is a difference in results after training
        assert not torch.allclose(outputs_before, outputs_after, atol=atol, rtol=rtol)

        if self.torch_device in ["mlu"] and model_id in conv_ids:
            atol, rtol = 1e-3, 1e-2  # MLU

        # unmerged or merged should make no difference
        assert torch.allclose(outputs_after, outputs_unmerged, atol=atol, rtol=rtol)

        # check that disabling adapters gives the same results as before training
        assert torch.allclose(outputs_before, outputs_disabled, atol=atol, rtol=rtol)

        # check that enabling + disabling adapters does not change the results
        assert torch.allclose(outputs_after, outputs_enabled_after_disable, atol=atol, rtol=rtol)

    @pytest.mark.parametrize("test_name, model_id, config_cls, config_kwargs", TEST_CASES)
    def test_disable_adapter_with_bias_warns(self, test_name, model_id, config_cls, config_kwargs):
        # When training biases in lora, disabling adapters does not reset the biases, so the output is not what users
        # might expect. Therefore, a warning should be given.

        # Note: We test only with custom models since they run really fast. There is really no point in testing the same
        # thing with decoder, encoder_decoder, etc.
        if config_cls != LoraConfig or config_cls != BOFTConfig:
            # skip this test for other configs as bias is specific to Lora
            pytest.skip("Testing bias warnings only for LoraConfig or BOFTConfig")

        if not issubclass(config_cls, (LoraConfig, BOFTConfig)):
            pytest.skip("Bias argument is only supported for LoRA or BOFT models")

        def run_with_disable(config_kwargs, bias):
            config_kwargs = config_kwargs.copy()
            config_kwargs["bias"] = bias
            model = self.transformers_class.from_pretrained(model_id).to(self.torch_device)
            config = config_cls(
                base_model_name_or_path=model_id,
                **config_kwargs,
            )
            peft_model = get_peft_model(model, config)
            with peft_model.disable_adapter():
                pass  # there is nothing to be done

        if config_cls == LoraConfig:
            # check that bias=all and bias=lora_only give a warning with the correct message
            msg_start = "Careful, disabling adapter layers with bias configured to be"
            with pytest.warns(UserWarning, match=msg_start):
                run_with_disable(config_kwargs, bias="lora_only")
            with pytest.warns(UserWarning, match=msg_start):
                run_with_disable(config_kwargs, bias="all")

        if config_cls == BOFTConfig:
            # check that bias=all and bias=boft_only give a warning with the correct message
            msg_start = "Careful, disabling adapter layers with bias configured to be"
            with pytest.warns(UserWarning, match=msg_start):
                run_with_disable(config_kwargs, bias="boft_only")
            with pytest.warns(UserWarning, match=msg_start):
                run_with_disable(config_kwargs, bias="all")

        # For bias=none, there is no warning. Unfortunately, AFAIK unittest has no option to assert that no warning is
        # given, therefore, we check that the unittest gives us an AssertionError if we check for a warning
        bias_warning_was_given = False
        try:
            with pytest.warns(UserWarning) as cm:
                run_with_disable(config_kwargs, bias="none")
                # if we get here, it means there was no AssertionError, i.e. there are warnings -- let's check that they
                # are not related to the bias setting
                if any(warning.message.args[0].startswith(msg_start) for warning in cm.warnings):
                    bias_warning_was_given = True
        except AssertionError:
            # This is good, there was an AssertionError, i.e. there was no warning
            pass
        if bias_warning_was_given:
            # This is bad, there was a warning about the bias when there should not have been any.
            self.fail("There should be no warning when bias is set to 'none'")

    @pytest.mark.parametrize("test_name, model_id, config_cls, config_kwargs", TEST_CASES)
    def test_active_adapter(self, test_name, model_id, config_cls, config_kwargs):
        model = self.transformers_class.from_pretrained(model_id).to(self.torch_device)
        config = config_cls(
            base_model_name_or_path=model_id,
            **config_kwargs,
        )
        model = get_peft_model(model, config)
        assert model.active_adapters == ["default"]
        assert model.active_adapter == "default"

        # at this stage, "default" is still the activate adapter, "other" is disabled
        model.add_adapter("other", config)
        assert model.active_adapters == ["default"]
        assert model.active_adapter == "default"

        # set "other" as the active adapter
        model.set_adapter("other")
        assert model.active_adapters == ["other"]
        assert model.active_adapter == "other"

        # set both adapters as active
        # Note: On the PeftModel, there cannot be multiple active adapters, so we have to go through model.base_model
        # instead.
        model.base_model.set_adapter(["default", "other"])
        # model.active_adapters works, as it delegates to the base_model
        assert model.active_adapters == ["default", "other"]
        # model.active_adapter would not work, thus we have to check the base_model directly
        assert model.base_model.active_adapter == ["default", "other"]

    @pytest.mark.parametrize("test_name, model_id, config_cls, config_kwargs", TEST_CASES)
    def test_disable_adapters_exiting_context_restores_previous_state(
        self, test_name, model_id, config_cls, config_kwargs
    ):
        # Test that when we exit the disable_adapter context, we correctly restore the enabled state of the modules as
        # they were before the context.
        model = self.transformers_class.from_pretrained(model_id).to(self.torch_device)
        config = config_cls(
            base_model_name_or_path=model_id,
            **config_kwargs,
        )
        model = get_peft_model(model, config)
        tuner_modules = [module for module in model.modules() if isinstance(module, BaseTunerLayer)]

        # all layers should be enabled
        assert all(not module.disable_adapters for module in tuner_modules)
        with model.disable_adapter():
            pass
        # this should not change after exiting the context
        assert all(not module.disable_adapters for module in tuner_modules)

        # now disable all layers
        model.disable_adapter_layers()
        assert all(module.disable_adapters for module in tuner_modules)
        with model.disable_adapter():
            pass
        assert all(module.disable_adapters for module in tuner_modules)

    @pytest.mark.parametrize("test_name, model_id, config_cls, config_kwargs", TEST_CASES)
    def test_disable_adapters_exiting_context_irregular_state(self, test_name, model_id, config_cls, config_kwargs):
        # When we have a model where some adapters are enabled and others are disabled, we should get a warning when
        # entering the disable_adapter context because we cannot correctly restore the state of the adapters from
        # before the context. After exiting the context, all adapters will be enabled, which is the status quo of how
        # we deal with this.
        model = self.transformers_class.from_pretrained(model_id).to(self.torch_device)
        config = config_cls(
            base_model_name_or_path=model_id,
            **config_kwargs,
        )
        model = get_peft_model(model, config)
        tuner_modules = [module for module in model.modules() if isinstance(module, BaseTunerLayer)]

        # now we mix the states, some enabled some not
        if len(tuner_modules) < 2:
            # next check only works with more than 1 tuner module
            return

        # disable a single layer
        tuner_modules[0].enable_adapters(False)
        # sanity check that we have both enabled and disabled layers
        assert {module.disable_adapters for module in tuner_modules} == {True, False}
        # check that we get a warning with irregular states
        msg = "The model contains some adapter layers that are enabled and others that are disabled"
        with pytest.warns(UserWarning, match=msg):
            with model.disable_adapter():
                pass

        # when encountering irregular adapters, we enable all adapters at the end of the context
        assert all(not module.disable_adapters for module in tuner_modules)

    @pytest.mark.parametrize("test_name, model_id, config_cls, config_kwargs", TEST_CASES)
    def test_delete_adapter(self, test_name, model_id, config_cls, config_kwargs):
        self._test_delete_adapter(model_id, config_cls, config_kwargs)

    @pytest.mark.parametrize("test_name, model_id, config_cls, config_kwargs", TEST_CASES)
    def test_delete_inactive_adapter(self, test_name, model_id, config_cls, config_kwargs):
        self._test_delete_inactive_adapter(model_id, config_cls, config_kwargs)

    @pytest.mark.parametrize("test_name, model_id, config_cls, config_kwargs", TEST_CASES)
    def test_delete_unknown_adapter_raises(self, test_name, model_id, config_cls, config_kwargs):
        self._test_delete_unknown_adapter_raises(model_id, config_cls, config_kwargs)

    def test_delete_adapter_with_multiple_adapters_works(self):
        # Add 3 adapters, delete the active one, the next one should be active, delete the inactive one, the active one
        # should stay the same.
        config0 = LoraConfig(target_modules=["lin0"])
        config1 = LoraConfig(target_modules=["lin0"])
        config2 = LoraConfig(target_modules=["lin0"])
        model = get_peft_model(MLP(), config0, adapter_name="adapter0").to(self.torch_device)
        model.add_adapter("adapter1", config1)
        model.add_adapter("adapter2", config2)

        inputs = self.prepare_inputs_for_testing()
        assert model.active_adapters == ["adapter0"]
        model(**inputs)  # does not raise

        # delete the active adapter, next one should become active
        model.delete_adapter("adapter0")
        assert model.active_adapters == ["adapter1"]
        model(**inputs)  # does not raise

        # delete an inactive adapter, should not affect the active adapter
        model.delete_adapter("adapter2")
        assert model.active_adapters == ["adapter1"]
        model(**inputs)  # does not raise

    def test_delete_adapter_multiple_adapters_with_modules_to_save(self):
        # There are 3 adapters. Adapter 0 has modules_to_save. Delete it, we should switch to adapter 1, which does not
        # have modules_to_save. Then, we delete it too, switching to adapter 2, which has modules_to_save. Finally, we
        # delete the last adapter (state is updated but forward is no longer possible).
        model = MLP()
        inputs = self.prepare_inputs_for_testing()

        config0 = LoraConfig(target_modules=["lin0"], modules_to_save=["lin1"])
        config1 = LoraConfig(target_modules=["lin0"])
        config2 = LoraConfig(target_modules=["lin0"], modules_to_save=["lin1"])
        model = get_peft_model(model, config0, adapter_name="adapter0").to(self.torch_device)
        model.add_adapter("adapter1", config1)
        model.add_adapter("adapter2", config2)

        assert model.active_adapters == ["adapter0"]
        assert model.modules_to_save == {"lin1"}
        assert set(model.base_model.model.lin1.modules_to_save) == {"adapter0", "adapter2"}
        model(**inputs)  # does not raise

        # delete active adapter, should switch to the next adapter (which does not have modules_to_save)
        model.delete_adapter("adapter0")
        assert model.active_adapters == ["adapter1"]
        assert model.modules_to_save == {"lin1"}
        assert set(model.base_model.model.lin1.modules_to_save) == {"adapter2"}
        model(**inputs)  # does not raise

        # delete active adapter, should switch to the next adapter (which *does* have modules_to_save)
        model.delete_adapter("adapter1")
        assert model.active_adapters == ["adapter2"]
        assert model.modules_to_save == {"lin1"}
        assert set(model.base_model.model.lin1.modules_to_save) == {"adapter2"}
        model(**inputs)  # does not raise

        # delete last adapter
        model.delete_adapter("adapter2")
        assert model.active_adapters == []
        assert model.modules_to_save is None
        assert set(model.base_model.model.lin1.modules_to_save) == set()

    def test_delete_adapter_multiple_adapters_with_trainable_token_indices(self):
        # Same as the previous test, just using trainable_token_indices instead of modules_to_save
        # Note that we need to use a transformers model for trainable_token_indices
        model = AutoModelForCausalLM.from_pretrained("hf-internal-testing/tiny-random-OPTForCausalLM")
        inputs = {"input_ids": torch.arange(10).view(-1, 1).to(self.torch_device)}

        config0 = LoraConfig(target_modules=["q_proj"], trainable_token_indices=[0, 1])
        config1 = LoraConfig(target_modules=["q_proj"])
        config2 = LoraConfig(target_modules=["q_proj"], trainable_token_indices=[1, 3])
        model = get_peft_model(model, config0, adapter_name="adapter0").to(self.torch_device)
        model.add_adapter("adapter1", config1)
        model.add_adapter("adapter2", config2)

        embed_tokens = model.base_model.model.model.decoder.embed_tokens
        lm_head = model.base_model.model.lm_head

        assert model.active_adapters == ["adapter0"]
        assert set(embed_tokens.token_adapter.trainable_tokens_delta) == {"adapter0", "adapter2"}
        assert set(embed_tokens.token_adapter.trainable_tokens_original) == {"adapter0", "adapter2"}
        assert set(lm_head.token_adapter.trainable_tokens_delta) == {"adapter0", "adapter2"}
        assert set(lm_head.token_adapter.trainable_tokens_original) == {"adapter0", "adapter2"}
        model(**inputs)  # does not raise

        # delete active adapter, should switch to the next adapter (which does not have modules_to_save)
        model.delete_adapter("adapter0")
        assert model.active_adapters == ["adapter1"]
        assert set(embed_tokens.token_adapter.trainable_tokens_delta) == {"adapter2"}
        assert set(embed_tokens.token_adapter.trainable_tokens_original) == {"adapter2"}
        assert set(lm_head.token_adapter.trainable_tokens_delta) == {"adapter2"}
        assert set(lm_head.token_adapter.trainable_tokens_original) == {"adapter2"}
        model(**inputs)  # does not raise

        # delete active adapter, should switch to the next adapter (which *does* have modules_to_save)
        model.delete_adapter("adapter1")
        assert model.active_adapters == ["adapter2"]
        assert set(embed_tokens.token_adapter.trainable_tokens_delta) == {"adapter2"}
        assert set(embed_tokens.token_adapter.trainable_tokens_original) == {"adapter2"}
        assert set(lm_head.token_adapter.trainable_tokens_delta) == {"adapter2"}
        assert set(lm_head.token_adapter.trainable_tokens_original) == {"adapter2"}
        model(**inputs)  # does not raise

        # delete last adapter
        model.delete_adapter("adapter2")
        assert model.active_adapters == []
        assert set(embed_tokens.token_adapter.trainable_tokens_delta) == set()
        assert set(embed_tokens.token_adapter.trainable_tokens_original) == set()
        assert set(lm_head.token_adapter.trainable_tokens_delta) == set()
        assert set(lm_head.token_adapter.trainable_tokens_original) == set()

    @pytest.mark.parametrize("test_name, model_id, config_cls, config_kwargs", TEST_CASES)
    def test_adding_multiple_adapters_with_bias_raises(self, test_name, model_id, config_cls, config_kwargs):
        self._test_adding_multiple_adapters_with_bias_raises(model_id, config_cls, config_kwargs)

    def test_weight_bias_attributes(self):
        model = MLP()
        config = LoraConfig(target_modules=["lin0"])
        model = get_peft_model(model, config)
        assert hasattr(model.base_model.model.lin0, "weight")
        assert hasattr(model.base_model.model.lin0, "bias")

    def test_multiple_adapters_automatic_modules_to_save(self):
        # See issue 1574
        # When we use certain task types, PeftModel.modules_to_save is automatically updated to include some extra
        # layers not specified in the PeftConfig. This attribute should be honored for all adapters, not just for
        # the default adapter.
        config0 = LoraConfig(task_type=TaskType.SEQ_CLS)
        config1 = LoraConfig(task_type=TaskType.SEQ_CLS)
        model = AutoModelForSequenceClassification.from_pretrained("bert-base-uncased")
        model = get_peft_model(model, config0)
        # sanity check
        assert model.modules_to_save

        model.add_adapter("other", config1)
        assert "default" in model.base_model.classifier.modules_to_save
        assert "other" in model.base_model.classifier.modules_to_save

    @pytest.mark.parametrize(
        "config_cls", [IA3Config, LoHaConfig, LoKrConfig, LoraConfig, HRAConfig, BoneConfig, ShiraConfig]
    )
    def test_multiple_adapters_mixed_modules_to_save(self, config_cls):
        # See issue 1574
        # Check that we can have a model where one adapter has modules_to_save and the other doesn't. It should be
        # possible to switch between those adapters and to use them.
        if hasattr(config_cls, "feedforward_modules"):  # IA³
            config_cls = partial(config_cls, feedforward_modules=["lin0"])

        if config_cls == BoneConfig:
            config_cls = partial(config_cls, r=2)
        if config_cls == ShiraConfig:
            config_cls = partial(config_cls, r=1)

        config0 = config_cls(target_modules=["lin0"], modules_to_save=["lin1"])
        config1 = config_cls(target_modules=["lin0"])
        model = MLP()
        model = get_peft_model(model, config0).to(self.torch_device)
        model.add_adapter("other", config1)

        assert "default" in model.base_model.lin1.modules_to_save
        assert "other" not in model.base_model.lin1.modules_to_save

        # check that switching adapters and predicting does not raise
        inputs = self.prepare_inputs_for_testing()
        # "default" adapter is active
        model(**inputs)
        # switch to "other" adapter
        model.set_adapter("other")
        model(**inputs)

    @pytest.mark.parametrize(
        "config_cls", [IA3Config, LoHaConfig, LoKrConfig, LoraConfig, HRAConfig, BoneConfig, ShiraConfig]
    )
    def test_multiple_adapters_mixed_modules_to_save_order_switched(self, config_cls):
        # See issue 1574
        # Same test as test_multiple_adapters_mixed_modules_to_save, but this time the 2nd adapter has modules_to_save.
        if hasattr(config_cls, "feedforward_modules"):  # IA³
            config_cls = partial(config_cls, feedforward_modules=["lin0"])

        if config_cls == BoneConfig:
            config_cls = partial(config_cls, r=2)
        if config_cls == ShiraConfig:
            config_cls = partial(config_cls, r=1)

        config0 = config_cls(target_modules=["lin0"])
        config1 = config_cls(target_modules=["lin0"], modules_to_save=["lin1"])
        model = MLP()
        model = get_peft_model(model, config0).to(self.torch_device)
        model.add_adapter("other", config1)

        assert "default" not in model.base_model.lin1.modules_to_save
        assert "other" in model.base_model.lin1.modules_to_save

        # check that switching adapters and predicting does not raise
        inputs = self.prepare_inputs_for_testing()
        # "default" adapter is active
        model(**inputs)
        # switch to "other" adapter
        model.set_adapter("other")
        model(**inputs)

    def test_multiple_adapters_mixed_modules_to_save_merging_adapters(self):
        # See issue 1574
        # This test is similar to test_multiple_adapters_mixed_modules_to_save, but it also checks that merging adapter
        # weights works when one adapter has a modules_to_save and the other hasn't
        config0 = LoraConfig(target_modules=["lin0"], modules_to_save=["lin1"])
        config1 = LoraConfig(target_modules=["lin0"])
        model = MLP()
        model = get_peft_model(model, config0).to(self.torch_device)
        model.add_adapter("other", config1)

        # check that this does not raise
        model.add_weighted_adapter(["default", "other"], weights=[1.0, 1.0], adapter_name="merged")

        # since one of the adapters that was merged has a modules_to_save, that one should be used for the merged
        # adapter
        assert "default" in model.base_model.model.lin1.modules_to_save
        assert "other" not in model.base_model.model.lin1.modules_to_save
        assert "merged" in model.base_model.model.lin1.modules_to_save

        # check that using the merged adapter does not raise
        model.set_adapter("merged")
        inputs = self.prepare_inputs_for_testing()
        model(**inputs)

    def test_multiple_adapters_same_modules_to_save_merging_adapters_raises(self):
        # See issue 1574
        # This test is similar to test_multiple_adapters_mixed_modules_to_save_merging_adapters but here the two
        # adapters target the same module with modules_to_save. In this case, trying to merge the adapter weights
        # should raise an error.
        config0 = LoraConfig(target_modules=["lin0"], modules_to_save=["lin1"])
        config1 = LoraConfig(target_modules=["lin0"], modules_to_save=["lin1"])
        model = MLP()
        model = get_peft_model(model, config0).to(self.torch_device)
        model.add_adapter("other", config1)

        msg = re.escape(
            "Cannot add weighted adapters if they target the same module with modules_to_save, but found 1 such "
            "instance(s)."
        )
        with pytest.raises(ValueError, match=msg):
            model.add_weighted_adapter(["default", "other"], weights=[1.0, 1.0], adapter_name="merged")

    def test_multiple_adapters_seq_cls_mixed_modules_to_save_merging_adapters(self):
        # See issue 1574
        # This test is similar to test_multiple_adapters_mixed_modules_to_save_merging_adapters but uses a SEQ_CLS
        # model like in test_multiple_adapters_automatic_modules_to_save. This should raise an error because the same
        # module is implicitly targeted by modules_to_save twice.
        config0 = LoraConfig(task_type=TaskType.SEQ_CLS)
        config1 = LoraConfig(task_type=TaskType.SEQ_CLS)
        model = AutoModelForSequenceClassification.from_pretrained("bert-base-uncased")
        model = get_peft_model(model, config0)
        model.add_adapter("other", config1)

        msg = re.escape(
            "Cannot add weighted adapters if they target the same module with modules_to_save, but found 1 such "
            "instance(s)."
        )
        with pytest.raises(ValueError, match=msg):
            model.add_weighted_adapter(["default", "other"], weights=[1.0, 1.0], adapter_name="merged")

    @pytest.mark.parametrize("config_cls", [IA3Config, LoHaConfig, LoKrConfig, LoraConfig, HRAConfig, BoneConfig])
    def test_add_weighted_adapter_cat_with_rank_pattern(self, config_cls):
        # Fixes a bug described in #2512, which resulted from the rank_pattern not being taken into account
        config0 = LoraConfig(target_modules=["lin0", "lin1"], r=8, rank_pattern={"lin0": 2})
        config1 = LoraConfig(target_modules=["lin0", "lin1"], r=8, rank_pattern={"lin0": 16})
        model = MLP()
        model = get_peft_model(model, config0).to(self.torch_device)
        model.add_adapter("other", config1)
        model.add_weighted_adapter(
            ["default", "other"], weights=[1.0, 1.0], adapter_name="merged", combination_type="cat"
        )

    def test_multiple_adapters_no_needless_copy_modules_to_save(self):
        # See 2206
        # The problem was that we keep a "global" modules_to_save on the model which contains all possible
        # modules_to_save for each adapter. When the first adapter targets embed_tokens with modules_to_save and the
        # second adapter targets lm_head, then embed_tokens will create a copy of the original module for the second
        # adapter, even though it's not needed. The copy still acts as expected but uses unnecessary memory.
        model_id = "hf-internal-testing/tiny-random-OPTForCausalLM"
        model = AutoModelForCausalLM.from_pretrained(model_id).to(self.torch_device)
        config0 = LoraConfig(modules_to_save=["embed_tokens"])
        config1 = LoraConfig(modules_to_save=["lm_head"])
        model = get_peft_model(model, config0)
        model.add_adapter("other", config1)

        lm_head_keys = list(model.base_model.model.lm_head.modules_to_save.keys())
        assert lm_head_keys == ["other"]

        embed_token_keys = list(model.base_model.model.model.decoder.embed_tokens.modules_to_save.keys())
        # before the fix, this would be: ['default', 'other']
        assert embed_token_keys == ["default"]

    def test_existing_model_card(self):
        # ensure that if there is already a model card, it is not overwritten
        model = MLP()
        config = LoraConfig(target_modules=["lin0"])
        model = get_peft_model(model, config)

        with tempfile.TemporaryDirectory() as tmp_dirname:
            # create a model card
            text = "---\nmeta: hello\n---\nThis is a model card\n"
            with open(os.path.join(tmp_dirname, "README.md"), "w") as f:
                f.write(text)

            model.save_pretrained(tmp_dirname)
            with open(os.path.join(tmp_dirname, "README.md")) as f:
                model_card = f.read()

        assert "library_name: peft" in model_card
        assert "meta: hello" in model_card
        assert "This is a model card" in model_card

    def test_non_existing_model_card(self):
        # ensure that if there is already a model card, it is not overwritten
        model = MLP()
        config = LoraConfig(target_modules=["lin0"])
        model = get_peft_model(model, config)

        with tempfile.TemporaryDirectory() as tmp_dirname:
            model.save_pretrained(tmp_dirname)
            with open(os.path.join(tmp_dirname, "README.md")) as f:
                model_card = f.read()

        assert "library_name: peft" in model_card
        # rough check that the model card is pre-filled
        assert len(model_card) > 1000

    @pytest.mark.parametrize("save_embedding_layers", ["auto", True, False])
    def test_targeting_lora_to_embedding_layer(self, save_embedding_layers):
        model = ModelEmbWithEmbeddingUtils()
        config = LoraConfig(target_modules=["embed_tokens", "lin0"], init_lora_weights=False)
        model = get_peft_model(model, config)

        with tempfile.TemporaryDirectory() as tmp_dirname:
            if save_embedding_layers == "auto":
                # assert warning
                msg_start = "Setting `save_embedding_layers` to `True` as embedding layers found in `target_modules`."
                with pytest.warns(UserWarning, match=msg_start):
                    model.save_pretrained(tmp_dirname, save_embedding_layers=save_embedding_layers)
            else:
                model.save_pretrained(tmp_dirname, save_embedding_layers=save_embedding_layers)
            from safetensors.torch import load_file as safe_load_file

            state_dict = safe_load_file(os.path.join(tmp_dirname, "adapter_model.safetensors"))
            if save_embedding_layers in ["auto", True]:
                assert "base_model.model.embed_tokens.base_layer.weight" in state_dict
                assert torch.allclose(
                    model.base_model.model.embed_tokens.base_layer.weight,
                    state_dict["base_model.model.embed_tokens.base_layer.weight"],
                )
            else:
                assert "base_model.model.embed_tokens.base_layer.weight" not in state_dict
            del state_dict

    @pytest.mark.parametrize("save_embedding_layers", ["auto", True, False])
    def test_targeting_lora_to_embedding_layer_non_transformers(self, save_embedding_layers):
        model = ModelEmbConv1D()
        config = LoraConfig(target_modules=["emb", "lin0"], init_lora_weights=False)
        model = get_peft_model(model, config)

        with tempfile.TemporaryDirectory() as tmp_dirname:
            if save_embedding_layers is True:
                with pytest.warns(
                    UserWarning,
                    match=r"Could not identify embedding layer\(s\) because the model is not a 🤗 transformers model\.",
                ):
                    model.save_pretrained(tmp_dirname, save_embedding_layers=save_embedding_layers)
            else:
                model.save_pretrained(tmp_dirname, save_embedding_layers=save_embedding_layers)
            from safetensors.torch import load_file as safe_load_file

            state_dict = safe_load_file(os.path.join(tmp_dirname, "adapter_model.safetensors"))
            assert "base_model.model.emb.base_layer.weight" not in state_dict
            del state_dict

    def test_load_resized_embedding_ignore_mismatched_sizes(self):
        # issue #1605
        # Make it possible to load a LoRA layer that targets an embedding layer even if the sizes mismatch by passing
        # ignore_mismatched_sizes=True
        model = ModelEmbConv1D(emb_size=100)
        config = LoraConfig(target_modules=["emb", "lin0"], init_lora_weights=False)
        model = get_peft_model(model, config)

        # note: not using the context manager here because it fails on Windows CI for some reason
        tmp_dirname = tempfile.mkdtemp()
        try:
            model.save_pretrained(tmp_dirname)
            model = ModelEmbConv1D(emb_size=105)

            # first check that this raises
            with pytest.raises(RuntimeError) as exc:
                PeftModel.from_pretrained(model, tmp_dirname)
            msg = exc.value.args[0]
            assert "size mismatch" in msg and "100" in msg and "105" in msg

            # does not raise
            PeftModel.from_pretrained(model, tmp_dirname, ignore_mismatched_sizes=True)
        finally:
            try:
                shutil.rmtree(tmp_dirname)
            except PermissionError:
                # windows error
                pass

    @pytest.mark.parametrize(
        "config0",
        [
            LoraConfig(target_modules=["lin0"], init_lora_weights=False),
            LoKrConfig(target_modules=["lin0"], init_weights=False),
            LoHaConfig(target_modules=["lin0"], init_weights=False),
            AdaLoraConfig(target_modules=["lin0"], init_lora_weights=False, total_step=1),
            IA3Config(target_modules=["lin0"], feedforward_modules=["lin0"], init_ia3_weights=False),
            OFTConfig(target_modules=["lin0"], init_weights=False, r=2, oft_block_size=0),
            BOFTConfig(target_modules=["lin0"], init_weights=False, boft_block_size=2),
            HRAConfig(target_modules=["lin0"], init_weights=False),
            BoneConfig(target_modules=["lin0"], init_weights=False, r=2),
        ],
    )
    def test_adapter_name_makes_no_difference(self, config0):
        # It should not matter whether we use the default adapter name or a custom one
        model_cls = MLP
        input = torch.arange(90).reshape(9, 10).to(self.torch_device)

        # base model
        torch.manual_seed(0)
        base_model = model_cls().eval().to(self.torch_device)
        output_base = base_model(input)

        # default name
        torch.manual_seed(0)
        base_model = model_cls().eval().to(self.torch_device)
        torch.manual_seed(0)
        peft_model_default = get_peft_model(base_model, config0, adapter_name="default").eval().to(self.torch_device)
        output_default = peft_model_default(input)
        sd_default = peft_model_default.state_dict()

        # custom name 1
        torch.manual_seed(0)
        base_model = model_cls().eval().to(self.torch_device)
        torch.manual_seed(0)
        peft_model_custom1 = get_peft_model(base_model, config0, adapter_name="adapter").eval().to(self.torch_device)
        output_custom1 = peft_model_custom1(input)
        sd_custom1 = peft_model_custom1.state_dict()

        # custom name 2
        torch.manual_seed(0)
        base_model = model_cls().eval().to(self.torch_device)
        torch.manual_seed(0)
        peft_model_custom2 = (
            get_peft_model(base_model, config0, adapter_name="other-name").eval().to(self.torch_device)
        )
        output_custom2 = peft_model_custom2(input)
        sd_custom2 = peft_model_custom2.state_dict()

        assert len(sd_default) == len(sd_custom1) == len(sd_custom2)
        for key in sd_default:
            key1 = key.replace("default", "adapter")
            key2 = key.replace("default", "other-name")
            assert key1 in sd_custom1
            assert key2 in sd_custom2
        for k0, k1, k2 in zip(sd_default, sd_custom1, sd_custom2):
            assert torch.allclose(sd_default[k0], sd_custom1[k1])
            assert torch.allclose(sd_default[k0], sd_custom2[k2])

        assert not torch.allclose(output_base, output_default)
        assert not torch.allclose(output_base, output_custom1)
        assert not torch.allclose(output_base, output_custom2)
        assert torch.allclose(output_custom1, output_custom2)
        assert torch.allclose(output_default, output_custom1)

    def test_gpt2_dora_merge_and_unload(self):
        # see https://github.com/huggingface/peft/pull/1588#discussion_r1537914207
        model = AutoModelForCausalLM.from_pretrained("gpt2")
        config = LoraConfig(task_type="CAUSAL_LM", use_dora=True)
        model = get_peft_model(model, config)
        # should not raise an error
        model.merge_and_unload()

    def test_gpt2_dora_merge_and_unload_safe_merge(self):
        # see https://github.com/huggingface/peft/pull/1588#discussion_r1537914207
        model = AutoModelForCausalLM.from_pretrained("gpt2")
        config = LoraConfig(task_type="CAUSAL_LM", use_dora=True)
        model = get_peft_model(model, config)
        # should not raise an error
        model.merge_and_unload(safe_merge=True)

    def test_unload_adapter_multihead_attention(self):
        # MultiheadAttention has special logic for unloading, that logic is covered by this test
        self._test_unload_adapter(
            model_id="MHA",
            config_cls=LoraConfig,
            config_kwargs={"target_modules": ["mha"], "init_lora_weights": False},
        )

    def test_dora_save_and_load_remapping(self):
        # Here we test the refactor of DoRA which changed lora_magnitude_vector from a ParameterDict to a ModuleDict
        # with a DoraLayer instance. The old parameter is now the "weight" attribute of that layer. Since we want the
        # state_dict format not to change, we ensure that the ".weight" part of the key is removed.
        model = AutoModelForCausalLM.from_pretrained("facebook/opt-125m")
        config = LoraConfig(task_type="CAUSAL_LM", use_dora=True)
        model = get_peft_model(model, config)
        state_dict = model.state_dict()

        # sanity check: state dict contains "lora_magnitude_vector.default.weight" keys
        assert any("lora_magnitude_vector.default.weight" in k for k in state_dict)

        # save the model, check the state dict
        # note: not using the context manager here because it fails on Windows CI for some reason
        tmp_dirname = tempfile.mkdtemp()
        try:
            model.save_pretrained(tmp_dirname)
            state_dict_adapter = safe_load_file(os.path.join(tmp_dirname, "adapter_model.safetensors"))
            # note that in the state dict, the "default" part of the key is removed
            assert not any("lora_magnitude_vector.weight" in k for k in state_dict_adapter)

            del model
            loaded = PeftModel.from_pretrained(AutoModelForCausalLM.from_pretrained("facebook/opt-125m"), tmp_dirname)
        finally:
            try:
                shutil.rmtree(tmp_dirname)
            except PermissionError:
                # windows error
                pass

        state_dict_loaded = loaded.state_dict()
        assert state_dict.keys() == state_dict_loaded.keys()
        for k in state_dict:
            assert torch.allclose(state_dict[k], state_dict_loaded[k])

    @pytest.mark.parametrize("with_forward_call", [False, True])
    def test_mha_gradients_set_correctly(self, with_forward_call):
        # check for this bug: https://github.com/huggingface/peft/issues/761#issuecomment-1893804738
        base_model = ModelMha()
        config = LoraConfig(target_modules=["mha"])
        model = get_peft_model(base_model, config)
        model = model.to(self.torch_device)

        if with_forward_call:
            # after the merge-unmerge roundtrip happening in forward of lora MHA, the base weights should be set to
            # requires_grad=False
            inputs = self.prepare_inputs_for_testing()
            model(**inputs)

        assert model.base_model.model.mha.base_layer.out_proj.base_layer.weight.requires_grad is False
        assert model.base_model.model.mha.base_layer.in_proj_weight.requires_grad is False

        # _restore_weights used to ignore the gradient, this checks that it is indeed considered
        model.base_model.model.mha._restore_weights()
        assert model.base_model.model.mha.base_layer.out_proj.base_layer.weight.requires_grad is False
        assert model.base_model.model.mha.base_layer.in_proj_weight.requires_grad is False

        model.base_model.model.mha.base_layer.out_proj.base_layer.weight.requires_grad = True
        model.base_model.model.mha.base_layer.in_proj_weight.requires_grad = True
        assert model.base_model.model.mha.base_layer.out_proj.base_layer.weight.requires_grad is True
        assert model.base_model.model.mha.base_layer.in_proj_weight.requires_grad is True

        model.base_model.model.mha._restore_weights()
        assert model.base_model.model.mha.base_layer.out_proj.base_layer.weight.requires_grad is True
        assert model.base_model.model.mha.base_layer.in_proj_weight.requires_grad is True


class TestMultiRankAdapter:
    """Tests related to multirank LoRA adapters"""

    def test_multirank(self):
        config_1 = LoraConfig(
            r=8,
            lora_alpha=8,
            init_lora_weights=False,
            target_modules=["lin0", "lin1"],
        )
        config_2 = LoraConfig(
            r=8,
            lora_alpha=8,
            init_lora_weights=False,
            target_modules=["lin0", "lin1"],
            rank_pattern={"lin0": 4},
            alpha_pattern={"lin0": 4},
        )

        # Add first adapter
        model = get_peft_model(MLP(), config_1, adapter_name="first")

        # Add second adapter
        model.add_adapter("second", config_2)

        # Extract current and expected ranks
        rank_current = model.lin0.lora_A["second"].weight.shape[0]
        rank_expected = config_2.rank_pattern["lin0"]

        assert rank_current == rank_expected, f"Rank {rank_current} is not equal to expected {rank_expected}"

    def test_multirank_2(self):
        rank_pattern = {}
        alpha_pattern = {}
        r = 4
        lora_alpha = 8

        for i in range(10):
            rank = 64 // (i + 1)
            for j in range(2):
                rank_pattern[f"layers.{i}.lin{j}"] = rank
                alpha_pattern[f"layers.{i}.lin{j}"] = 2 * rank

        config = LoraConfig(
            r=r,
            lora_alpha=lora_alpha,
            init_lora_weights=False,
            target_modules=["lin0", "lin1"],
            rank_pattern=rank_pattern,
            alpha_pattern=alpha_pattern,
        )

        # Add first adapter
        model = get_peft_model(DeepMLP(), config, adapter_name="first")

        # Add second adapter
        model.add_adapter("second", config)

        for adapter in ["first", "second"]:
            for key, module in model.base_model.model.named_modules():
                if isinstance(module, BaseTunerLayer):
                    rank_expected = rank_pattern.get(key, r)
                    rank_current = module.lora_A[adapter].weight.shape[0]
                    assert rank_current == rank_expected, (
                        f"Rank {rank_current} is not equal to expected {rank_expected}"
                    )


class TestLayerRepr:
    """Tests related to the repr of adapted models"""

    def test_repr_lora_linear(self):
        config = LoraConfig(target_modules=["lin0"])
        model = get_peft_model(MLP(), config)
        print_output = repr(model.model.lin0)
        assert print_output.startswith("lora.Linear")
        assert "in_features=10" in print_output
        assert "out_features=20" in print_output
        assert "lora_A" in print_output
        assert "lora_B" in print_output
        assert "default" in print_output

    def test_repr_lora_embedding(self):
        config = LoraConfig(target_modules=["emb"])
        model = get_peft_model(ModelEmbConv1D(), config)
        print_output = repr(model.model.emb)
        assert print_output.startswith("lora.Embedding")
        assert "100, 5" in print_output
        assert "lora_embedding_A" in print_output
        assert "lora_embedding_B" in print_output
        assert "default" in print_output

    def test_repr_lora_conv1d(self):
        config = LoraConfig(target_modules=["conv1d"])
        model = get_peft_model(ModelEmbConv1D(), config)
        print_output = repr(model.model.conv1d)
        assert print_output.startswith("lora.Linear")
        assert "in_features=5" in print_output
        assert "out_features=1" in print_output
        assert "lora_A" in print_output
        assert "lora_B" in print_output
        assert "default" in print_output

    def test_repr_lora_conv2d(self):
        config = LoraConfig(target_modules=["conv2d"])
        model = get_peft_model(ModelConv2D(), config)
        print_output = repr(model.model.conv2d)
        assert print_output.startswith("lora.Conv2d")
        assert "5, 10" in print_output
        assert "kernel_size=(3, 3)" in print_output
        assert "stride=(1, 1)" in print_output
        assert "lora_A" in print_output
        assert "lora_B" in print_output
        assert "default" in print_output


class TestMultipleActiveAdapters:
    """
    A test class to test the functionality of multiple active adapters.

    This is not specifically tied to custom models, it's just easy to test here and testing it on all types of models
    would be overkill.
    """

    torch_device = infer_device()

    def prepare_inputs_for_testing(self):
        X = torch.arange(90).view(9, 10).to(self.torch_device)
        return {"X": X}

    def set_multiple_active_adapters(self, model, adapter_names):
        for module in model.modules():
            if isinstance(module, (BaseTunerLayer, AuxiliaryTrainingWrapper)):
                module.set_adapter(adapter_names)

    def resolve_model_cls(self, tuner_method):
        if tuner_method == "lora+trainable_tokens":
            # for this method we need an Embedding layer to target
            return ModelEmbConv1D()
        if tuner_method == "ia3":
            return MLP(bias=False)
        return MLP(bias=True)

    @pytest.mark.parametrize(
        "test_name, tuner_method, config_cls, config_kwargs_1, config_kwargs_2", MULTIPLE_ACTIVE_ADAPTERS_TEST_CASES
    )
    def test_multiple_active_adapters_forward(
        self, test_name, tuner_method, config_cls, config_kwargs_1, config_kwargs_2
    ):
        torch.manual_seed(0)

        model = self.resolve_model_cls(tuner_method)
        model = model.to(self.torch_device).eval()

        X = self.prepare_inputs_for_testing()

        config_1 = config_cls(**config_kwargs_1)
        config_2 = config_cls(**config_kwargs_2)

        peft_model = get_peft_model(model, config_1, adapter_name="adapter_1")
        peft_model.add_adapter("adapter_2", config_2)

        # the assumption that the output of the combined output of two adapters is != to the output of one
        # adapter is not true for unmodified trainable tokens as they just mimic the existing embedding matrix.
        # therefore, we modify the weights so that the adapter weights differs from the embedding weights.
        #
        # We do it this way because we have no way to pass something like `init_weights=False` to the token adapter.
        if "trainable_tokens" in tuner_method:
            peft_model.emb.token_adapter.trainable_tokens_delta["adapter_1"].data = torch.rand_like(
                peft_model.emb.token_adapter.trainable_tokens_delta["adapter_1"].data
            )
            peft_model.emb.token_adapter.trainable_tokens_delta["adapter_2"].data = torch.rand_like(
                peft_model.emb.token_adapter.trainable_tokens_delta["adapter_2"].data
            )

        # set adapter_1
        peft_model.set_adapter("adapter_1")
        adapter_1_output = peft_model(**X)

        # set adapter_2
        peft_model.set_adapter("adapter_2")
        adapter_2_output = peft_model(**X)

        # set ["adapter_1", "adapter_2"]
        self.set_multiple_active_adapters(peft_model, ["adapter_1", "adapter_2"])
        combined_output = peft_model(**X)

        assert not torch.allclose(adapter_1_output, adapter_2_output, atol=1e-5)
        assert not torch.allclose(adapter_1_output, combined_output, atol=1e-5)
        assert not torch.allclose(adapter_2_output, combined_output, atol=1e-5)

        if (tuner_method == "lora") and not (config_1.target_parameters or config_2.target_parameters):
            # Create a weighted adapter combining both adapters and check that its output is same as setting multiple
            # active adapters. `target_parameters` is not supported.
            peft_model.add_weighted_adapter(
                ["adapter_1", "adapter_2"], [1.0, 1.0], "new_combined_adapter", combination_type="cat"
            )
            peft_model.set_adapter("new_combined_adapter")
            new_combined_output = peft_model(**X)
            assert torch.allclose(new_combined_output, combined_output, atol=1e-5)

    @pytest.mark.parametrize(
        "test_name, tuner_method, config_cls, config_kwargs_1, config_kwargs_2", MULTIPLE_ACTIVE_ADAPTERS_TEST_CASES
    )
    def test_multiple_active_adapters_merge_and_unmerge(
        self, test_name, tuner_method, config_cls, config_kwargs_1, config_kwargs_2
    ):
        torch.manual_seed(0)

        model = self.resolve_model_cls(tuner_method)
        model = model.to(self.torch_device).eval()

        X = self.prepare_inputs_for_testing()
        base_output = model(**X)

        config_1 = config_cls(**config_kwargs_1)
        config_2 = config_cls(**config_kwargs_2)

        peft_model = get_peft_model(model, config_1, adapter_name="adapter_1")
        peft_model.add_adapter("adapter_2", config_2)

        # set ["adapter_1", "adapter_2"]
        self.set_multiple_active_adapters(peft_model, ["adapter_1", "adapter_2"])
        combined_output = peft_model(**X)

        peft_model.merge_adapter()
        merged_combined_output = peft_model(**X)
        assert torch.allclose(merged_combined_output, combined_output, atol=1e-4)

        peft_model.unmerge_adapter()

        with peft_model.disable_adapter():
            disabled_adapter_output = peft_model(**X)

        assert torch.allclose(disabled_adapter_output, base_output, atol=1e-4)

    @pytest.mark.parametrize(
        "test_name, tuner_method, config_cls, config_kwargs_1, config_kwargs_2", MULTIPLE_ACTIVE_ADAPTERS_TEST_CASES
    )
    def test_merge_layers_multi(self, test_name, tuner_method, config_cls, config_kwargs_1, config_kwargs_2):
        torch.manual_seed(0)

        model = self.resolve_model_cls(tuner_method)
        model = model.to(self.torch_device).eval()

        config_1 = config_cls(**config_kwargs_1)
        config_2 = config_cls(**config_kwargs_2)

        model = get_peft_model(model, config_1)

        # the assumption that the output of the combined output of two adapters is != to the output of one
        # adapter is not true for unmodified trainable tokens as they just mimic the existing embedding matrix.
        # therefore, we modify the weights so that the adapter weights differs from the embedding weights. in this
        # case we even use 20*rand to be very distinct to adapter 2 since we're comparing outputs and not embeddings
        # with rather high tolerance values. this is also the reason why `init_weights` is not sufficient here and
        # when using `<peft method>.trainable_token_indices` we do not have the utility of `init_weights` anyway.
        if "trainable_tokens" in tuner_method:
            model.emb.token_adapter.trainable_tokens_delta["default"].data = 20 * torch.rand_like(
                model.emb.token_adapter.trainable_tokens_delta["default"].data
            )

        dummy_input = self.prepare_inputs_for_testing()
        model.eval()

        with torch.inference_mode():
            logits_adapter_1 = model(**dummy_input)[0]

        model.add_adapter("adapter-2", config_2)
        model.set_adapter("adapter-2")

        # same as above but for adapter 2
        if "trainable_tokens" in tuner_method:
            model.emb.token_adapter.trainable_tokens_delta["adapter-2"].data = 2 * torch.rand_like(
                model.emb.token_adapter.trainable_tokens_delta["adapter-2"].data
            )

        model.eval()

        with torch.inference_mode():
            logits_adapter_2 = model(**dummy_input)[0]

        assert not torch.allclose(logits_adapter_1, logits_adapter_2, atol=1e-3, rtol=1e-3)

        model.set_adapter("default")

        with torch.inference_mode():
            logits_adapter_1_after_set = model(**dummy_input)[0]

        assert torch.allclose(logits_adapter_1_after_set, logits_adapter_1, atol=1e-3, rtol=1e-3)

        model_copy = copy.deepcopy(model)
        model_copy_2 = copy.deepcopy(model)
        model_merged_all = model.merge_and_unload(adapter_names=["adapter-2", "default"])

        with torch.inference_mode():
            logits_merged_all = model_merged_all(**dummy_input)[0]

        assert not torch.allclose(logits_merged_all, logits_adapter_2, atol=1e-3, rtol=1e-3)
        assert not torch.allclose(logits_merged_all, logits_adapter_1, atol=1e-3, rtol=1e-3)

        model_merged_adapter_2 = model_copy.merge_and_unload(adapter_names=["adapter-2"])

        with torch.inference_mode():
            logits_merged_adapter_2 = model_merged_adapter_2(**dummy_input)[0]

        assert torch.allclose(logits_merged_adapter_2, logits_adapter_2, atol=1e-3, rtol=1e-3)

        model_merged_adapter_default = model_copy_2.merge_and_unload(adapter_names=["default"])

        with torch.inference_mode():
            logits_merged_adapter_default = model_merged_adapter_default(**dummy_input)[0]

        assert torch.allclose(logits_merged_adapter_default, logits_adapter_1, atol=1e-3, rtol=1e-3)


class TestRequiresGrad:
    """Test that requires_grad is set correctly in specific circumstances

    # See issue #899.

    This is not specifically tied to custom models, it's just easy to test here and testing it on all types of models
    would be overkill.

    """

    def check_requires_grad(self, model, *params_expected: str):
        # Check that only the given parameters have requires_grad=True, and all others have requires_grad=False.
        # Calling without arguments besides the model means that all parameters should have requires_grad=False.
        params_with_requires_grad = [name for name, param in model.named_parameters() if param.requires_grad]
        diff = set(params_expected).symmetric_difference(set(params_with_requires_grad))
        msg = f"Expected {params_expected} to require gradients, got {params_with_requires_grad}"
        assert len(diff) == 0, msg

    def test_requires_grad_modules_to_save_default(self):
        config = LoraConfig(target_modules=["lin0"], modules_to_save=["lin1"])
        peft_model = get_peft_model(MLP(), config)

        self.check_requires_grad(
            peft_model,
            "base_model.model.lin1.modules_to_save.default.weight",
            "base_model.model.lin1.modules_to_save.default.bias",
            "base_model.model.lin0.lora_A.default.weight",
            "base_model.model.lin0.lora_B.default.weight",
        )

    def test_requires_grad_modules_to_save_disabling(self):
        config = LoraConfig(target_modules=["lin0"], modules_to_save=["lin1"])
        peft_model = get_peft_model(MLP(), config)

        # when disabling the adapter, the original module's grad should be enabled and vice versa
        peft_model.disable_adapter_layers()
        self.check_requires_grad(
            peft_model,
            "base_model.model.lin1.original_module.weight",
            "base_model.model.lin1.original_module.bias",
        )

        # when re-enabling the adapter, the original module's grad should be disabled and vice versa
        peft_model.enable_adapter_layers()
        self.check_requires_grad(
            peft_model,
            "base_model.model.lin1.modules_to_save.default.weight",
            "base_model.model.lin1.modules_to_save.default.bias",
            "base_model.model.lin0.lora_A.default.weight",
            "base_model.model.lin0.lora_B.default.weight",
        )

        # when using the disable_adapter context, the original module's grad should be enabled and vice versa
        with peft_model.disable_adapter():
            self.check_requires_grad(
                peft_model,
                "base_model.model.lin1.original_module.weight",
                "base_model.model.lin1.original_module.bias",
            )

        # after context is exited, return to the previous state
        self.check_requires_grad(
            peft_model,
            "base_model.model.lin1.modules_to_save.default.weight",
            "base_model.model.lin1.modules_to_save.default.bias",
            "base_model.model.lin0.lora_A.default.weight",
            "base_model.model.lin0.lora_B.default.weight",
        )

    def test_requires_grad_modules_to_save_multiple_adapters(self):
        config0 = LoraConfig(target_modules=["lin0"], modules_to_save=["lin1"])
        peft_model = get_peft_model(MLP(), config0)

        config1 = LoraConfig(target_modules=["lin0"], modules_to_save=["lin1"])
        peft_model.add_adapter("adapter1", config1)

        # active adapter is still "default"
        self.check_requires_grad(
            peft_model,
            "base_model.model.lin1.modules_to_save.default.weight",
            "base_model.model.lin1.modules_to_save.default.bias",
            "base_model.model.lin0.lora_A.default.weight",
            "base_model.model.lin0.lora_B.default.weight",
        )

        # set config0 as active, should not change anything
        peft_model.set_adapter("default")
        self.check_requires_grad(
            peft_model,
            "base_model.model.lin1.modules_to_save.default.weight",
            "base_model.model.lin1.modules_to_save.default.bias",
            "base_model.model.lin0.lora_A.default.weight",
            "base_model.model.lin0.lora_B.default.weight",
        )

        # set config1 as active, should lead to adapter1 requiring grad
        peft_model.set_adapter("adapter1")
        self.check_requires_grad(
            peft_model,
            "base_model.model.lin1.modules_to_save.adapter1.weight",
            "base_model.model.lin1.modules_to_save.adapter1.bias",
            "base_model.model.lin0.lora_A.adapter1.weight",
            "base_model.model.lin0.lora_B.adapter1.weight",
        )

    def test_requires_grad_lora_different_targets(self):
        # test two different LoRA adapters that target different modules
        config0 = LoraConfig(target_modules=["lin0"])
        peft_model = get_peft_model(MLP(), config0)

        config1 = LoraConfig(target_modules=["lin1"])
        peft_model.add_adapter("adapter1", config1)

        # active adapter is still "default"
        self.check_requires_grad(
            peft_model,
            "base_model.model.lin0.lora_A.default.weight",
            "base_model.model.lin0.lora_B.default.weight",
        )

        # set config0 as active, should not change anything
        peft_model.set_adapter("default")
        self.check_requires_grad(
            peft_model,
            "base_model.model.lin0.lora_A.default.weight",
            "base_model.model.lin0.lora_B.default.weight",
        )

        # change activate adapter to adapter1
        peft_model.set_adapter("adapter1")
        self.check_requires_grad(
            peft_model,
            "base_model.model.lin1.lora_A.adapter1.weight",
            "base_model.model.lin1.lora_B.adapter1.weight",
        )

        # disable all adapters
        with peft_model.disable_adapter():
            self.check_requires_grad(peft_model)

        # after context is exited, return to the previous state
        self.check_requires_grad(
            peft_model,
            "base_model.model.lin1.lora_A.adapter1.weight",
            "base_model.model.lin1.lora_B.adapter1.weight",
        )

    def test_requires_grad_lora_same_targets(self):
        # same as previous test, except that LoRA adapters target the same layer
        config0 = LoraConfig(target_modules=["lin0"])
        peft_model = get_peft_model(MLP(), config0)

        config1 = LoraConfig(target_modules=["lin0"])
        peft_model.add_adapter("adapter1", config1)

        # active adapter is still "default"
        self.check_requires_grad(
            peft_model,
            "base_model.model.lin0.lora_A.default.weight",
            "base_model.model.lin0.lora_B.default.weight",
        )

        # set config0 as active, should not change anything
        peft_model.set_adapter("default")
        self.check_requires_grad(
            peft_model,
            "base_model.model.lin0.lora_A.default.weight",
            "base_model.model.lin0.lora_B.default.weight",
        )

        # change activate adapter to adapter1
        peft_model.set_adapter("adapter1")
        self.check_requires_grad(
            peft_model,
            "base_model.model.lin0.lora_A.adapter1.weight",
            "base_model.model.lin0.lora_B.adapter1.weight",
        )

        # disable all adapters
        with peft_model.disable_adapter():
            self.check_requires_grad(peft_model)

        # after context is exited, return to the previous state
        self.check_requires_grad(
            peft_model,
            "base_model.model.lin0.lora_A.adapter1.weight",
            "base_model.model.lin0.lora_B.adapter1.weight",
        )

    def test_requires_grad_ia3_different_targets(self):
        # test two different IA3 adapters that target different modules
        config0 = IA3Config(target_modules=["lin0"], feedforward_modules=["lin0"])
        peft_model = get_peft_model(MLP(), config0)

        config1 = IA3Config(target_modules=["lin1"], feedforward_modules=["lin1"])
        peft_model.add_adapter("adapter1", config1)

        # active adapter is still "default"
        self.check_requires_grad(
            peft_model,
            "base_model.model.lin0.ia3_l.default",
        )

        # set config0 as active, should not change anything
        peft_model.set_adapter("default")
        self.check_requires_grad(
            peft_model,
            "base_model.model.lin0.ia3_l.default",
        )

        # change activate adapter to adapter1
        peft_model.set_adapter("adapter1")
        self.check_requires_grad(
            peft_model,
            "base_model.model.lin1.ia3_l.adapter1",
        )

        # disable all adapters
        with peft_model.disable_adapter():
            self.check_requires_grad(peft_model)

        # after context is exited, return to the previous state
        self.check_requires_grad(
            peft_model,
            "base_model.model.lin1.ia3_l.adapter1",
        )

    def test_requires_grad_ia3_same_targets(self):
        # same as previous test, except that IA3 adapters target the same layer
        config0 = IA3Config(target_modules=["lin0"], feedforward_modules=["lin0"])
        peft_model = get_peft_model(MLP(), config0)

        config1 = IA3Config(target_modules=["lin0"], feedforward_modules=["lin0"])
        peft_model.add_adapter("adapter1", config1)

        # active adapter is still "default"
        self.check_requires_grad(
            peft_model,
            "base_model.model.lin0.ia3_l.default",
        )

        # set config0 as active, should not change anything
        peft_model.set_adapter("default")
        self.check_requires_grad(
            peft_model,
            "base_model.model.lin0.ia3_l.default",
        )

        # change activate adapter to adapter1
        peft_model.set_adapter("adapter1")
        self.check_requires_grad(
            peft_model,
            "base_model.model.lin0.ia3_l.adapter1",
        )

        # disable all adapters
        with peft_model.disable_adapter():
            self.check_requires_grad(peft_model)

        # after context is exited, return to the previous state
        self.check_requires_grad(
            peft_model,
            "base_model.model.lin0.ia3_l.adapter1",
        )

    def test_requires_grad_adalora_different_targets(self):
        # test two different AdaLora adapters that target different modules
        config0 = AdaLoraConfig(target_modules=["lin0"], total_step=1)
        peft_model = get_peft_model(MLP(), config0)

        config1 = AdaLoraConfig(target_modules=["lin1"], total_step=1, inference_mode=True)
        peft_model.add_adapter("adapter1", config1)

        # active adapter is still "default"
        self.check_requires_grad(
            peft_model,
            "base_model.model.lin0.lora_A.default",
            "base_model.model.lin0.lora_B.default",
            "base_model.model.lin0.lora_E.default",
        )

        # set config0 as active, should not change anything
        peft_model.set_adapter("default")
        self.check_requires_grad(
            peft_model,
            "base_model.model.lin0.lora_A.default",
            "base_model.model.lin0.lora_B.default",
            "base_model.model.lin0.lora_E.default",
        )

        # change activate adapter to adapter1
        peft_model.set_adapter("adapter1")
        self.check_requires_grad(
            peft_model,
            "base_model.model.lin1.lora_A.adapter1",
            "base_model.model.lin1.lora_B.adapter1",
            "base_model.model.lin1.lora_E.adapter1",
        )

        # disable all adapters
        with peft_model.disable_adapter():
            self.check_requires_grad(peft_model)

        # after context is exited, return to the previous state
        self.check_requires_grad(
            peft_model,
            "base_model.model.lin1.lora_A.adapter1",
            "base_model.model.lin1.lora_B.adapter1",
            "base_model.model.lin1.lora_E.adapter1",
        )

    def test_requires_grad_adalora_same_targets(self):
        # same as previous test, except that AdaLora adapters target the same layer
        config0 = AdaLoraConfig(target_modules=["lin0"], total_step=1)
        peft_model = get_peft_model(MLP(), config0)

        config1 = AdaLoraConfig(target_modules=["lin0"], total_step=1, inference_mode=True)
        peft_model.add_adapter("adapter1", config1)

        # active adapter is still "default"
        self.check_requires_grad(
            peft_model,
            "base_model.model.lin0.lora_A.default",
            "base_model.model.lin0.lora_B.default",
            "base_model.model.lin0.lora_E.default",
        )

        # set config0 as active, should not change anything
        peft_model.set_adapter("default")
        self.check_requires_grad(
            peft_model,
            "base_model.model.lin0.lora_A.default",
            "base_model.model.lin0.lora_B.default",
            "base_model.model.lin0.lora_E.default",
        )

        # change activate adapter to adapter1
        peft_model.set_adapter("adapter1")
        self.check_requires_grad(
            peft_model,
            "base_model.model.lin0.lora_A.adapter1",
            "base_model.model.lin0.lora_B.adapter1",
            "base_model.model.lin0.lora_E.adapter1",
        )

        # disable all adapters
        with peft_model.disable_adapter():
            self.check_requires_grad(peft_model)

        # after context is exited, return to the previous state
        peft_model.set_adapter("adapter1")
        self.check_requires_grad(
            peft_model,
            "base_model.model.lin0.lora_A.adapter1",
            "base_model.model.lin0.lora_B.adapter1",
            "base_model.model.lin0.lora_E.adapter1",
        )

    def test_requires_grad_lora_conv2d(self):
        # test two different LoRA adapters that target different modules
        config0 = LoraConfig(target_modules=["conv2d"])
        peft_model = get_peft_model(ModelConv2D(), config0)

        config1 = LoraConfig(target_modules=["lin0"])
        peft_model.add_adapter("adapter1", config1)

        # active adapter is still "default"
        self.check_requires_grad(
            peft_model,
            "base_model.model.conv2d.lora_A.default.weight",
            "base_model.model.conv2d.lora_B.default.weight",
        )

        # set config0 as active, should not change anything
        peft_model.set_adapter("default")
        self.check_requires_grad(
            peft_model,
            "base_model.model.conv2d.lora_A.default.weight",
            "base_model.model.conv2d.lora_B.default.weight",
        )

        # change activate adapter to adapter1
        peft_model.set_adapter("adapter1")
        self.check_requires_grad(
            peft_model,
            "base_model.model.lin0.lora_A.adapter1.weight",
            "base_model.model.lin0.lora_B.adapter1.weight",
        )

        # disable all adapters
        with peft_model.disable_adapter():
            self.check_requires_grad(peft_model)

        # after context is exited, return to the previous state
        self.check_requires_grad(
            peft_model,
            "base_model.model.lin0.lora_A.adapter1.weight",
            "base_model.model.lin0.lora_B.adapter1.weight",
        )

    def test_requires_grad_lora_emb_conv1d(self):
        # test two different LoRA adapters that target different modules
        config0 = LoraConfig(target_modules=["conv1d"])
        peft_model = get_peft_model(ModelEmbConv1D(), config0)

        config1 = LoraConfig(target_modules=["emb"])
        peft_model.add_adapter("adapter1", config1)

        # active adapter is still "default"
        self.check_requires_grad(
            peft_model,
            "base_model.model.conv1d.lora_A.default.weight",
            "base_model.model.conv1d.lora_B.default.weight",
        )

        # set config0 as active, should not change anything
        peft_model.set_adapter("default")
        self.check_requires_grad(
            peft_model,
            "base_model.model.conv1d.lora_A.default.weight",
            "base_model.model.conv1d.lora_B.default.weight",
        )

        # change activate adapter to adapter1
        peft_model.set_adapter("adapter1")
        self.check_requires_grad(
            peft_model,
            "base_model.model.emb.lora_embedding_A.adapter1",
            "base_model.model.emb.lora_embedding_B.adapter1",
        )

        # disable all adapters
        with peft_model.disable_adapter():
            self.check_requires_grad(peft_model)

        # after context is exited, return to the previous state
        self.check_requires_grad(
            peft_model,
            "base_model.model.emb.lora_embedding_A.adapter1",
            "base_model.model.emb.lora_embedding_B.adapter1",
        )

    def test_requires_grad_ia3_conv1d(self):
        # test two different LoRA adapters that target different modules
        config0 = IA3Config(target_modules=["conv1d"], feedforward_modules=[])
        peft_model = get_peft_model(ModelEmbConv1D(), config0)

        config1 = IA3Config(target_modules=["lin0"], feedforward_modules=["lin0"])
        peft_model.add_adapter("adapter1", config1)

        # active adapter is still "default"
        self.check_requires_grad(
            peft_model,
            "base_model.model.conv1d.ia3_l.default",
        )

        # set config0 as active, should not change anything
        peft_model.set_adapter("default")
        self.check_requires_grad(
            peft_model,
            "base_model.model.conv1d.ia3_l.default",
        )

        # change activate adapter to adapter1
        peft_model.set_adapter("adapter1")
        self.check_requires_grad(
            peft_model,
            "base_model.model.lin0.ia3_l.adapter1",
        )

        # disable all adapters
        with peft_model.disable_adapter():
            self.check_requires_grad(peft_model)

        # after context is exited, return to the previous state
        self.check_requires_grad(
            peft_model,
            "base_model.model.lin0.ia3_l.adapter1",
        )

    def test_requires_grad_ia3_conv2d(self):
        # test two different LoRA adapters that target different modules
        config0 = IA3Config(target_modules=["conv2d"], feedforward_modules=["conv2d"])
        peft_model = get_peft_model(ModelConv2D(), config0)

        config1 = IA3Config(target_modules=["lin0"], feedforward_modules=[])
        peft_model.add_adapter("adapter1", config1)

        # active adapter is still "default"
        self.check_requires_grad(
            peft_model,
            "base_model.model.conv2d.ia3_l.default",
        )

        # set config0 as active, should not change anything
        peft_model.set_adapter("default")
        self.check_requires_grad(
            peft_model,
            "base_model.model.conv2d.ia3_l.default",
        )

        # change activate adapter to adapter1
        peft_model.set_adapter("adapter1")
        self.check_requires_grad(
            peft_model,
            "base_model.model.lin0.ia3_l.adapter1",
        )

        # disable all adapters
        with peft_model.disable_adapter():
            self.check_requires_grad(peft_model)

        # after context is exited, return to the previous state
        peft_model.set_adapter("adapter1")
        self.check_requires_grad(
            peft_model,
            "base_model.model.lin0.ia3_l.adapter1",
        )

    def test_requires_grad_loha_different_targets(self):
        # test two different LoHa adapters that target different modules
        config0 = LoHaConfig(target_modules=["lin0"])
        peft_model = get_peft_model(MLP(), config0)

        config1 = LoHaConfig(target_modules=["lin1"], inference_mode=True)
        peft_model.add_adapter("adapter1", config1)

        # active adapter is still "default"
        self.check_requires_grad(
            peft_model,
            "base_model.model.lin0.hada_w1_a.default",
            "base_model.model.lin0.hada_w1_b.default",
            "base_model.model.lin0.hada_w2_a.default",
            "base_model.model.lin0.hada_w2_b.default",
        )

        # set config0 as active, should not change anything
        peft_model.set_adapter("default")
        self.check_requires_grad(
            peft_model,
            "base_model.model.lin0.hada_w1_a.default",
            "base_model.model.lin0.hada_w1_b.default",
            "base_model.model.lin0.hada_w2_a.default",
            "base_model.model.lin0.hada_w2_b.default",
        )

        # change activate pter to pter1
        peft_model.set_adapter("adapter1")
        self.check_requires_grad(
            peft_model,
            "base_model.model.lin1.hada_w1_a.adapter1",
            "base_model.model.lin1.hada_w1_b.adapter1",
            "base_model.model.lin1.hada_w2_a.adapter1",
            "base_model.model.lin1.hada_w2_b.adapter1",
        )

        # disable all pters
        with peft_model.disable_adapter():
            self.check_requires_grad(peft_model)

        # after context is exited, return to the previous state
        self.check_requires_grad(
            peft_model,
            "base_model.model.lin1.hada_w1_a.adapter1",
            "base_model.model.lin1.hada_w1_b.adapter1",
            "base_model.model.lin1.hada_w2_a.adapter1",
            "base_model.model.lin1.hada_w2_b.adapter1",
        )

    def test_requires_grad_loha_same_targets(self):
        # same as previous test, except that LoHa adapters target the same layer
        config0 = LoHaConfig(target_modules=["lin0"])
        peft_model = get_peft_model(MLP(), config0)

        config1 = LoHaConfig(target_modules=["lin0"], inference_mode=True)
        peft_model.add_adapter("adapter1", config1)

        # active adapter is still "default"
        self.check_requires_grad(
            peft_model,
            "base_model.model.lin0.hada_w1_a.default",
            "base_model.model.lin0.hada_w1_b.default",
            "base_model.model.lin0.hada_w2_a.default",
            "base_model.model.lin0.hada_w2_b.default",
        )

        # set config0 as active, should not change anything
        peft_model.set_adapter("default")
        self.check_requires_grad(
            peft_model,
            "base_model.model.lin0.hada_w1_a.default",
            "base_model.model.lin0.hada_w1_b.default",
            "base_model.model.lin0.hada_w2_a.default",
            "base_model.model.lin0.hada_w2_b.default",
        )

        # change activate adapter to adapter1
        peft_model.set_adapter("adapter1")
        self.check_requires_grad(
            peft_model,
            "base_model.model.lin0.hada_w1_a.adapter1",
            "base_model.model.lin0.hada_w1_b.adapter1",
            "base_model.model.lin0.hada_w2_a.adapter1",
            "base_model.model.lin0.hada_w2_b.adapter1",
        )

        # disable all adapters
        with peft_model.disable_adapter():
            self.check_requires_grad(peft_model)

        # after context is exited, return to the previous state
        peft_model.set_adapter("adapter1")
        self.check_requires_grad(
            peft_model,
            "base_model.model.lin0.hada_w1_a.adapter1",
            "base_model.model.lin0.hada_w1_b.adapter1",
            "base_model.model.lin0.hada_w2_a.adapter1",
            "base_model.model.lin0.hada_w2_b.adapter1",
        )

    def test_requires_grad_lokr_different_targets(self):
        # test two different LoKr adapters that target different modules
        config0 = LoKrConfig(target_modules=["lin0"])
        peft_model = get_peft_model(MLP(), config0)

        config1 = LoKrConfig(target_modules=["lin1"], inference_mode=True)
        peft_model.add_adapter("adapter1", config1)

        # active adapter is still "default"
        self.check_requires_grad(
            peft_model,
            "base_model.model.lin0.lokr_w1.default",
            "base_model.model.lin0.lokr_w2.default",
        )

        # set config0 as active, should not change anything
        peft_model.set_adapter("default")
        self.check_requires_grad(
            peft_model,
            "base_model.model.lin0.lokr_w1.default",
            "base_model.model.lin0.lokr_w2.default",
        )

        # change activate pter to pter1
        peft_model.set_adapter("adapter1")
        self.check_requires_grad(
            peft_model,
            "base_model.model.lin1.lokr_w1.adapter1",
            "base_model.model.lin1.lokr_w2.adapter1",
        )

        # disable all pters
        with peft_model.disable_adapter():
            self.check_requires_grad(peft_model)

        # after context is exited, return to the previous state
        self.check_requires_grad(
            peft_model,
            "base_model.model.lin1.lokr_w1.adapter1",
            "base_model.model.lin1.lokr_w2.adapter1",
        )

    def test_requires_grad_lokr_same_targets(self):
        # same as previous test, except that LoKr adapters target the same layer
        config0 = LoKrConfig(target_modules=["lin0"])
        peft_model = get_peft_model(MLP(), config0)

        config1 = LoKrConfig(target_modules=["lin0"], inference_mode=True)
        peft_model.add_adapter("adapter1", config1)

        # active adapter is still "default"
        self.check_requires_grad(
            peft_model,
            "base_model.model.lin0.lokr_w1.default",
            "base_model.model.lin0.lokr_w2.default",
        )

        # set config0 as active, should not change anything
        peft_model.set_adapter("default")
        self.check_requires_grad(
            peft_model,
            "base_model.model.lin0.lokr_w1.default",
            "base_model.model.lin0.lokr_w2.default",
        )

        # change activate adapter to adapter1
        peft_model.set_adapter("adapter1")
        self.check_requires_grad(
            peft_model,
            "base_model.model.lin0.lokr_w1.adapter1",
            "base_model.model.lin0.lokr_w2.adapter1",
        )

        # disable all adapters
        with peft_model.disable_adapter():
            self.check_requires_grad(peft_model)

        # after context is exited, return to the previous state
        peft_model.set_adapter("adapter1")
        self.check_requires_grad(
            peft_model,
            "base_model.model.lin0.lokr_w1.adapter1",
            "base_model.model.lin0.lokr_w2.adapter1",
        )

    def test_requires_grad_oft_different_targets(self):
        # test two different OFT adapters that target different modules
        config0 = OFTConfig(target_modules=["lin0"], r=2, oft_block_size=0)
        peft_model = get_peft_model(MLP(), config0)

        config1 = OFTConfig(target_modules=["lin1"], r=2, oft_block_size=0, inference_mode=True)
        peft_model.add_adapter("adapter1", config1)

        # active adapter is still "default"
        self.check_requires_grad(
            peft_model,
            "base_model.model.lin0.oft_R.default.weight",
        )

        # set config0 as active, should not change anything
        peft_model.set_adapter("default")
        self.check_requires_grad(
            peft_model,
            "base_model.model.lin0.oft_R.default.weight",
        )

        # change activate pter to pter1
        peft_model.set_adapter("adapter1")
        self.check_requires_grad(
            peft_model,
            "base_model.model.lin1.oft_R.adapter1.weight",
        )

        # disable all pters
        with peft_model.disable_adapter():
            self.check_requires_grad(peft_model)

        # after context is exited, return to the previous state
        self.check_requires_grad(
            peft_model,
            "base_model.model.lin1.oft_R.adapter1.weight",
        )

    def test_requires_grad_oft_same_targets(self):
        # same as previous test, except that OFT adapters target the same layer
        config0 = OFTConfig(target_modules=["lin0"], r=2, oft_block_size=0)
        peft_model = get_peft_model(MLP(), config0)

        config1 = OFTConfig(target_modules=["lin0"], r=2, oft_block_size=0, inference_mode=True)
        peft_model.add_adapter("adapter1", config1)

        # active adapter is still "default"
        self.check_requires_grad(
            peft_model,
            "base_model.model.lin0.oft_R.default.weight",
        )

        # set config0 as active, should not change anything
        peft_model.set_adapter("default")
        self.check_requires_grad(
            peft_model,
            "base_model.model.lin0.oft_R.default.weight",
        )

        # change activate adapter to adapter1
        peft_model.set_adapter("adapter1")
        self.check_requires_grad(
            peft_model,
            "base_model.model.lin0.oft_R.adapter1.weight",
        )

        # disable all adapters
        with peft_model.disable_adapter():
            self.check_requires_grad(peft_model)

        # after context is exited, return to the previous state
        peft_model.set_adapter("adapter1")
        self.check_requires_grad(
            peft_model,
            "base_model.model.lin0.oft_R.adapter1.weight",
        )

    def test_requires_grad_hra_different_targets(self):
        # test two different HRA adapters that target different modules
        config0 = HRAConfig(target_modules=["lin0"])
        peft_model = get_peft_model(MLP(), config0)

        config1 = HRAConfig(target_modules=["lin1"], inference_mode=True)
        peft_model.add_adapter("adapter1", config1)

        # active adapter is still "default"
        self.check_requires_grad(
            peft_model,
            "base_model.model.lin0.hra_u.default",
        )

        # set config0 as active, should not change anything
        peft_model.set_adapter("default")
        self.check_requires_grad(
            peft_model,
            "base_model.model.lin0.hra_u.default",
        )

        # change activate pter to pter1
        peft_model.set_adapter("adapter1")
        self.check_requires_grad(
            peft_model,
            "base_model.model.lin1.hra_u.adapter1",
        )

        # disable all pters
        with peft_model.disable_adapter():
            self.check_requires_grad(peft_model)

        # after context is exited, return to the previous state
        self.check_requires_grad(
            peft_model,
            "base_model.model.lin1.hra_u.adapter1",
        )

    def test_requires_grad_hra_same_targets(self):
        # same as previous test, except that HRA adapters target the same layer
        config0 = HRAConfig(target_modules=["lin0"])
        peft_model = get_peft_model(MLP(), config0)

        config1 = HRAConfig(target_modules=["lin0"], inference_mode=True)
        peft_model.add_adapter("adapter1", config1)

        # active adapter is still "default"
        self.check_requires_grad(
            peft_model,
            "base_model.model.lin0.hra_u.default",
        )

        # set config0 as active, should not change anything
        peft_model.set_adapter("default")
        self.check_requires_grad(
            peft_model,
            "base_model.model.lin0.hra_u.default",
        )

        # change activate adapter to adapter1
        peft_model.set_adapter("adapter1")
        self.check_requires_grad(
            peft_model,
            "base_model.model.lin0.hra_u.adapter1",
        )

        # disable all adapters
        with peft_model.disable_adapter():
            self.check_requires_grad(peft_model)

        # after context is exited, return to the previous state
        peft_model.set_adapter("adapter1")
        self.check_requires_grad(
            peft_model,
            "base_model.model.lin0.hra_u.adapter1",
        )

    def test_requires_grad_bone_different_targets(self):
        # test two different HRA adapters that target different modules
        config0 = BoneConfig(target_modules=["lin0"], r=2)
        peft_model = get_peft_model(MLP(), config0)

        config1 = BoneConfig(target_modules=["lin1"], r=2, inference_mode=True)
        peft_model.add_adapter("adapter1", config1)

        # active adapter is still "default"
        self.check_requires_grad(
            peft_model,
            "base_model.model.lin0.bone_block.default",
        )

        # set config0 as active, should not change anything
        peft_model.set_adapter("default")
        self.check_requires_grad(
            peft_model,
            "base_model.model.lin0.bone_block.default",
        )

        # change activate pter to pter1
        peft_model.set_adapter("adapter1")
        self.check_requires_grad(
            peft_model,
            "base_model.model.lin1.bone_block.adapter1",
        )

        # disable all pters
        with peft_model.disable_adapter():
            self.check_requires_grad(peft_model)

        # after context is exited, return to the previous state
        self.check_requires_grad(
            peft_model,
            "base_model.model.lin1.bone_block.adapter1",
        )

    def test_requires_grad_bone_same_targets(self):
        # same as previous test, except that HRA adapters target the same layer
        config0 = BoneConfig(target_modules=["lin0"], r=2)
        peft_model = get_peft_model(MLP(), config0)

        config1 = BoneConfig(target_modules=["lin0"], r=2, inference_mode=True)
        peft_model.add_adapter("adapter1", config1)

        # active adapter is still "default"
        self.check_requires_grad(
            peft_model,
            "base_model.model.lin0.bone_block.default",
        )

        # set config0 as active, should not change anything
        peft_model.set_adapter("default")
        self.check_requires_grad(
            peft_model,
            "base_model.model.lin0.bone_block.default",
        )

        # change activate adapter to adapter1
        peft_model.set_adapter("adapter1")
        self.check_requires_grad(
            peft_model,
            "base_model.model.lin0.bone_block.adapter1",
        )

        # disable all adapters
        with peft_model.disable_adapter():
            self.check_requires_grad(peft_model)

        # after context is exited, return to the previous state
        peft_model.set_adapter("adapter1")
        self.check_requires_grad(
            peft_model,
            "base_model.model.lin0.bone_block.adapter1",
        )

    def test_requires_grad_boft_different_targets(self):
        # test two different OFT adapters that target different modules
        config0 = BOFTConfig(target_modules=["lin0"], boft_block_size=2)
        peft_model = get_peft_model(MLP2(), config0)

        config1 = BOFTConfig(target_modules=["lin1"], boft_block_size=2, inference_mode=True)
        peft_model.add_adapter("adapter1", config1)

        # active pter is still "default"
        self.check_requires_grad(
            peft_model,
            "base_model.model.lin0.boft_R.default",
            "base_model.model.lin0.boft_s.default",
        )

        # set config0 as active, should not change anything
        peft_model.set_adapter("default")
        self.check_requires_grad(
            peft_model,
            "base_model.model.lin0.boft_R.default",
            "base_model.model.lin0.boft_s.default",
        )

        # change activate pter to pter1
        peft_model.set_adapter("adapter1")
        self.check_requires_grad(
            peft_model,
            "base_model.model.lin1.boft_R.adapter1",
            "base_model.model.lin1.boft_s.adapter1",
        )

        # disable all pters
        with peft_model.disable_adapter():
            self.check_requires_grad(peft_model)

        # after context is exited, return to the previous state
        self.check_requires_grad(
            peft_model,
            "base_model.model.lin1.boft_R.adapter1",
            "base_model.model.lin1.boft_s.adapter1",
        )

    def test_requires_grad_boft_same_targets(self):
        # same as previous test, except that BOFT adapters target the same layer
        config0 = BOFTConfig(target_modules=["lin1"], boft_block_size=2)
        peft_model = get_peft_model(MLP(), config0)

        config1 = BOFTConfig(target_modules=["lin1"], boft_block_size=2, inference_mode=True)
        peft_model.add_adapter("adapter1", config1)

        # active adapter is still "default"
        self.check_requires_grad(
            peft_model,
            "base_model.model.lin1.boft_R.default",
            "base_model.model.lin1.boft_s.default",
        )

        # set config0 as active, should not change anything
        peft_model.set_adapter("default")
        self.check_requires_grad(
            peft_model,
            "base_model.model.lin1.boft_R.default",
            "base_model.model.lin1.boft_s.default",
        )

        # change activate adapter to adapter1
        peft_model.set_adapter("adapter1")
        self.check_requires_grad(
            peft_model,
            "base_model.model.lin1.boft_R.adapter1",
            "base_model.model.lin1.boft_s.adapter1",
        )

        # disable all adapters
        with peft_model.disable_adapter():
            self.check_requires_grad(peft_model)

        # after context is exited, return to the previous state
        peft_model.set_adapter("adapter1")
        self.check_requires_grad(
            peft_model,
            "base_model.model.lin1.boft_R.adapter1",
            "base_model.model.lin1.boft_s.adapter1",
        )

    def test_requires_grad_lntuning_different_targets(self):
        config0 = LNTuningConfig(
            target_modules=["layernorm0"],
        )
        peft_model = get_peft_model(MLP_LayerNorm(), config0)

        config1 = LNTuningConfig(
            target_modules=["layernorm1"],
            inference_mode=True,
        )
        peft_model.add_adapter("adapter1", config1)

        # active adapter is still "default"
        self.check_requires_grad(
            peft_model,
            "base_model.model.layernorm0.ln_tuning_layers.default.weight",
            "base_model.model.layernorm0.ln_tuning_layers.default.bias",
        )

        # set config0 as active, should not change anything
        peft_model.set_adapter("default")
        self.check_requires_grad(
            peft_model,
            "base_model.model.layernorm0.ln_tuning_layers.default.weight",
            "base_model.model.layernorm0.ln_tuning_layers.default.bias",
        )

        # change activate adapter to adapter1
        peft_model.set_adapter("adapter1")
        self.check_requires_grad(
            peft_model,
            "base_model.model.layernorm1.ln_tuning_layers.adapter1.weight",
            "base_model.model.layernorm1.ln_tuning_layers.adapter1.bias",
        )

        # disable all adapters
        with peft_model.disable_adapter():
            self.check_requires_grad(peft_model)

        # after context is exited, return to the previous state
        peft_model.set_adapter("adapter1")
        self.check_requires_grad(
            peft_model,
            "base_model.model.layernorm1.ln_tuning_layers.adapter1.weight",
            "base_model.model.layernorm1.ln_tuning_layers.adapter1.bias",
        )

    def test_requires_grad_lntuning_same_targets(self):
        config0 = LNTuningConfig(
            target_modules=["layernorm0"],
        )
        peft_model = get_peft_model(MLP_LayerNorm(), config0)

        config1 = LNTuningConfig(target_modules=["layernorm0"], inference_mode=True)
        peft_model.add_adapter("adapter1", config1)

        # active adapter is still "default"
        self.check_requires_grad(
            peft_model,
            "base_model.model.layernorm0.ln_tuning_layers.default.weight",
            "base_model.model.layernorm0.ln_tuning_layers.default.bias",
        )

        # set config0 as active, should not change anything
        peft_model.set_adapter("default")
        self.check_requires_grad(
            peft_model,
            "base_model.model.layernorm0.ln_tuning_layers.default.weight",
            "base_model.model.layernorm0.ln_tuning_layers.default.bias",
        )

        # change activate adapter to adapter1
        peft_model.set_adapter("adapter1")
        self.check_requires_grad(
            peft_model,
            "base_model.model.layernorm0.ln_tuning_layers.adapter1.weight",
            "base_model.model.layernorm0.ln_tuning_layers.adapter1.bias",
        )

        # disable all adapters
        with peft_model.disable_adapter():
            self.check_requires_grad(peft_model)

        # after context is exited, return to the previous state
        peft_model.set_adapter("adapter1")
        self.check_requires_grad(
            peft_model,
            "base_model.model.layernorm0.ln_tuning_layers.adapter1.weight",
            "base_model.model.layernorm0.ln_tuning_layers.adapter1.bias",
        )

    def test_requires_grad_vera_different_targets(self):
        # Test two different VeRA adapters that target different modules. Most notably, ensure that vera_A and vera_B
        # don't require grads.

        # requires a model with at least 2 layers with the same shapes
        class MLP2(nn.Module):
            def __init__(self, bias=True):
                super().__init__()
                self.relu = nn.ReLU()
                self.lin0 = nn.Linear(10, 20, bias=bias)
                self.lin1 = nn.Linear(20, 20, bias=bias)  # lin1 and lin2 have same shape
                self.lin2 = nn.Linear(20, 20, bias=bias)
                self.lin3 = nn.Linear(20, 2, bias=bias)
                self.sm = nn.LogSoftmax(dim=-1)

            def forward(self, X):
                X = X.float()
                X = self.lin0(X)
                X = self.relu(X)
                X = self.lin1(X)
                X = self.relu(X)
                X = self.lin2(X)
                X = self.relu(X)
                X = self.lin3(X)
                X = self.sm(X)
                return X

        config0 = VeraConfig(target_modules=["lin1"])
        peft_model = get_peft_model(MLP2(), config0)

        config1 = VeraConfig(target_modules=["lin2"])
        peft_model.add_adapter("adapter1", config1)

        # active adapter is still "default"
        self.check_requires_grad(
            peft_model,
            "base_model.model.lin1.vera_lambda_b.default",
            "base_model.model.lin1.vera_lambda_d.default",
        )

        # set config0 as active, should not change anything
        peft_model.set_adapter("default")
        self.check_requires_grad(
            peft_model,
            "base_model.model.lin1.vera_lambda_b.default",
            "base_model.model.lin1.vera_lambda_d.default",
        )

        # change activate adapter to adapter1
        peft_model.set_adapter("adapter1")
        self.check_requires_grad(
            peft_model,
            "base_model.model.lin2.vera_lambda_b.adapter1",
            "base_model.model.lin2.vera_lambda_d.adapter1",
        )

        # disable all adapters
        with peft_model.disable_adapter():
            self.check_requires_grad(peft_model)

        # after context is exited, return to the previous state
        self.check_requires_grad(
            peft_model,
            "base_model.model.lin2.vera_lambda_b.adapter1",
            "base_model.model.lin2.vera_lambda_d.adapter1",
        )

    def test_requires_grad_vera_same_targets(self):
        # Test two different VeRA adapters that target the same module. Most notably, ensure that vera_A and vera_B
        # don't require grads.

        # requires a model with at least 2 layers with the same shapes
        class MLP2(nn.Module):
            def __init__(self, bias=True):
                super().__init__()
                self.relu = nn.ReLU()
                self.lin0 = nn.Linear(10, 20, bias=bias)
                self.lin1 = nn.Linear(20, 20, bias=bias)  # lin1 and lin2 have same shape
                self.lin2 = nn.Linear(20, 20, bias=bias)
                self.lin3 = nn.Linear(20, 2, bias=bias)
                self.sm = nn.LogSoftmax(dim=-1)

            def forward(self, X):
                X = X.float()
                X = self.lin0(X)
                X = self.relu(X)
                X = self.lin1(X)
                X = self.relu(X)
                X = self.lin2(X)
                X = self.relu(X)
                X = self.lin3(X)
                X = self.sm(X)
                return X

        config0 = VeraConfig(target_modules=["lin1", "lin2"])
        peft_model = get_peft_model(MLP2(), config0)

        config1 = VeraConfig(target_modules=["lin1", "lin2"])
        peft_model.add_adapter("adapter1", config1)

        # active adapter is still "default"
        self.check_requires_grad(
            peft_model,
            "base_model.model.lin1.vera_lambda_b.default",
            "base_model.model.lin1.vera_lambda_d.default",
            "base_model.model.lin2.vera_lambda_b.default",
            "base_model.model.lin2.vera_lambda_d.default",
        )

        # set config0 as active, should not change anything
        peft_model.set_adapter("default")
        self.check_requires_grad(
            peft_model,
            "base_model.model.lin1.vera_lambda_b.default",
            "base_model.model.lin1.vera_lambda_d.default",
            "base_model.model.lin2.vera_lambda_b.default",
            "base_model.model.lin2.vera_lambda_d.default",
        )

        # change activate adapter to adapter1
        peft_model.set_adapter("adapter1")
        self.check_requires_grad(
            peft_model,
            "base_model.model.lin1.vera_lambda_b.adapter1",
            "base_model.model.lin1.vera_lambda_d.adapter1",
            "base_model.model.lin2.vera_lambda_b.adapter1",
            "base_model.model.lin2.vera_lambda_d.adapter1",
        )

        # disable all adapters
        with peft_model.disable_adapter():
            self.check_requires_grad(peft_model)

        # after context is exited, return to the previous state
        self.check_requires_grad(
            peft_model,
            "base_model.model.lin1.vera_lambda_b.adapter1",
            "base_model.model.lin1.vera_lambda_d.adapter1",
            "base_model.model.lin2.vera_lambda_b.adapter1",
            "base_model.model.lin2.vera_lambda_d.adapter1",
        )

    def test_requires_grad_randlora_different_targets(self):
        # Test two different RandLora adapters that target different modules. Most notably, ensure that randbasis_A and randbasis_B
        # don't require grads.

        # requires a model with at least 2 layers with the same shapes
        class MLP2(nn.Module):
            def __init__(self, bias=True):
                super().__init__()
                self.relu = nn.ReLU()
                self.lin0 = nn.Linear(10, 20, bias=bias)
                self.lin1 = nn.Linear(20, 20, bias=bias)  # lin1 and lin2 have same shape
                self.lin2 = nn.Linear(20, 20, bias=bias)
                self.lin3 = nn.Linear(20, 2, bias=bias)
                self.sm = nn.LogSoftmax(dim=-1)

            def forward(self, X):
                X = X.float()
                X = self.lin0(X)
                X = self.relu(X)
                X = self.lin1(X)
                X = self.relu(X)
                X = self.lin2(X)
                X = self.relu(X)
                X = self.lin3(X)
                X = self.sm(X)
                return X

        config0 = RandLoraConfig(target_modules=["lin1"])
        peft_model = get_peft_model(MLP2(), config0)

        config1 = RandLoraConfig(target_modules=["lin2"])
        peft_model.add_adapter("adapter1", config1)

        # active adapter is still "default"
        self.check_requires_grad(
            peft_model,
            "base_model.model.lin1.randlora_lambda.default",
            "base_model.model.lin1.randlora_gamma.default",
        )

        # set config0 as active, should not change anything
        peft_model.set_adapter("default")
        self.check_requires_grad(
            peft_model,
            "base_model.model.lin1.randlora_lambda.default",
            "base_model.model.lin1.randlora_gamma.default",
        )

        # change activate adapter to adapter1
        peft_model.set_adapter("adapter1")
        self.check_requires_grad(
            peft_model,
            "base_model.model.lin2.randlora_lambda.adapter1",
            "base_model.model.lin2.randlora_gamma.adapter1",
        )

        # disable all adapters
        with peft_model.disable_adapter():
            self.check_requires_grad(peft_model)

        # after context is exited, return to the previous state
        self.check_requires_grad(
            peft_model,
            "base_model.model.lin2.randlora_lambda.adapter1",
            "base_model.model.lin2.randlora_gamma.adapter1",
        )

    def test_requires_grad_randlora_same_targets(self):
        # Test two different RandLora adapters that target the same module. Most notably, ensure that randbasis_A and randbasis_B
        # don't require grads.

        # requires a model with at least 2 layers with the same shapes
        class MLP2(nn.Module):
            def __init__(self, bias=True):
                super().__init__()
                self.relu = nn.ReLU()
                self.lin0 = nn.Linear(10, 20, bias=bias)
                self.lin1 = nn.Linear(20, 20, bias=bias)  # lin1 and lin2 have same shape
                self.lin2 = nn.Linear(20, 20, bias=bias)
                self.lin3 = nn.Linear(20, 2, bias=bias)
                self.sm = nn.LogSoftmax(dim=-1)

            def forward(self, X):
                X = X.float()
                X = self.lin0(X)
                X = self.relu(X)
                X = self.lin1(X)
                X = self.relu(X)
                X = self.lin2(X)
                X = self.relu(X)
                X = self.lin3(X)
                X = self.sm(X)
                return X

        config0 = RandLoraConfig(target_modules=["lin1", "lin2"])
        peft_model = get_peft_model(MLP2(), config0)

        config1 = RandLoraConfig(target_modules=["lin1", "lin2"])
        peft_model.add_adapter("adapter1", config1)

        # active adapter is still "default"
        self.check_requires_grad(
            peft_model,
            "base_model.model.lin1.randlora_lambda.default",
            "base_model.model.lin1.randlora_gamma.default",
            "base_model.model.lin2.randlora_lambda.default",
            "base_model.model.lin2.randlora_gamma.default",
        )

        # set config0 as active, should not change anything
        peft_model.set_adapter("default")
        self.check_requires_grad(
            peft_model,
            "base_model.model.lin1.randlora_lambda.default",
            "base_model.model.lin1.randlora_gamma.default",
            "base_model.model.lin2.randlora_lambda.default",
            "base_model.model.lin2.randlora_gamma.default",
        )

        # change activate adapter to adapter1
        peft_model.set_adapter("adapter1")
        self.check_requires_grad(
            peft_model,
            "base_model.model.lin1.randlora_lambda.adapter1",
            "base_model.model.lin1.randlora_gamma.adapter1",
            "base_model.model.lin2.randlora_lambda.adapter1",
            "base_model.model.lin2.randlora_gamma.adapter1",
        )

        # disable all adapters
        with peft_model.disable_adapter():
            self.check_requires_grad(peft_model)

        # after context is exited, return to the previous state
        self.check_requires_grad(
            peft_model,
            "base_model.model.lin1.randlora_lambda.adapter1",
            "base_model.model.lin1.randlora_gamma.adapter1",
            "base_model.model.lin2.randlora_lambda.adapter1",
            "base_model.model.lin2.randlora_gamma.adapter1",
        )

    def test_requires_grad_vblora_different_targets(self):
        # test two different VBLoRA adapters that target different modules
        config0 = VBLoRAConfig(target_modules=["lin0"], vector_length=1, num_vectors=2)
        peft_model = get_peft_model(MLP(), config0)

        config1 = VBLoRAConfig(target_modules=["lin1"], vector_length=1, num_vectors=2)
        peft_model.add_adapter("adapter1", config1)

        # active adapter is still "default"
        self.check_requires_grad(
            peft_model,
            "base_model.model.lin0.vblora_logits_A.default",
            "base_model.model.lin0.vblora_logits_B.default",
            "base_model.model.lin0.vblora_vector_bank.default",
        )

        # set config0 as active, should not change anything
        peft_model.set_adapter("default")
        self.check_requires_grad(
            peft_model,
            "base_model.model.lin0.vblora_logits_A.default",
            "base_model.model.lin0.vblora_logits_B.default",
            "base_model.model.lin0.vblora_vector_bank.default",
        )

        # change activate adapter to adapter1
        peft_model.set_adapter("adapter1")
        self.check_requires_grad(
            peft_model,
            "base_model.model.lin1.vblora_logits_A.adapter1",
            "base_model.model.lin1.vblora_logits_B.adapter1",
            "base_model.model.lin0.vblora_vector_bank.adapter1",  # vblora_vector_bank is shared
        )

        # disable all adapters
        with peft_model.disable_adapter():
            self.check_requires_grad(peft_model)

        # after context is exited, return to the previous state
        self.check_requires_grad(
            peft_model,
            "base_model.model.lin1.vblora_logits_A.adapter1",
            "base_model.model.lin1.vblora_logits_B.adapter1",
            "base_model.model.lin0.vblora_vector_bank.adapter1",  # vblora_vector_bank is shared
        )

    def test_requires_grad_vblora_same_targets(self):
        # same as previous test, except that VBLoRA adapters target the same layer
        config0 = VBLoRAConfig(target_modules=["lin0"], vector_length=1, num_vectors=2)
        peft_model = get_peft_model(MLP(), config0)

        config1 = VBLoRAConfig(target_modules=["lin0"], vector_length=1, num_vectors=2)
        peft_model.add_adapter("adapter1", config1)

        # active adapter is still "default"
        self.check_requires_grad(
            peft_model,
            "base_model.model.lin0.vblora_logits_A.default",
            "base_model.model.lin0.vblora_logits_B.default",
            "base_model.model.lin0.vblora_vector_bank.default",
        )

        # set config0 as active, should not change anything
        peft_model.set_adapter("default")
        self.check_requires_grad(
            peft_model,
            "base_model.model.lin0.vblora_logits_A.default",
            "base_model.model.lin0.vblora_logits_B.default",
            "base_model.model.lin0.vblora_vector_bank.default",
        )

        # change activate adapter to adapter1
        peft_model.set_adapter("adapter1")
        self.check_requires_grad(
            peft_model,
            "base_model.model.lin0.vblora_logits_A.adapter1",
            "base_model.model.lin0.vblora_logits_B.adapter1",
            "base_model.model.lin0.vblora_vector_bank.adapter1",
        )

        # disable all adapters
        with peft_model.disable_adapter():
            self.check_requires_grad(peft_model)

        # after context is exited, return to the previous state
        self.check_requires_grad(
            peft_model,
            "base_model.model.lin0.vblora_logits_A.adapter1",
            "base_model.model.lin0.vblora_logits_B.adapter1",
            "base_model.model.lin0.vblora_vector_bank.adapter1",
        )

    def test_requires_grad_fourierft_different_targets(self):
        # test two different fourierft adapters that target different modules
        config0 = FourierFTConfig(n_frequency=10, target_modules=["lin0"])
        peft_model = get_peft_model(MLP(), config0)

        config1 = FourierFTConfig(n_frequency=10, target_modules=["lin1"], inference_mode=True)
        peft_model.add_adapter("adapter1", config1)

        # active adapter is still "default"
        self.check_requires_grad(
            peft_model,
            "base_model.model.lin0.fourierft_spectrum.default",
        )

        # set config0 as active, should not change anything
        peft_model.set_adapter("default")
        self.check_requires_grad(
            peft_model,
            "base_model.model.lin0.fourierft_spectrum.default",
        )

        # change activate adapter to adapter1
        peft_model.set_adapter("adapter1")
        self.check_requires_grad(
            peft_model,
            "base_model.model.lin1.fourierft_spectrum.adapter1",
        )

        # disable all adapters
        with peft_model.disable_adapter():
            self.check_requires_grad(peft_model)

        # after context is exited, return to the previous state
        self.check_requires_grad(
            peft_model,
            "base_model.model.lin1.fourierft_spectrum.adapter1",
        )

    def test_requires_grad_fourierft_same_targets(self):
        # same as previous test, except that AdaLora adapters target the same layer
        config0 = FourierFTConfig(n_frequency=10, target_modules=["lin0"])
        peft_model = get_peft_model(MLP(), config0)

        config1 = FourierFTConfig(n_frequency=10, target_modules=["lin0"], inference_mode=True)
        peft_model.add_adapter("adapter1", config1)

        # active adapter is still "default"
        self.check_requires_grad(
            peft_model,
            "base_model.model.lin0.fourierft_spectrum.default",
        )

        # set config0 as active, should not change anything
        peft_model.set_adapter("default")
        self.check_requires_grad(
            peft_model,
            "base_model.model.lin0.fourierft_spectrum.default",
        )

        # change activate adapter to adapter1
        peft_model.set_adapter("adapter1")
        self.check_requires_grad(
            peft_model,
            "base_model.model.lin0.fourierft_spectrum.adapter1",
        )

        # disable all adapters
        with peft_model.disable_adapter():
            self.check_requires_grad(peft_model)

        # after context is exited, return to the previous state
        peft_model.set_adapter("adapter1")
        self.check_requires_grad(
            peft_model,
            "base_model.model.lin0.fourierft_spectrum.adapter1",
        )


class TestMixedAdapterBatches:
    torch_device = infer_device()

    @pytest.fixture
    def mlp_lora(self):
        """A simple MLP with 2 LoRA adapters"""
        torch.manual_seed(0)

        base_model = MLP().to(self.torch_device).eval()
        config0 = LoraConfig(target_modules=["lin0"], init_lora_weights=False)
        config1 = LoraConfig(target_modules=["lin0"], r=16, init_lora_weights=False)
        peft_model = get_peft_model(base_model, config0, "adapter0").eval()
        peft_model.add_adapter("adapter1", config1)
        return peft_model

    def run_checks(self, model, inputs):
        # This checks that we can have mixed adapters in a single batch. The test works by creating the outputs for the
        # base model, adapter 0, and adapter 1 separately. Then, we create an output with mixed adapters, where the
        # sample [0, 3, 6] are for the base model, [1, 4, 7] for adapter 0, and [2, 5, 8] for adapter 1. Finally, we
        # check that the outputs of the mixed batch are correct for the corresponding indices.
        adapter_name0, adapter_name1 = model.peft_config.keys()

        with model.disable_adapter():
            output_base = model(**inputs)

        model.set_adapter(adapter_name0)
        output0 = model(**inputs)

        # sanity check, outputs are not the same
        assert not torch.allclose(output_base, output0)

        model.set_adapter(adapter_name1)
        output1 = model(**inputs)

        # sanity check, outputs have the right shape and are not the same
        assert len(output_base) >= 3
        assert len(output_base) == len(output0) == len(output1)
        assert not torch.allclose(output_base, output0)
        assert not torch.allclose(output_base, output1)

        # set adapter_indices so that it alternates between base, adapter 0, and adapter 1
        adapters = ["__base__", adapter_name0, adapter_name1]
        inputs["adapter_names"] = [adapters[i % 3] for i in (range(len(inputs["X"])))]
        output_mixed = model.forward(**inputs)

        assert torch.allclose(output_base[::3], output_mixed[::3])
        assert torch.allclose(output0[1::3], output_mixed[1::3])
        assert torch.allclose(output1[2::3], output_mixed[2::3])

    def test_mixed_adapter_batches_lora_mlp(self, mlp_lora):
        inputs = {"X": torch.arange(90).view(-1, 10).to(self.torch_device)}
        self.run_checks(mlp_lora, inputs)

    def test_mixed_adapter_batches_lora_different_target_layers(self, mlp_lora):
        base_model = MLP().to(self.torch_device).eval()
        config0 = LoraConfig(target_modules=["lin0"], init_lora_weights=False)
        config1 = LoraConfig(target_modules=["lin1"], init_lora_weights=False)
        peft_model = get_peft_model(base_model, config0, "adapter0").eval()
        peft_model.add_adapter("adapter1", config1)
        inputs = {"X": torch.arange(90).view(-1, 10).to(self.torch_device)}
        self.run_checks(peft_model, inputs)

    def test_mixed_adapter_batches_lora_multiple_modules_to_save(self, mlp_lora):
        base_model = MLP().to(self.torch_device).eval()
        config0 = LoraConfig(target_modules=["lin0"], modules_to_save=["lin1"], init_lora_weights=False)
        config1 = LoraConfig(target_modules=["lin0"], modules_to_save=["lin1"], init_lora_weights=False)
        peft_model = get_peft_model(base_model, config0, "adapter0").eval()
        peft_model.add_adapter("adapter1", config1)
        inputs = {"X": torch.arange(90).view(-1, 10).to(self.torch_device)}
        self.run_checks(peft_model, inputs)

    def test_mixed_adapter_batches_lora_unsupported_layer_raises(self, mlp_lora):
        base_model = MLPWithGRU().to(self.torch_device).eval()
        config0 = LoraConfig(target_modules=["lin0"], modules_to_save=["gru"], init_lora_weights=False)
        config1 = LoraConfig(target_modules=["lin0"], modules_to_save=["gru"], init_lora_weights=False)
        peft_model = get_peft_model(base_model, config0, "adapter0").eval()
        peft_model.add_adapter("adapter1", config1)
        inputs = {"X": torch.arange(90).view(-1, 10).to(self.torch_device)}
        SUPPORTED_MODULES = (torch.nn.Linear, torch.nn.Embedding, torch.nn.Conv1d, torch.nn.Conv2d, torch.nn.Conv3d)
        module_names = ", ".join([module.__name__ for module in SUPPORTED_MODULES])
        with pytest.raises(
            TypeError, match=f"Mixed batching is only supported for the following modules: {module_names}."
        ):
            self.run_checks(peft_model, inputs)

    def test_mixed_adapter_batches_lora_partly_overlapping_target_layers(self, mlp_lora):
        base_model = MLP().to(self.torch_device).eval()
        # target different lora layers
        config0 = LoraConfig(target_modules=["lin0"], init_lora_weights=False)
        config1 = LoraConfig(target_modules=["lin0", "lin1"], init_lora_weights=False)
        peft_model = get_peft_model(base_model, config0, "adapter0").eval()
        peft_model.add_adapter("adapter1", config1)

        inputs = {"X": torch.arange(90).view(-1, 10).to(self.torch_device)}
        self.run_checks(peft_model, inputs)

    def test_mixed_adapter_batches_lora_conv1d_emb(self):
        base_model = ModelEmbConv1D().to(self.torch_device).eval()
        config0 = LoraConfig(target_modules=["emb", "conv1d"], init_lora_weights=False)
        config1 = LoraConfig(target_modules=["emb", "conv1d"], r=16, init_lora_weights=False)
        peft_model = get_peft_model(base_model, config0, "adapter0").eval()
        peft_model.add_adapter("adapter1", config1)

        inputs = {"X": torch.arange(90).view(-1, 10).to(self.torch_device)}
        self.run_checks(peft_model, inputs)

    def test_mixed_adapter_batches_lora_conv1d_emb_multiple_modules_to_save(self):
        base_model = ModelEmbConv1D().to(self.torch_device).eval()
        config0 = LoraConfig(target_modules=["emb", "conv1d"], modules_to_save=["lin0"], init_lora_weights=False)
        config1 = LoraConfig(target_modules=["emb", "conv1d"], modules_to_save=["lin0"], init_lora_weights=False)
        peft_model = get_peft_model(base_model, config0, "adapter0").eval()
        peft_model.add_adapter("adapter1", config1)
        inputs = {"X": torch.arange(90).view(-1, 10).to(self.torch_device)}
        self.run_checks(peft_model, inputs)

    def test_mixed_adapter_batches_lora_conv2d(self):
        base_model = ModelConv2D().to(self.torch_device).eval()
        config0 = LoraConfig(target_modules=["conv2d"], init_lora_weights=False)
        config1 = LoraConfig(target_modules=["conv2d"], r=16, init_lora_weights=False)
        peft_model = get_peft_model(base_model, config0, "adapter0").eval()
        peft_model.add_adapter("adapter1", config1)

        inputs = {"X": torch.arange(270).view(6, 5, 3, 3).to(self.torch_device)}
        self.run_checks(peft_model, inputs)

    def test_mixed_adapter_batches_mha_raises(self):
        base_model = ModelMha().to(self.torch_device).eval()
        config0 = LoraConfig(target_modules=["mha"], init_lora_weights=False)
        config1 = LoraConfig(target_modules=["mha"], r=16, init_lora_weights=False)
        peft_model = get_peft_model(base_model, config0, "adapter0").eval()
        peft_model.add_adapter("adapter1", config1)

        inputs = {"X": torch.arange(90).view(-1, 10).to(self.torch_device)}
        msg = "lora.MultiheadAttention does not support mixed adapter batches"
        with pytest.raises(TypeError, match=msg):
            self.run_checks(peft_model, inputs)

    def test_mixed_adapter_batches_lora_length_mismatch_raises(self, mlp_lora):
        inputs = {
            "X": torch.arange(90).view(-1, 10).to(self.torch_device),
            "adapter_names": ["__base__"] * 5,  # wrong length!
        }
        msg = r"Length of `adapter_names` should be the same as the number of inputs, but got "
        with pytest.raises(ValueError, match=msg):
            mlp_lora.forward(**inputs)

    def test_mixed_adapter_batches_lora_training_mode_raises(self, mlp_lora):
        inputs = {
            "X": torch.arange(90).view(-1, 10).to(self.torch_device),
            "adapter_names": ["__base__"] * 9,
        }
        mlp_lora = mlp_lora.train()
        msg = r"Cannot pass `adapter_names` when the model is in training mode."
        with pytest.raises(ValueError, match=msg):
            mlp_lora.forward(**inputs)

    def test_mixed_adapter_batches_lora_disabled(self, mlp_lora):
        # Disabling adapters should have precedence over passing adapter names
        inputs = {"X": torch.arange(90).view(-1, 10).to(self.torch_device)}
        with mlp_lora.disable_adapter():
            output_disabled = mlp_lora(**inputs)

        adapters = ["__base__", "adapter0", "adapter1"]
        inputs["adapter_names"] = [adapters[i % 3] for i in (range(len(inputs["X"])))]
        with mlp_lora.disable_adapter():
            output_mixed = mlp_lora.forward(**inputs)

        assert torch.allclose(output_disabled, output_mixed)

    def test_mixed_adapter_batches_lora_merged_raises(self, mlp_lora):
        # When there are merged adapters, passing adapter names should raise an error
        inputs = {
            "X": torch.arange(90).view(-1, 10).to(self.torch_device),
            "adapter_names": ["adapter0"] * 9,
        }
        mlp_lora.merge_adapter(["adapter0"])
        msg = r"Cannot pass `adapter_names` when there are merged adapters, please call `unmerge_adapter` first."
        with pytest.raises(ValueError, match=msg):
            mlp_lora.forward(**inputs)

    def test_mixed_adapter_batches_lora_wrong_adapter_name_raises(self):
        # Ensure that all of the adapter names that are being passed actually exist
        torch.manual_seed(0)
        x = torch.arange(90).view(-1, 10).to(self.torch_device)

        base_model = MLP().to(self.torch_device).eval()
        config = LoraConfig(target_modules=["lin0"], init_lora_weights=False)
        peft_model = get_peft_model(base_model, config).eval()
        peft_model.add_adapter(adapter_name="other", peft_config=config)

        # sanity check: this works
        peft_model.forward(x, adapter_names=["default"] * 5 + ["other"] * 4)

        # check one correct and one incorrect adapter
        msg = re.escape("Trying to infer with non-existing adapter(s): does-not-exist")
        with pytest.raises(ValueError, match=msg):
            peft_model.forward(x, adapter_names=["default"] * 5 + ["does-not-exist"] * 4)

        # check two correct adapters and one incorrect adapter
        with pytest.raises(ValueError, match=msg):
            peft_model.forward(x, adapter_names=["default"] * 3 + ["does-not-exist"] * 4 + ["other"] * 2)

        # check only incorrect adapters
        msg = re.escape("Trying to infer with non-existing adapter(s): does-not-exist, other-does-not-exist")
        with pytest.raises(ValueError, match=msg):
            peft_model.forward(x, adapter_names=["does-not-exist"] * 5 + ["other-does-not-exist"] * 4)

    def test_mixed_adapter_batches_lora_with_dora_raises(self):
        # When there are DoRA adapters, passing adapter names should raise an error
        torch.manual_seed(0)
        inputs = {
            "X": torch.arange(90).view(-1, 10).to(self.torch_device),
            "adapter_names": ["default"] * 9,
        }

        base_model = MLP().to(self.torch_device).eval()
        config = LoraConfig(target_modules=["lin0"], init_lora_weights=False, use_dora=True)
        peft_model = get_peft_model(base_model, config).eval()
        msg = r"Cannot pass `adapter_names` when DoRA is enabled."
        with pytest.raises(ValueError, match=msg):
            peft_model.forward(**inputs)

    def test_mixed_adapter_batches_lora_with_dora_but_dora_not_included_works(self):
        # When there are DoRA adapters, passing adapter names should raise an error, see previous test. However, when
        # the adapter that uses DoRA is not included in adapter_names, it's actually fine.
        torch.manual_seed(0)
        base_model = MLP().to(self.torch_device).eval()
        config_dora = LoraConfig(target_modules=["lin0"], init_lora_weights=False, use_dora=True)
        peft_model = get_peft_model(base_model, config_dora)
        config_no_dora = LoraConfig(target_modules=["lin0"], init_lora_weights=False, use_dora=False)
        peft_model.add_adapter(adapter_name="other", peft_config=config_no_dora)
        peft_model.eval()

        # The "default" adapter uses DoRA but "other" is not using it, so using "other" is fine. Also, "__base__" is
        # fine since it uses the base model and thus DoRA is not involved either.
        inputs = {
            "X": torch.arange(90).view(-1, 10).to(self.torch_device),
            "adapter_names": ["other"] * 4 + ["__base__"] * 5,
        }
        peft_model.forward(**inputs)

    @require_non_cpu
    def test_mixed_adapter_batches_lora_opt_timing(self):
        # Use a more realistic model (opt-125m) and do a simple runtime check to ensure that mixed adapter batches
        # don't add too much overhead. These types of tests are inherently flaky, so we try to add in some robustness.
        logs = []  # store the time it takes to run each forward pass here

        @contextmanager
        def timed():
            tic = time.perf_counter()
            yield
            toc = time.perf_counter()
            logs.append(toc - tic)

        base_model = AutoModelForCausalLM.from_pretrained("facebook/opt-125m").to(self.torch_device).eval()
        inputs = {"input_ids": torch.randint(0, 1000, (16, 64)).to(self.torch_device)}
        with timed():
            output_base = base_model(**inputs).logits

        config0 = LoraConfig(task_type="CAUSAL_LM", init_lora_weights=False)
        peft_model = get_peft_model(base_model, config0, "adapter1").eval()
        with timed():
            output0 = peft_model(**inputs).logits

        # sanity check, outputs are not the same
        assert not torch.allclose(output_base, output0)

        config1 = LoraConfig(task_type="CAUSAL_LM", r=16, init_lora_weights=False)
        peft_model.add_adapter("adapter2", config1)
        peft_model.set_adapter("adapter2")
        with timed():
            output1 = peft_model(**inputs).logits

        # sanity check, outputs are not the same
        assert not torch.allclose(output_base, output1)

        # set adapter_indices so that it alternates between 0 (base), lora 1, and lora 2
        adapters = ["__base__", "adapter1", "adapter2"]
        inputs["adapter_names"] = [adapters[i % 3] for i in (range(len(inputs["input_ids"])))]
        with timed():
            output_mixed = peft_model.forward(**inputs).logits

        atol, rtol = 1e-4, 1e-4
        assert torch.allclose(output_base[::3], output_mixed[::3], atol=atol, rtol=rtol)
        assert torch.allclose(output0[1::3], output_mixed[1::3], atol=atol, rtol=rtol)
        assert torch.allclose(output1[2::3], output_mixed[2::3], atol=atol, rtol=rtol)

        # Check that the overhead in time added by mixed batches is not too high.
        # To prevent flakiness, we measure mixed inference 3 times and take the lowest value, then compare it to the mean
        # of the non-mixed inference times. We also grant a generous margin of 2x the mean time.
        with timed():
            output_mixed = peft_model.forward(**inputs).logits
        with timed():
            output_mixed = peft_model.forward(**inputs).logits

        time_base, time0, time1, *time_mixed = logs
        time_non_mixed = (time_base + time0 + time1) / 3
        time_mixed = min(time_mixed)

        factor = 2.0
        assert time_mixed < factor * time_non_mixed

        # Measure timing of running base and adapter separately vs using a mixed batch. Note that on CPU, the
        # differences are quite small, so this test requires GPU to avoid flakiness.
        for _ in range(3):
            with timed():
                with peft_model.disable_adapter():
                    peft_model(**{k: v[::3] for k, v in inputs.items()})
                peft_model.set_adapter("adapter1")
                peft_model(**{k: v[1::3] for k, v in inputs.items()})
                peft_model.set_adapter("adapter2")
                peft_model(**{k: v[2::3] for k, v in inputs.items()})

        times_separate = logs[-3:]
        time_separate = sum(times_separate) / 3
        assert time_separate > time_mixed


class TestDynamicDispatch:
    # These are tests for the dynamic dispatch feature for LoRA. We create a custom module and a custom LoRA layer
    # that targets it.

    @pytest.fixture(scope="class")
    def custom_module_cls(self):
        class MyModule(nn.Module):
            # A custom layer that just behaves like an nn.Linear layer but is not an instance of nn.Linear. Therefore,
            # it would normally fail to be targeted.
            def __init__(self):
                super().__init__()
                self.in_features = 10
                self.out_features = 20
                self.weight = nn.Parameter(torch.randn(20, 10))

            def forward(self, x):
                return nn.functional.linear(x, self.weight)

        return MyModule

    @pytest.fixture(scope="class")
    def custom_lora_cls(self):
        from peft.tuners import lora

        class MyLora(lora.Linear):
            # just re-use the lora.Linear code here
            pass

        return MyLora

    @pytest.fixture(scope="class")
    def model_cls(self, custom_module_cls):
        class MyModel(nn.Module):
            def __init__(self):
                super().__init__()
                self.lin0 = nn.Linear(10, 10)
                self.relu = nn.ReLU()
                self.my_module = custom_module_cls()
                self.lin1 = nn.Linear(20, 2)

            def forward(self, x):
                x = self.relu(self.lin0(x))
                x = self.relu(self.my_module(x))
                x = self.lin1(x)
                return x

        return MyModel

    def test_custom_lora_layer_used(self, custom_module_cls, custom_lora_cls, model_cls):
        # check that when we register custom lora layers, they are indeed being used for the intended module
        model = model_cls()
        config = LoraConfig(target_modules=["lin0", "my_module", "lin1"])
        config._register_custom_module({custom_module_cls: custom_lora_cls})

        peft_model = get_peft_model(model, config)
        assert isinstance(peft_model.base_model.model.my_module, custom_lora_cls)
        assert isinstance(peft_model.base_model.model.my_module.base_layer, custom_module_cls)
        # sanity check that the other lora layer types are still the default ones
        assert not isinstance(peft_model.base_model.model.lin0.base_layer, custom_module_cls)
        assert not isinstance(peft_model.base_model.model.lin1.base_layer, custom_module_cls)

    def test_training_works(self, model_cls, custom_module_cls, custom_lora_cls):
        # check that when we train with custom lora layers, they are indeed updated
        model = model_cls()
        config = LoraConfig(target_modules=["lin0", "my_module", "lin1"])
        config._register_custom_module({custom_module_cls: custom_lora_cls})

        peft_model = get_peft_model(model, config)
        sd_before = copy.deepcopy(peft_model.state_dict())
        inputs = torch.randn(16, 10)
        optimizer = torch.optim.SGD(peft_model.parameters(), lr=1e-4)

        for _ in range(5):
            optimizer.zero_grad()
            output = peft_model(inputs)
            loss = output.sum() ** 2
            loss.backward()
            optimizer.step()

        sd_after = peft_model.state_dict()

        # sanity check that for finite results, since nan != nan, which would make the test pass trivially
        for val in sd_before.values():
            assert torch.isfinite(val).all()
        for val in sd_after.values():
            assert torch.isfinite(val).all()

        assert not torch.allclose(
            sd_before["base_model.model.my_module.lora_A.default.weight"],
            sd_after["base_model.model.my_module.lora_A.default.weight"],
        )
        assert not torch.allclose(
            sd_before["base_model.model.my_module.lora_B.default.weight"],
            sd_after["base_model.model.my_module.lora_B.default.weight"],
        )

    def test_saving_and_loading(self, custom_module_cls, custom_lora_cls, model_cls, tmp_path):
        # check that we can successfully save and load the custom lora cls
        torch.manual_seed(0)
        model = model_cls()
        config = LoraConfig(target_modules=["lin0", "my_module", "lin1"])
        config._register_custom_module({custom_module_cls: custom_lora_cls})

        torch.manual_seed(1)
        peft_model = get_peft_model(model, config)

        inputs = torch.randn(5, 10)
        outputs_before = peft_model(inputs)  # does not raise

        sd_before = peft_model.state_dict()
        peft_model.save_pretrained(tmp_path / "lora-custom-module")
        del model, peft_model

        torch.manual_seed(0)  # same seed for base model
        model = model_cls()

        # custom lora mapping is not persisted at the moment, so as a workaround this is needed
        config = LoraConfig.from_pretrained(tmp_path / "lora-custom-module")
        config._register_custom_module({custom_module_cls: custom_lora_cls})

        # different seed for adapter to ensure it is not identical just because of seed
        torch.manual_seed(123)
        peft_model = PeftModel.from_pretrained(model, tmp_path / "lora-custom-module", config=config)
        assert isinstance(peft_model.base_model.model.my_module, custom_lora_cls)
        assert isinstance(peft_model.base_model.model.my_module.base_layer, custom_module_cls)

        outputs_after = peft_model(inputs)  # does not raise
        assert torch.allclose(outputs_before, outputs_after)

        sd_after = peft_model.state_dict()
        assert sd_before.keys() == sd_after.keys()
        for key in sd_before.keys():
            assert torch.allclose(sd_before[key], sd_after[key])

    def test_override_lora_linear(self, custom_lora_cls):
        # in this test, we check if users can override default PEFT behavior by supplying a custom lora class that is
        # being used instead of lora.Linear
        model = AutoModelForCausalLM.from_pretrained("facebook/opt-125m")
        config = LoraConfig(task_type=TaskType.CAUSAL_LM)
        config._register_custom_module({nn.Linear: custom_lora_cls})
        peft_model = get_peft_model(model, config)
        layers = peft_model.base_model.model.model.decoder.layers
        for layer in layers:
            assert isinstance(layer.self_attn.v_proj, custom_lora_cls)
            assert isinstance(layer.self_attn.q_proj, custom_lora_cls)

    def test_custom_lora_layer_issues_warning(self, custom_module_cls, custom_lora_cls, model_cls, recwarn):
        # users will get a warning if they target a layer type that is not officially supported
        model = model_cls()
        config = LoraConfig(target_modules=["lin0", "my_module", "lin1"])
        config._register_custom_module({custom_module_cls: custom_lora_cls})

        get_peft_model(model, config)
        # check warning message
        msg = (
            "Unsupported layer type '<class 'tests.test_custom_models.TestDynamicDispatch.custom_module_cls."
            "<locals>.MyModule'>' encountered, proceed at your own risk."
        )
        assert str(recwarn.list[-1].message) == msg

    def test_target_layer_without_in_features_out_features(self, recwarn):
        # It should be possible for users to target layers even if we cannot determine in_features and out_features.
        # Those are only needed to initialize the LoRA layer via update_layer, so as long as users take care of that,
        # they should be good and not require those attributes to exist
        from peft.tuners import lora

        class MyModel(nn.Module):
            def __init__(self):
                super().__init__()
                self.lstm = nn.LSTM(10, 20)

        class MyLora(nn.Module, lora.LoraLayer):
            def __init__(self, base_layer, adapter_name, **kwargs):
                super().__init__()
                lora.LoraLayer.__init__(self, base_layer, **kwargs)
                self._active_adapter = adapter_name

        model = MyModel()
        # check that in_features and out_features attributes don't exist on LSTM
        assert not hasattr(model.lstm, "in_features")
        assert not hasattr(model.lstm, "out_features")

        config = LoraConfig(target_modules=["lstm"])
        config._register_custom_module({nn.LSTM: MyLora})
        peft_model = get_peft_model(model, config)

        # check that custom LoRA layer is correctly applied
        assert isinstance(peft_model.base_model.lstm, MyLora)
        assert isinstance(peft_model.base_model.lstm.base_layer, nn.LSTM)

        # we should still get a warning message
        msg = "Unsupported layer type '<class 'torch.nn.modules.rnn.LSTM'>' encountered, proceed at your own risk."
        assert str(recwarn.list[-1].message) == msg<|MERGE_RESOLUTION|>--- conflicted
+++ resolved
@@ -531,9 +531,9 @@
         BOFTConfig,
         {"target_modules": ["conv2d"], "boft_block_size": 2, "boft_block_num": 0, "boft_n_butterfly_factor": 3},
     ),
-    ########
+    #########
     # SHiRA #
-    ########
+    #########
     ("Vanilla MLP 1 SHiRA", "MLP", ShiraConfig, {"r": 1, "target_modules": "lin0", "init_weights": False}),
     ("Vanilla MLP 2 SHiRA", "MLP", ShiraConfig, {"r": 1, "target_modules": ["lin0"], "init_weights": False}),
     ("Vanilla MLP 3 SHiRA", "MLP", ShiraConfig, {"r": 1, "target_modules": ["lin1"], "init_weights": False}),
@@ -629,9 +629,9 @@
         TrainableTokensConfig,
         {"target_modules": ["emb"], "token_indices": [0, 1, 3], "init_weights": False},
     ),
-    ########
+    ############
     # RandLora #
-    ########
+    ############
     # We have to reduce the default scaling parameter to avoid nans when using large learning rates
     ("Vanilla MLP 1 RandLora", "MLP", RandLoraConfig, {"target_modules": "lin0", "randlora_alpha": 1}),
     ("Vanilla MLP 2 RandLora", "MLP", RandLoraConfig, {"target_modules": ["lin0"], "randlora_alpha": 1}),
@@ -655,9 +655,9 @@
         RandLoraConfig,
         {"target_modules": ["lin0"], "modules_to_save": ["lin1"], "randlora_alpha": 1},
     ),
-    ########
+    #######
     # C3A #
-    ########
+    #######
     ("Vanilla MLP 1 C3A", "MLP", C3AConfig, {"block_size": 2, "target_modules": "lin0"}),
     ("Vanilla MLP 2 C3A", "MLP", C3AConfig, {"block_size": 2, "target_modules": ["lin0"]}),
     ("Vanilla MLP 3 C3A", "MLP", C3AConfig, {"block_size": 2, "target_modules": ["lin1"]}),
@@ -720,6 +720,20 @@
         LoraConfig,
         {"target_modules": ["lin0"], "init_lora_weights": False, "trainable_token_indices": {"emb": [0, 1, 2]}},
         {"target_modules": ["lin1"], "init_lora_weights": False, "trainable_token_indices": {"emb": [3, 4, 5, 6]}},
+    ),
+    (
+        "LoRA targeting nn.Parameter Same",
+        "lora",
+        LoraConfig,
+        {"target_parameters": ["lin0.weight"], "init_lora_weights": False},
+        {"target_parameters": ["lin0.weight"], "init_lora_weights": False},
+    ),
+    (
+        "LoRA targeting nn.Parameter Different",
+        "lora",
+        LoraConfig,
+        {"target_parameters": ["lin0.weight"], "init_lora_weights": False},
+        {"target_parameters": ["lin1.weight"], "init_lora_weights": False},
     ),
     (
         "IA3 Same",
@@ -780,20 +794,6 @@
         {"n_frequency": 10, "target_modules": ["lin1"]},
     ),
     (
-<<<<<<< HEAD
-        "LoRA targeting nn.Parameter Same",
-        "lora",
-        LoraConfig,
-        {"target_parameters": ["lin0.weight"], "init_lora_weights": False},
-        {"target_parameters": ["lin0.weight"], "init_lora_weights": False},
-    ),
-    (
-        "LoRA targeting nn.Parameter Different",
-        "lora",
-        LoraConfig,
-        {"target_parameters": ["lin0.weight"], "init_lora_weights": False},
-        {"target_parameters": ["lin1.weight"], "init_lora_weights": False},
-=======
         "SHiRA Same",
         "shira",
         ShiraConfig,
@@ -806,7 +806,6 @@
         ShiraConfig,
         {"r": 1, "target_modules": ["lin0"], "init_weights": False},
         {"r": 1, "target_modules": ["lin1"], "init_weights": False},
->>>>>>> 22506a8e
     ),
     # Note: Currently, we cannot target lin0 and lin1 with different adapters when using VeRA. The reason is that the
     # first adapter being created will result in a vera_A or vera_B shape that is too small for the next adapter
