#!/usr/bin/env python3

# coding=utf-8
# Copyright 2023-present the HuggingFace Inc. team.
#
# Licensed under the Apache License, Version 2.0 (the "License");
# you may not use this file except in compliance with the License.
# You may obtain a copy of the License at
#
#     http://www.apache.org/licenses/LICENSE-2.0
#
# Unless required by applicable law or agreed to in writing, software
# distributed under the License is distributed on an "AS IS" BASIS,
# WITHOUT WARRANTIES OR CONDITIONS OF ANY KIND, either express or implied.
# See the License for the specific language governing permissions and
# limitations under the License.
import copy
import tempfile
import unittest

import torch
from parameterized import parameterized
from torch import nn
from transformers.pytorch_utils import Conv1D

from peft import LoraConfig, PeftModel, get_peft_model

from .testing_common import PeftCommonTester


# MLP is a vanilla FF network with only linear layers
# EmbConv1D has an embedding and a Conv1D layer
# Conv2D has a Conv2D layer
TEST_CASES = [
    ("Vanilla MLP 1", "MLP", LoraConfig, {"target_modules": "lin0"}),
    ("Vanilla MLP 2", "MLP", LoraConfig, {"target_modules": ["lin0"]}),
    ("Vanilla MLP 3", "MLP", LoraConfig, {"target_modules": ["lin1"]}),
    ("Vanilla MLP 4", "MLP", LoraConfig, {"target_modules": ["lin0", "lin1"]}),
    ("Vanilla MLP 5", "MLP", LoraConfig, {"target_modules": ["lin0"], "modules_to_save": ["lin1"]}),
    (
        "Vanilla MLP 6",
        "MLP",
        LoraConfig,
        {
            "target_modules": ["lin0"],
            "lora_alpha": 4,
            "lora_dropout": 0.1,
        },
    ),
    ("Embedding + transformers Conv1D 1", "EmbConv1D", LoraConfig, {"target_modules": ["conv1d"]}),
    ("Embedding + transformers Conv1D 2", "EmbConv1D", LoraConfig, {"target_modules": ["emb"]}),
    ("Embedding + transformers Conv1D 3", "EmbConv1D", LoraConfig, {"target_modules": ["emb", "conv1d"]}),
    ("Conv2d 1", "Conv2d", LoraConfig, {"target_modules": ["conv2d"]}),
    ("Conv2d 2", "Conv2d", LoraConfig, {"target_modules": ["conv2d", "lin0"]}),
]


class MLP(nn.Module):
    def __init__(self):
        super().__init__()
        self.lin0 = nn.Linear(10, 20)
        self.relu = nn.ReLU()
        self.drop = nn.Dropout(0.5)
        self.lin1 = nn.Linear(20, 2)
        self.sm = nn.LogSoftmax(dim=-1)

    def forward(self, X):
        X = X.float()
        X = self.lin0(X)
        X = self.relu(X)
        X = self.drop(X)
        X = self.lin1(X)
        X = self.sm(X)
        return X


class ModelEmbConv1D(nn.Module):
    def __init__(self):
        super().__init__()
        self.emb = nn.Embedding(100, 5)
        self.conv1d = Conv1D(1, 5)
        self.relu = nn.ReLU()
        self.flat = nn.Flatten()
        self.lin0 = nn.Linear(10, 2)

    def forward(self, X):
        X = self.emb(X)
        X = self.conv1d(X)
        X = self.relu(X)
        X = self.flat(X)
        X = self.lin0(X)
        return X


class ModelConv2D(nn.Module):
    def __init__(self):
        super().__init__()
        self.conv2d = nn.Conv2d(5, 10, 3)
        self.relu = nn.ReLU()
        self.flat = nn.Flatten()
        self.lin0 = nn.Linear(10, 2)

    def forward(self, X):
        X = X.float().reshape(2, 5, 3, 3)
        X = self.conv2d(X)
        X = self.relu(X)
        X = self.flat(X)
        X = self.lin0(X)
        return X


class MockTransformerWrapper:
    """Mock class to behave like a transformers model.

    This is needed because the tests initialize the model by calling transformers_class.from_pretrained.

    """

    @classmethod
    def from_pretrained(cls, model_id):
        # set the seed so that from_pretrained always returns the same model
        torch.manual_seed(0)

        if model_id == "MLP":
            return MLP()

        if model_id == "EmbConv1D":
            return ModelEmbConv1D()

        if model_id == "Conv2d":
            return ModelConv2D()

        raise ValueError(f"model_id {model_id} not implemented")


class PeftCustomModelTester(unittest.TestCase, PeftCommonTester):
    """TODO"""

    transformers_class = MockTransformerWrapper

    def prepare_inputs_for_testing(self):
        X = torch.arange(90).view(9, 10).to(self.torch_device)
        return {"X": X}

    @parameterized.expand(TEST_CASES)
    def test_attributes_parametrized(self, test_name, model_id, config_cls, config_kwargs):
        self._test_model_attr(model_id, config_cls, config_kwargs)

    @parameterized.expand(TEST_CASES)
    def test_adapter_name(self, test_name, model_id, config_cls, config_kwargs):
        self._test_adapter_name(model_id, config_cls, config_kwargs)

    @parameterized.expand(TEST_CASES)
    def test_prepare_for_training_parametrized(self, test_name, model_id, config_cls, config_kwargs):
        # This test does not work with custom models because it assumes that
        # there is always a method get_input_embeddings that returns a layer
        # which does not need updates. Instead, a new test is added below that
        # checks that LoRA works as expected.
        pass

    @parameterized.expand(TEST_CASES)
    def test_save_pretrained(self, test_name, model_id, config_cls, config_kwargs):
        self._test_save_pretrained(model_id, config_cls, config_kwargs)

    @parameterized.expand(TEST_CASES)
    def test_from_pretrained_config_construction(self, test_name, model_id, config_cls, config_kwargs):
        self._test_from_pretrained_config_construction(model_id, config_cls, config_kwargs)

    @parameterized.expand(TEST_CASES)
    def test_merge_layers(self, test_name, model_id, config_cls, config_kwargs):
        config_kwargs = config_kwargs.copy()
        config_kwargs["init_lora_weights"] = False
        self._test_merge_layers(model_id, config_cls, config_kwargs)

    @parameterized.expand(TEST_CASES)
    def test_generate(self, test_name, model_id, config_cls, config_kwargs):
        # Custom models do not (necessarily) have a generate method, so this test is not performed
        pass

    @parameterized.expand(TEST_CASES)
    def test_generate_half_prec(self, test_name, model_id, config_cls, config_kwargs):
        # Custom models do not (necessarily) have a generate method, so this test is not performed
        pass

    @parameterized.expand(TEST_CASES)
    def test_training_custom_models(self, test_name, model_id, config_cls, config_kwargs):
        self._test_training(model_id, config_cls, config_kwargs)

    @parameterized.expand(TEST_CASES)
    def test_training_custom_models_layer_indexing(self, test_name, model_id, config_cls, config_kwargs):
        # At the moment, layer indexing only works when layer names conform to a specific pattern, which is not
        # guaranteed here. Therefore, this test is not performed.
        pass

    @parameterized.expand(TEST_CASES)
    def test_training_custom_models_gradient_checkpointing(self, test_name, model_id, config_cls, config_kwargs):
        self._test_training_gradient_checkpointing(model_id, config_cls, config_kwargs)

    @parameterized.expand(TEST_CASES)
    def test_inference_safetensors(self, test_name, model_id, config_cls, config_kwargs):
        self._test_inference_safetensors(model_id, config_cls, config_kwargs)

    @parameterized.expand(TEST_CASES)
    def test_peft_model_device_map(self, test_name, model_id, config_cls, config_kwargs):
        self._test_peft_model_device_map(model_id, config_cls, config_kwargs)

    @parameterized.expand(TEST_CASES)
    def test_only_params_are_updated(self, test_name, model_id, config_cls, config_kwargs):
        # An explicit test that when using LoRA on a custom model, only the LoRA parameters are updated during training
        X = self.prepare_inputs_for_testing()
        model = self.transformers_class.from_pretrained(model_id).to(self.torch_device)
        config = config_cls(
            base_model_name_or_path=model_id,
            **config_kwargs,
        )
        model = get_peft_model(model, config)
        model_before = copy.deepcopy(model)

        model.train()
        optimizer = torch.optim.SGD(model.parameters(), lr=0.5)

        # train at least 3 steps for all parameters to be updated (probably this is required because of symmetry
        # breaking of some LoRA layers that are initialized with constants)
        for _ in range(3):
            optimizer.zero_grad()
            y_pred = model(**X)
            loss = y_pred.sum()
            loss.backward()
            optimizer.step()

        tol = 1e-4
        params_before = dict(model_before.named_parameters())
        params_after = dict(model.named_parameters())
        self.assertEqual(params_before.keys(), params_after.keys())
        for name, param_before in params_before.items():
            param_after = params_after[name]
            if ("lora_" in name) or ("modules_to_save" in name):
                # target_modules and modules_to_save _are_ updated
                self.assertFalse(torch.allclose(param_before, param_after, atol=tol, rtol=tol))
            else:
                self.assertTrue(torch.allclose(param_before, param_after, atol=tol, rtol=tol))

    @parameterized.expand(TEST_CASES)
    def test_parameters_after_loading_model(self, test_name, model_id, config_cls, config_kwargs):
        # An explicit test that when loading a trained model, the parameters are loaded correctly
        # see issue #808
        X = self.prepare_inputs_for_testing()
        model = self.transformers_class.from_pretrained(model_id).to(self.torch_device)
        config = config_cls(
            base_model_name_or_path=model_id,
            **config_kwargs,
        )
        model = get_peft_model(model, config)
        model.train()
        optimizer = torch.optim.SGD(model.parameters(), lr=0.5)

        # train at least 3 steps for all parameters to be updated (probably this is required because of symmetry
        # breaking of some LoRA layers that are initialized with constants)
        for _ in range(3):
            optimizer.zero_grad()
            y_pred = model(**X)
            loss = y_pred.sum()
            loss.backward()
            optimizer.step()

        tol = 1e-4
        params_before = dict(model.named_parameters())
        # note: no need to sanity check if parameters were updated at all, this
        # is already covered in the previous test

        with tempfile.TemporaryDirectory() as tmp_dirname:
            model.save_pretrained(tmp_dirname)
            model_from_pretrained = self.transformers_class.from_pretrained(model_id).to(self.torch_device)
            model_from_pretrained = PeftModel.from_pretrained(model_from_pretrained, tmp_dirname)
            params_after = dict(model_from_pretrained.named_parameters())

            self.assertEqual(params_before.keys(), params_after.keys())
            for name, param_before in params_before.items():
                param_after = params_after[name]
                self.assertTrue(torch.allclose(param_before, param_after, atol=tol, rtol=tol))

    @parameterized.expand(TEST_CASES)
    def test_disable_adapters(self, test_name, model_id, config_cls, config_kwargs):
        X = self.prepare_inputs_for_testing()
        model = self.transformers_class.from_pretrained(model_id).to(self.torch_device)
        config = config_cls(
            base_model_name_or_path=model_id,
            **config_kwargs,
        )
        model = get_peft_model(model, config)
        model.eval()
        outputs_before = model(**X)

        model.train()
        optimizer = torch.optim.SGD(model.parameters(), lr=0.01)

        # train at least 3 steps for all parameters to be updated (probably this is required because of symmetry
        # breaking of some LoRA layers that are initialized with constants)
        for _ in range(3):
            optimizer.zero_grad()
            y_pred = model(**X)
            loss = y_pred.sum()
            loss.backward()
            optimizer.step()

        model.eval()
        outputs_after = model(**X)

        with model.disable_adapter():
            outputs_disabled = model(**X)

        # check that after leaving the disable_adapter context, everything is enabled again
        outputs_enabled_after_disable = model(**X)

        self.assertFalse(torch.allclose(outputs_before, outputs_after))
        self.assertTrue(torch.allclose(outputs_before, outputs_disabled))
        self.assertTrue(torch.allclose(outputs_after, outputs_enabled_after_disable))

    @parameterized.expand(TEST_CASES)
    def test_disable_adapter_with_bias_warns(self, test_name, model_id, config_cls, config_kwargs):
        # When training biases in lora, disabling adapters does not reset the biases, so the output is not what users
        # might expect. Therefore, a warning should be given.

        # Note: We test only with custom models since they run really fast. There is really no point in testing the same
        # thing with decoder, encoder_decoder, etc.

        def run_with_disable(config_kwargs, bias):
            config_kwargs = config_kwargs.copy()
            config_kwargs["bias"] = bias
            model = self.transformers_class.from_pretrained(model_id).to(self.torch_device)
            config = config_cls(
                base_model_name_or_path=model_id,
                **config_kwargs,
            )
            peft_model = get_peft_model(model, config)
            with peft_model.disable_adapter():
                pass  # there is nothing to be done

        # check that bias=all and bias=lora_only give a warning with the correct message
        msg_start = "Careful, disabling adapter layers with bias configured to be"
        with self.assertWarns(UserWarning, msg=msg_start):
            run_with_disable(config_kwargs, bias="lora_only")
        with self.assertWarns(UserWarning, msg=msg_start):
            run_with_disable(config_kwargs, bias="all")

        # For bias=none, there is no warning. Unfortunately, AFAIK unittest has no option to assert that no warning is
        # given, therefore, we check that the unittest gives us an AssertionError if we check for a warning
        bias_warning_was_given = False
        try:
            with self.assertWarns(UserWarning) as cm:
                run_with_disable(config_kwargs, bias="none")
                # if we get here, it means there was no AssertionError, i.e. there are warnings -- let's check that they
                # are not related to the bias setting
                if any(warning.message.args[0].startswith(msg_start) for warning in cm.warnings):
                    bias_warning_was_given = True
        except AssertionError:
            # This is good, there was an AssertionError, i.e. there was no warning
            pass
        if bias_warning_was_given:
            # This is bad, there was a warning about the bias when there should not have been any.
            self.fail("There should be no warning when bias is set to 'none'")

    @parameterized.expand(TEST_CASES)
    def test_adding_multiple_adapters_with_bias_raises(self, test_name, model_id, config_cls, config_kwargs):
        self._test_adding_multiple_adapters_with_bias_raises(model_id, config_cls, config_kwargs)


<<<<<<< HEAD
class TestMultiRankAdapter(unittest.TestCase):
    """Tests related to multirank LoRA adapters"""

    def test_multirank(self):
        config_1 = LoraConfig(
            r=8,
            lora_alpha=8,
            init_lora_weights=False,
            target_modules=["lin0", "lin1"],
        )
        config_2 = LoraConfig(
            r=8,
            lora_alpha=8,
            init_lora_weights=False,
            target_modules=["lin0", "lin1"],
            rank_pattern={"lin0": 4},
            alpha_pattern={"lin0": 4},
        )

        # Add first adapter
        model = get_peft_model(MLP(), config_1, adapter_name="first")

        # Add second adapter
        model.add_adapter("second", config_2)

        # Extract current and expected ranks
        rank_current = model.lin0.lora_A["second"].weight.shape[0]
        rank_expected = config_2.rank_pattern["lin0"]

        self.assertTrue(rank_current == rank_expected, f"Rank {rank_current} is not equal to expected {rank_expected}")
=======
class TestRepr(unittest.TestCase):
    """Tests related to the repr of adapted models"""

    def test_repr_lora_linear(self):
        config = LoraConfig(target_modules=["lin0"])
        model = get_peft_model(MLP(), config)
        print_output = repr(model.model.lin0)
        self.assertTrue(print_output.startswith("Linear"))
        self.assertTrue("in_features=10, out_features=20" in print_output)
        self.assertTrue("lora_A" in print_output)
        self.assertTrue("lora_B" in print_output)
        self.assertTrue("default" in print_output)

    def test_repr_lora_embedding(self):
        config = LoraConfig(target_modules=["emb"])
        model = get_peft_model(ModelEmbConv1D(), config)
        print_output = repr(model.model.emb)
        self.assertTrue(print_output.startswith("Embedding"))
        self.assertTrue("100, 5" in print_output)
        self.assertTrue("lora_embedding_A" in print_output)
        self.assertTrue("lora_embedding_B" in print_output)
        self.assertTrue("default" in print_output)

    def test_repr_lora_conv1d(self):
        config = LoraConfig(target_modules=["conv1d"])
        model = get_peft_model(ModelEmbConv1D(), config)
        print_output = repr(model.model.conv1d)
        self.assertTrue(print_output.startswith("Linear"))
        self.assertTrue("in_features=5, out_features=1" in print_output)
        self.assertTrue("lora_A" in print_output)
        self.assertTrue("lora_B" in print_output)
        self.assertTrue("default" in print_output)

    def test_repr_lora_conv2d(self):
        config = LoraConfig(target_modules=["conv2d"])
        model = get_peft_model(ModelConv2D(), config)
        print_output = repr(model.model.conv2d)
        self.assertTrue(print_output.startswith("Conv2d"))
        self.assertTrue("5, 10" in print_output)
        self.assertTrue("kernel_size=(3, 3)" in print_output)
        self.assertTrue("stride=(1, 1)" in print_output)
        self.assertTrue("lora_A" in print_output)
        self.assertTrue("lora_B" in print_output)
        self.assertTrue("default" in print_output)
>>>>>>> 13962475
<|MERGE_RESOLUTION|>--- conflicted
+++ resolved
@@ -365,7 +365,6 @@
         self._test_adding_multiple_adapters_with_bias_raises(model_id, config_cls, config_kwargs)
 
 
-<<<<<<< HEAD
 class TestMultiRankAdapter(unittest.TestCase):
     """Tests related to multirank LoRA adapters"""
 
@@ -396,7 +395,8 @@
         rank_expected = config_2.rank_pattern["lin0"]
 
         self.assertTrue(rank_current == rank_expected, f"Rank {rank_current} is not equal to expected {rank_expected}")
-=======
+
+
 class TestRepr(unittest.TestCase):
     """Tests related to the repr of adapted models"""
 
@@ -440,5 +440,4 @@
         self.assertTrue("stride=(1, 1)" in print_output)
         self.assertTrue("lora_A" in print_output)
         self.assertTrue("lora_B" in print_output)
-        self.assertTrue("default" in print_output)
->>>>>>> 13962475
+        self.assertTrue("default" in print_output)