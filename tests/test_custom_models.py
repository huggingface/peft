#!/usr/bin/env python3

# coding=utf-8
# Copyright 2023-present the HuggingFace Inc. team.
#
# Licensed under the Apache License, Version 2.0 (the "License");
# you may not use this file except in compliance with the License.
# You may obtain a copy of the License at
#
#     http://www.apache.org/licenses/LICENSE-2.0
#
# Unless required by applicable law or agreed to in writing, software
# distributed under the License is distributed on an "AS IS" BASIS,
# WITHOUT WARRANTIES OR CONDITIONS OF ANY KIND, either express or implied.
# See the License for the specific language governing permissions and
# limitations under the License.
import copy
import os
import re
import shutil
import tempfile
import time
import unittest
from contextlib import contextmanager
from functools import partial

import pytest
import torch
from parameterized import parameterized
from torch import nn
from transformers import AutoModelForCausalLM, AutoModelForSequenceClassification
from transformers.pytorch_utils import Conv1D

from peft import (
    AdaLoraConfig,
    BOFTConfig,
    IA3Config,
    LoHaConfig,
    LoKrConfig,
    LoraConfig,
    OFTConfig,
    PeftModel,
    TaskType,
    VeraConfig,
    get_peft_model,
)
from peft.tuners.tuners_utils import BaseTunerLayer
from peft.utils import ModulesToSaveWrapper, infer_device

from .testing_common import PeftCommonTester
from .testing_utils import get_state_dict, require_torch_gpu


# MLP is a vanilla FF network with only linear layers
# EmbConv1D has an embedding and a Conv1D layer
# Conv2D has a Conv2D layer
TEST_CASES = [
    ########
    # LoRA #
    ########
    ("Vanilla MLP 1 LoRA", "MLP", LoraConfig, {"target_modules": "lin0"}),
    ("Vanilla MLP 2 LoRA", "MLP", LoraConfig, {"target_modules": ["lin0"]}),
    ("Vanilla MLP 3 LoRA", "MLP", LoraConfig, {"target_modules": ["lin1"]}),
    ("Vanilla MLP 4 LoRA", "MLP", LoraConfig, {"target_modules": ["lin0", "lin1"]}),
    ("Vanilla MLP 5 LoRA", "MLP", LoraConfig, {"target_modules": ["lin0"], "modules_to_save": ["lin1"]}),
    (
        "Vanilla MLP 6 LoRA",
        "MLP",
        LoraConfig,
        {
            "target_modules": ["lin0"],
            "lora_alpha": 4,
            "lora_dropout": 0.1,
        },
    ),
    ("Vanilla MLP 7 LoRA with DoRA", "MLP", LoraConfig, {"target_modules": ["lin0"], "use_dora": True}),
    ("Vanilla MLP 8 LoRA with DoRA", "MLP", LoraConfig, {"target_modules": ["lin0", "lin1"], "use_dora": True}),
    (
        "Vanilla MLP 9 LoRA with DoRA",
        "MLP",
        LoraConfig,
        {"target_modules": "lin1", "use_dora": True, "lora_alpha": 32},
    ),
    ("Embedding + transformers Conv1D 1 LoRA", "EmbConv1D", LoraConfig, {"target_modules": ["conv1d"]}),
    ("Embedding + transformers Conv1D 2 LoRA", "EmbConv1D", LoraConfig, {"target_modules": ["emb"]}),
    ("Embedding + transformers Conv1D 3 LoRA", "EmbConv1D", LoraConfig, {"target_modules": ["emb", "conv1d"]}),
    ("Conv2d 1 LoRA", "Conv2d", LoraConfig, {"target_modules": ["conv2d"]}),
    ("Conv2d 2 LoRA", "Conv2d", LoraConfig, {"target_modules": ["conv2d", "lin0"]}),
    ("Conv2d 1 LoRA with DoRA", "Conv2d", LoraConfig, {"target_modules": ["conv2d"], "use_dora": True}),
    ("Conv2d 2 LoRA with DoRA", "Conv2d", LoraConfig, {"target_modules": ["conv2d", "lin0"], "use_dora": True}),
    #######
    # IA³ #
    #######
    ("Vanilla MLP 1 IA3", "MLP", IA3Config, {"target_modules": "lin0", "feedforward_modules": []}),
    ("Vanilla MLP 2 IA3", "MLP", IA3Config, {"target_modules": "lin0", "feedforward_modules": "lin0"}),
    ("Vanilla MLP 3 IA3", "MLP", IA3Config, {"target_modules": ["lin0"], "feedforward_modules": []}),
    ("Vanilla MLP 4 IA3", "MLP", IA3Config, {"target_modules": ["lin0"], "feedforward_modules": ["lin0"]}),
    ("Vanilla MLP 5 IA3", "MLP", IA3Config, {"target_modules": ["lin1"], "feedforward_modules": []}),
    ("Vanilla MLP 6 IA3", "MLP", IA3Config, {"target_modules": ["lin1"], "feedforward_modules": ["lin1"]}),
    (
        "Vanilla MLP 7 IA3",
        "MLP",
        IA3Config,
        {"target_modules": ["lin0", "lin1"], "feedforward_modules": []},
    ),
    (
        "Vanilla MLP 8 IA3",
        "MLP",
        IA3Config,
        {"target_modules": ["lin0", "lin1"], "feedforward_modules": ["lin0", "lin1"]},
    ),
    (
        "Vanilla MLP 9 IA3",
        "MLP",
        IA3Config,
        {"target_modules": ["lin0"], "modules_to_save": ["lin1"], "feedforward_modules": ["lin0"]},
    ),
    (
        "transformers Conv1D 1 IA3",
        "EmbConv1D",
        IA3Config,
        {"target_modules": ["conv1d"], "feedforward_modules": ["conv1d"]},
    ),
    (
        "transformers Conv1D 2 IA3",
        "EmbConv1D",
        IA3Config,
        {"target_modules": ["conv1d", "lin0"], "feedforward_modules": ["conv1d", "lin0"]},
    ),
    (
        "transformers Conv1D 1 IA3",
        "EmbConv1D",
        IA3Config,
        {"target_modules": ["conv1d"], "feedforward_modules": ["conv1d"], "modules_to_save": ["lin1"]},
    ),
    ("Conv2d 1 IA3", "Conv2d", IA3Config, {"target_modules": ["conv2d"], "feedforward_modules": []}),
    ("Conv2d 2 IA3", "Conv2d", IA3Config, {"target_modules": ["conv2d"], "feedforward_modules": ["conv2d"]}),
    (
        "Conv2d 3 IA3",
        "Conv2d",
        IA3Config,
        {"target_modules": ["conv2d", "lin0"], "feedforward_modules": []},
    ),
    (
        "Conv2d 4 IA3",
        "Conv2d",
        IA3Config,
        {"target_modules": ["conv2d", "lin0"], "feedforward_modules": ["conv2d"]},
    ),
    (
        "Conv2d 5 IA3",
        "Conv2d",
        IA3Config,
        {"target_modules": ["conv2d", "lin0"], "feedforward_modules": ["conv2d", "lin0"]},
    ),
    ########
    # LoHa #
    ########
    ("Vanilla MLP 1 LOHA", "MLP", LoHaConfig, {"target_modules": "lin0"}),
    ("Vanilla MLP 2 LOHA", "MLP", LoHaConfig, {"target_modules": ["lin0"]}),
    ("Vanilla MLP 3 LOHA", "MLP", LoHaConfig, {"target_modules": ["lin1"]}),
    ("Vanilla MLP 4 LOHA", "MLP", LoHaConfig, {"target_modules": ["lin0", "lin1"]}),
    ("Vanilla MLP 5 LOHA", "MLP", LoHaConfig, {"target_modules": ["lin0"], "modules_to_save": ["lin1"]}),
    (
        "Vanilla MLP 6 LOHA",
        "MLP",
        LoHaConfig,
        {
            "target_modules": ["lin0"],
            "alpha": 4,
            "module_dropout": 0.1,
        },
    ),
    ("Vanilla MLP 7 LOHA", "MLP", LoHaConfig, {"target_modules": "lin0", "rank_dropout": 0.5}),
    ("Conv2d 1 LOHA", "Conv2d", LoHaConfig, {"target_modules": ["conv2d"]}),
    ("Conv2d 2 LOHA", "Conv2d", LoHaConfig, {"target_modules": ["conv2d", "lin0"]}),
    ("Conv2d 3 LOHA", "Conv2d", LoHaConfig, {"target_modules": ["conv2d"], "use_effective_conv2d": True}),
    ("Conv2d 4 LOHA", "Conv2d", LoHaConfig, {"target_modules": ["conv2d", "lin0"], "use_effective_conv2d": True}),
    # LoKr
    ("Vanilla MLP 1 LOKR", "MLP", LoKrConfig, {"target_modules": "lin0"}),
    ("Vanilla MLP 2 LOKR", "MLP", LoKrConfig, {"target_modules": ["lin0"]}),
    ("Vanilla MLP 3 LOKR", "MLP", LoKrConfig, {"target_modules": ["lin1"]}),
    ("Vanilla MLP 4 LOKR", "MLP", LoKrConfig, {"target_modules": ["lin0", "lin1"]}),
    ("Vanilla MLP 5 LOKR", "MLP", LoKrConfig, {"target_modules": ["lin0"], "modules_to_save": ["lin1"]}),
    (
        "Vanilla MLP 6 LOKR",
        "MLP",
        LoKrConfig,
        {
            "target_modules": ["lin0"],
            "alpha": 4,
            "module_dropout": 0.1,
        },
    ),
    ("Vanilla MLP 7 LOKR", "MLP", LoKrConfig, {"target_modules": "lin0", "rank_dropout": 0.5}),
    ("Vanilla MLP 8 LOKR", "MLP", LoKrConfig, {"target_modules": "lin0", "decompose_both": True, "r": 1, "alpha": 1}),
    ("Conv2d 1 LOKR", "Conv2d", LoKrConfig, {"target_modules": ["conv2d"]}),
    ("Conv2d 2 LOKR", "Conv2d", LoKrConfig, {"target_modules": ["conv2d", "lin0"]}),
    ("Conv2d 3 LOKR", "Conv2d", LoKrConfig, {"target_modules": ["conv2d"], "use_effective_conv2d": True}),
    ("Conv2d 4 LOKR", "Conv2d", LoKrConfig, {"target_modules": ["conv2d", "lin0"], "use_effective_conv2d": True}),
    (
        "Conv2d 5 LOKR",
        "Conv2d",
        LoKrConfig,
        {"target_modules": ["conv2d", "lin0"], "use_effective_conv2d": True, "decompose_both": True},
    ),
    (
        "Conv2d 6 LOKR",
        "Conv2d",
        LoKrConfig,
        {"target_modules": ["conv2d", "lin0"], "use_effective_conv2d": True, "decompose_factor": 4},
    ),
    (
        "Conv2d 7 LOKR",
        "Conv2d",
        LoKrConfig,
        {
            "target_modules": ["conv2d", "lin0"],
            "use_effective_conv2d": True,
            "decompose_both": True,
            "decompose_factor": 4,
        },
    ),
    ########
    # OFT #
    ########
    ("Vanilla MLP 1 OFT", "MLP", OFTConfig, {"target_modules": "lin0"}),
    ("Vanilla MLP 2 OFT", "MLP", OFTConfig, {"target_modules": ["lin0"]}),
    ("Vanilla MLP 5 OFT", "MLP", OFTConfig, {"target_modules": ["lin0"], "modules_to_save": ["lin1"]}),
    (
        "Vanilla MLP 6 OFT",
        "MLP",
        OFTConfig,
        {
            "target_modules": ["lin0"],
            "module_dropout": 0.1,
        },
    ),
    ("Vanilla MLP 7 OFT", "MLP", OFTConfig, {"target_modules": ["lin0"], "coft": True}),
    ("Vanilla MLP 8 OFT", "MLP", OFTConfig, {"target_modules": ["lin0"], "block_share": True}),
    ("Vanilla MLP 9 OFT", "MLP", OFTConfig, {"target_modules": ["lin0"], "coft": True, "block_share": True}),
    ("Conv2d 1 OFT", "Conv2d", OFTConfig, {"target_modules": ["conv2d"]}),
    ("Conv2d 3 OFT", "Conv2d", OFTConfig, {"target_modules": ["conv2d"], "coft": True}),
    ("Conv2d 4 OFT", "Conv2d", OFTConfig, {"target_modules": ["conv2d"], "block_share": True}),
    ("Conv2d 5 OFT", "Conv2d", OFTConfig, {"target_modules": ["conv2d"], "coft": True, "block_share": True}),
    ########
<<<<<<< HEAD
    # VeRA #
    ########
    ("Vanilla MLP 1 VeRA", "MLP", VeraConfig, {"target_modules": "lin0"}),
    ("Vanilla MLP 2 VeRA", "MLP", VeraConfig, {"target_modules": ["lin0"]}),
    ("Vanilla MLP 3 VeRA", "MLP", VeraConfig, {"target_modules": ["lin1"]}),
    (
        "Vanilla MLP 5 VeRA",
        "MLP",
        VeraConfig,
        {"target_modules": ["lin0"], "modules_to_save": ["lin1"]},
    ),
    (
        "Embedding + transformers Conv1D 1 VeRA",
        "EmbConv1D",
        VeraConfig,
        {"target_modules": ["conv1d"]},
=======
    # BOFT #
    ########
    ("Vanilla MLP 1 BOFT", "MLP", BOFTConfig, {"target_modules": ["lin1"], "boft_block_size": 2}),
    (
        "Vanilla MLP 2 BOFT",
        "MLP",
        BOFTConfig,
        {"target_modules": ["lin1"], "modules_to_save": ["lin0"], "boft_block_size": 2},
    ),
    (
        "Vanilla MLP 3 BOFT",
        "MLP",
        BOFTConfig,
        {
            "target_modules": ["lin1"],
            "boft_block_size": 2,
            "boft_dropout": 0.1,
        },
    ),
    (
        "Vanilla MLP 4 BOFT",
        "MLP",
        BOFTConfig,
        {"target_modules": ["lin1"], "boft_block_size": 2, "boft_block_num": 0, "boft_n_butterfly_factor": 1},
    ),
    (
        "Vanilla MLP 5 BOFT",
        "MLP",
        BOFTConfig,
        {"target_modules": ["lin1"], "boft_block_size": 0, "boft_block_num": 2, "boft_n_butterfly_factor": 1},
    ),
    (
        "Vanilla MLP 6 BOFT",
        "MLP",
        BOFTConfig,
        {"target_modules": ["lin1"], "boft_block_size": 10, "boft_block_num": 0, "boft_n_butterfly_factor": 2},
    ),
    (
        "Conv2d 1 BOFT",
        "Conv2d",
        BOFTConfig,
        {"target_modules": ["conv2d"], "boft_block_size": 45, "boft_block_num": 0, "boft_n_butterfly_factor": 1},
    ),
    (
        "Conv2d 2 BOFT",
        "Conv2d",
        BOFTConfig,
        {"target_modules": ["conv2d"], "boft_block_size": 0, "boft_block_num": 1, "boft_n_butterfly_factor": 1},
    ),
    (
        "MLP2 1 BOFT",
        "MLP2",
        BOFTConfig,
        {"target_modules": ["lin1"], "boft_block_size": 2, "boft_block_num": 0, "boft_n_butterfly_factor": 3},
    ),
    (
        "MLP2 2 BOFT",
        "MLP2",
        BOFTConfig,
        {"target_modules": ["lin1"], "boft_block_size": 0, "boft_block_num": 8, "boft_n_butterfly_factor": 3},
    ),
    (
        "Conv2d2 1 BOFT",
        "Conv2d2",
        BOFTConfig,
        {"target_modules": ["conv2d"], "boft_block_size": 2, "boft_block_num": 0, "boft_n_butterfly_factor": 2},
    ),
    (
        "Conv2d2 1 BOFT",
        "Conv2d2",
        BOFTConfig,
        {"target_modules": ["conv2d"], "boft_block_size": 2, "boft_block_num": 0, "boft_n_butterfly_factor": 3},
>>>>>>> c8974c58
    ),
]

MULTIPLE_ACTIVE_ADAPTERS_TEST_CASES = [
    (
        "LoRA Same",
        "lora",
        LoraConfig,
        {"target_modules": ["lin0"], "init_lora_weights": False},
        {"target_modules": ["lin0"], "init_lora_weights": False},
    ),
    (
        "LoRA Different",
        "lora",
        LoraConfig,
        {"target_modules": ["lin0"], "init_lora_weights": False},
        {"target_modules": ["lin1"], "init_lora_weights": False},
    ),
    (
        "IA3 Same",
        "ia3",
        IA3Config,
        {
            "target_modules": ["lin0"],
            "feedforward_modules": ["lin0"],
            "init_ia3_weights": False,
        },
        {
            "target_modules": ["lin0"],
            "feedforward_modules": ["lin0"],
            "init_ia3_weights": False,
        },
    ),
    (
        "IA3 Different",
        "ia3",
        IA3Config,
        {
            "target_modules": ["lin0"],
            "feedforward_modules": ["lin0"],
            "init_ia3_weights": False,
        },
        {
            "target_modules": ["lin1"],
            "feedforward_modules": ["lin1"],
            "init_ia3_weights": False,
        },
    ),
    (
        "AdaLora Same",
        "adalora",
        AdaLoraConfig,
        {"target_modules": ["lin0"], "init_lora_weights": False, "inference_mode": True},
        {"target_modules": ["lin0"], "init_lora_weights": False, "inference_mode": True},
    ),
    (
        "AdaLora Different",
        "adalora",
        AdaLoraConfig,
        {"target_modules": ["lin0"], "init_lora_weights": False, "inference_mode": True},
        {"target_modules": ["lin1"], "init_lora_weights": False, "inference_mode": True},
    ),
]
PREFIXES = {
    IA3Config: "ia3_",
    LoraConfig: "lora_",
    LoHaConfig: "hada_",
    LoKrConfig: "lokr_",
    OFTConfig: "oft_",
<<<<<<< HEAD
    VeraConfig: "vera_lambda_",
=======
    BOFTConfig: "boft_",
>>>>>>> c8974c58
}


class MLP(nn.Module):
    def __init__(self, bias=True):
        super().__init__()
        self.lin0 = nn.Linear(10, 20, bias=bias)
        self.relu = nn.ReLU()
        self.drop = nn.Dropout(0.5)
        self.lin1 = nn.Linear(20, 2, bias=bias)
        self.sm = nn.LogSoftmax(dim=-1)

    def forward(self, X):
        X = X.float()
        X = self.lin0(X)
        X = self.relu(X)
        X = self.drop(X)
        X = self.lin1(X)
        X = self.sm(X)
        return X


class MLP2(nn.Module):
    def __init__(self, bias=True):
        super().__init__()
        self.lin0 = nn.Linear(10, 32, bias=bias)
        self.relu = nn.ReLU()
        self.drop = nn.Dropout(0.5)
        self.lin1 = nn.Linear(32, 2, bias=bias)
        self.sm = nn.LogSoftmax(dim=-1)

    def forward(self, X):
        X = X.float()
        X = self.lin0(X)
        X = self.relu(X)
        X = self.drop(X)
        X = self.lin1(X)
        X = self.sm(X)
        return X


class Block(nn.Module):
    def __init__(self, bias=True):
        super().__init__()
        self.lin0 = nn.Linear(10, 20, bias=bias)
        self.relu = nn.ReLU()
        self.drop = nn.Dropout(0.5)
        self.lin1 = nn.Linear(20, 10, bias=bias)

    def forward(self, X):
        X = X.float()
        X = self.lin0(X)
        X = self.relu(X)
        X = self.drop(X)
        X = self.lin1(X)
        return X


class DeepMLP(nn.Module):
    def __init__(self, bias=True, num_hidden_layers=12):
        super().__init__()
        self.layers = nn.ModuleList([Block(bias=bias) for _ in range(num_hidden_layers)])
        self.out = nn.Linear(10, 2, bias=bias)
        self.sm = nn.LogSoftmax(dim=-1)

    def forward(self, X):
        X = X.float(X)
        for layer in self.layers:
            X = layer(X)
        X = self.out(X)
        X = self.sm(X)
        return X


class ModelEmbConv1D(nn.Module):
    def __init__(self, emb_size=100):
        super().__init__()
        self.emb = nn.Embedding(emb_size, 5)
        self.conv1d = Conv1D(1, 5)
        self.relu = nn.ReLU()
        self.flat = nn.Flatten()
        self.lin0 = nn.Linear(10, 2)
        self.sm = nn.LogSoftmax(dim=-1)

    def forward(self, X):
        X = self.emb(X)
        X = self.conv1d(X)
        X = self.relu(X)
        X = self.flat(X)
        X = self.lin0(X)
        X = self.sm(X)
        return X


class ModelEmbWithEmbeddingUtils(nn.Module):
    # Adds `get_input_embeddings` and `get_output_embeddings` methods to mimic 🤗 transformers models
    def __init__(self):
        super().__init__()
        self.embed_tokens = nn.Embedding(100, 5)
        self.conv1d = Conv1D(1, 5)
        self.relu = nn.ReLU()
        self.flat = nn.Flatten()
        self.lin0 = nn.Linear(10, 2)
        self.sm = nn.LogSoftmax(dim=-1)

    def forward(self, X):
        X = self.embed_tokens(X)
        X = self.conv1d(X)
        X = self.relu(X)
        X = self.flat(X)
        X = self.lin0(X)
        X = self.sm(X)
        return X

    def get_input_embeddings(self):
        return self.embed_tokens

    def get_output_embeddings(self):
        return None


class ModelConv2D(nn.Module):
    def __init__(self):
        super().__init__()
        self.conv2d = nn.Conv2d(5, 10, 3)
        self.relu = nn.ReLU()
        self.flat = nn.Flatten()
        self.lin0 = nn.Linear(10, 2)
        self.sm = nn.LogSoftmax(dim=-1)

    def forward(self, X):
        X = X.float().reshape(-1, 5, 3, 3)
        X = self.conv2d(X)
        X = self.relu(X)
        X = self.flat(X)
        X = self.lin0(X)
        X = self.sm(X)
        return X


class ModelConv2D2(nn.Module):
    def __init__(self):
        super().__init__()
        self.lin0 = nn.Linear(10, 40)
        self.conv2d = nn.Conv2d(8, 32, 3)
        self.relu = nn.ReLU()
        self.flat = nn.Flatten()
        self.lin1 = nn.Linear(32, 2)
        self.sm = nn.LogSoftmax(dim=-1)

    def forward(self, X):
        X = X.float()
        X = self.lin0(X)
        X = self.relu(X)
        X = X.reshape(-1, 8, 3, 3)
        X = self.conv2d(X)
        X = self.relu(X)
        X = self.flat(X)
        X = self.lin1(X)
        X = self.sm(X)
        return X


class MockTransformerWrapper:
    """Mock class to behave like a transformers model.

    This is needed because the tests initialize the model by calling transformers_class.from_pretrained.

    """

    @classmethod
    def from_pretrained(cls, model_id, torch_dtype=None):
        # set the seed so that from_pretrained always returns the same model
        torch.manual_seed(0)

        if torch_dtype is None:
            torch_dtype = torch.float32

        if model_id == "MLP":
            return MLP().to(torch_dtype)

        if model_id == "EmbConv1D":
            return ModelEmbConv1D().to(torch_dtype)

        if model_id == "Conv2d":
            return ModelConv2D().to(torch_dtype)

        if model_id == "MLP2":
            return MLP2().to(torch_dtype)

        if model_id == "Conv2d2":
            return ModelConv2D2().to(torch_dtype)

        raise ValueError(f"model_id {model_id} not implemented")


class PeftCustomModelTester(unittest.TestCase, PeftCommonTester):
    """TODO"""

    transformers_class = MockTransformerWrapper

    def prepare_inputs_for_testing(self):
        X = torch.arange(90).view(9, 10).to(self.torch_device)
        return {"X": X}

    @parameterized.expand(TEST_CASES)
    def test_attributes_parametrized(self, test_name, model_id, config_cls, config_kwargs):
        self._test_model_attr(model_id, config_cls, config_kwargs)

    @parameterized.expand(TEST_CASES)
    def test_adapter_name(self, test_name, model_id, config_cls, config_kwargs):
        self._test_adapter_name(model_id, config_cls, config_kwargs)

    @parameterized.expand(TEST_CASES)
    def test_prepare_for_training_parametrized(self, test_name, model_id, config_cls, config_kwargs):
        # This test does not work with custom models because it assumes that
        # there is always a method get_input_embeddings that returns a layer
        # which does not need updates. Instead, a new test is added below that
        # checks that LoRA works as expected.
        pass

    @parameterized.expand(TEST_CASES)
    def test_save_pretrained(self, test_name, model_id, config_cls, config_kwargs):
        self._test_save_pretrained(model_id, config_cls, config_kwargs)

    @parameterized.expand(TEST_CASES)
    def test_save_pretrained_pickle(self, test_name, model_id, config_cls, config_kwargs):
        self._test_save_pretrained(model_id, config_cls, config_kwargs, safe_serialization=False)

    @parameterized.expand(TEST_CASES)
    def test_from_pretrained_config_construction(self, test_name, model_id, config_cls, config_kwargs):
        self._test_from_pretrained_config_construction(model_id, config_cls, config_kwargs)

    @parameterized.expand(TEST_CASES)
    def test_merge_layers(self, test_name, model_id, config_cls, config_kwargs):
        config_kwargs = config_kwargs.copy()
        if issubclass(config_cls, LoraConfig):
            config_kwargs["init_lora_weights"] = False
        elif issubclass(config_cls, IA3Config):
            config_kwargs["init_ia3_weights"] = False
        else:
            config_kwargs["init_weights"] = False
        self._test_merge_layers(model_id, config_cls, config_kwargs)

    @parameterized.expand(TEST_CASES)
    def test_merge_layers_fp16(self, test_name, model_id, config_cls, config_kwargs):
        config_kwargs = config_kwargs.copy()
        if issubclass(config_cls, LoraConfig):
            config_kwargs["init_lora_weights"] = False
        elif issubclass(config_cls, IA3Config):
            config_kwargs["init_ia3_weights"] = False
        self._test_merge_layers_fp16(model_id, config_cls, config_kwargs)

    @parameterized.expand(TEST_CASES)
    def test_merge_layers_is_idempotent(self, test_name, model_id, config_cls, config_kwargs):
        # calling merge twice with the same arguments should not change the output
        config_kwargs = config_kwargs.copy()
        if issubclass(config_cls, LoraConfig):
            config_kwargs["init_lora_weights"] = False
        elif issubclass(config_cls, IA3Config):
            config_kwargs["init_ia3_weights"] = False
        self._test_merge_layers_is_idempotent(model_id, config_cls, config_kwargs)

    @parameterized.expand(TEST_CASES)
    def test_safe_merge(self, test_name, model_id, config_cls, config_kwargs):
        # calling merge twice with the same arguments should not change the output
        config_kwargs = config_kwargs.copy()
        if issubclass(config_cls, LoraConfig):
            config_kwargs["init_lora_weights"] = False
        elif issubclass(config_cls, IA3Config):
            config_kwargs["init_ia3_weights"] = False
        else:
            config_kwargs["init_weights"] = False
        self._test_safe_merge(model_id, config_cls, config_kwargs)

    @parameterized.expand(TEST_CASES)
    def test_generate(self, test_name, model_id, config_cls, config_kwargs):
        # Custom models do not (necessarily) have a generate method, so this test is not performed
        pass

    @parameterized.expand(TEST_CASES)
    def test_generate_half_prec(self, test_name, model_id, config_cls, config_kwargs):
        # Custom models do not (necessarily) have a generate method, so this test is not performed
        pass

    @parameterized.expand(TEST_CASES)
    def test_training_custom_models(self, test_name, model_id, config_cls, config_kwargs):
        self._test_training(model_id, config_cls, config_kwargs)

    @parameterized.expand(TEST_CASES)
    def test_training_custom_models_layer_indexing(self, test_name, model_id, config_cls, config_kwargs):
        # At the moment, layer indexing only works when layer names conform to a specific pattern, which is not
        # guaranteed here. Therefore, this test is not performed.
        pass

    @parameterized.expand(TEST_CASES)
    def test_training_custom_models_gradient_checkpointing(self, test_name, model_id, config_cls, config_kwargs):
        self._test_training_gradient_checkpointing(model_id, config_cls, config_kwargs)

    @parameterized.expand(TEST_CASES)
    def test_inference_safetensors(self, test_name, model_id, config_cls, config_kwargs):
        self._test_inference_safetensors(model_id, config_cls, config_kwargs)

    @parameterized.expand(TEST_CASES)
    def test_peft_model_device_map(self, test_name, model_id, config_cls, config_kwargs):
        self._test_peft_model_device_map(model_id, config_cls, config_kwargs)

    @parameterized.expand(TEST_CASES)
    def test_forward_output_finite(self, test_name, model_id, config_cls, config_kwargs):
        X = self.prepare_inputs_for_testing()
        model = self.transformers_class.from_pretrained(model_id).to(self.torch_device)
        config = config_cls(
            base_model_name_or_path=model_id,
            **config_kwargs,
        )
        model = get_peft_model(model, config)
        model.eval()
        with torch.no_grad():
            output = model(**X)
        assert torch.isfinite(output).all()

    @parameterized.expand(TEST_CASES)
    def test_only_params_are_updated(self, test_name, model_id, config_cls, config_kwargs):
        # An explicit test that when using an adapter on a custom model, only the adapter parameters are updated during
        # training
        X = self.prepare_inputs_for_testing()
        model = self.transformers_class.from_pretrained(model_id).to(self.torch_device)
        config = config_cls(
            base_model_name_or_path=model_id,
            **config_kwargs,
        )
        model = get_peft_model(model, config)
        model_before = copy.deepcopy(model)

        model.train()
        optimizer = torch.optim.SGD(model.parameters(), lr=0.5)

        # train at least 3 steps for all parameters to be updated (probably this is required because of symmetry
        # breaking of some LoRA layers that are initialized with constants)
        for _ in range(3):
            optimizer.zero_grad()
            y_pred = model(**X)
            loss = y_pred.sum()
            loss.backward()
            optimizer.step()

        tol = 1e-4
        params_before = dict(model_before.named_parameters())
        params_after = dict(model.named_parameters())
        assert params_before.keys() == params_after.keys()

        prefix = PREFIXES[config_cls]
        for name, param_before in params_before.items():
            param_after = params_after[name]
            if (prefix in name) or ("modules_to_save" in name):
                # target_modules and modules_to_save _are_ updated
                assert not torch.allclose(param_before, param_after, atol=tol, rtol=tol)
            else:
                assert torch.allclose(param_before, param_after, atol=tol, rtol=tol)

    @parameterized.expand(TEST_CASES)
    def test_parameters_after_loading_model(self, test_name, model_id, config_cls, config_kwargs):
        # An explicit test that when loading a trained model, the parameters are loaded correctly
        # see issue #808
        X = self.prepare_inputs_for_testing()
        model = self.transformers_class.from_pretrained(model_id).to(self.torch_device)
        config = config_cls(
            base_model_name_or_path=model_id,
            **config_kwargs,
        )
        model = get_peft_model(model, config)
        model.train()
        lr = 0.5 if not config_kwargs.get("use_dora") else 0.1  # otherwise we get nan
        optimizer = torch.optim.SGD(model.parameters(), lr=lr)

        # train at least 3 steps for all parameters to be updated (probably this is required because of symmetry
        # breaking of some LoRA layers that are initialized with constants)
        for _ in range(3):
            optimizer.zero_grad()
            y_pred = model(**X)
            loss = y_pred.sum()
            loss.backward()
            optimizer.step()

        tol = 1e-4
        params_before = get_state_dict(model)
        # note: no need to sanity check if parameters were updated at all, this
        # is already covered in the previous test

        with tempfile.TemporaryDirectory() as tmp_dirname:
            model.save_pretrained(tmp_dirname)
            model_from_pretrained = self.transformers_class.from_pretrained(model_id).to(self.torch_device)
            model_from_pretrained = PeftModel.from_pretrained(model_from_pretrained, tmp_dirname)
            params_after = get_state_dict(model_from_pretrained)

            assert params_before.keys() == params_after.keys()
            for name, param_before in params_before.items():
                param_after = params_after[name]
                assert torch.allclose(param_before, param_after, atol=tol, rtol=tol)

    @parameterized.expand(TEST_CASES)
    def test_disable_adapters(self, test_name, model_id, config_cls, config_kwargs):
        X = self.prepare_inputs_for_testing()
        model = self.transformers_class.from_pretrained(model_id).to(self.torch_device).eval()

        outputs_base = model(**X)

        config = config_cls(
            base_model_name_or_path=model_id,
            **config_kwargs,
        )
        model = get_peft_model(model, config)
        model.eval()
        outputs_before = model(**X)

        assert torch.allclose(outputs_base, outputs_before)

        model.train()
        # EmbConv1D is slow to learn for some reason
        lr = 0.01 if model_id != "EmbConv1D" else 1.0
        optimizer = torch.optim.SGD(model.parameters(), lr=lr)

        # train at least 3 steps for all parameters to be updated (probably this is required because of symmetry
        # breaking of some LoRA layers that are initialized with constants)
        for _ in range(3):
            optimizer.zero_grad()
            y_pred = model(**X)
            y = torch.arange(len(y_pred)).to(self.torch_device) % 2
            loss = nn.functional.nll_loss(y_pred, y)
            loss.backward()
            optimizer.step()

        model.eval()
        outputs_after = model(**X)

        with model.disable_adapter():
            outputs_disabled = model(**X)

        # check that after leaving the disable_adapter context, everything is enabled again
        outputs_enabled_after_disable = model(**X)

        assert not torch.allclose(outputs_before, outputs_after)
        assert torch.allclose(outputs_before, outputs_disabled)
        assert torch.allclose(outputs_after, outputs_enabled_after_disable)

    @parameterized.expand(TEST_CASES)
    def test_disable_adapters_with_merging(self, test_name, model_id, config_cls, config_kwargs):
        # same as test_disable_adapters, but with merging
        X = self.prepare_inputs_for_testing()
        model = self.transformers_class.from_pretrained(model_id).to(self.torch_device)
        config = config_cls(
            base_model_name_or_path=model_id,
            **config_kwargs,
        )
        model = get_peft_model(model, config)
        model.eval()
        outputs_before = model(**X)

        model.train()
        lr = 0.01
        # Adam optimizer since SGD isn't great for small models with IA3 + Conv1D
        optimizer = torch.optim.Adam(model.parameters(), lr=lr)

        # train at least 3 steps for all parameters to be updated (probably this is required because of symmetry
        # breaking of some LoRA layers that are initialized with constants)
        for _ in range(3):
            optimizer.zero_grad()
            y_pred = model(**X)
            y = torch.arange(len(y_pred)).to(self.torch_device) % 2
            loss = nn.functional.nll_loss(y_pred, y)
            loss.backward()
            optimizer.step()

        model.eval()
        outputs_unmerged = model(**X)
        model.merge_adapter()
        outputs_after = model(**X)

        with model.disable_adapter():
            outputs_disabled = model(**X)

        # check that after leaving the disable_adapter context, everything is enabled again
        outputs_enabled_after_disable = model(**X)

        atol, rtol = 1e-5, 1e-5  # tolerances higher than defaults since merging introduces some numerical instability

        if issubclass(config_cls, IA3Config) and model_id == "Conv2d":  # more instability with Conv2d + IA3
            atol, rtol = 1e-3, 1e-3

        # check that there is a difference in results after training
        assert not torch.allclose(outputs_before, outputs_after, atol=atol, rtol=rtol)

        # unmerged or merged should make no difference
        assert torch.allclose(outputs_after, outputs_unmerged, atol=atol, rtol=rtol)

        # check that disabling adapters gives the same results as before training
        assert torch.allclose(outputs_before, outputs_disabled, atol=atol, rtol=rtol)

        # check that enabling + disabling adapters does not change the results
        assert torch.allclose(outputs_after, outputs_enabled_after_disable, atol=atol, rtol=rtol)

    @parameterized.expand(TEST_CASES)
    def test_disable_adapter_with_bias_warns(self, test_name, model_id, config_cls, config_kwargs):
        # When training biases in lora, disabling adapters does not reset the biases, so the output is not what users
        # might expect. Therefore, a warning should be given.

        # Note: We test only with custom models since they run really fast. There is really no point in testing the same
        # thing with decoder, encoder_decoder, etc.
        if config_cls != LoraConfig or config_cls != BOFTConfig:
            # skip this test for other configs as bias is specific to Lora
            self.skipTest("Testing bias warnings only for LoraConfig or BOFTConfig")

        if not issubclass(config_cls, (LoraConfig, BOFTConfig)):
            self.skipTest("Bias argument is only supported for LoRA or BOFT models")

        def run_with_disable(config_kwargs, bias):
            config_kwargs = config_kwargs.copy()
            config_kwargs["bias"] = bias
            model = self.transformers_class.from_pretrained(model_id).to(self.torch_device)
            config = config_cls(
                base_model_name_or_path=model_id,
                **config_kwargs,
            )
            peft_model = get_peft_model(model, config)
            with peft_model.disable_adapter():
                pass  # there is nothing to be done

        if config_cls == LoraConfig:
            # check that bias=all and bias=lora_only give a warning with the correct message
            msg_start = "Careful, disabling adapter layers with bias configured to be"
            with pytest.warns(UserWarning, match=msg_start):
                run_with_disable(config_kwargs, bias="lora_only")
            with pytest.warns(UserWarning, match=msg_start):
                run_with_disable(config_kwargs, bias="all")

        if config_cls == BOFTConfig:
            # check that bias=all and bias=boft_only give a warning with the correct message
            msg_start = "Careful, disabling adapter layers with bias configured to be"
            with pytest.warns(UserWarning, match=msg_start):
                run_with_disable(config_kwargs, bias="boft_only")
            with pytest.warns(UserWarning, match=msg_start):
                run_with_disable(config_kwargs, bias="all")

        # For bias=none, there is no warning. Unfortunately, AFAIK unittest has no option to assert that no warning is
        # given, therefore, we check that the unittest gives us an AssertionError if we check for a warning
        bias_warning_was_given = False
        try:
            with self.assertWarns(UserWarning) as cm:
                run_with_disable(config_kwargs, bias="none")
                # if we get here, it means there was no AssertionError, i.e. there are warnings -- let's check that they
                # are not related to the bias setting
                if any(warning.message.args[0].startswith(msg_start) for warning in cm.warnings):
                    bias_warning_was_given = True
        except AssertionError:
            # This is good, there was an AssertionError, i.e. there was no warning
            pass
        if bias_warning_was_given:
            # This is bad, there was a warning about the bias when there should not have been any.
            self.fail("There should be no warning when bias is set to 'none'")

    @parameterized.expand(TEST_CASES)
    def test_delete_adapter(self, test_name, model_id, config_cls, config_kwargs):
        self._test_delete_adapter(model_id, config_cls, config_kwargs)

    @parameterized.expand(TEST_CASES)
    def test_delete_inactive_adapter(self, test_name, model_id, config_cls, config_kwargs):
        self._test_delete_inactive_adapter(model_id, config_cls, config_kwargs)

    @parameterized.expand(TEST_CASES)
    def test_adding_multiple_adapters_with_bias_raises(self, test_name, model_id, config_cls, config_kwargs):
        self._test_adding_multiple_adapters_with_bias_raises(model_id, config_cls, config_kwargs)

    def test_weight_bias_attributes(self):
        model = MLP()
        config = LoraConfig(target_modules=["lin0"])
        model = get_peft_model(model, config)
        assert hasattr(model.base_model.model.lin0, "weight")
        assert hasattr(model.base_model.model.lin0, "bias")

    def test_multiple_adapters_automatic_modules_to_save(self):
        # See issue 1574
        # When we use certain task types, PeftModel.modules_to_save is automatically updated to include some extra
        # layers not specified in the PeftConfig. This attribute should be honored for all adapters, not just for
        # the default adapter.
        config0 = LoraConfig(task_type=TaskType.SEQ_CLS)
        config1 = LoraConfig(task_type=TaskType.SEQ_CLS)
        model = AutoModelForSequenceClassification.from_pretrained("bert-base-uncased")
        model = get_peft_model(model, config0)
        # sanity check
        assert model.modules_to_save

        model.add_adapter("other", config1)
        assert "default" in model.base_model.classifier.modules_to_save
        assert "other" in model.base_model.classifier.modules_to_save

    @parameterized.expand([IA3Config, LoHaConfig, LoKrConfig, LoraConfig, OFTConfig])
    def test_multiple_adapters_mixed_modules_to_save(self, config_cls):
        # See issue 1574
        # Check that we can have a model where one adapter has modules_to_save and the other doesn't. It should be
        # possible to switch between those adapters and to use them.
        if hasattr(config_cls, "feedforward_modules"):  # IA³
            config_cls = partial(config_cls, feedforward_modules=["lin0"])

        config0 = config_cls(target_modules=["lin0"], modules_to_save=["lin1"])
        config1 = config_cls(target_modules=["lin0"])
        model = MLP()
        model = get_peft_model(model, config0).to(self.torch_device)
        model.add_adapter("other", config1)

        assert "default" in model.base_model.lin1.modules_to_save
        assert "other" not in model.base_model.lin1.modules_to_save

        # check that switching adapters and predicting does not raise
        inputs = self.prepare_inputs_for_testing()
        # "default" adapter is active
        model(**inputs)
        # switch to "other" adapter
        model.set_adapter("other")
        model(**inputs)

    @parameterized.expand([IA3Config, LoHaConfig, LoKrConfig, LoraConfig, OFTConfig])
    def test_multiple_adapters_mixed_modules_to_save_order_switched(self, config_cls):
        # See issue 1574
        # Same test as test_multiple_adapters_mixed_modules_to_save, but this time the 2nd adapter has modules_to_save.
        if hasattr(config_cls, "feedforward_modules"):  # IA³
            config_cls = partial(config_cls, feedforward_modules=["lin0"])

        config0 = config_cls(target_modules=["lin0"])
        config1 = config_cls(target_modules=["lin0"], modules_to_save=["lin1"])
        model = MLP()
        model = get_peft_model(model, config0).to(self.torch_device)
        model.add_adapter("other", config1)

        assert "default" not in model.base_model.lin1.modules_to_save
        assert "other" in model.base_model.lin1.modules_to_save

        # check that switching adapters and predicting does not raise
        inputs = self.prepare_inputs_for_testing()
        # "default" adapter is active
        model(**inputs)
        # switch to "other" adapter
        model.set_adapter("other")
        model(**inputs)

    def test_multiple_adapters_mixed_modules_to_save_merging_adapters(self):
        # See issue 1574
        # This test is similar to test_multiple_adapters_mixed_modules_to_save, but it also checks that merging adapter
        # weights works when one adapter has a modules_to_save and the other hasn't
        config0 = LoraConfig(target_modules=["lin0"], modules_to_save=["lin1"])
        config1 = LoraConfig(target_modules=["lin0"])
        model = MLP()
        model = get_peft_model(model, config0).to(self.torch_device)
        model.add_adapter("other", config1)

        # check that this does not raise
        model.add_weighted_adapter(["default", "other"], weights=[1.0, 1.0], adapter_name="merged")

        # since one of the adapters that was merged has a modules_to_save, that one should be used for the merged
        # adapter
        assert "default" in model.base_model.model.lin1.modules_to_save
        assert "other" not in model.base_model.model.lin1.modules_to_save
        assert "merged" in model.base_model.model.lin1.modules_to_save

        # check that using the merged adapter does not raise
        model.set_adapter("merged")
        inputs = self.prepare_inputs_for_testing()
        model(**inputs)

    def test_multiple_adapters_same_modules_to_save_merging_adapters_raises(self):
        # See issue 1574
        # This test is similar to test_multiple_adapters_mixed_modules_to_save_merging_adapters but here the two
        # adapters target the same module with modules_to_save. In this case, trying to merge the adapter weights
        # should raise an error.
        config0 = LoraConfig(target_modules=["lin0"], modules_to_save=["lin1"])
        config1 = LoraConfig(target_modules=["lin0"], modules_to_save=["lin1"])
        model = MLP()
        model = get_peft_model(model, config0).to(self.torch_device)
        model.add_adapter("other", config1)

        msg = re.escape(
            "Cannot add weighted adapters if they target the same module with modules_to_save, but found 1 such "
            "instance(s)."
        )
        with pytest.raises(ValueError, match=msg):
            model.add_weighted_adapter(["default", "other"], weights=[1.0, 1.0], adapter_name="merged")

    def test_multiple_adapters_seq_cls_mixed_modules_to_save_merging_adapters(self):
        # See issue 1574
        # This test is similar to test_multiple_adapters_mixed_modules_to_save_merging_adapters but uses a SEQ_CLS
        # model like in test_multiple_adapters_automatic_modules_to_save. This should raise an error because the same
        # module is implicitly targeted by modules_to_save twice.
        config0 = LoraConfig(task_type=TaskType.SEQ_CLS)
        config1 = LoraConfig(task_type=TaskType.SEQ_CLS)
        model = AutoModelForSequenceClassification.from_pretrained("bert-base-uncased")
        model = get_peft_model(model, config0)
        model.add_adapter("other", config1)

        msg = re.escape(
            "Cannot add weighted adapters if they target the same module with modules_to_save, but found 1 such "
            "instance(s)."
        )
        with pytest.raises(ValueError, match=msg):
            model.add_weighted_adapter(["default", "other"], weights=[1.0, 1.0], adapter_name="merged")

    def test_existing_model_card(self):
        # ensure that if there is already a model card, it is not overwritten
        model = MLP()
        config = LoraConfig(target_modules=["lin0"])
        model = get_peft_model(model, config)

        with tempfile.TemporaryDirectory() as tmp_dirname:
            # create a model card
            text = "---\nmeta: hello\n---\nThis is a model card\n"
            with open(os.path.join(tmp_dirname, "README.md"), "w") as f:
                f.write(text)

            model.save_pretrained(tmp_dirname)
            with open(os.path.join(tmp_dirname, "README.md")) as f:
                model_card = f.read()

        assert "library_name: peft" in model_card
        assert "meta: hello" in model_card
        assert "This is a model card" in model_card

    def test_non_existing_model_card(self):
        # ensure that if there is already a model card, it is not overwritten
        model = MLP()
        config = LoraConfig(target_modules=["lin0"])
        model = get_peft_model(model, config)

        with tempfile.TemporaryDirectory() as tmp_dirname:
            model.save_pretrained(tmp_dirname)
            with open(os.path.join(tmp_dirname, "README.md")) as f:
                model_card = f.read()

        assert "library_name: peft" in model_card
        # rough check that the model card is pre-filled
        assert len(model_card) > 1000

    @parameterized.expand(["auto", True, False])
    def test_targeting_lora_to_embedding_layer(self, save_embedding_layers):
        model = ModelEmbWithEmbeddingUtils()
        config = LoraConfig(target_modules=["embed_tokens", "lin0"], init_lora_weights=False)
        model = get_peft_model(model, config)

        with tempfile.TemporaryDirectory() as tmp_dirname:
            if save_embedding_layers == "auto":
                # assert warning
                msg_start = "Setting `save_embedding_layers` to `True` as embedding layers found in `target_modules`."
                with pytest.warns(UserWarning, match=msg_start):
                    model.save_pretrained(tmp_dirname, save_embedding_layers=save_embedding_layers)
            else:
                model.save_pretrained(tmp_dirname, save_embedding_layers=save_embedding_layers)
            from safetensors.torch import load_file as safe_load_file

            state_dict = safe_load_file(os.path.join(tmp_dirname, "adapter_model.safetensors"))
            if save_embedding_layers in ["auto", True]:
                assert "base_model.model.embed_tokens.base_layer.weight" in state_dict
                assert torch.allclose(
                    model.base_model.model.embed_tokens.base_layer.weight,
                    state_dict["base_model.model.embed_tokens.base_layer.weight"],
                )
            else:
                assert "base_model.model.embed_tokens.base_layer.weight" not in state_dict
            del state_dict

    @parameterized.expand(["auto", True, False])
    def test_targeting_lora_to_embedding_layer_non_transformers(self, save_embedding_layers):
        model = ModelEmbConv1D()
        config = LoraConfig(target_modules=["emb", "lin0"], init_lora_weights=False)
        model = get_peft_model(model, config)

        with tempfile.TemporaryDirectory() as tmp_dirname:
            if save_embedding_layers is True:
                with pytest.warns(
                    UserWarning,
                    match=r"Could not identify embedding layer\(s\) because the model is not a 🤗 transformers model\.",
                ):
                    model.save_pretrained(tmp_dirname, save_embedding_layers=save_embedding_layers)
            else:
                model.save_pretrained(tmp_dirname, save_embedding_layers=save_embedding_layers)
            from safetensors.torch import load_file as safe_load_file

            state_dict = safe_load_file(os.path.join(tmp_dirname, "adapter_model.safetensors"))
            assert "base_model.model.emb.base_layer.weight" not in state_dict
            del state_dict

    def test_load_resized_embedding_ignore_mismatched_sizes(self):
        # issue #1605
        # Make it possible to load a LoRA layer that targets an embedding layer even if the sizes mismatch by passing
        # ignore_mismatched_sizes=True
        model = ModelEmbConv1D(emb_size=100)
        config = LoraConfig(target_modules=["emb", "lin0"], init_lora_weights=False)
        model = get_peft_model(model, config)

        # note: not using the context manager here because it fails on Windows CI for some reason
        tmp_dirname = tempfile.mkdtemp()
        try:
            model.save_pretrained(tmp_dirname)
            model = ModelEmbConv1D(emb_size=105)

            # first check that this raises
            with pytest.raises(RuntimeError) as exc:
                PeftModel.from_pretrained(model, tmp_dirname)
            msg = exc.value.args[0]
            assert "size mismatch" in msg and "100" in msg and "105" in msg

            # does not raise
            PeftModel.from_pretrained(model, tmp_dirname, ignore_mismatched_sizes=True)
        finally:
            try:
                shutil.rmtree(tmp_dirname)
            except PermissionError:
                # windows error
                pass

    @parameterized.expand(
        [
            LoraConfig(target_modules=["lin0"], init_lora_weights=False),
            LoKrConfig(target_modules=["lin0"], init_weights=False),
            LoHaConfig(target_modules=["lin0"], init_weights=False),
            AdaLoraConfig(target_modules=["lin0"], init_lora_weights=False),
            IA3Config(target_modules=["lin0"], feedforward_modules=["lin0"], init_ia3_weights=False),
            OFTConfig(target_modules=["lin0"], init_weights=False),
            BOFTConfig(target_modules=["lin0"], init_weights=False, boft_block_size=2),
        ]
    )
    def test_adapter_name_makes_no_difference(self, config0):
        # It should not matter whether we use the default adapter name or a custom one
        model_cls = MLP
        input = torch.arange(90).reshape(9, 10).to(self.torch_device)

        # base model
        torch.manual_seed(0)
        base_model = model_cls().eval().to(self.torch_device)
        output_base = base_model(input)

        # default name
        torch.manual_seed(0)
        base_model = model_cls().eval().to(self.torch_device)
        torch.manual_seed(0)
        peft_model_default = get_peft_model(base_model, config0, adapter_name="default").eval().to(self.torch_device)
        output_default = peft_model_default(input)
        sd_default = peft_model_default.state_dict()

        # custom name 1
        torch.manual_seed(0)
        base_model = model_cls().eval().to(self.torch_device)
        torch.manual_seed(0)
        peft_model_custom1 = get_peft_model(base_model, config0, adapter_name="adapter").eval().to(self.torch_device)
        output_custom1 = peft_model_custom1(input)
        sd_custom1 = peft_model_custom1.state_dict()

        # custom name 2
        torch.manual_seed(0)
        base_model = model_cls().eval().to(self.torch_device)
        torch.manual_seed(0)
        peft_model_custom2 = (
            get_peft_model(base_model, config0, adapter_name="other-name").eval().to(self.torch_device)
        )
        output_custom2 = peft_model_custom2(input)
        sd_custom2 = peft_model_custom2.state_dict()

        assert len(sd_default) == len(sd_custom1) == len(sd_custom2)
        for key in sd_default:
            key1 = key.replace("default", "adapter")
            key2 = key.replace("default", "other-name")
            assert key1 in sd_custom1
            assert key2 in sd_custom2
        for k0, k1, k2 in zip(sd_default, sd_custom1, sd_custom2):
            assert torch.allclose(sd_default[k0], sd_custom1[k1])
            assert torch.allclose(sd_default[k0], sd_custom2[k2])

        assert not torch.allclose(output_base, output_default)
        assert not torch.allclose(output_base, output_custom1)
        assert not torch.allclose(output_base, output_custom2)
        assert torch.allclose(output_custom1, output_custom2)
        assert torch.allclose(output_default, output_custom1)

    @parameterized.expand(["merge_and_unload", "unload"])
    def test_double_wrapping_merge_and_unload(self, method):
        # see issue #1485
        from transformers import AutoModelForTokenClassification

        model = AutoModelForTokenClassification.from_pretrained("hf-internal-testing/tiny-random-RobertaModel")
        config = LoraConfig(task_type="TOKEN_CLS", target_modules="all-linear")
        model = get_peft_model(model, config)

        # first check that double-wrapping happened
        # Note: this may get fixed in a future PR, in which case this test can be removed
        assert isinstance(model.base_model.model.classifier, ModulesToSaveWrapper)
        assert hasattr(model.base_model.model.classifier.original_module, "lora_A")
        assert hasattr(model.base_model.model.classifier.modules_to_save.default, "lora_A")

        # after unloading, despite double wrapping, the classifier module should be a normal nn.Linear layer
        if method == "merge_and_unload":
            unloaded = model.merge_and_unload()
        else:
            unloaded = model.unload()

        assert isinstance(unloaded.classifier, nn.Linear)

    def test_gpt2_dora_merge_and_unload(self):
        # see https://github.com/huggingface/peft/pull/1588#discussion_r1537914207
        model = AutoModelForCausalLM.from_pretrained("gpt2")
        config = LoraConfig(task_type="CAUSAL_LM", use_dora=True)
        model = get_peft_model(model, config)
        # should not raise an error
        model.merge_and_unload()

    def test_gpt2_dora_merge_and_unload_safe_merge(self):
        # see https://github.com/huggingface/peft/pull/1588#discussion_r1537914207
        model = AutoModelForCausalLM.from_pretrained("gpt2")
        config = LoraConfig(task_type="CAUSAL_LM", use_dora=True)
        model = get_peft_model(model, config)
        # should not raise an error
        model.merge_and_unload(safe_merge=True)


class TestMultiRankAdapter(unittest.TestCase):
    """Tests related to multirank LoRA adapters"""

    def test_multirank(self):
        config_1 = LoraConfig(
            r=8,
            lora_alpha=8,
            init_lora_weights=False,
            target_modules=["lin0", "lin1"],
        )
        config_2 = LoraConfig(
            r=8,
            lora_alpha=8,
            init_lora_weights=False,
            target_modules=["lin0", "lin1"],
            rank_pattern={"lin0": 4},
            alpha_pattern={"lin0": 4},
        )

        # Add first adapter
        model = get_peft_model(MLP(), config_1, adapter_name="first")

        # Add second adapter
        model.add_adapter("second", config_2)

        # Extract current and expected ranks
        rank_current = model.lin0.lora_A["second"].weight.shape[0]
        rank_expected = config_2.rank_pattern["lin0"]

        assert rank_current == rank_expected, f"Rank {rank_current} is not equal to expected {rank_expected}"

    def test_multirank_2(self):
        rank_pattern = {}
        alpha_pattern = {}
        r = 4
        lora_alpha = 8

        for i in range(10):
            rank = 64 // (i + 1)
            for j in range(2):
                rank_pattern[f"layers.{i}.lin{j}"] = rank
                alpha_pattern[f"layers.{i}.lin{j}"] = 2 * rank

        config = LoraConfig(
            r=r,
            lora_alpha=lora_alpha,
            init_lora_weights=False,
            target_modules=["lin0", "lin1"],
            rank_pattern=rank_pattern,
            alpha_pattern=alpha_pattern,
        )

        # Add first adapter
        model = get_peft_model(DeepMLP(), config, adapter_name="first")

        # Add second adapter
        model.add_adapter("second", config)

        for adapter in ["first", "second"]:
            for key, module in model.base_model.model.named_modules():
                if isinstance(module, BaseTunerLayer):
                    rank_expected = rank_pattern.get(key, r)
                    rank_current = module.lora_A[adapter].weight.shape[0]
                    assert (
                        rank_current == rank_expected
                    ), f"Rank {rank_current} is not equal to expected {rank_expected}"


class TestRepr(unittest.TestCase):
    """Tests related to the repr of adapted models"""

    def test_repr_lora_linear(self):
        config = LoraConfig(target_modules=["lin0"])
        model = get_peft_model(MLP(), config)
        print_output = repr(model.model.lin0)
        assert print_output.startswith("lora.Linear")
        assert "in_features=10" in print_output
        assert "out_features=20" in print_output
        assert "lora_A" in print_output
        assert "lora_B" in print_output
        assert "default" in print_output

    def test_repr_lora_embedding(self):
        config = LoraConfig(target_modules=["emb"])
        model = get_peft_model(ModelEmbConv1D(), config)
        print_output = repr(model.model.emb)
        assert print_output.startswith("lora.Embedding")
        assert "100, 5" in print_output
        assert "lora_embedding_A" in print_output
        assert "lora_embedding_B" in print_output
        assert "default" in print_output

    def test_repr_lora_conv1d(self):
        config = LoraConfig(target_modules=["conv1d"])
        model = get_peft_model(ModelEmbConv1D(), config)
        print_output = repr(model.model.conv1d)
        assert print_output.startswith("lora.Linear")
        assert "in_features=5" in print_output
        assert "out_features=1" in print_output
        assert "lora_A" in print_output
        assert "lora_B" in print_output
        assert "default" in print_output

    def test_repr_lora_conv2d(self):
        config = LoraConfig(target_modules=["conv2d"])
        model = get_peft_model(ModelConv2D(), config)
        print_output = repr(model.model.conv2d)
        assert print_output.startswith("lora.Conv2d")
        assert "5, 10" in print_output
        assert "kernel_size=(3, 3)" in print_output
        assert "stride=(1, 1)" in print_output
        assert "lora_A" in print_output
        assert "lora_B" in print_output
        assert "default" in print_output


class MultipleActiveAdaptersTester(unittest.TestCase):
    """
    A test class to test the functionality of multiple active adapters.

    This is not specifically tied to custom models, it's just easy to test here and testing it on all types of models
    would be overkill.
    """

    def prepare_inputs_for_testing(self):
        X = torch.arange(90).view(9, 10)
        return {"X": X}

    def set_multiple_active_adapters(self, model, adapter_names):
        for module in model.modules():
            if isinstance(module, BaseTunerLayer):
                module.set_adapter(adapter_names)

    @parameterized.expand(MULTIPLE_ACTIVE_ADAPTERS_TEST_CASES)
    def test_multiple_active_adapters_forward(
        self, test_name, tuner_method, config_cls, config_kwargs_1, config_kwargs_2
    ):
        torch.manual_seed(0)
        model = MLP(bias=tuner_method != "ia3")
        model.eval()
        X = self.prepare_inputs_for_testing()

        config_1 = config_cls(**config_kwargs_1)
        config_2 = config_cls(**config_kwargs_2)

        peft_model = get_peft_model(model, config_1, adapter_name="adapter_1")
        peft_model.add_adapter("adapter_2", config_2)

        # set adapter_1
        peft_model.set_adapter("adapter_1")
        adapter_1_output = peft_model(**X)

        # set adapter_2
        peft_model.set_adapter("adapter_2")
        adapter_2_output = peft_model(**X)

        # set ["adapter_1", "adapter_2"]
        self.set_multiple_active_adapters(peft_model, ["adapter_1", "adapter_2"])
        combined_output = peft_model(**X)

        assert not torch.allclose(adapter_1_output, adapter_2_output, atol=1e-5)
        assert not torch.allclose(adapter_1_output, combined_output, atol=1e-5)
        assert not torch.allclose(adapter_2_output, combined_output, atol=1e-5)

        if tuner_method == "lora":
            # create a weighted adapter combining both adapters and check that
            # its output is same as setting multiple active adapters
            peft_model.add_weighted_adapter(
                ["adapter_1", "adapter_2"], [1.0, 1.0], "new_combined_adapter", combination_type="cat"
            )
            peft_model.set_adapter("new_combined_adapter")
            new_combined_output = peft_model(**X)
            assert torch.allclose(new_combined_output, combined_output, atol=1e-5)

    @parameterized.expand(MULTIPLE_ACTIVE_ADAPTERS_TEST_CASES)
    def test_multiple_active_adapters_merge_and_unmerge(
        self, test_name, tuner_method, config_cls, config_kwargs_1, config_kwargs_2
    ):
        torch.manual_seed(0)
        model = MLP(bias=tuner_method != "ia3")
        model.eval()
        X = self.prepare_inputs_for_testing()
        base_output = model(**X)

        config_1 = config_cls(**config_kwargs_1)
        config_2 = config_cls(**config_kwargs_2)

        peft_model = get_peft_model(model, config_1, adapter_name="adapter_1")
        peft_model.add_adapter("adapter_2", config_2)

        # set ["adapter_1", "adapter_2"]
        self.set_multiple_active_adapters(peft_model, ["adapter_1", "adapter_2"])
        combined_output = peft_model(**X)

        peft_model.merge_adapter()
        merged_combined_output = peft_model(**X)
        assert torch.allclose(merged_combined_output, combined_output, atol=1e-5)

        peft_model.unmerge_adapter()

        with peft_model.disable_adapter():
            disabled_adapter_output = peft_model(**X)

        assert torch.allclose(disabled_adapter_output, base_output, atol=1e-4)

    @parameterized.expand(MULTIPLE_ACTIVE_ADAPTERS_TEST_CASES)
    def test_merge_layers_multi(self, test_name, tuner_method, config_cls, config_kwargs_1, config_kwargs_2):
        torch.manual_seed(0)
        model = MLP(bias=tuner_method != "ia3")
        model.eval()

        config_1 = config_cls(**config_kwargs_1)
        config_2 = config_cls(**config_kwargs_2)

        model = get_peft_model(model, config_1)

        dummy_input = self.prepare_inputs_for_testing()
        model.eval()

        with torch.inference_mode():
            logits_adapter_1 = model(**dummy_input)[0]

        model.add_adapter("adapter-2", config_2)
        model.set_adapter("adapter-2")
        model.eval()

        with torch.inference_mode():
            logits_adapter_2 = model(**dummy_input)[0]

        assert not torch.allclose(logits_adapter_1, logits_adapter_2, atol=1e-3, rtol=1e-3)

        model.set_adapter("default")

        with torch.inference_mode():
            logits_adapter_1_after_set = model(**dummy_input)[0]

        assert torch.allclose(logits_adapter_1_after_set, logits_adapter_1, atol=1e-3, rtol=1e-3)

        model_copy = copy.deepcopy(model)
        model_copy_2 = copy.deepcopy(model)
        model_merged_all = model.merge_and_unload(adapter_names=["adapter-2", "default"])

        with torch.inference_mode():
            logits_merged_all = model_merged_all(**dummy_input)[0]

        assert not torch.allclose(logits_merged_all, logits_adapter_2, atol=1e-3, rtol=1e-3)
        assert not torch.allclose(logits_merged_all, logits_adapter_1, atol=1e-3, rtol=1e-3)

        model_merged_adapter_2 = model_copy.merge_and_unload(adapter_names=["adapter-2"])

        with torch.inference_mode():
            logits_merged_adapter_2 = model_merged_adapter_2(**dummy_input)[0]

        assert torch.allclose(logits_merged_adapter_2, logits_adapter_2, atol=1e-3, rtol=1e-3)

        model_merged_adapter_default = model_copy_2.merge_and_unload(adapter_names=["default"])

        with torch.inference_mode():
            logits_merged_adapter_default = model_merged_adapter_default(**dummy_input)[0]

        assert torch.allclose(logits_merged_adapter_default, logits_adapter_1, atol=1e-3, rtol=1e-3)


class RequiresGradTester(unittest.TestCase):
    """Test that requires_grad is set correctly in specific circumstances

    # See issue #899.

    This is not specifically tied to custom models, it's just easy to test here and testing it on all types of models
    would be overkill.

    """

    def check_requires_grad(self, model, *params_expected: str):
        # Check that only the given parameters have requires_grad=True, and all others have requires_grad=False.
        # Calling without arguments besides the model means that all parameters should have requires_grad=False.
        params_with_requires_grad = [name for name, param in model.named_parameters() if param.requires_grad]
        diff = set(params_expected).symmetric_difference(set(params_with_requires_grad))
        msg = f"Expected {params_expected} to require gradients, got {params_with_requires_grad}"
        assert len(diff) == 0, msg

    def test_requires_grad_modules_to_save_default(self):
        config = LoraConfig(target_modules=["lin0"], modules_to_save=["lin1"])
        peft_model = get_peft_model(MLP(), config)

        self.check_requires_grad(
            peft_model,
            "base_model.model.lin1.modules_to_save.default.weight",
            "base_model.model.lin1.modules_to_save.default.bias",
            "base_model.model.lin0.lora_A.default.weight",
            "base_model.model.lin0.lora_B.default.weight",
        )

    def test_requires_grad_modules_to_save_disabling(self):
        config = LoraConfig(target_modules=["lin0"], modules_to_save=["lin1"])
        peft_model = get_peft_model(MLP(), config)

        # when disabling the adapter, the original module's grad should be enabled and vice versa
        peft_model.disable_adapter_layers()
        self.check_requires_grad(
            peft_model,
            "base_model.model.lin1.original_module.weight",
            "base_model.model.lin1.original_module.bias",
        )

        # when re-enabling the adapter, the original module's grad should be disabled and vice versa
        peft_model.enable_adapter_layers()
        self.check_requires_grad(
            peft_model,
            "base_model.model.lin1.modules_to_save.default.weight",
            "base_model.model.lin1.modules_to_save.default.bias",
            "base_model.model.lin0.lora_A.default.weight",
            "base_model.model.lin0.lora_B.default.weight",
        )

        # when using the disable_adapter context, the original module's grad should be enabled and vice versa
        with peft_model.disable_adapter():
            self.check_requires_grad(
                peft_model,
                "base_model.model.lin1.original_module.weight",
                "base_model.model.lin1.original_module.bias",
            )

        # after context is exited, return to the previous state
        self.check_requires_grad(
            peft_model,
            "base_model.model.lin1.modules_to_save.default.weight",
            "base_model.model.lin1.modules_to_save.default.bias",
            "base_model.model.lin0.lora_A.default.weight",
            "base_model.model.lin0.lora_B.default.weight",
        )

    def test_requires_grad_modules_to_save_multiple_adapters(self):
        config0 = LoraConfig(target_modules=["lin0"], modules_to_save=["lin1"])
        peft_model = get_peft_model(MLP(), config0)

        config1 = LoraConfig(target_modules=["lin0"], modules_to_save=["lin1"])
        peft_model.add_adapter("adapter1", config1)

        # active adapter is still "default"
        self.check_requires_grad(
            peft_model,
            "base_model.model.lin1.modules_to_save.default.weight",
            "base_model.model.lin1.modules_to_save.default.bias",
            "base_model.model.lin0.lora_A.default.weight",
            "base_model.model.lin0.lora_B.default.weight",
        )

        # set config0 as active, should not change anything
        peft_model.set_adapter("default")
        self.check_requires_grad(
            peft_model,
            "base_model.model.lin1.modules_to_save.default.weight",
            "base_model.model.lin1.modules_to_save.default.bias",
            "base_model.model.lin0.lora_A.default.weight",
            "base_model.model.lin0.lora_B.default.weight",
        )

        # set config1 as active, should lead to adapter1 requiring grad
        peft_model.set_adapter("adapter1")
        self.check_requires_grad(
            peft_model,
            "base_model.model.lin1.modules_to_save.adapter1.weight",
            "base_model.model.lin1.modules_to_save.adapter1.bias",
            "base_model.model.lin0.lora_A.adapter1.weight",
            "base_model.model.lin0.lora_B.adapter1.weight",
        )

    def test_requires_grad_lora_different_targets(self):
        # test two different LoRA adapters that target different modules
        config0 = LoraConfig(target_modules=["lin0"])
        peft_model = get_peft_model(MLP(), config0)

        config1 = LoraConfig(target_modules=["lin1"])
        peft_model.add_adapter("adapter1", config1)

        # active adapter is still "default"
        self.check_requires_grad(
            peft_model,
            "base_model.model.lin0.lora_A.default.weight",
            "base_model.model.lin0.lora_B.default.weight",
        )

        # set config0 as active, should not change anything
        peft_model.set_adapter("default")
        self.check_requires_grad(
            peft_model,
            "base_model.model.lin0.lora_A.default.weight",
            "base_model.model.lin0.lora_B.default.weight",
        )

        # change activate adapter to adapter1
        peft_model.set_adapter("adapter1")
        self.check_requires_grad(
            peft_model,
            "base_model.model.lin1.lora_A.adapter1.weight",
            "base_model.model.lin1.lora_B.adapter1.weight",
        )

        # disable all adapters
        with peft_model.disable_adapter():
            self.check_requires_grad(peft_model)

        # after context is exited, return to the previous state
        self.check_requires_grad(
            peft_model,
            "base_model.model.lin1.lora_A.adapter1.weight",
            "base_model.model.lin1.lora_B.adapter1.weight",
        )

    def test_requires_grad_lora_same_targets(self):
        # same as previous test, except that LoRA adapters target the same layer
        config0 = LoraConfig(target_modules=["lin0"])
        peft_model = get_peft_model(MLP(), config0)

        config1 = LoraConfig(target_modules=["lin0"])
        peft_model.add_adapter("adapter1", config1)

        # active adapter is still "default"
        self.check_requires_grad(
            peft_model,
            "base_model.model.lin0.lora_A.default.weight",
            "base_model.model.lin0.lora_B.default.weight",
        )

        # set config0 as active, should not change anything
        peft_model.set_adapter("default")
        self.check_requires_grad(
            peft_model,
            "base_model.model.lin0.lora_A.default.weight",
            "base_model.model.lin0.lora_B.default.weight",
        )

        # change activate adapter to adapter1
        peft_model.set_adapter("adapter1")
        self.check_requires_grad(
            peft_model,
            "base_model.model.lin0.lora_A.adapter1.weight",
            "base_model.model.lin0.lora_B.adapter1.weight",
        )

        # disable all adapters
        with peft_model.disable_adapter():
            self.check_requires_grad(peft_model)

        # after context is exited, return to the previous state
        self.check_requires_grad(
            peft_model,
            "base_model.model.lin0.lora_A.adapter1.weight",
            "base_model.model.lin0.lora_B.adapter1.weight",
        )

    def test_requires_grad_ia3_different_targets(self):
        # test two different IA3 adapters that target different modules
        config0 = IA3Config(target_modules=["lin0"], feedforward_modules=["lin0"])
        peft_model = get_peft_model(MLP(), config0)

        config1 = IA3Config(target_modules=["lin1"], feedforward_modules=["lin1"])
        peft_model.add_adapter("adapter1", config1)

        # active adapter is still "default"
        self.check_requires_grad(
            peft_model,
            "base_model.model.lin0.ia3_l.default",
        )

        # set config0 as active, should not change anything
        peft_model.set_adapter("default")
        self.check_requires_grad(
            peft_model,
            "base_model.model.lin0.ia3_l.default",
        )

        # change activate adapter to adapter1
        peft_model.set_adapter("adapter1")
        self.check_requires_grad(
            peft_model,
            "base_model.model.lin1.ia3_l.adapter1",
        )

        # disable all adapters
        with peft_model.disable_adapter():
            self.check_requires_grad(peft_model)

        # after context is exited, return to the previous state
        self.check_requires_grad(
            peft_model,
            "base_model.model.lin1.ia3_l.adapter1",
        )

    def test_requires_grad_ia3_same_targets(self):
        # same as previous test, except that IA3 adapters target the same layer
        config0 = IA3Config(target_modules=["lin0"], feedforward_modules=["lin0"])
        peft_model = get_peft_model(MLP(), config0)

        config1 = IA3Config(target_modules=["lin0"], feedforward_modules=["lin0"])
        peft_model.add_adapter("adapter1", config1)

        # active adapter is still "default"
        self.check_requires_grad(
            peft_model,
            "base_model.model.lin0.ia3_l.default",
        )

        # set config0 as active, should not change anything
        peft_model.set_adapter("default")
        self.check_requires_grad(
            peft_model,
            "base_model.model.lin0.ia3_l.default",
        )

        # change activate adapter to adapter1
        peft_model.set_adapter("adapter1")
        self.check_requires_grad(
            peft_model,
            "base_model.model.lin0.ia3_l.adapter1",
        )

        # disable all adapters
        with peft_model.disable_adapter():
            self.check_requires_grad(peft_model)

        # after context is exited, return to the previous state
        self.check_requires_grad(
            peft_model,
            "base_model.model.lin0.ia3_l.adapter1",
        )

    def test_requires_grad_adalora_different_targets(self):
        # test two different AdaLora adapters that target different modules
        config0 = AdaLoraConfig(target_modules=["lin0"])
        peft_model = get_peft_model(MLP(), config0)

        config1 = AdaLoraConfig(target_modules=["lin1"], inference_mode=True)
        peft_model.add_adapter("adapter1", config1)

        # active adapter is still "default"
        self.check_requires_grad(
            peft_model,
            "base_model.model.lin0.lora_A.default",
            "base_model.model.lin0.lora_B.default",
            "base_model.model.lin0.lora_E.default",
        )

        # set config0 as active, should not change anything
        peft_model.set_adapter("default")
        self.check_requires_grad(
            peft_model,
            "base_model.model.lin0.lora_A.default",
            "base_model.model.lin0.lora_B.default",
            "base_model.model.lin0.lora_E.default",
        )

        # change activate adapter to adapter1
        peft_model.set_adapter("adapter1")
        self.check_requires_grad(
            peft_model,
            "base_model.model.lin1.lora_A.adapter1",
            "base_model.model.lin1.lora_B.adapter1",
            "base_model.model.lin1.lora_E.adapter1",
        )

        # disable all adapters
        with peft_model.disable_adapter():
            self.check_requires_grad(peft_model)

        # after context is exited, return to the previous state
        self.check_requires_grad(
            peft_model,
            "base_model.model.lin1.lora_A.adapter1",
            "base_model.model.lin1.lora_B.adapter1",
            "base_model.model.lin1.lora_E.adapter1",
        )

    def test_requires_grad_adalora_same_targets(self):
        # same as previous test, except that AdaLora adapters target the same layer
        config0 = AdaLoraConfig(target_modules=["lin0"])
        peft_model = get_peft_model(MLP(), config0)

        config1 = AdaLoraConfig(target_modules=["lin0"], inference_mode=True)
        peft_model.add_adapter("adapter1", config1)

        # active adapter is still "default"
        self.check_requires_grad(
            peft_model,
            "base_model.model.lin0.lora_A.default",
            "base_model.model.lin0.lora_B.default",
            "base_model.model.lin0.lora_E.default",
        )

        # set config0 as active, should not change anything
        peft_model.set_adapter("default")
        self.check_requires_grad(
            peft_model,
            "base_model.model.lin0.lora_A.default",
            "base_model.model.lin0.lora_B.default",
            "base_model.model.lin0.lora_E.default",
        )

        # change activate adapter to adapter1
        peft_model.set_adapter("adapter1")
        self.check_requires_grad(
            peft_model,
            "base_model.model.lin0.lora_A.adapter1",
            "base_model.model.lin0.lora_B.adapter1",
            "base_model.model.lin0.lora_E.adapter1",
        )

        # disable all adapters
        with peft_model.disable_adapter():
            self.check_requires_grad(peft_model)

        # after context is exited, return to the previous state
        peft_model.set_adapter("adapter1")
        self.check_requires_grad(
            peft_model,
            "base_model.model.lin0.lora_A.adapter1",
            "base_model.model.lin0.lora_B.adapter1",
            "base_model.model.lin0.lora_E.adapter1",
        )

    def test_requires_grad_lora_conv2d(self):
        # test two different LoRA adapters that target different modules
        config0 = LoraConfig(target_modules=["conv2d"])
        peft_model = get_peft_model(ModelConv2D(), config0)

        config1 = LoraConfig(target_modules=["lin0"])
        peft_model.add_adapter("adapter1", config1)

        # active adapter is still "default"
        self.check_requires_grad(
            peft_model,
            "base_model.model.conv2d.lora_A.default.weight",
            "base_model.model.conv2d.lora_B.default.weight",
        )

        # set config0 as active, should not change anything
        peft_model.set_adapter("default")
        self.check_requires_grad(
            peft_model,
            "base_model.model.conv2d.lora_A.default.weight",
            "base_model.model.conv2d.lora_B.default.weight",
        )

        # change activate adapter to adapter1
        peft_model.set_adapter("adapter1")
        self.check_requires_grad(
            peft_model,
            "base_model.model.lin0.lora_A.adapter1.weight",
            "base_model.model.lin0.lora_B.adapter1.weight",
        )

        # disable all adapters
        with peft_model.disable_adapter():
            self.check_requires_grad(peft_model)

        # after context is exited, return to the previous state
        self.check_requires_grad(
            peft_model,
            "base_model.model.lin0.lora_A.adapter1.weight",
            "base_model.model.lin0.lora_B.adapter1.weight",
        )

    def test_requires_grad_lora_emb_conv1d(self):
        # test two different LoRA adapters that target different modules
        config0 = LoraConfig(target_modules=["conv1d"])
        peft_model = get_peft_model(ModelEmbConv1D(), config0)

        config1 = LoraConfig(target_modules=["emb"])
        peft_model.add_adapter("adapter1", config1)

        # active adapter is still "default"
        self.check_requires_grad(
            peft_model,
            "base_model.model.conv1d.lora_A.default.weight",
            "base_model.model.conv1d.lora_B.default.weight",
        )

        # set config0 as active, should not change anything
        peft_model.set_adapter("default")
        self.check_requires_grad(
            peft_model,
            "base_model.model.conv1d.lora_A.default.weight",
            "base_model.model.conv1d.lora_B.default.weight",
        )

        # change activate adapter to adapter1
        peft_model.set_adapter("adapter1")
        self.check_requires_grad(
            peft_model,
            "base_model.model.emb.lora_embedding_A.adapter1",
            "base_model.model.emb.lora_embedding_B.adapter1",
        )

        # disable all adapters
        with peft_model.disable_adapter():
            self.check_requires_grad(peft_model)

        # after context is exited, return to the previous state
        self.check_requires_grad(
            peft_model,
            "base_model.model.emb.lora_embedding_A.adapter1",
            "base_model.model.emb.lora_embedding_B.adapter1",
        )

    def test_requires_grad_ia3_conv1d(self):
        # test two different LoRA adapters that target different modules
        config0 = IA3Config(target_modules=["conv1d"], feedforward_modules=[])
        peft_model = get_peft_model(ModelEmbConv1D(), config0)

        config1 = IA3Config(target_modules=["lin0"], feedforward_modules=["lin0"])
        peft_model.add_adapter("adapter1", config1)

        # active adapter is still "default"
        self.check_requires_grad(
            peft_model,
            "base_model.model.conv1d.ia3_l.default",
        )

        # set config0 as active, should not change anything
        peft_model.set_adapter("default")
        self.check_requires_grad(
            peft_model,
            "base_model.model.conv1d.ia3_l.default",
        )

        # change activate adapter to adapter1
        peft_model.set_adapter("adapter1")
        self.check_requires_grad(
            peft_model,
            "base_model.model.lin0.ia3_l.adapter1",
        )

        # disable all adapters
        with peft_model.disable_adapter():
            self.check_requires_grad(peft_model)

        # after context is exited, return to the previous state
        self.check_requires_grad(
            peft_model,
            "base_model.model.lin0.ia3_l.adapter1",
        )

    def test_requires_grad_ia3_conv2d(self):
        # test two different LoRA adapters that target different modules
        config0 = IA3Config(target_modules=["conv2d"], feedforward_modules=["conv2d"])
        peft_model = get_peft_model(ModelConv2D(), config0)

        config1 = IA3Config(target_modules=["lin0"], feedforward_modules=[])
        peft_model.add_adapter("adapter1", config1)

        # active adapter is still "default"
        self.check_requires_grad(
            peft_model,
            "base_model.model.conv2d.ia3_l.default",
        )

        # set config0 as active, should not change anything
        peft_model.set_adapter("default")
        self.check_requires_grad(
            peft_model,
            "base_model.model.conv2d.ia3_l.default",
        )

        # change activate adapter to adapter1
        peft_model.set_adapter("adapter1")
        self.check_requires_grad(
            peft_model,
            "base_model.model.lin0.ia3_l.adapter1",
        )

        # disable all adapters
        with peft_model.disable_adapter():
            self.check_requires_grad(peft_model)

        # after context is exited, return to the previous state
        peft_model.set_adapter("adapter1")
        self.check_requires_grad(
            peft_model,
            "base_model.model.lin0.ia3_l.adapter1",
        )

    def test_requires_grad_loha_different_targets(self):
        # test two different LoHa adapters that target different modules
        config0 = LoHaConfig(target_modules=["lin0"])
        peft_model = get_peft_model(MLP(), config0)

        config1 = LoHaConfig(target_modules=["lin1"], inference_mode=True)
        peft_model.add_adapter("adapter1", config1)

        # active adapter is still "default"
        self.check_requires_grad(
            peft_model,
            "base_model.model.lin0.hada_w1_a.default",
            "base_model.model.lin0.hada_w1_b.default",
            "base_model.model.lin0.hada_w2_a.default",
            "base_model.model.lin0.hada_w2_b.default",
        )

        # set config0 as active, should not change anything
        peft_model.set_adapter("default")
        self.check_requires_grad(
            peft_model,
            "base_model.model.lin0.hada_w1_a.default",
            "base_model.model.lin0.hada_w1_b.default",
            "base_model.model.lin0.hada_w2_a.default",
            "base_model.model.lin0.hada_w2_b.default",
        )

        # change activate pter to pter1
        peft_model.set_adapter("adapter1")
        self.check_requires_grad(
            peft_model,
            "base_model.model.lin1.hada_w1_a.adapter1",
            "base_model.model.lin1.hada_w1_b.adapter1",
            "base_model.model.lin1.hada_w2_a.adapter1",
            "base_model.model.lin1.hada_w2_b.adapter1",
        )

        # disable all pters
        with peft_model.disable_adapter():
            self.check_requires_grad(peft_model)

        # after context is exited, return to the previous state
        self.check_requires_grad(
            peft_model,
            "base_model.model.lin1.hada_w1_a.adapter1",
            "base_model.model.lin1.hada_w1_b.adapter1",
            "base_model.model.lin1.hada_w2_a.adapter1",
            "base_model.model.lin1.hada_w2_b.adapter1",
        )

    def test_requires_grad_loha_same_targets(self):
        # same as previous test, except that LoHa adapters target the same layer
        config0 = LoHaConfig(target_modules=["lin0"])
        peft_model = get_peft_model(MLP(), config0)

        config1 = LoHaConfig(target_modules=["lin0"], inference_mode=True)
        peft_model.add_adapter("adapter1", config1)

        # active adapter is still "default"
        self.check_requires_grad(
            peft_model,
            "base_model.model.lin0.hada_w1_a.default",
            "base_model.model.lin0.hada_w1_b.default",
            "base_model.model.lin0.hada_w2_a.default",
            "base_model.model.lin0.hada_w2_b.default",
        )

        # set config0 as active, should not change anything
        peft_model.set_adapter("default")
        self.check_requires_grad(
            peft_model,
            "base_model.model.lin0.hada_w1_a.default",
            "base_model.model.lin0.hada_w1_b.default",
            "base_model.model.lin0.hada_w2_a.default",
            "base_model.model.lin0.hada_w2_b.default",
        )

        # change activate adapter to adapter1
        peft_model.set_adapter("adapter1")
        self.check_requires_grad(
            peft_model,
            "base_model.model.lin0.hada_w1_a.adapter1",
            "base_model.model.lin0.hada_w1_b.adapter1",
            "base_model.model.lin0.hada_w2_a.adapter1",
            "base_model.model.lin0.hada_w2_b.adapter1",
        )

        # disable all adapters
        with peft_model.disable_adapter():
            self.check_requires_grad(peft_model)

        # after context is exited, return to the previous state
        peft_model.set_adapter("adapter1")
        self.check_requires_grad(
            peft_model,
            "base_model.model.lin0.hada_w1_a.adapter1",
            "base_model.model.lin0.hada_w1_b.adapter1",
            "base_model.model.lin0.hada_w2_a.adapter1",
            "base_model.model.lin0.hada_w2_b.adapter1",
        )

    def test_requires_grad_lokr_different_targets(self):
        # test two different LoKr adapters that target different modules
        config0 = LoKrConfig(target_modules=["lin0"])
        peft_model = get_peft_model(MLP(), config0)

        config1 = LoKrConfig(target_modules=["lin1"], inference_mode=True)
        peft_model.add_adapter("adapter1", config1)

        # active adapter is still "default"
        self.check_requires_grad(
            peft_model,
            "base_model.model.lin0.lokr_w1.default",
            "base_model.model.lin0.lokr_w2.default",
        )

        # set config0 as active, should not change anything
        peft_model.set_adapter("default")
        self.check_requires_grad(
            peft_model,
            "base_model.model.lin0.lokr_w1.default",
            "base_model.model.lin0.lokr_w2.default",
        )

        # change activate pter to pter1
        peft_model.set_adapter("adapter1")
        self.check_requires_grad(
            peft_model,
            "base_model.model.lin1.lokr_w1.adapter1",
            "base_model.model.lin1.lokr_w2.adapter1",
        )

        # disable all pters
        with peft_model.disable_adapter():
            self.check_requires_grad(peft_model)

        # after context is exited, return to the previous state
        self.check_requires_grad(
            peft_model,
            "base_model.model.lin1.lokr_w1.adapter1",
            "base_model.model.lin1.lokr_w2.adapter1",
        )

    def test_requires_grad_lokr_same_targets(self):
        # same as previous test, except that LoKr adapters target the same layer
        config0 = LoKrConfig(target_modules=["lin0"])
        peft_model = get_peft_model(MLP(), config0)

        config1 = LoKrConfig(target_modules=["lin0"], inference_mode=True)
        peft_model.add_adapter("adapter1", config1)

        # active adapter is still "default"
        self.check_requires_grad(
            peft_model,
            "base_model.model.lin0.lokr_w1.default",
            "base_model.model.lin0.lokr_w2.default",
        )

        # set config0 as active, should not change anything
        peft_model.set_adapter("default")
        self.check_requires_grad(
            peft_model,
            "base_model.model.lin0.lokr_w1.default",
            "base_model.model.lin0.lokr_w2.default",
        )

        # change activate adapter to adapter1
        peft_model.set_adapter("adapter1")
        self.check_requires_grad(
            peft_model,
            "base_model.model.lin0.lokr_w1.adapter1",
            "base_model.model.lin0.lokr_w2.adapter1",
        )

        # disable all adapters
        with peft_model.disable_adapter():
            self.check_requires_grad(peft_model)

        # after context is exited, return to the previous state
        peft_model.set_adapter("adapter1")
        self.check_requires_grad(
            peft_model,
            "base_model.model.lin0.lokr_w1.adapter1",
            "base_model.model.lin0.lokr_w2.adapter1",
        )

    def test_requires_grad_oft_different_targets(self):
        # test two different OFT adapters that target different modules
        config0 = OFTConfig(target_modules=["lin0"])
        peft_model = get_peft_model(MLP(), config0)

        config1 = OFTConfig(target_modules=["lin1"], inference_mode=True)
        peft_model.add_adapter("adapter1", config1)

        # active adapter is still "default"
        self.check_requires_grad(
            peft_model,
            "base_model.model.lin0.oft_r.default",
        )

        # set config0 as active, should not change anything
        peft_model.set_adapter("default")
        self.check_requires_grad(
            peft_model,
            "base_model.model.lin0.oft_r.default",
        )

        # change activate pter to pter1
        peft_model.set_adapter("adapter1")
        self.check_requires_grad(
            peft_model,
            "base_model.model.lin1.oft_r.adapter1",
        )

        # disable all pters
        with peft_model.disable_adapter():
            self.check_requires_grad(peft_model)

        # after context is exited, return to the previous state
        self.check_requires_grad(
            peft_model,
            "base_model.model.lin1.oft_r.adapter1",
        )

    def test_requires_grad_oft_same_targets(self):
        # same as previous test, except that OFT adapters target the same layer
        config0 = OFTConfig(target_modules=["lin0"])
        peft_model = get_peft_model(MLP(), config0)

        config1 = OFTConfig(target_modules=["lin0"], inference_mode=True)
        peft_model.add_adapter("adapter1", config1)

        # active adapter is still "default"
        self.check_requires_grad(
            peft_model,
            "base_model.model.lin0.oft_r.default",
        )

        # set config0 as active, should not change anything
        peft_model.set_adapter("default")
        self.check_requires_grad(
            peft_model,
            "base_model.model.lin0.oft_r.default",
        )

        # change activate adapter to adapter1
        peft_model.set_adapter("adapter1")
        self.check_requires_grad(
            peft_model,
            "base_model.model.lin0.oft_r.adapter1",
        )

        # disable all adapters
        with peft_model.disable_adapter():
            self.check_requires_grad(peft_model)

        # after context is exited, return to the previous state
        peft_model.set_adapter("adapter1")
        self.check_requires_grad(
            peft_model,
            "base_model.model.lin0.oft_r.adapter1",
        )

<<<<<<< HEAD
    def test_requires_grad_vera_different_targets(self):
        # Test two different VeRA adapters that target different modules. Most notably, ensure that vera_A and vera_B
        # don't require grads.

        # requires a model with at least 2 layers with the same shapes
        class MLP2(nn.Module):
            def __init__(self, bias=True):
                super().__init__()
                self.relu = nn.ReLU()
                self.lin0 = nn.Linear(10, 20, bias=bias)
                self.lin1 = nn.Linear(20, 20, bias=bias)  # lin1 and lin2 have same shape
                self.lin2 = nn.Linear(20, 20, bias=bias)
                self.lin3 = nn.Linear(20, 2, bias=bias)
                self.sm = nn.LogSoftmax(dim=-1)

            def forward(self, X):
                X = X.float()
                X = self.lin0(X)
                X = self.relu(X)
                X = self.lin1(X)
                X = self.relu(X)
                X = self.lin2(X)
                X = self.relu(X)
                X = self.lin3(X)
                X = self.sm(X)
                return X

        config0 = VeraConfig(target_modules=["lin1"])
        peft_model = get_peft_model(MLP2(), config0)

        config1 = VeraConfig(target_modules=["lin2"])
        peft_model.add_adapter("adapter1", config1)

        # active adapter is still "default"
        self.check_requires_grad(
            peft_model,
            "base_model.model.lin1.vera_lambda_b.default",
            "base_model.model.lin1.vera_lambda_d.default",
=======
    def test_requires_grad_boft_different_targets(self):
        # test two different OFT adapters that target different modules
        config0 = BOFTConfig(target_modules=["lin0"], boft_block_size=2)
        peft_model = get_peft_model(MLP2(), config0)

        config1 = BOFTConfig(target_modules=["lin1"], boft_block_size=2, inference_mode=True)
        peft_model.add_adapter("adapter1", config1)

        # active pter is still "default"
        self.check_requires_grad(
            peft_model,
            "base_model.model.lin0.boft_R.default",
            "base_model.model.lin0.boft_s.default",
>>>>>>> c8974c58
        )

        # set config0 as active, should not change anything
        peft_model.set_adapter("default")
        self.check_requires_grad(
            peft_model,
<<<<<<< HEAD
            "base_model.model.lin1.vera_lambda_b.default",
            "base_model.model.lin1.vera_lambda_d.default",
        )

        # change activate adapter to adapter1
        peft_model.set_adapter("adapter1")
        self.check_requires_grad(
            peft_model,
            "base_model.model.lin2.vera_lambda_b.adapter1",
            "base_model.model.lin2.vera_lambda_d.adapter1",
        )

        # disable all adapters
=======
            "base_model.model.lin0.boft_R.default",
            "base_model.model.lin0.boft_s.default",
        )

        # change activate pter to pter1
        peft_model.set_adapter("adapter1")
        self.check_requires_grad(
            peft_model,
            "base_model.model.lin1.boft_R.adapter1",
            "base_model.model.lin1.boft_s.adapter1",
        )

        # disable all pters
>>>>>>> c8974c58
        with peft_model.disable_adapter():
            self.check_requires_grad(peft_model)

        # after context is exited, return to the previous state
        self.check_requires_grad(
            peft_model,
<<<<<<< HEAD
            "base_model.model.lin2.vera_lambda_b.adapter1",
            "base_model.model.lin2.vera_lambda_d.adapter1",
        )

    def test_requires_grad_vera_same_targets(self):
        # Test two different VeRA adapters that target the same module. Most notably, ensure that vera_A and vera_B
        # don't require grads.

        # requires a model with at least 2 layers with the same shapes
        class MLP2(nn.Module):
            def __init__(self, bias=True):
                super().__init__()
                self.relu = nn.ReLU()
                self.lin0 = nn.Linear(10, 20, bias=bias)
                self.lin1 = nn.Linear(20, 20, bias=bias)  # lin1 and lin2 have same shape
                self.lin2 = nn.Linear(20, 20, bias=bias)
                self.lin3 = nn.Linear(20, 2, bias=bias)
                self.sm = nn.LogSoftmax(dim=-1)

            def forward(self, X):
                X = X.float()
                X = self.lin0(X)
                X = self.relu(X)
                X = self.lin1(X)
                X = self.relu(X)
                X = self.lin2(X)
                X = self.relu(X)
                X = self.lin3(X)
                X = self.sm(X)
                return X

        config0 = VeraConfig(target_modules=["lin1", "lin2"])
        peft_model = get_peft_model(MLP2(), config0)

        config1 = VeraConfig(target_modules=["lin1", "lin2"])
=======
            "base_model.model.lin1.boft_R.adapter1",
            "base_model.model.lin1.boft_s.adapter1",
        )

    def test_requires_grad_boft_same_targets(self):
        # same as previous test, except that BOFT adapters target the same layer
        config0 = BOFTConfig(target_modules=["lin1"], boft_block_size=2)
        peft_model = get_peft_model(MLP(), config0)

        config1 = BOFTConfig(target_modules=["lin1"], boft_block_size=2, inference_mode=True)
>>>>>>> c8974c58
        peft_model.add_adapter("adapter1", config1)

        # active adapter is still "default"
        self.check_requires_grad(
            peft_model,
<<<<<<< HEAD
            "base_model.model.lin1.vera_lambda_b.default",
            "base_model.model.lin1.vera_lambda_d.default",
            "base_model.model.lin2.vera_lambda_b.default",
            "base_model.model.lin2.vera_lambda_d.default",
=======
            "base_model.model.lin1.boft_R.default",
            "base_model.model.lin1.boft_s.default",
>>>>>>> c8974c58
        )

        # set config0 as active, should not change anything
        peft_model.set_adapter("default")
        self.check_requires_grad(
            peft_model,
<<<<<<< HEAD
            "base_model.model.lin1.vera_lambda_b.default",
            "base_model.model.lin1.vera_lambda_d.default",
            "base_model.model.lin2.vera_lambda_b.default",
            "base_model.model.lin2.vera_lambda_d.default",
=======
            "base_model.model.lin1.boft_R.default",
            "base_model.model.lin1.boft_s.default",
>>>>>>> c8974c58
        )

        # change activate adapter to adapter1
        peft_model.set_adapter("adapter1")
        self.check_requires_grad(
            peft_model,
<<<<<<< HEAD
            "base_model.model.lin1.vera_lambda_b.adapter1",
            "base_model.model.lin1.vera_lambda_d.adapter1",
            "base_model.model.lin2.vera_lambda_b.adapter1",
            "base_model.model.lin2.vera_lambda_d.adapter1",
=======
            "base_model.model.lin1.boft_R.adapter1",
            "base_model.model.lin1.boft_s.adapter1",
>>>>>>> c8974c58
        )

        # disable all adapters
        with peft_model.disable_adapter():
            self.check_requires_grad(peft_model)

        # after context is exited, return to the previous state
<<<<<<< HEAD
        self.check_requires_grad(
            peft_model,
            "base_model.model.lin1.vera_lambda_b.adapter1",
            "base_model.model.lin1.vera_lambda_d.adapter1",
            "base_model.model.lin2.vera_lambda_b.adapter1",
            "base_model.model.lin2.vera_lambda_d.adapter1",
=======
        peft_model.set_adapter("adapter1")
        self.check_requires_grad(
            peft_model,
            "base_model.model.lin1.boft_R.adapter1",
            "base_model.model.lin1.boft_s.adapter1",
>>>>>>> c8974c58
        )


class TestMixedAdapterBatches:
    torch_device = infer_device()

    @pytest.fixture
    def mlp_lora(self):
        """A simple MLP with 2 LoRA adapters"""
        torch.manual_seed(0)

        base_model = MLP().to(self.torch_device).eval()
        config0 = LoraConfig(target_modules=["lin0"], init_lora_weights=False)
        config1 = LoraConfig(target_modules=["lin0"], r=16, init_lora_weights=False)
        peft_model = get_peft_model(base_model, config0, "adapter0").eval()
        peft_model.add_adapter("adapter1", config1)
        return peft_model

    def run_checks(self, model, inputs):
        # This checks that we can have mixed adapters in a single batch. The test works by creating the outputs for the
        # base model, adapter 0, and adapter 1 separately. Then, we create an output with mixed adapters, where the
        # sample [0, 3, 6] are for the base model, [1, 4, 7] for adapter 0, and [2, 5, 8] for adapter 1. Finally, we
        # check that the outputs of the mixed batch are correct for the corresponding indices.
        adapter_name0, adapter_name1 = model.peft_config.keys()

        with model.disable_adapter():
            output_base = model(**inputs)

        model.set_adapter(adapter_name0)
        output0 = model(**inputs)

        # sanity check, outputs are not the same
        assert not torch.allclose(output_base, output0)

        model.set_adapter(adapter_name1)
        output1 = model(**inputs)

        # sanity check, outputs have the right shape and are not the same
        assert len(output_base) >= 3
        assert len(output_base) == len(output0) == len(output1)
        assert not torch.allclose(output_base, output0)
        assert not torch.allclose(output_base, output1)

        # set adapter_indices so that it alternates between base, adapter 0, and adapter 1
        adapters = ["__base__", adapter_name0, adapter_name1]
        inputs["adapter_names"] = [adapters[i % 3] for i in (range(len(inputs["X"])))]
        output_mixed = model.forward(**inputs)

        assert torch.allclose(output_base[::3], output_mixed[::3])
        assert torch.allclose(output0[1::3], output_mixed[1::3])
        assert torch.allclose(output1[2::3], output_mixed[2::3])

    def test_mixed_adapter_batches_lora_mlp(self, mlp_lora):
        inputs = {"X": torch.arange(90).view(-1, 10).to(self.torch_device)}
        self.run_checks(mlp_lora, inputs)

    def test_mixed_adapter_batches_lora_different_target_layers(self, mlp_lora):
        base_model = MLP().to(self.torch_device).eval()
        # target different lora layers
        config0 = LoraConfig(target_modules=["lin0"], init_lora_weights=False)
        config1 = LoraConfig(target_modules=["lin1"], init_lora_weights=False)
        peft_model = get_peft_model(base_model, config0, "adapter0").eval()
        peft_model.add_adapter("adapter1", config1)

        inputs = {"X": torch.arange(90).view(-1, 10).to(self.torch_device)}
        self.run_checks(peft_model, inputs)

    def test_mixed_adapter_batches_lora_partly_overlapping_target_layers(self, mlp_lora):
        base_model = MLP().to(self.torch_device).eval()
        # target different lora layers
        config0 = LoraConfig(target_modules=["lin0"], init_lora_weights=False)
        config1 = LoraConfig(target_modules=["lin0", "lin1"], init_lora_weights=False)
        peft_model = get_peft_model(base_model, config0, "adapter0").eval()
        peft_model.add_adapter("adapter1", config1)

        inputs = {"X": torch.arange(90).view(-1, 10).to(self.torch_device)}
        self.run_checks(peft_model, inputs)

    def test_mixed_adapter_batches_lora_conv1d_emb(self):
        base_model = ModelEmbConv1D().to(self.torch_device).eval()
        config0 = LoraConfig(target_modules=["emb", "conv1d"], init_lora_weights=False)
        config1 = LoraConfig(target_modules=["emb", "conv1d"], r=16, init_lora_weights=False)
        peft_model = get_peft_model(base_model, config0, "adapter0").eval()
        peft_model.add_adapter("adapter1", config1)

        inputs = {"X": torch.arange(90).view(-1, 10).to(self.torch_device)}
        self.run_checks(peft_model, inputs)

    def test_mixed_adapter_batches_lora_conv2d(self):
        base_model = ModelConv2D().to(self.torch_device).eval()
        config0 = LoraConfig(target_modules=["conv2d"], init_lora_weights=False)
        config1 = LoraConfig(target_modules=["conv2d"], r=16, init_lora_weights=False)
        peft_model = get_peft_model(base_model, config0, "adapter0").eval()
        peft_model.add_adapter("adapter1", config1)

        inputs = {"X": torch.arange(270).view(6, 5, 3, 3).to(self.torch_device)}
        self.run_checks(peft_model, inputs)

    def test_mixed_adapter_batches_lora_length_mismatch_raises(self, mlp_lora):
        inputs = {
            "X": torch.arange(90).view(-1, 10).to(self.torch_device),
            "adapter_names": ["__base__"] * 5,  # wrong length!
        }
        msg = r"Length of `adapter_names` should be the same as the number of inputs, but got "
        with pytest.raises(ValueError, match=msg):
            mlp_lora.forward(**inputs)

    def test_mixed_adapter_batches_lora_training_mode_raises(self, mlp_lora):
        inputs = {
            "X": torch.arange(90).view(-1, 10).to(self.torch_device),
            "adapter_names": ["__base__"] * 9,
        }
        mlp_lora = mlp_lora.train()
        msg = r"Cannot pass `adapter_names` when the model is in training mode."
        with pytest.raises(ValueError, match=msg):
            mlp_lora.forward(**inputs)

    def test_mixed_adapter_batches_lora_disabled(self, mlp_lora):
        # Disabling adapters should have precedence over passing adapter names
        inputs = {"X": torch.arange(90).view(-1, 10).to(self.torch_device)}
        with mlp_lora.disable_adapter():
            output_disabled = mlp_lora(**inputs)

        adapters = ["__base__", "adapter0", "adapter1"]
        inputs["adapter_names"] = [adapters[i % 3] for i in (range(len(inputs["X"])))]
        with mlp_lora.disable_adapter():
            output_mixed = mlp_lora.forward(**inputs)

        assert torch.allclose(output_disabled, output_mixed)

    def test_mixed_adapter_batches_lora_merged_raises(self, mlp_lora):
        # When there are merged adapters, passing adapter names should raise an error
        inputs = {
            "X": torch.arange(90).view(-1, 10).to(self.torch_device),
            "adapter_names": ["default"] * 9,
        }
        mlp_lora.merge_adapter(["adapter0"])
        msg = r"Cannot pass `adapter_names` when there are merged adapters, please call `unmerge_adapter` first."
        with pytest.raises(ValueError, match=msg):
            mlp_lora.forward(**inputs)

    def test_mixed_adapter_batches_lora_with_dora_raises(self):
        # When there are Dora adapters, passing adapter names should raise an error
        torch.manual_seed(0)
        inputs = {
            "X": torch.arange(90).view(-1, 10).to(self.torch_device),
            "adapter_names": ["default"] * 9,
        }

        base_model = MLP().to(self.torch_device).eval()
        config = LoraConfig(target_modules=["lin0"], init_lora_weights=False, use_dora=True)
        peft_model = get_peft_model(base_model, config).eval()
        msg = r"Cannot pass `adapter_names` when DoRA is enabled."
        with pytest.raises(ValueError, match=msg):
            peft_model.forward(**inputs)

    @require_torch_gpu
    def test_mixed_adapter_batches_lora_opt_timing(self):
        # Use a more realistic model (opt-125m) and do a simple runtime check to ensure that mixed adapter batches
        # don't add too much overhead. These types of tests are inherently flaky, so we try to add in some robustness.
        logs = []  # store the time it takes to run each forward pass here

        @contextmanager
        def timed():
            tic = time.perf_counter()
            yield
            toc = time.perf_counter()
            logs.append(toc - tic)

        base_model = AutoModelForCausalLM.from_pretrained("facebook/opt-125m").to(self.torch_device).eval()
        inputs = {"input_ids": torch.randint(0, 1000, (16, 64)).to(self.torch_device)}
        with timed():
            output_base = base_model(**inputs).logits

        config0 = LoraConfig(task_type="CAUSAL_LM", init_lora_weights=False)
        peft_model = get_peft_model(base_model, config0, "adapter1").eval()
        with timed():
            output0 = peft_model(**inputs).logits

        # sanity check, outputs are not the same
        assert not torch.allclose(output_base, output0)

        config1 = LoraConfig(task_type="CAUSAL_LM", r=16, init_lora_weights=False)
        peft_model.add_adapter("adapter2", config1)
        peft_model.set_adapter("adapter2")
        with timed():
            output1 = peft_model(**inputs).logits

        # sanity check, outputs are not the same
        assert not torch.allclose(output_base, output1)

        # set adapter_indices so that it alternates between 0 (base), lora 1, and lora 2
        adapters = ["__base__", "adapter1", "adapter2"]
        inputs["adapter_names"] = [adapters[i % 3] for i in (range(len(inputs["input_ids"])))]
        with timed():
            output_mixed = peft_model.forward(**inputs).logits

        atol, rtol = 1e-4, 1e-4
        assert torch.allclose(output_base[::3], output_mixed[::3], atol=atol, rtol=rtol)
        assert torch.allclose(output0[1::3], output_mixed[1::3], atol=atol, rtol=rtol)
        assert torch.allclose(output1[2::3], output_mixed[2::3], atol=atol, rtol=rtol)

        # Check that the overhead in time added by mixed batches is not too high.
        # To prevent flakiness, we measure mixed inference 3 times and take the lowest value, then compare it to the mean
        # of the non-mixed inference times. We also grant a generous margin of 2x the mean time.
        with timed():
            output_mixed = peft_model.forward(**inputs).logits
        with timed():
            output_mixed = peft_model.forward(**inputs).logits

        time_base, time0, time1, *time_mixed = logs
        time_non_mixed = (time_base + time0 + time1) / 3
        time_mixed = min(time_mixed)

        factor = 2.0
        assert time_mixed < factor * time_non_mixed

        # Measure timing of running base and adapter separately vs using a mixed batch. Note that on CPU, the
        # differences are quite small, so this test requires GPU to avoid flakiness.
        for _ in range(3):
            with timed():
                with peft_model.disable_adapter():
                    peft_model(**{k: v[::3] for k, v in inputs.items()})
                peft_model.set_adapter("adapter1")
                peft_model(**{k: v[1::3] for k, v in inputs.items()})
                peft_model.set_adapter("adapter2")
                peft_model(**{k: v[2::3] for k, v in inputs.items()})

        times_separate = logs[-3:]
        time_separate = sum(times_separate) / 3
        assert time_separate > time_mixed<|MERGE_RESOLUTION|>--- conflicted
+++ resolved
@@ -244,24 +244,6 @@
     ("Conv2d 4 OFT", "Conv2d", OFTConfig, {"target_modules": ["conv2d"], "block_share": True}),
     ("Conv2d 5 OFT", "Conv2d", OFTConfig, {"target_modules": ["conv2d"], "coft": True, "block_share": True}),
     ########
-<<<<<<< HEAD
-    # VeRA #
-    ########
-    ("Vanilla MLP 1 VeRA", "MLP", VeraConfig, {"target_modules": "lin0"}),
-    ("Vanilla MLP 2 VeRA", "MLP", VeraConfig, {"target_modules": ["lin0"]}),
-    ("Vanilla MLP 3 VeRA", "MLP", VeraConfig, {"target_modules": ["lin1"]}),
-    (
-        "Vanilla MLP 5 VeRA",
-        "MLP",
-        VeraConfig,
-        {"target_modules": ["lin0"], "modules_to_save": ["lin1"]},
-    ),
-    (
-        "Embedding + transformers Conv1D 1 VeRA",
-        "EmbConv1D",
-        VeraConfig,
-        {"target_modules": ["conv1d"]},
-=======
     # BOFT #
     ########
     ("Vanilla MLP 1 BOFT", "MLP", BOFTConfig, {"target_modules": ["lin1"], "boft_block_size": 2}),
@@ -334,7 +316,24 @@
         "Conv2d2",
         BOFTConfig,
         {"target_modules": ["conv2d"], "boft_block_size": 2, "boft_block_num": 0, "boft_n_butterfly_factor": 3},
->>>>>>> c8974c58
+    ),
+    ########
+    # VeRA #
+    ########
+    ("Vanilla MLP 1 VeRA", "MLP", VeraConfig, {"target_modules": "lin0"}),
+    ("Vanilla MLP 2 VeRA", "MLP", VeraConfig, {"target_modules": ["lin0"]}),
+    ("Vanilla MLP 3 VeRA", "MLP", VeraConfig, {"target_modules": ["lin1"]}),
+    (
+        "Vanilla MLP 5 VeRA",
+        "MLP",
+        VeraConfig,
+        {"target_modules": ["lin0"], "modules_to_save": ["lin1"]},
+    ),
+    (
+        "Embedding + transformers Conv1D 1 VeRA",
+        "EmbConv1D",
+        VeraConfig,
+        {"target_modules": ["conv1d"]},
     ),
 ]
 
@@ -404,11 +403,8 @@
     LoHaConfig: "hada_",
     LoKrConfig: "lokr_",
     OFTConfig: "oft_",
-<<<<<<< HEAD
+    BOFTConfig: "boft_",
     VeraConfig: "vera_lambda_",
-=======
-    BOFTConfig: "boft_",
->>>>>>> c8974c58
 }
 
 
@@ -2373,7 +2369,91 @@
             "base_model.model.lin0.oft_r.adapter1",
         )
 
-<<<<<<< HEAD
+    def test_requires_grad_boft_different_targets(self):
+        # test two different OFT adapters that target different modules
+        config0 = BOFTConfig(target_modules=["lin0"], boft_block_size=2)
+        peft_model = get_peft_model(MLP2(), config0)
+
+        config1 = BOFTConfig(target_modules=["lin1"], boft_block_size=2, inference_mode=True)
+        peft_model.add_adapter("adapter1", config1)
+
+        # active pter is still "default"
+        self.check_requires_grad(
+            peft_model,
+            "base_model.model.lin0.boft_R.default",
+            "base_model.model.lin0.boft_s.default",
+        )
+
+        # set config0 as active, should not change anything
+        peft_model.set_adapter("default")
+        self.check_requires_grad(
+            peft_model,
+            "base_model.model.lin0.boft_R.default",
+            "base_model.model.lin0.boft_s.default",
+        )
+
+        # change activate pter to pter1
+        peft_model.set_adapter("adapter1")
+        self.check_requires_grad(
+            peft_model,
+            "base_model.model.lin1.boft_R.adapter1",
+            "base_model.model.lin1.boft_s.adapter1",
+        )
+
+        # disable all pters
+        with peft_model.disable_adapter():
+            self.check_requires_grad(peft_model)
+
+        # after context is exited, return to the previous state
+        self.check_requires_grad(
+            peft_model,
+            "base_model.model.lin1.boft_R.adapter1",
+            "base_model.model.lin1.boft_s.adapter1",
+        )
+
+    def test_requires_grad_boft_same_targets(self):
+        # same as previous test, except that BOFT adapters target the same layer
+        config0 = BOFTConfig(target_modules=["lin1"], boft_block_size=2)
+        peft_model = get_peft_model(MLP(), config0)
+
+        config1 = BOFTConfig(target_modules=["lin1"], boft_block_size=2, inference_mode=True)
+        peft_model.add_adapter("adapter1", config1)
+
+        # active adapter is still "default"
+        self.check_requires_grad(
+            peft_model,
+            "base_model.model.lin1.boft_R.default",
+            "base_model.model.lin1.boft_s.default",
+        )
+
+        # set config0 as active, should not change anything
+        peft_model.set_adapter("default")
+        self.check_requires_grad(
+            peft_model,
+            "base_model.model.lin1.boft_R.default",
+            "base_model.model.lin1.boft_s.default",
+        )
+
+        # change activate adapter to adapter1
+        peft_model.set_adapter("adapter1")
+        self.check_requires_grad(
+            peft_model,
+            "base_model.model.lin1.boft_R.adapter1",
+            "base_model.model.lin1.boft_s.adapter1",
+        )
+
+        # disable all adapters
+        with peft_model.disable_adapter():
+            self.check_requires_grad(peft_model)
+
+        # after context is exited, return to the previous state
+        peft_model.set_adapter("adapter1")
+        self.check_requires_grad(
+            peft_model,
+            "base_model.model.lin1.boft_R.adapter1",
+            "base_model.model.lin1.boft_s.adapter1",
+        )
+
     def test_requires_grad_vera_different_targets(self):
         # Test two different VeRA adapters that target different modules. Most notably, ensure that vera_A and vera_B
         # don't require grads.
@@ -2412,28 +2492,12 @@
             peft_model,
             "base_model.model.lin1.vera_lambda_b.default",
             "base_model.model.lin1.vera_lambda_d.default",
-=======
-    def test_requires_grad_boft_different_targets(self):
-        # test two different OFT adapters that target different modules
-        config0 = BOFTConfig(target_modules=["lin0"], boft_block_size=2)
-        peft_model = get_peft_model(MLP2(), config0)
-
-        config1 = BOFTConfig(target_modules=["lin1"], boft_block_size=2, inference_mode=True)
-        peft_model.add_adapter("adapter1", config1)
-
-        # active pter is still "default"
-        self.check_requires_grad(
-            peft_model,
-            "base_model.model.lin0.boft_R.default",
-            "base_model.model.lin0.boft_s.default",
->>>>>>> c8974c58
         )
 
         # set config0 as active, should not change anything
         peft_model.set_adapter("default")
         self.check_requires_grad(
             peft_model,
-<<<<<<< HEAD
             "base_model.model.lin1.vera_lambda_b.default",
             "base_model.model.lin1.vera_lambda_d.default",
         )
@@ -2447,28 +2511,12 @@
         )
 
         # disable all adapters
-=======
-            "base_model.model.lin0.boft_R.default",
-            "base_model.model.lin0.boft_s.default",
-        )
-
-        # change activate pter to pter1
-        peft_model.set_adapter("adapter1")
-        self.check_requires_grad(
-            peft_model,
-            "base_model.model.lin1.boft_R.adapter1",
-            "base_model.model.lin1.boft_s.adapter1",
-        )
-
-        # disable all pters
->>>>>>> c8974c58
         with peft_model.disable_adapter():
             self.check_requires_grad(peft_model)
 
         # after context is exited, return to the previous state
         self.check_requires_grad(
             peft_model,
-<<<<<<< HEAD
             "base_model.model.lin2.vera_lambda_b.adapter1",
             "base_model.model.lin2.vera_lambda_d.adapter1",
         )
@@ -2504,62 +2552,35 @@
         peft_model = get_peft_model(MLP2(), config0)
 
         config1 = VeraConfig(target_modules=["lin1", "lin2"])
-=======
-            "base_model.model.lin1.boft_R.adapter1",
-            "base_model.model.lin1.boft_s.adapter1",
-        )
-
-    def test_requires_grad_boft_same_targets(self):
-        # same as previous test, except that BOFT adapters target the same layer
-        config0 = BOFTConfig(target_modules=["lin1"], boft_block_size=2)
-        peft_model = get_peft_model(MLP(), config0)
-
-        config1 = BOFTConfig(target_modules=["lin1"], boft_block_size=2, inference_mode=True)
->>>>>>> c8974c58
         peft_model.add_adapter("adapter1", config1)
 
         # active adapter is still "default"
         self.check_requires_grad(
             peft_model,
-<<<<<<< HEAD
             "base_model.model.lin1.vera_lambda_b.default",
             "base_model.model.lin1.vera_lambda_d.default",
             "base_model.model.lin2.vera_lambda_b.default",
             "base_model.model.lin2.vera_lambda_d.default",
-=======
-            "base_model.model.lin1.boft_R.default",
-            "base_model.model.lin1.boft_s.default",
->>>>>>> c8974c58
         )
 
         # set config0 as active, should not change anything
         peft_model.set_adapter("default")
         self.check_requires_grad(
             peft_model,
-<<<<<<< HEAD
             "base_model.model.lin1.vera_lambda_b.default",
             "base_model.model.lin1.vera_lambda_d.default",
             "base_model.model.lin2.vera_lambda_b.default",
             "base_model.model.lin2.vera_lambda_d.default",
-=======
-            "base_model.model.lin1.boft_R.default",
-            "base_model.model.lin1.boft_s.default",
->>>>>>> c8974c58
         )
 
         # change activate adapter to adapter1
         peft_model.set_adapter("adapter1")
         self.check_requires_grad(
             peft_model,
-<<<<<<< HEAD
             "base_model.model.lin1.vera_lambda_b.adapter1",
             "base_model.model.lin1.vera_lambda_d.adapter1",
             "base_model.model.lin2.vera_lambda_b.adapter1",
             "base_model.model.lin2.vera_lambda_d.adapter1",
-=======
-            "base_model.model.lin1.boft_R.adapter1",
-            "base_model.model.lin1.boft_s.adapter1",
->>>>>>> c8974c58
         )
 
         # disable all adapters
@@ -2567,20 +2588,12 @@
             self.check_requires_grad(peft_model)
 
         # after context is exited, return to the previous state
-<<<<<<< HEAD
         self.check_requires_grad(
             peft_model,
             "base_model.model.lin1.vera_lambda_b.adapter1",
             "base_model.model.lin1.vera_lambda_d.adapter1",
             "base_model.model.lin2.vera_lambda_b.adapter1",
             "base_model.model.lin2.vera_lambda_d.adapter1",
-=======
-        peft_model.set_adapter("adapter1")
-        self.check_requires_grad(
-            peft_model,
-            "base_model.model.lin1.boft_R.adapter1",
-            "base_model.model.lin1.boft_s.adapter1",
->>>>>>> c8974c58
         )
 
 
