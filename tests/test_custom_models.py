#!/usr/bin/env python3

# coding=utf-8
# Copyright 2023-present the HuggingFace Inc. team.
#
# Licensed under the Apache License, Version 2.0 (the "License");
# you may not use this file except in compliance with the License.
# You may obtain a copy of the License at
#
#     http://www.apache.org/licenses/LICENSE-2.0
#
# Unless required by applicable law or agreed to in writing, software
# distributed under the License is distributed on an "AS IS" BASIS,
# WITHOUT WARRANTIES OR CONDITIONS OF ANY KIND, either express or implied.
# See the License for the specific language governing permissions and
# limitations under the License.
import copy
import os
import platform
import re
import shutil
import tempfile
import time
import unittest
from contextlib import contextmanager
from functools import partial

import pytest
import torch
from parameterized import parameterized
from safetensors.torch import load_file as safe_load_file
from torch import nn
from transformers import AutoModelForCausalLM, AutoModelForSequenceClassification
from transformers.pytorch_utils import Conv1D

from peft import (
    AdaLoraConfig,
    BOFTConfig,
    BoneConfig,
    FourierFTConfig,
    HRAConfig,
    IA3Config,
    LNTuningConfig,
    LoHaConfig,
    LoKrConfig,
    LoraConfig,
    OFTConfig,
    PeftModel,
    RandLoraConfig,
    TaskType,
    TrainableTokensConfig,
    VBLoRAConfig,
    VeraConfig,
    get_peft_model,
)
from peft.tuners.tuners_utils import BaseTunerLayer
from peft.utils import AuxiliaryTrainingWrapper, infer_device

from .testing_common import PeftCommonTester
from .testing_utils import get_state_dict, require_non_cpu


# MLP is a vanilla FF network with only linear layers
# EmbConv1D has an embedding and a Conv1D layer
# Conv2D has a Conv2D layer
TEST_CASES = [
    ########
    # LoRA #
    ########
    ("Vanilla MLP 1 LoRA", "MLP", LoraConfig, {"target_modules": "lin0"}),
    ("Vanilla MLP 2 LoRA", "MLP", LoraConfig, {"target_modules": ["lin0"]}),
    ("Vanilla MLP 3 LoRA", "MLP", LoraConfig, {"target_modules": ["lin1"]}),
    ("Vanilla MLP 4 LoRA", "MLP", LoraConfig, {"target_modules": ["lin0", "lin1"]}),
    ("Vanilla MLP 5 LoRA", "MLP", LoraConfig, {"target_modules": ["lin0"], "modules_to_save": ["lin1"]}),
    (
        "Vanilla MLP 6 LoRA",
        "MLP",
        LoraConfig,
        {
            "target_modules": ["lin0"],
            "lora_alpha": 4,
            "lora_dropout": 0.1,
        },
    ),
    ("Vanilla MLP 7 LoRA with DoRA", "MLP", LoraConfig, {"target_modules": ["lin0"], "use_dora": True}),
    ("Vanilla MLP 8 LoRA with DoRA", "MLP", LoraConfig, {"target_modules": ["lin0", "lin1"], "use_dora": True}),
    (
        "Vanilla MLP 9 LoRA with DoRA",
        "MLP",
        LoraConfig,
        {"target_modules": "lin1", "use_dora": True, "lora_alpha": 32},
    ),
    ("Embedding + transformers Conv1D 1 LoRA", "EmbConv1D", LoraConfig, {"target_modules": ["conv1d"]}),
    ("Embedding + transformers Conv1D 2 LoRA", "EmbConv1D", LoraConfig, {"target_modules": ["emb"]}),
    ("Embedding + transformers Conv1D 3 LoRA", "EmbConv1D", LoraConfig, {"target_modules": ["emb", "conv1d"]}),
    (
        "Embedding + transformers Conv1D 1 DoRA",
        "EmbConv1D",
        LoraConfig,
        {"target_modules": ["conv1d"], "use_dora": True},
    ),
    ("Embedding + transformers Conv1D 2 DoRA", "EmbConv1D", LoraConfig, {"target_modules": ["emb"], "use_dora": True}),
    (
        "Embedding + transformers Conv1D 3 DoRA",
        "EmbConv1D",
        LoraConfig,
        {"target_modules": ["emb", "conv1d"], "use_dora": True},
    ),
    (
        "Embedding + transformers Conv1D 1 LoRA trainable_tokens",
        "EmbConv1D",
        LoraConfig,
        {"target_modules": ["conv1d"], "trainable_token_indices": {"emb": [0, 10]}},
    ),
    ("Conv1d LoRA", "Conv1d", LoraConfig, {"target_modules": ["conv1d"]}),
    ("Conv1d LoRA with DoRA", "Conv1d", LoraConfig, {"target_modules": ["conv1d"], "use_dora": True}),
    ("Conv2d 1 LoRA", "Conv2d", LoraConfig, {"target_modules": ["conv2d"]}),
    ("Conv2d 2 LoRA", "Conv2d", LoraConfig, {"target_modules": ["conv2d", "lin0"]}),
    ("Conv2d 1 LoRA with DoRA", "Conv2d", LoraConfig, {"target_modules": ["conv2d"], "use_dora": True}),
    ("Conv2d 2 LoRA with DoRA", "Conv2d", LoraConfig, {"target_modules": ["conv2d", "lin0"], "use_dora": True}),
    ("Conv2d Groups LoRA", "Conv2dGroups", LoraConfig, {"target_modules": ["conv2d"]}),
    ("Conv2d Groups LoRA with DoRA", "Conv2dGroups", LoraConfig, {"target_modules": ["conv2d"], "use_dora": True}),
    ("Conv3d 1 LoRA", "Conv3d", LoraConfig, {"target_modules": ["conv3d"]}),
    ("Conv3d 2 LoRA", "Conv3d", LoraConfig, {"target_modules": ["conv3d", "lin0"]}),
    ("Conv3d 1 LoRA with DoRA", "Conv3d", LoraConfig, {"target_modules": ["conv3d"], "use_dora": True}),
    ("Conv3d 2 LoRA with DoRA", "Conv3d", LoraConfig, {"target_modules": ["conv3d", "lin0"], "use_dora": True}),
    # LoRA with lora_B bias enabled (note: embedding is not supported)
    # It's important to set lora_alpha != r to ensure that scaling is taken into account correctly
    (
        "Vanilla MLP 1 LoRA with lora_b bias",
        "MLP",
        LoraConfig,
        {"target_modules": ["lin0", "lin1"], "lora_bias": True, "lora_alpha": 32},
    ),
    (
        "Conv2d 1 LoRA with lora_b bias",
        "Conv2d",
        LoraConfig,
        {"target_modules": ["conv2d"], "lora_bias": True, "lora_alpha": 32},
    ),
    (
        "Conv3d 1 LoRA with lora_b bias",
        "Conv3d",
        LoraConfig,
        {"target_modules": ["conv3d"], "lora_bias": True, "lora_alpha": 32},
    ),
    ("MHA 1 LoRA", "MHA", LoraConfig, {"target_modules": ["mha"]}),
    ("MHA 2 LoRA", "MHA", LoraConfig, {"target_modules": ["mha", "lin0"]}),
    #######
    # IA³ #
    #######
    ("Vanilla MLP 1 IA3", "MLP", IA3Config, {"target_modules": "lin0", "feedforward_modules": []}),
    ("Vanilla MLP 2 IA3", "MLP", IA3Config, {"target_modules": "lin0", "feedforward_modules": "lin0"}),
    ("Vanilla MLP 3 IA3", "MLP", IA3Config, {"target_modules": ["lin0"], "feedforward_modules": []}),
    ("Vanilla MLP 4 IA3", "MLP", IA3Config, {"target_modules": ["lin0"], "feedforward_modules": ["lin0"]}),
    ("Vanilla MLP 5 IA3", "MLP", IA3Config, {"target_modules": ["lin1"], "feedforward_modules": []}),
    ("Vanilla MLP 6 IA3", "MLP", IA3Config, {"target_modules": ["lin1"], "feedforward_modules": ["lin1"]}),
    (
        "Vanilla MLP 7 IA3",
        "MLP",
        IA3Config,
        {"target_modules": ["lin0", "lin1"], "feedforward_modules": []},
    ),
    (
        "Vanilla MLP 8 IA3",
        "MLP",
        IA3Config,
        {"target_modules": ["lin0", "lin1"], "feedforward_modules": ["lin0", "lin1"]},
    ),
    (
        "Vanilla MLP 9 IA3",
        "MLP",
        IA3Config,
        {"target_modules": ["lin0"], "modules_to_save": ["lin1"], "feedforward_modules": ["lin0"]},
    ),
    (
        "transformers Conv1D 1 IA3",
        "EmbConv1D",
        IA3Config,
        {"target_modules": ["conv1d"], "feedforward_modules": ["conv1d"]},
    ),
    (
        "transformers Conv1D 2 IA3",
        "EmbConv1D",
        IA3Config,
        {"target_modules": ["conv1d", "lin0"], "feedforward_modules": ["conv1d", "lin0"]},
    ),
    (
        "transformers Conv1D 1 IA3",
        "EmbConv1D",
        IA3Config,
        {"target_modules": ["conv1d"], "feedforward_modules": ["conv1d"], "modules_to_save": ["lin0"]},
    ),
    ("Conv2d 1 IA3", "Conv2d", IA3Config, {"target_modules": ["conv2d"], "feedforward_modules": []}),
    ("Conv2d 2 IA3", "Conv2d", IA3Config, {"target_modules": ["conv2d"], "feedforward_modules": ["conv2d"]}),
    (
        "Conv2d 3 IA3",
        "Conv2d",
        IA3Config,
        {"target_modules": ["conv2d", "lin0"], "feedforward_modules": []},
    ),
    (
        "Conv2d 4 IA3",
        "Conv2d",
        IA3Config,
        {"target_modules": ["conv2d", "lin0"], "feedforward_modules": ["conv2d"]},
    ),
    (
        "Conv2d 5 IA3",
        "Conv2d",
        IA3Config,
        {"target_modules": ["conv2d", "lin0"], "feedforward_modules": ["conv2d", "lin0"]},
    ),
    ("Conv3d 1 IA3", "Conv3d", IA3Config, {"target_modules": ["conv3d"], "feedforward_modules": []}),
    ("Conv3d 2 IA3", "Conv3d", IA3Config, {"target_modules": ["conv3d"], "feedforward_modules": ["conv3d"]}),
    (
        "Conv3d 3 IA3",
        "Conv3d",
        IA3Config,
        {"target_modules": ["conv3d", "lin0"], "feedforward_modules": []},
    ),
    (
        "Conv3d 4 IA3",
        "Conv3d",
        IA3Config,
        {"target_modules": ["conv3d", "lin0"], "feedforward_modules": ["conv3d"]},
    ),
    (
        "Conv3d 5 IA3",
        "Conv3d",
        IA3Config,
        {"target_modules": ["conv3d", "lin0"], "feedforward_modules": ["conv3d", "lin0"]},
    ),
    ########
    # LoHa #
    ########
    ("Vanilla MLP 1 LOHA", "MLP", LoHaConfig, {"target_modules": "lin0"}),
    ("Vanilla MLP 2 LOHA", "MLP", LoHaConfig, {"target_modules": ["lin0"]}),
    ("Vanilla MLP 3 LOHA", "MLP", LoHaConfig, {"target_modules": ["lin1"]}),
    ("Vanilla MLP 4 LOHA", "MLP", LoHaConfig, {"target_modules": ["lin0", "lin1"]}),
    ("Vanilla MLP 5 LOHA", "MLP", LoHaConfig, {"target_modules": ["lin0"], "modules_to_save": ["lin1"]}),
    (
        "Vanilla MLP 6 LOHA",
        "MLP",
        LoHaConfig,
        {
            "target_modules": ["lin0"],
            "alpha": 4,
            "module_dropout": 0.1,
        },
    ),
    ("Vanilla MLP 7 LOHA", "MLP", LoHaConfig, {"target_modules": "lin0", "rank_dropout": 0.5}),
    ("Conv2d 1 LOHA", "Conv2d", LoHaConfig, {"target_modules": ["conv2d"]}),
    ("Conv2d 2 LOHA", "Conv2d", LoHaConfig, {"target_modules": ["conv2d", "lin0"]}),
    ("Conv2d 3 LOHA", "Conv2d", LoHaConfig, {"target_modules": ["conv2d"], "use_effective_conv2d": True}),
    ("Conv2d 4 LOHA", "Conv2d", LoHaConfig, {"target_modules": ["conv2d", "lin0"], "use_effective_conv2d": True}),
    ("Conv1d LOHA", "Conv1d", LoHaConfig, {"target_modules": ["conv1d"]}),
    ("Conv2d 1x1 LOHA", "Conv2d1x1", LoHaConfig, {"target_modules": ["conv2d"]}),
    # LoKr
    ("Vanilla MLP 1 LOKR", "MLP", LoKrConfig, {"target_modules": "lin0"}),
    ("Vanilla MLP 2 LOKR", "MLP", LoKrConfig, {"target_modules": ["lin0"]}),
    ("Vanilla MLP 3 LOKR", "MLP", LoKrConfig, {"target_modules": ["lin1"]}),
    ("Vanilla MLP 4 LOKR", "MLP", LoKrConfig, {"target_modules": ["lin0", "lin1"]}),
    ("Vanilla MLP 5 LOKR", "MLP", LoKrConfig, {"target_modules": ["lin0"], "modules_to_save": ["lin1"]}),
    (
        "Vanilla MLP 6 LOKR",
        "MLP",
        LoKrConfig,
        {
            "target_modules": ["lin0"],
            "alpha": 4,
            "module_dropout": 0.1,
        },
    ),
    ("Vanilla MLP 7 LOKR", "MLP", LoKrConfig, {"target_modules": "lin0", "rank_dropout": 0.5}),
    ("Vanilla MLP 8 LOKR", "MLP", LoKrConfig, {"target_modules": "lin0", "decompose_both": True, "r": 1, "alpha": 1}),
    ("Conv2d 1 LOKR", "Conv2d", LoKrConfig, {"target_modules": ["conv2d"]}),
    ("Conv2d 2 LOKR", "Conv2d", LoKrConfig, {"target_modules": ["conv2d", "lin0"]}),
    ("Conv2d 3 LOKR", "Conv2d", LoKrConfig, {"target_modules": ["conv2d"], "use_effective_conv2d": True}),
    ("Conv2d 4 LOKR", "Conv2d", LoKrConfig, {"target_modules": ["conv2d", "lin0"], "use_effective_conv2d": True}),
    ("Conv1d LOKR", "Conv1d", LoKrConfig, {"target_modules": ["conv1d"]}),
    ("Conv2d 1x1 LOKR", "Conv2d1x1", LoKrConfig, {"target_modules": ["conv2d"]}),
    (
        "Conv2d 5 LOKR",
        "Conv2d",
        LoKrConfig,
        {"target_modules": ["conv2d", "lin0"], "use_effective_conv2d": True, "decompose_both": True},
    ),
    (
        "Conv2d 6 LOKR",
        "Conv2d",
        LoKrConfig,
        {"target_modules": ["conv2d", "lin0"], "use_effective_conv2d": True, "decompose_factor": 4},
    ),
    (
        "Conv2d 7 LOKR",
        "Conv2d",
        LoKrConfig,
        {
            "target_modules": ["conv2d", "lin0"],
            "use_effective_conv2d": True,
            "decompose_both": True,
            "decompose_factor": 4,
        },
    ),
    ########
    # OFT #
    ########
    ("Vanilla MLP 1 OFT", "MLP", OFTConfig, {"r": 2, "target_modules": "lin0"}),
    ("Vanilla MLP 2 OFT", "MLP", OFTConfig, {"r": 2, "target_modules": ["lin0"]}),
    ("Vanilla MLP 5 OFT", "MLP", OFTConfig, {"r": 2, "target_modules": ["lin0"], "modules_to_save": ["lin1"]}),
    (
        "Vanilla MLP 6 OFT",
        "MLP",
        OFTConfig,
        {
            "r": 2,
            "target_modules": ["lin0"],
            "module_dropout": 0.1,
        },
    ),
    ("Vanilla MLP 7 OFT", "MLP", OFTConfig, {"r": 2, "target_modules": ["lin0"], "coft": True}),
    ("Vanilla MLP 8 OFT", "MLP", OFTConfig, {"r": 2, "target_modules": ["lin0"], "block_share": True}),
    ("Vanilla MLP 9 OFT", "MLP", OFTConfig, {"r": 2, "target_modules": ["lin0"], "coft": True, "block_share": True}),
    ("Conv2d 1 OFT", "Conv2d", OFTConfig, {"r": 5, "target_modules": ["conv2d"]}),
    ("Conv2d 3 OFT", "Conv2d", OFTConfig, {"r": 5, "target_modules": ["conv2d"], "coft": True}),
    ("Conv2d 4 OFT", "Conv2d", OFTConfig, {"r": 5, "target_modules": ["conv2d"], "block_share": True}),
    ("Conv2d 5 OFT", "Conv2d", OFTConfig, {"r": 5, "target_modules": ["conv2d"], "coft": True, "block_share": True}),
    ########
    # HRA #
    ########
    ("Vanilla MLP 1 HRA", "MLP", HRAConfig, {"target_modules": "lin0"}),
    ("Vanilla MLP 2 HRA", "MLP", HRAConfig, {"target_modules": ["lin0"]}),
    ("Vanilla MLP 3 HRA", "MLP", HRAConfig, {"target_modules": ["lin0", "lin1"]}),
    ("Vanilla MLP 5 HRA", "MLP", HRAConfig, {"target_modules": ["lin0"], "modules_to_save": ["lin1"]}),
    ("Conv2d 1 HRA", "Conv2d", HRAConfig, {"target_modules": ["conv2d"]}),
    ########
    # Bone #
    ########
    ("Vanilla MLP 1 Bone", "MLP", BoneConfig, {"target_modules": "lin0", "r": 2}),
    ("Vanilla MLP 2 Bone", "MLP", BoneConfig, {"target_modules": ["lin0"], "r": 2}),
    ("Vanilla MLP 3 Bone", "MLP", BoneConfig, {"target_modules": ["lin0", "lin1"], "r": 2}),
    ("Vanilla MLP 5 Bone", "MLP", BoneConfig, {"target_modules": ["lin0"], "modules_to_save": ["lin1"], "r": 2}),
    ("Vanilla MLP 1 Bone", "MLP", BoneConfig, {"target_modules": "lin0", "r": 2, "init_weights": "bat"}),
    ("Vanilla MLP 2 Bone", "MLP", BoneConfig, {"target_modules": ["lin0"], "r": 2, "init_weights": "bat"}),
    ("Vanilla MLP 3 Bone", "MLP", BoneConfig, {"target_modules": ["lin0", "lin1"], "r": 2, "init_weights": "bat"}),
    (
        "Vanilla MLP 5 Bone",
        "MLP",
        BoneConfig,
        {"target_modules": ["lin0"], "modules_to_save": ["lin1"], "r": 2, "init_weights": "bat"},
    ),
    #############
    # LN Tuning #
    #############
    ("LayerNorm 1 LNTuning", "MLP_LayerNorm", LNTuningConfig, {"target_modules": "layernorm0"}),
    ("LayerNorm 2 LNTuning", "MLP_LayerNorm", LNTuningConfig, {"target_modules": ["layernorm0"]}),
    (
        "LayerNorm 3 LNTuning",
        "MLP_LayerNorm",
        LNTuningConfig,
        {"target_modules": ["layernorm0"], "modules_to_save": ["layernorm1"]},
    ),
    ("Linear 4 LNTuning", "MLP_LayerNorm", LNTuningConfig, {"target_modules": "lin0"}),
    ("Linear 5 LNTuning", "MLP_LayerNorm", LNTuningConfig, {"target_modules": ["lin0"]}),
    ########
    # BOFT #
    ########
    ("Vanilla MLP 1 BOFT", "MLP", BOFTConfig, {"target_modules": ["lin1"], "boft_block_size": 2}),
    (
        "Vanilla MLP 2 BOFT",
        "MLP",
        BOFTConfig,
        {"target_modules": ["lin1"], "modules_to_save": ["lin0"], "boft_block_size": 2},
    ),
    (
        "Vanilla MLP 3 BOFT",
        "MLP",
        BOFTConfig,
        {
            "target_modules": ["lin1"],
            "boft_block_size": 2,
            "boft_dropout": 0.1,
        },
    ),
    (
        "Vanilla MLP 4 BOFT",
        "MLP",
        BOFTConfig,
        {"target_modules": ["lin1"], "boft_block_size": 2, "boft_block_num": 0, "boft_n_butterfly_factor": 1},
    ),
    (
        "Vanilla MLP 5 BOFT",
        "MLP",
        BOFTConfig,
        {"target_modules": ["lin1"], "boft_block_size": 0, "boft_block_num": 2, "boft_n_butterfly_factor": 1},
    ),
    (
        "Vanilla MLP 6 BOFT",
        "MLP",
        BOFTConfig,
        {"target_modules": ["lin1"], "boft_block_size": 10, "boft_block_num": 0, "boft_n_butterfly_factor": 2},
    ),
    (
        "Conv2d 1 BOFT",
        "Conv2d",
        BOFTConfig,
        {"target_modules": ["conv2d"], "boft_block_size": 45, "boft_block_num": 0, "boft_n_butterfly_factor": 1},
    ),
    (
        "Conv2d 2 BOFT",
        "Conv2d",
        BOFTConfig,
        {"target_modules": ["conv2d"], "boft_block_size": 0, "boft_block_num": 1, "boft_n_butterfly_factor": 1},
    ),
    (
        "MLP2 1 BOFT",
        "MLP2",
        BOFTConfig,
        {"target_modules": ["lin1"], "boft_block_size": 2, "boft_block_num": 0, "boft_n_butterfly_factor": 3},
    ),
    (
        "MLP2 2 BOFT",
        "MLP2",
        BOFTConfig,
        {"target_modules": ["lin1"], "boft_block_size": 0, "boft_block_num": 8, "boft_n_butterfly_factor": 3},
    ),
    (
        "Conv2d2 1 BOFT",
        "Conv2d2",
        BOFTConfig,
        {"target_modules": ["conv2d"], "boft_block_size": 2, "boft_block_num": 0, "boft_n_butterfly_factor": 2},
    ),
    (
        "Conv2d2 1 BOFT",
        "Conv2d2",
        BOFTConfig,
        {"target_modules": ["conv2d"], "boft_block_size": 2, "boft_block_num": 0, "boft_n_butterfly_factor": 3},
    ),
    ########
    # VeRA #
    ########
    ("Vanilla MLP 1 VeRA", "MLP", VeraConfig, {"target_modules": "lin0"}),
    ("Vanilla MLP 2 VeRA", "MLP", VeraConfig, {"target_modules": ["lin0"]}),
    ("Vanilla MLP 3 VeRA", "MLP", VeraConfig, {"target_modules": ["lin1"]}),
    ("Vanilla MLP 4 VeRA", "MLP", VeraConfig, {"target_modules": ["lin0", "lin1"]}),
    (
        "Vanilla MLP 5 VeRA",
        "MLP",
        VeraConfig,
        {"target_modules": ["lin0"], "modules_to_save": ["lin1"]},
    ),
    (
        "Embedding + transformers Conv1D 1 VeRA",
        "EmbConv1D",
        VeraConfig,
        {"target_modules": ["conv1d"]},
    ),
    ########
    # FourierFT #
    ########
    ("Vanilla MLP 1 FourierFT", "MLP", FourierFTConfig, {"n_frequency": 10, "target_modules": "lin0"}),
    ("Vanilla MLP 2 FourierFT", "MLP", FourierFTConfig, {"n_frequency": 10, "target_modules": ["lin0"]}),
    ("Vanilla MLP 3 FourierFT", "MLP", FourierFTConfig, {"n_frequency": 10, "target_modules": ["lin1"]}),
    (
        "Vanilla MLP 5 FourierFT",
        "MLP",
        FourierFTConfig,
        {"n_frequency": 10, "target_modules": ["lin0"], "modules_to_save": ["lin1"]},
    ),
    (
        "Vanilla MLP 6 FourierFT",
        "MLP",
        FourierFTConfig,
        {"n_frequency": 10, "target_modules": ["lin0", "lin1"], "modules_to_save": ["lin1"]},
    ),
    (
        "Vanilla MLP 7 FourierFT",
        "MLP",
        FourierFTConfig,
        {
            "n_frequency_pattern": {"lin0": 5, "lin1": 10},
            "target_modules": ["lin0", "lin1"],
            "modules_to_save": ["lin1"],
        },
    ),
    ##########
    # VBLoRA #
    ##########
    ("Vanilla MLP 1 VBLoRA", "MLP", VBLoRAConfig, {"target_modules": "lin0", "vector_length": 1, "num_vectors": 5}),
    ("Vanilla MLP 2 VBLoRA", "MLP", VBLoRAConfig, {"target_modules": ["lin0"], "vector_length": 1, "num_vectors": 5}),
    ("Vanilla MLP 3 VBLoRA", "MLP", VBLoRAConfig, {"target_modules": ["lin1"], "vector_length": 2, "num_vectors": 5}),
    (
        "Vanilla MLP 4 VBLoRA",
        "MLP",
        VBLoRAConfig,
        {"target_modules": ["lin0", "lin1"], "vector_length": 1, "num_vectors": 5},
    ),
    (
        "Vanilla MLP 5 VBLoRA",
        "MLP",
        VBLoRAConfig,
        {"target_modules": ["lin0"], "modules_to_save": ["lin1"], "vector_length": 1, "num_vectors": 5},
    ),
    (
        "Embedding + transformers Conv1D 1 VBLoRA",
        "EmbConv1D",
        VBLoRAConfig,
        {"target_modules": ["conv1d"], "vector_length": 1, "num_vectors": 2},
    ),
    ###################
    # TrainableTokens #
    ###################
    (
        "Embedding + transformers Conv1D 1 trainable_tokens",
        "EmbConv1D",
        TrainableTokensConfig,
        {"target_modules": ["emb"], "token_indices": [0, 1, 3], "init_weights": False},
    ),
    ########
    # RandLora #
    ########
    # We have to reduce the default scaling parameter to avoid nans when using large learning rates
    ("Vanilla MLP 1 RandLora", "MLP", RandLoraConfig, {"target_modules": "lin0", "randlora_alpha": 1}),
    ("Vanilla MLP 2 RandLora", "MLP", RandLoraConfig, {"target_modules": ["lin0"], "randlora_alpha": 1}),
    ("Vanilla MLP 3 RandLora", "MLP", RandLoraConfig, {"target_modules": ["lin1"], "randlora_alpha": 1}),
    ("Vanilla MLP 4 RandLora", "MLP", RandLoraConfig, {"target_modules": ["lin0", "lin1"], "randlora_alpha": 1}),
    (
        "Vanilla MLP 5 RandLora",
        "MLP",
        RandLoraConfig,
        {"target_modules": ["lin0", "lin1"], "sparse": True, "randlora_alpha": 1},
    ),
    (
        "Vanilla MLP 6 RandLora",
        "MLP",
        RandLoraConfig,
        {"target_modules": ["lin0", "lin1"], "very_sparse": True, "randlora_alpha": 1},
    ),
    (
        "Vanilla MLP 7 RandLora",
        "MLP",
        RandLoraConfig,
        {"target_modules": ["lin0"], "modules_to_save": ["lin1"], "randlora_alpha": 1},
    ),
]

# For this test matrix, each tuple consists of:
# - test name
# - tuner method
# - config_cls
# - 1st config kwargs
# - 2nd config kwargs
# The model used for this test is `MLP`, which uses linear layers `lin0` and `lin1`
MULTIPLE_ACTIVE_ADAPTERS_TEST_CASES = [
    (
        "LoRA Same",
        "lora",
        LoraConfig,
        {"target_modules": ["lin0"], "init_lora_weights": False},
        {"target_modules": ["lin0"], "init_lora_weights": False},
    ),
    (
        "LoRA Different",
        "lora",
        LoraConfig,
        {"target_modules": ["lin0"], "init_lora_weights": False},
        {"target_modules": ["lin1"], "init_lora_weights": False},
    ),
    (
        "LoRA + trainable tokens Same",
        "lora+trainable_tokens",
        LoraConfig,
        {"target_modules": ["lin0"], "init_lora_weights": False, "trainable_token_indices": {"emb": [0, 1, 2]}},
        {"target_modules": ["lin0"], "init_lora_weights": False, "trainable_token_indices": {"emb": [3, 4, 5, 6]}},
    ),
    (
        "LoRA + trainable tokens Different",
        "lora+trainable_tokens",
        LoraConfig,
        {"target_modules": ["lin0"], "init_lora_weights": False, "trainable_token_indices": {"emb": [0, 1, 2]}},
        {"target_modules": ["lin1"], "init_lora_weights": False, "trainable_token_indices": {"emb": [3, 4, 5, 6]}},
    ),
    (
        "IA3 Same",
        "ia3",
        IA3Config,
        {
            "target_modules": ["lin0"],
            "feedforward_modules": ["lin0"],
            "init_ia3_weights": False,
        },
        {
            "target_modules": ["lin0"],
            "feedforward_modules": ["lin0"],
            "init_ia3_weights": False,
        },
    ),
    (
        "IA3 Different",
        "ia3",
        IA3Config,
        {
            "target_modules": ["lin0"],
            "feedforward_modules": ["lin0"],
            "init_ia3_weights": False,
        },
        {
            "target_modules": ["lin1"],
            "feedforward_modules": ["lin1"],
            "init_ia3_weights": False,
        },
    ),
    (
        "AdaLora Same",
        "adalora",
        AdaLoraConfig,
        {"target_modules": ["lin0"], "init_lora_weights": False, "inference_mode": True, "total_step": 1},
        {"target_modules": ["lin0"], "init_lora_weights": False, "inference_mode": True, "total_step": 1},
    ),
    (
        "AdaLora Different",
        "adalora",
        AdaLoraConfig,
        {"target_modules": ["lin0"], "init_lora_weights": False, "inference_mode": True, "total_step": 1},
        {"target_modules": ["lin1"], "init_lora_weights": False, "inference_mode": True, "total_step": 1},
    ),
    (
        "FourierFT Same",
        "fourierft",
        FourierFTConfig,
        {"n_frequency": 10, "target_modules": ["lin0"]},
        {"n_frequency": 10, "target_modules": ["lin0"]},
    ),
    (
        "FourierFT Different",
        "fourierft",
        FourierFTConfig,
        {"n_frequency": 10, "target_modules": ["lin0"]},
        {"n_frequency": 10, "target_modules": ["lin1"]},
    ),
    # Note: Currently, we cannot target lin0 and lin1 with different adapters when using VeRA. The reason is that the
    # first adapter being created will result in a vera_A or vera_B shape that is too small for the next adapter
    # (remember that VeRA shares these parameters across all layers), which results in an error.
    (
        "VeRA Same",
        "vera",
        VeraConfig,
        {"target_modules": ["lin0"], "init_weights": False},
        {"target_modules": ["lin0"], "init_weights": False},
    ),
    # Note: RandLora may present the same problem mentioned above for Vera.
    (
        "RandLora Same",
        "randlora",
        RandLoraConfig,
        {"target_modules": ["lin0"], "init_weights": False},
        {"target_modules": ["lin0"], "init_weights": False},
    ),
    (
        "HRA Same",
        "hra",
        HRAConfig,
        {"target_modules": ["lin0"], "init_weights": False},
        {"target_modules": ["lin0"], "init_weights": False},
    ),
    (
        "HRA Different",
        "hra",
        HRAConfig,
        {"target_modules": ["lin0"], "init_weights": False},
        {"target_modules": ["lin1"], "init_weights": False},
    ),
    (
        "Bone Same",
        "bone",
        BoneConfig,
        {"target_modules": ["lin0"], "init_weights": False, "r": 2},
        {"target_modules": ["lin0"], "init_weights": False, "r": 2},
    ),
    (
        "Bone Different",
        "bone",
        BoneConfig,
        {"target_modules": ["lin0"], "init_weights": False, "r": 2},
        {"target_modules": ["lin1"], "init_weights": False, "r": 2},
    ),
    (
        "VBLoRA Same",
        "vblora",
        VBLoRAConfig,
        {"target_modules": ["lin0"], "vector_length": 2, "init_vector_bank_bound": 0.1},
        {"target_modules": ["lin0"], "vector_length": 2, "init_vector_bank_bound": 0.1},
    ),
    (
        "VBLoRA Different",
        "vblora",
        VBLoRAConfig,
        {"target_modules": ["lin0"], "vector_length": 2, "init_vector_bank_bound": 0.1},
        {"target_modules": ["lin1"], "vector_length": 2, "init_vector_bank_bound": 0.1},
    ),
    (
        "BOFT Same",
        "boft",
        BOFTConfig,
        {"target_modules": ["lin0"], "init_weights": False, "boft_block_size": 2},
        {"target_modules": ["lin0"], "init_weights": False, "boft_block_size": 2},
    ),
    (
        "BOFT Different",
        "boft",
        BOFTConfig,
        {"target_modules": ["lin0"], "init_weights": False, "boft_block_size": 2},
        {"target_modules": ["lin1"], "init_weights": False, "boft_block_size": 2},
    ),
]

PREFIXES = {
    IA3Config: "ia3_",
    LoraConfig: "lora_",
    LoHaConfig: "hada_",
    LoKrConfig: "lokr_",
    OFTConfig: "oft_",
    BOFTConfig: "boft_",
    LNTuningConfig: "ln_tuning_",
    VeraConfig: "vera_lambda_",
    RandLoraConfig: "randlora_",
    FourierFTConfig: "fourierft_",
    HRAConfig: "hra_",
    VBLoRAConfig: "vblora_",
    BoneConfig: "bone_",
    TrainableTokensConfig: "trainable_tokens_",
}


class MLP(nn.Module):
    def __init__(self, bias=True):
        super().__init__()
        self.lin0 = nn.Linear(10, 20, bias=bias)
        self.relu = nn.ReLU()
        self.drop = nn.Dropout(0.5)
        self.lin1 = nn.Linear(20, 2, bias=bias)
        self.sm = nn.LogSoftmax(dim=-1)
        self.dtype = torch.float

    def forward(self, X):
        X = X.to(self.dtype)
        X = self.lin0(X)
        X = self.relu(X)
        X = self.drop(X)
        X = self.lin1(X)
        X = self.sm(X)
        return X


class MLPWithGRU(nn.Module):
    def __init__(self, bias=True):
        super().__init__()
        self.lin0 = nn.Linear(10, 20, bias=bias)
        self.relu = nn.ReLU()
        self.drop = nn.Dropout(0.5)
        self.gru = nn.GRU(input_size=20, hidden_size=20, num_layers=1, batch_first=True, bias=bias)
        self.fc = nn.Linear(20, 2, bias=bias)
        self.sm = nn.LogSoftmax(dim=-1)
        self.dtype = torch.float

    def forward(self, X):
        X = X.to(self.dtype)
        X = self.lin0(X)
        X = self.relu(X)
        X = self.drop(X)
        X = X.unsqueeze(1)
        X, _ = self.gru(X)
        X = X.squeeze(1)
        X = self.fc(X)
        X = self.sm(X)
        return X


class MLP_LayerNorm(nn.Module):
    def __init__(self, bias=True):
        super().__init__()
        self.layernorm0 = nn.LayerNorm(10, 10)
        self.lin0 = nn.Linear(10, 20, bias=bias)
        self.relu = nn.ReLU()
        self.drop = nn.Dropout(0.5)
        self.layernorm1 = nn.LayerNorm(20, 20)
        self.lin1 = nn.Linear(20, 2, bias=bias)
        self.sm = nn.LogSoftmax(dim=-1)
        self.dtype = torch.float

    def forward(self, X):
        X = X.to(self.dtype)
        X = self.layernorm0(X)
        X = self.lin0(X)
        X = self.relu(X)
        X = self.drop(X)
        X = self.layernorm1(X)
        X = self.lin1(X)
        X = self.sm(X)
        return X


class MLP2(nn.Module):
    def __init__(self, bias=True):
        super().__init__()
        self.lin0 = nn.Linear(10, 32, bias=bias)
        self.relu = nn.ReLU()
        self.drop = nn.Dropout(0.5)
        self.lin1 = nn.Linear(32, 2, bias=bias)
        self.sm = nn.LogSoftmax(dim=-1)
        self.dtype = torch.float

    def forward(self, X):
        X = X.to(self.dtype)
        X = self.lin0(X)
        X = self.relu(X)
        X = self.drop(X)
        X = self.lin1(X)
        X = self.sm(X)
        return X


class Block(nn.Module):
    def __init__(self, bias=True):
        super().__init__()
        self.lin0 = nn.Linear(10, 20, bias=bias)
        self.relu = nn.ReLU()
        self.drop = nn.Dropout(0.5)
        self.lin1 = nn.Linear(20, 10, bias=bias)

    def forward(self, X):
        X = X.float()
        X = self.lin0(X)
        X = self.relu(X)
        X = self.drop(X)
        X = self.lin1(X)
        return X


class DeepMLP(nn.Module):
    def __init__(self, bias=True, num_hidden_layers=12):
        super().__init__()
        self.layers = nn.ModuleList([Block(bias=bias) for _ in range(num_hidden_layers)])
        self.out = nn.Linear(10, 2, bias=bias)
        self.sm = nn.LogSoftmax(dim=-1)

    def forward(self, X):
        X = X.float(X)
        for layer in self.layers:
            X = layer(X)
        X = self.out(X)
        X = self.sm(X)
        return X


class ModelEmbConv1D(nn.Module):
    def __init__(self, emb_size=100):
        super().__init__()
        self.emb = nn.Embedding(emb_size, 5)
        self.conv1d = Conv1D(1, 5)
        self.relu = nn.ReLU()
        self.flat = nn.Flatten()
        self.lin0 = nn.Linear(10, 2)
        self.sm = nn.LogSoftmax(dim=-1)

    def forward(self, X):
        X = self.emb(X)
        X = self.conv1d(X)
        X = self.relu(X)
        X = self.flat(X)
        X = self.lin0(X)
        X = self.sm(X)
        return X


class ModelEmbWithEmbeddingUtils(nn.Module):
    # Adds `get_input_embeddings` and `get_output_embeddings` methods to mimic 🤗 transformers models
    def __init__(self):
        super().__init__()
        self.embed_tokens = nn.Embedding(100, 5)
        self.conv1d = Conv1D(1, 5)
        self.relu = nn.ReLU()
        self.flat = nn.Flatten()
        self.lin0 = nn.Linear(10, 2)
        self.sm = nn.LogSoftmax(dim=-1)

    def forward(self, X):
        X = self.embed_tokens(X)
        X = self.conv1d(X)
        X = self.relu(X)
        X = self.flat(X)
        X = self.lin0(X)
        X = self.sm(X)
        return X

    def get_input_embeddings(self):
        return self.embed_tokens

    def get_output_embeddings(self):
        return None


class ModelConv1D(nn.Module):
    def __init__(self):
        super().__init__()
        self.conv1d = nn.Conv1d(1, 1, 2)
        self.relu = nn.ReLU()
        self.flat = nn.Flatten()
        self.lin0 = nn.Linear(9, 2)
        self.sm = nn.LogSoftmax(dim=-1)
        self.dtype = torch.float

    def forward(self, X):
        X = X.to(self.dtype)
        X = X.reshape(-1, 1, 10)
        X = self.conv1d(X)
        X = self.relu(X)
        X = self.flat(X)
        X = self.lin0(X)
        X = self.sm(X)
        return X


class ModelConv2D(nn.Module):
    def __init__(self):
        super().__init__()
        self.conv2d = nn.Conv2d(5, 10, 3)
        self.relu = nn.ReLU()
        self.flat = nn.Flatten()
        self.lin0 = nn.Linear(10, 2)
        self.sm = nn.LogSoftmax(dim=-1)
        self.dtype = torch.float

    def forward(self, X):
        X = X.to(self.dtype)
        X = X.reshape(-1, 5, 3, 3)
        X = self.conv2d(X)
        X = self.relu(X)
        X = self.flat(X)
        X = self.lin0(X)
        X = self.sm(X)
        return X


class ModelConv2D2(nn.Module):
    def __init__(self):
        super().__init__()
        self.lin0 = nn.Linear(10, 40)
        self.conv2d = nn.Conv2d(8, 32, 3)
        self.relu = nn.ReLU()
        self.flat = nn.Flatten()
        self.lin1 = nn.Linear(32, 2)
        self.sm = nn.LogSoftmax(dim=-1)
        self.dtype = torch.float

    def forward(self, X):
        X = X.to(self.dtype)
        X = self.lin0(X)
        X = self.relu(X)
        X = X.reshape(-1, 8, 3, 3)
        X = self.conv2d(X)
        X = self.relu(X)
        X = self.flat(X)
        X = self.lin1(X)
        X = self.sm(X)
        return X


<<<<<<< HEAD
class ModelConv2D1x1(nn.Module):
    def __init__(self):
        super().__init__()
        self.conv2d = nn.Conv2d(1, 10, kernel_size=(1, 1), padding=0)
        self.relu = nn.ReLU()
        self.flat = nn.Flatten()
        self.lin0 = nn.Linear(10 * 5 * 5, 2)
        self.sm = nn.LogSoftmax(dim=-1)   
        self.dtype = torch.float          

    def forward(self, X):
        X = X.to(self.dtype)
        X = X.reshape(-1, 1, 5, 5)  
=======
class ModelConv2DGroups(nn.Module):
    def __init__(self):
        super().__init__()
        self.conv2d = nn.Conv2d(5, 5, 3, groups=5)
        self.relu = nn.ReLU()
        self.flat = nn.Flatten()
        self.lin0 = nn.Linear(5, 2)
        self.sm = nn.LogSoftmax(dim=-1)
        self.dtype = torch.float

    def forward(self, X):
        X = X.to(self.dtype)
        X = X.reshape(-1, 5, 3, 3)
>>>>>>> b3130c9e
        X = self.conv2d(X)
        X = self.relu(X)
        X = self.flat(X)
        X = self.lin0(X)
        X = self.sm(X)
        return X


<<<<<<< HEAD
class ModelConv1D(nn.Module):
    def __init__(self):
        super().__init__()
        self.conv1d = nn.Conv1d(in_channels=3, out_channels=10, kernel_size=1)
        self.relu = nn.ReLU()
        self.flat = nn.Flatten()
        self.lin0 = nn.Linear(10 * 10, 2)
        self.dtype = torch.float

    def forward(self, x):
        x = x.to(self.dtype)
        x = x.reshape(-1, 3, 10)  # batch, channels, seq_len
        x = self.conv1d(x)
        x = self.relu(x)
        x = self.flat(x)
        x = self.lin0(x)
        return x


=======
>>>>>>> b3130c9e
class ModelConv3D(nn.Module):
    def __init__(self):
        super().__init__()
        self.conv3d = nn.Conv3d(5, 10, 3)
        self.relu = nn.ReLU()
        self.flat = nn.Flatten()
        self.lin0 = nn.Linear(10, 2)
        self.sm = nn.LogSoftmax(dim=-1)
        self.dtype = torch.float

    def forward(self, X):
        X = X.to(self.dtype)
        # If necessary, convert from 2D image to 3D volume
        if X.dim() == 2:
            X = torch.stack([X] * 3, dim=-1)
        X = X.reshape(-1, 5, 3, 3, 3)
        X = self.conv3d(X)
        X = self.relu(X)
        X = self.flat(X)
        X = self.lin0(X)
        X = self.sm(X)
        return X


class ModelMha(nn.Module):
    def __init__(self):
        super().__init__()
        self.mha = nn.MultiheadAttention(10, 2)
        self.lin0 = nn.Linear(10, 2)
        self.sm = nn.LogSoftmax(dim=-1)
        self.dtype = torch.float

    def forward(self, X):
        X = X.to(self.dtype)
        X, _ = self.mha(X, X, X)
        X = self.lin0(X)
        X = self.sm(X)
        return X


class MockTransformerWrapper:
    """Mock class to behave like a transformers model.

    This is needed because the tests initialize the model by calling transformers_class.from_pretrained.

    """

    @classmethod
    def from_pretrained(cls, model_id, torch_dtype=None):
        # set the seed so that from_pretrained always returns the same model
        torch.manual_seed(0)

        if torch_dtype is None:
            torch_dtype = torch.float32

        if model_id == "MLP":
            return MLP().to(torch_dtype)

        if model_id == "EmbConv1D":
            return ModelEmbConv1D().to(torch_dtype)

        if model_id == "Conv1d":
            return ModelConv1D().to(torch_dtype)

        if model_id == "Conv2d":
            return ModelConv2D().to(torch_dtype)
            
        if model_id == "Conv2d1x1":
            return ModelConv2D1x1().to(torch_dtype)
            
        if model_id == "Conv1d":
            return ModelConv1D().to(torch_dtype)

        if model_id == "Conv2dGroups":
            return ModelConv2DGroups().to(torch_dtype)

        if model_id == "Conv3d":
            return ModelConv3D().to(torch_dtype)

        if model_id == "MLP_LayerNorm":
            return MLP_LayerNorm().to(torch_dtype)

        if model_id == "MLP2":
            return MLP2().to(torch_dtype)

        if model_id == "Conv2d2":
            return ModelConv2D2().to(torch_dtype)

        if model_id == "MHA":
            return ModelMha().to(torch_dtype)

        raise ValueError(f"model_id {model_id} not implemented")


class PeftCustomModelTester(unittest.TestCase, PeftCommonTester):
    """
    Implements the tests for custom models.

    Most tests should just call the parent class, e.g. test_save_pretrained calls self._test_save_pretrained. Override
    this if custom models don't work with the parent test method.

    """

    transformers_class = MockTransformerWrapper

    def prepare_inputs_for_testing(self):
        X = torch.arange(90).view(9, 10).to(self.torch_device)
        return {"X": X}

    @parameterized.expand(TEST_CASES)
    def test_attributes_parametrized(self, test_name, model_id, config_cls, config_kwargs):
        self._test_model_attr(model_id, config_cls, config_kwargs)

    @parameterized.expand(TEST_CASES)
    def test_adapter_name(self, test_name, model_id, config_cls, config_kwargs):
        self._test_adapter_name(model_id, config_cls, config_kwargs)

    @parameterized.expand(TEST_CASES)
    def test_prepare_for_training_parametrized(self, test_name, model_id, config_cls, config_kwargs):
        # This test does not work with custom models because it assumes that
        # there is always a method get_input_embeddings that returns a layer
        # which does not need updates. Instead, a new test is added below that
        # checks that LoRA works as expected.
        pass

    @parameterized.expand(TEST_CASES)
    def test_save_pretrained(self, test_name, model_id, config_cls, config_kwargs):
        self._test_save_pretrained(model_id, config_cls, config_kwargs)

    @parameterized.expand(TEST_CASES)
    def test_save_pretrained_pickle(self, test_name, model_id, config_cls, config_kwargs):
        self._test_save_pretrained(model_id, config_cls, config_kwargs, safe_serialization=False)

    @parameterized.expand(TEST_CASES)
    def test_load_model_low_cpu_mem_usage(self, test_name, model_id, config_cls, config_kwargs):
        self._test_load_model_low_cpu_mem_usage(model_id, config_cls, config_kwargs)

    @parameterized.expand(TEST_CASES)
    def test_from_pretrained_config_construction(self, test_name, model_id, config_cls, config_kwargs):
        self._test_from_pretrained_config_construction(model_id, config_cls, config_kwargs)

    @parameterized.expand(TEST_CASES)
    def test_load_multiple_adapters(self, test_name, model_id, config_cls, config_kwargs):
        self._test_load_multiple_adapters(model_id, config_cls, config_kwargs)

    @parameterized.expand(TEST_CASES)
    def test_merge_layers(self, test_name, model_id, config_cls, config_kwargs):
        # https://github.com/huggingface/peft/pull/2403
        if model_id in ["Conv2dGroups"]:
            pytest.skip(
                f"Skipping test for {model_id} as merging is not supported. (See https://github.com/huggingface/peft/pull/2403 for details)"
            )

        config_kwargs = config_kwargs.copy()
        if issubclass(config_cls, LoraConfig):
            config_kwargs["init_lora_weights"] = False
        elif issubclass(config_cls, IA3Config):
            config_kwargs["init_ia3_weights"] = False
        elif issubclass(config_cls, LNTuningConfig):
            pass
        elif issubclass(config_cls, VBLoRAConfig):
            pass
        elif issubclass(config_cls, TrainableTokensConfig):
            pass
        else:
            config_kwargs["init_weights"] = False
        self._test_merge_layers(model_id, config_cls, config_kwargs)

    @parameterized.expand(TEST_CASES)
    def test_merge_layers_fp16(self, test_name, model_id, config_cls, config_kwargs):
        # https://github.com/huggingface/peft/pull/2403
        if model_id in ["Conv2dGroups"]:
            pytest.skip(
                f"Skipping test for {model_id} as merging is not supported. (See https://github.com/huggingface/peft/pull/2403 for details)"
            )

        config_kwargs = config_kwargs.copy()
        if issubclass(config_cls, LoraConfig):
            config_kwargs["init_lora_weights"] = False
        elif issubclass(config_cls, IA3Config):
            config_kwargs["init_ia3_weights"] = False
        self._test_merge_layers_fp16(model_id, config_cls, config_kwargs)

    @parameterized.expand(TEST_CASES)
    def test_merge_layers_is_idempotent(self, test_name, model_id, config_cls, config_kwargs):
        # https://github.com/huggingface/peft/pull/2403
        if model_id in ["Conv2dGroups"]:
            pytest.skip(
                f"Skipping test for {model_id} as merging is not supported. (See https://github.com/huggingface/peft/pull/2403 for details)"
            )

        # calling merge twice with the same arguments should not change the output
        config_kwargs = config_kwargs.copy()
        if issubclass(config_cls, LoraConfig):
            config_kwargs["init_lora_weights"] = False
        elif issubclass(config_cls, IA3Config):
            config_kwargs["init_ia3_weights"] = False
        self._test_merge_layers_is_idempotent(model_id, config_cls, config_kwargs)

    @parameterized.expand(TEST_CASES)
    def test_safe_merge(self, test_name, model_id, config_cls, config_kwargs):
        # https://github.com/huggingface/peft/pull/2403
        if model_id in ["Conv2dGroups"]:
            pytest.skip(
                f"Skipping test for {model_id} as merging is not supported. (See https://github.com/huggingface/peft/pull/2403 for details)"
            )

        # calling merge twice with the same arguments should not change the output
        config_kwargs = config_kwargs.copy()
        if issubclass(config_cls, LoraConfig):
            config_kwargs["init_lora_weights"] = False
        elif issubclass(config_cls, IA3Config):
            config_kwargs["init_ia3_weights"] = False
        elif issubclass(config_cls, LNTuningConfig):
            # LNTuning do not take init_weights
            pass
        elif issubclass(config_cls, VBLoRAConfig):
            # VBLoRA do not take init_weights
            pass
        else:
            config_kwargs["init_weights"] = False
        self._test_safe_merge(model_id, config_cls, config_kwargs)

    @parameterized.expand(TEST_CASES)
    def test_generate(self, test_name, model_id, config_cls, config_kwargs):
        # Custom models do not (necessarily) have a generate method, so this test is not performed
        pass

    @parameterized.expand(TEST_CASES)
    def test_generate_half_prec(self, test_name, model_id, config_cls, config_kwargs):
        # Custom models do not (necessarily) have a generate method, so this test is not performed
        pass

    @parameterized.expand(TEST_CASES)
    def test_training_custom_models(self, test_name, model_id, config_cls, config_kwargs):
        self._test_training(model_id, config_cls, config_kwargs)

    @parameterized.expand(TEST_CASES)
    def test_training_custom_models_layer_indexing(self, test_name, model_id, config_cls, config_kwargs):
        # At the moment, layer indexing only works when layer names conform to a specific pattern, which is not
        # guaranteed here. Therefore, this test is not performed.
        pass

    @parameterized.expand(TEST_CASES)
    def test_training_custom_models_gradient_checkpointing(self, test_name, model_id, config_cls, config_kwargs):
        self._test_training_gradient_checkpointing(model_id, config_cls, config_kwargs)

    @parameterized.expand(TEST_CASES)
    def test_inference_safetensors(self, test_name, model_id, config_cls, config_kwargs):
        self._test_inference_safetensors(model_id, config_cls, config_kwargs)

    @parameterized.expand(TEST_CASES)
    def test_peft_model_device_map(self, test_name, model_id, config_cls, config_kwargs):
        self._test_peft_model_device_map(model_id, config_cls, config_kwargs)

    @parameterized.expand(TEST_CASES)
    def test_forward_output_finite(self, test_name, model_id, config_cls, config_kwargs):
        X = self.prepare_inputs_for_testing()
        model = self.transformers_class.from_pretrained(model_id).to(self.torch_device)
        config = config_cls(
            base_model_name_or_path=model_id,
            **config_kwargs,
        )
        model = get_peft_model(model, config)
        model.eval()
        with torch.no_grad():
            output = model(**X)
        assert torch.isfinite(output).all()

    @parameterized.expand(TEST_CASES)
    def test_forward_float16(self, test_name, model_id, config_cls, config_kwargs):
        # The user manually sets the dtype of the base model to fp16 precision. This should not cause an error for the
        # different PEFT methods.
        try:
            torch.zeros(1, dtype=torch.float16)
        except Exception:
            # skip this test if float16 is not supported on this machine
            self.skipTest(reason="Test requires float16 support")

        # skip on MacOS
        if platform.system() == "Darwin":
            self.skipTest(reason="MacOS does not support multiple ops in float16")

        X = self.prepare_inputs_for_testing()
        model = self.transformers_class.from_pretrained(model_id, torch_dtype=torch.float16).to(self.torch_device)
        model.dtype = torch.float16
        config = config_cls(
            base_model_name_or_path=model_id,
            **config_kwargs,
        )
        model = get_peft_model(model, config)
        model.eval()

        # check that none of this raises an error
        model(**X)

        if model_id in ["Conv2dGroups"]:
            # this model does not support merging
            return

        model.merge_adapter(safe_merge=False)
        model(**X)
        model.unmerge_adapter()
        model(**X)
        model.merge_adapter(safe_merge=True)
        model(**X)
        model.unmerge_adapter()
        model(**X)
        model = model.merge_and_unload()
        model(**X)

    @parameterized.expand(TEST_CASES)
    def test_forward_bfloat16(self, test_name, model_id, config_cls, config_kwargs):
        # The user manually sets the dtype of the base model to bf16 precision. This should not cause an error for the
        # different PEFT methods.
        try:
            torch.zeros(1, dtype=torch.bfloat16)
        except Exception:
            # skip this test if float16 is not supported on this machine
            self.skipTest(reason="Test requires bfloat16 support")

        # skip on MacOS
        if platform.system() == "Darwin":
            self.skipTest(reason="MacOS does not support multiple ops in bfloat16")

        X = self.prepare_inputs_for_testing()
        model = self.transformers_class.from_pretrained(model_id, torch_dtype=torch.bfloat16).to(self.torch_device)
        model.dtype = torch.bfloat16
        config = config_cls(
            base_model_name_or_path=model_id,
            **config_kwargs,
        )
        model = get_peft_model(model, config)
        model.eval()

        # check that none of this raises an error
        model(**X)

        if model_id in ["Conv2dGroups"]:
            # this model does not support merging
            return

        model.merge_adapter(safe_merge=False)
        model(**X)
        model.unmerge_adapter()
        model(**X)
        model.merge_adapter(safe_merge=True)
        model(**X)
        model.unmerge_adapter()
        model(**X)
        model = model.merge_and_unload()
        model(**X)

    @parameterized.expand(TEST_CASES)
    def test_forward_float16_no_autocast(self, test_name, model_id, config_cls, config_kwargs):
        # Same as above but don't autocast adapter weights to float32 automatically
        try:
            torch.zeros(1, dtype=torch.float16)
        except Exception:
            # skip this test if float16 is not supported on this machine
            self.skipTest(reason="Test requires float16 support")

        # skip on MacOS
        if platform.system() == "Darwin":
            self.skipTest(reason="MacOS does not support multiple ops in float16")

        X = self.prepare_inputs_for_testing()
        model = self.transformers_class.from_pretrained(model_id, torch_dtype=torch.float16).to(self.torch_device)
        model.dtype = torch.float16
        config = config_cls(
            base_model_name_or_path=model_id,
            **config_kwargs,
        )
        model = get_peft_model(model, config, autocast_adapter_dtype=False)
        model.eval()

        # check that none of this raises an error
        model(**X)

        if model_id in ["Conv2dGroups"]:
            # this model does not support merging
            return

        model.merge_adapter(safe_merge=False)
        model(**X)
        model.unmerge_adapter()
        model(**X)
        model.merge_adapter(safe_merge=True)
        model(**X)
        model.unmerge_adapter()
        model(**X)
        model = model.merge_and_unload()
        model(**X)

    @parameterized.expand(TEST_CASES)
    def test_forward_bfloat16_no_autocast(self, test_name, model_id, config_cls, config_kwargs):
        # Same as above but don't autocast adapter weights to float32 automatically
        try:
            torch.zeros(1, dtype=torch.bfloat16)
        except Exception:
            # skip this test if float16 is not supported on this machine
            self.skipTest(reason="Test requires bfloat16 support")

        # skip on MacOS
        if platform.system() == "Darwin":
            self.skipTest(reason="MacOS does not support multiple ops in bfloat16")

        X = self.prepare_inputs_for_testing()
        model = self.transformers_class.from_pretrained(model_id, torch_dtype=torch.bfloat16).to(self.torch_device)
        model.dtype = torch.bfloat16
        config = config_cls(
            base_model_name_or_path=model_id,
            **config_kwargs,
        )
        model = get_peft_model(model, config, autocast_adapter_dtype=False)
        model.eval()

        # check that none of this raises an error
        model(**X)

        if model_id in ["Conv2dGroups"]:
            # this model does not support merging
            return

        model.merge_adapter(safe_merge=False)
        model(**X)
        model.unmerge_adapter()
        model(**X)
        model.merge_adapter(safe_merge=True)
        model(**X)
        model.unmerge_adapter()
        model(**X)
        model = model.merge_and_unload()
        model(**X)

    @parameterized.expand(TEST_CASES)
    def test_only_params_are_updated(self, test_name, model_id, config_cls, config_kwargs):
        # An explicit test that when using an adapter on a custom model, only the adapter parameters are updated during
        # training
        X = self.prepare_inputs_for_testing()
        model = self.transformers_class.from_pretrained(model_id).to(self.torch_device)
        config = config_cls(
            base_model_name_or_path=model_id,
            **config_kwargs,
        )
        model = get_peft_model(model, config)
        model_before = copy.deepcopy(model)

        model.train()
        lr = 0.5
        if (config_kwargs.get("use_dora") and model_id == "EmbConv1D") or issubclass(config_cls, VBLoRAConfig):
            # this high learning rate was found through testing to be necessary to avoid flakiness
            lr = 100
        elif "mha" in model_id.lower():
            # we get exploding gradients with MHA when learning rate is too high
            lr = 1e-3
        optimizer = torch.optim.SGD(model.parameters(), lr=lr)

        # train at least 3 steps for all parameters to be updated (probably this is required because of symmetry
        # breaking of some LoRA layers that are initialized with constants)
        for _ in range(3):
            optimizer.zero_grad()
            y_pred = model(**X)
            loss = y_pred.sum()
            loss.backward()
            optimizer.step()

        tol = 1e-4
        params_before = dict(model_before.named_parameters())
        params_after = dict(model.named_parameters())
        assert params_before.keys() == params_after.keys()

        prefix = PREFIXES[config_cls]
        for name, param_before in params_before.items():
            param_after = params_after[name]
            if (prefix in name) or ("modules_to_save" in name) or ("token_adapter.trainable_tokens" in name):
                # target_modules, modules_to_save and modules of `NewTokensWrapper` _are_ updated
                assert not torch.allclose(param_before, param_after, atol=tol, rtol=tol)
            else:
                assert torch.allclose(param_before, param_after, atol=tol, rtol=tol)

    @parameterized.expand(TEST_CASES)
    def test_parameters_after_loading_model(self, test_name, model_id, config_cls, config_kwargs):
        # An explicit test that when loading a trained model, the parameters are loaded correctly
        # see issue #808
        X = self.prepare_inputs_for_testing()
        model = self.transformers_class.from_pretrained(model_id).to(self.torch_device)
        config = config_cls(
            base_model_name_or_path=model_id,
            **config_kwargs,
        )
        model = get_peft_model(model, config)
        model.train()

        lr = 0.5
        if config_kwargs.get("use_dora"):
            lr = 0.1  # otherwise we get nan
        elif "mha" in model_id.lower():
            lr = 1e-3  # we get exploding gradients with MHA when learning rate is too high
        elif issubclass(config_cls, VBLoRAConfig) or issubclass(config_cls, RandLoraConfig):
            lr = 0.01  # otherwise we get nan
        optimizer = torch.optim.SGD(model.parameters(), lr=lr)

        # train at least 3 steps for all parameters to be updated (probably this is required because of symmetry
        # breaking of some LoRA layers that are initialized with constants)
        for _ in range(3):
            optimizer.zero_grad()
            y_pred = model(**X)
            loss = y_pred.sum()
            loss.backward()
            optimizer.step()

        tol = 1e-4
        params_before = get_state_dict(model)
        # note: no need to sanity check if parameters were updated at all, this
        # is already covered in the previous test

        with tempfile.TemporaryDirectory() as tmp_dirname:
            model.save_pretrained(tmp_dirname)
            model_from_pretrained = self.transformers_class.from_pretrained(model_id).to(self.torch_device)
            model_from_pretrained = PeftModel.from_pretrained(model_from_pretrained, tmp_dirname)
            params_after = get_state_dict(model_from_pretrained)

            assert params_before.keys() == params_after.keys()
            for name, param_before in params_before.items():
                param_after = params_after[name]
                assert torch.allclose(param_before, param_after, atol=tol, rtol=tol)

    @parameterized.expand(TEST_CASES)
    def test_disable_adapters(self, test_name, model_id, config_cls, config_kwargs):
        X = self.prepare_inputs_for_testing()
        model = self.transformers_class.from_pretrained(model_id).to(self.torch_device).eval()
        outputs_base = model(**X)
        if issubclass(config_cls, (FourierFTConfig, TrainableTokensConfig)):
            config_kwargs = config_kwargs.copy()
            # override the default value and make PEFT operation a no-op
            config_kwargs["init_weights"] = True
        config = config_cls(
            base_model_name_or_path=model_id,
            **config_kwargs,
        )
        model = get_peft_model(model, config)
        if issubclass(config_cls, VBLoRAConfig):
            # Manually set the `vblora_vector_bank` to zero so that VB-LoRA functions as an identity operation.
            torch.nn.init.zeros_(model.vblora_vector_bank["default"])
        model.eval()
        outputs_before = model(**X)
        assert torch.allclose(outputs_base, outputs_before)

        if issubclass(config_cls, VBLoRAConfig):
            # initialize `vblora_vector_bank` so it can be trained
            model._init_vblora_vector_bank(config, "default")
        model.train()
        # EmbConv1D is slow to learn for some reason
        lr = 0.01 if model_id != "EmbConv1D" else 1.0
        if isinstance(config, TrainableTokensConfig):
            # TrainableTokens is only changing a small subset, so we need a higher lr to see the difference
            lr = 2.0
        optimizer = torch.optim.SGD(model.parameters(), lr=lr)

        # train at least 3 steps for all parameters to be updated (probably this is required because of symmetry
        # breaking of some LoRA layers that are initialized with constants)
        for _ in range(3):
            optimizer.zero_grad()
            y_pred = model(**X)
            y = torch.arange(len(y_pred)).to(self.torch_device) % 2
            loss = nn.functional.nll_loss(y_pred, y)
            loss.backward()
            optimizer.step()

        model.eval()
        outputs_after = model(**X)

        with model.disable_adapter():
            outputs_disabled = model(**X)

        # check that after leaving the disable_adapter context, everything is enabled again
        outputs_enabled_after_disable = model(**X)

        if self.torch_device == "cpu":
            # LayerNorm is running float32 on cpu, so difference in outputs are smaller
            rtol, atol = 1e-8, 1e-8
        else:
            rtol, atol = 1e-5, 1e-8
        assert not torch.allclose(outputs_before, outputs_after, rtol=rtol, atol=atol)
        assert torch.allclose(outputs_before, outputs_disabled)
        assert torch.allclose(outputs_after, outputs_enabled_after_disable)

    @parameterized.expand(TEST_CASES)
    def test_disable_adapters_with_merging(self, test_name, model_id, config_cls, config_kwargs):
        # https://github.com/huggingface/peft/pull/2403
        if model_id in ["Conv2dGroups"]:
            pytest.skip(
                f"Skipping test for {model_id} as merging is not supported. (See https://github.com/huggingface/peft/pull/2403 for details)"
            )

        # same as test_disable_adapters, but with merging
        X = self.prepare_inputs_for_testing()
        model = self.transformers_class.from_pretrained(model_id).to(self.torch_device)
        if issubclass(config_cls, FourierFTConfig):
            config_kwargs = config_kwargs.copy()
            config_kwargs["init_weights"] = True
        config = config_cls(
            base_model_name_or_path=model_id,
            **config_kwargs,
        )
        model = get_peft_model(model, config)
        if issubclass(config_cls, VBLoRAConfig):
            # Manually set the `vblora_vector_bank` to zero so that VB-LoRA functions as an identity operation.
            torch.nn.init.zeros_(model.vblora_vector_bank["default"])
        model.eval()
        outputs_before = model(**X)

        if issubclass(config_cls, VBLoRAConfig):
            # initialize `vblora_vector_bank` so it can be trained
            model._init_vblora_vector_bank(config, "default")
        model.train()
        if isinstance(config_cls, LNTuningConfig):
            # LayerNorm tuning is slow to learn
            lr = 1.0
            optimizer = torch.optim.SGD(model.parameters(), lr=lr)
        else:
            # Adam optimizer since SGD isn't great for small models with IA3 + Conv1D
            lr = 0.01
            optimizer = torch.optim.Adam(model.parameters(), lr=lr)

        # train at least 3 steps for all parameters to be updated (probably this is required because of symmetry
        # breaking of some LoRA layers that are initialized with constants)
        for _ in range(3):
            optimizer.zero_grad()
            y_pred = model(**X)
            y = torch.arange(len(y_pred)).to(self.torch_device) % 2
            loss = nn.functional.nll_loss(y_pred, y)
            loss.backward()
            optimizer.step()

        model.eval()
        outputs_unmerged = model(**X)
        model.merge_adapter()
        outputs_after = model(**X)

        with model.disable_adapter():
            outputs_disabled = model(**X)

        # check that after leaving the disable_adapter context, everything is enabled again
        outputs_enabled_after_disable = model(**X)

        atol, rtol = 1e-5, 1e-5  # tolerances higher than defaults since merging introduces some numerical instability

        conv_ids = ["Conv2d", "Conv3d", "Conv2d2"]
        if issubclass(config_cls, (IA3Config, LoraConfig)) and model_id in conv_ids:  # more instability with Conv
            atol, rtol = 1e-3, 1e-3

        if config_kwargs.get("use_dora") and model_id == "EmbConv1D":
            atol, rtol = 1e-4, 1e-4

        # check that there is a difference in results after training
        assert not torch.allclose(outputs_before, outputs_after, atol=atol, rtol=rtol)

        if self.torch_device in ["mlu"] and model_id in conv_ids:
            atol, rtol = 1e-3, 1e-2  # MLU

        # unmerged or merged should make no difference
        assert torch.allclose(outputs_after, outputs_unmerged, atol=atol, rtol=rtol)

        # check that disabling adapters gives the same results as before training
        assert torch.allclose(outputs_before, outputs_disabled, atol=atol, rtol=rtol)

        # check that enabling + disabling adapters does not change the results
        assert torch.allclose(outputs_after, outputs_enabled_after_disable, atol=atol, rtol=rtol)

    @parameterized.expand(TEST_CASES)
    def test_disable_adapter_with_bias_warns(self, test_name, model_id, config_cls, config_kwargs):
        # When training biases in lora, disabling adapters does not reset the biases, so the output is not what users
        # might expect. Therefore, a warning should be given.

        # Note: We test only with custom models since they run really fast. There is really no point in testing the same
        # thing with decoder, encoder_decoder, etc.
        if config_cls != LoraConfig or config_cls != BOFTConfig:
            # skip this test for other configs as bias is specific to Lora
            self.skipTest("Testing bias warnings only for LoraConfig or BOFTConfig")

        if not issubclass(config_cls, (LoraConfig, BOFTConfig)):
            self.skipTest("Bias argument is only supported for LoRA or BOFT models")

        def run_with_disable(config_kwargs, bias):
            config_kwargs = config_kwargs.copy()
            config_kwargs["bias"] = bias
            model = self.transformers_class.from_pretrained(model_id).to(self.torch_device)
            config = config_cls(
                base_model_name_or_path=model_id,
                **config_kwargs,
            )
            peft_model = get_peft_model(model, config)
            with peft_model.disable_adapter():
                pass  # there is nothing to be done

        if config_cls == LoraConfig:
            # check that bias=all and bias=lora_only give a warning with the correct message
            msg_start = "Careful, disabling adapter layers with bias configured to be"
            with pytest.warns(UserWarning, match=msg_start):
                run_with_disable(config_kwargs, bias="lora_only")
            with pytest.warns(UserWarning, match=msg_start):
                run_with_disable(config_kwargs, bias="all")

        if config_cls == BOFTConfig:
            # check that bias=all and bias=boft_only give a warning with the correct message
            msg_start = "Careful, disabling adapter layers with bias configured to be"
            with pytest.warns(UserWarning, match=msg_start):
                run_with_disable(config_kwargs, bias="boft_only")
            with pytest.warns(UserWarning, match=msg_start):
                run_with_disable(config_kwargs, bias="all")

        # For bias=none, there is no warning. Unfortunately, AFAIK unittest has no option to assert that no warning is
        # given, therefore, we check that the unittest gives us an AssertionError if we check for a warning
        bias_warning_was_given = False
        try:
            with self.assertWarns(UserWarning) as cm:
                run_with_disable(config_kwargs, bias="none")
                # if we get here, it means there was no AssertionError, i.e. there are warnings -- let's check that they
                # are not related to the bias setting
                if any(warning.message.args[0].startswith(msg_start) for warning in cm.warnings):
                    bias_warning_was_given = True
        except AssertionError:
            # This is good, there was an AssertionError, i.e. there was no warning
            pass
        if bias_warning_was_given:
            # This is bad, there was a warning about the bias when there should not have been any.
            self.fail("There should be no warning when bias is set to 'none'")

    @parameterized.expand(TEST_CASES)
    def test_active_adapter(self, test_name, model_id, config_cls, config_kwargs):
        model = self.transformers_class.from_pretrained(model_id).to(self.torch_device)
        config = config_cls(
            base_model_name_or_path=model_id,
            **config_kwargs,
        )
        model = get_peft_model(model, config)
        assert model.active_adapters == ["default"]
        assert model.active_adapter == "default"

        # at this stage, "default" is still the activate adapter, "other" is disabled
        model.add_adapter("other", config)
        assert model.active_adapters == ["default"]
        assert model.active_adapter == "default"

        # set "other" as the active adapter
        model.set_adapter("other")
        assert model.active_adapters == ["other"]
        assert model.active_adapter == "other"

        # set both adapters as active
        # Note: On the PeftModel, there cannot be multiple active adapters, so we have to go through model.base_model
        # instead.
        model.base_model.set_adapter(["default", "other"])
        # model.active_adapters works, as it delegates to the base_model
        assert model.active_adapters == ["default", "other"]
        # model.active_adapter would not work, thus we have to check the base_model directly
        assert model.base_model.active_adapter == ["default", "other"]

    @parameterized.expand(TEST_CASES)
    def test_disable_adapters_exiting_context_restores_previous_state(
        self, test_name, model_id, config_cls, config_kwargs
    ):
        # Test that when we exit the disable_adapter context, we correctly restore the enabled state of the modules as
        # they were before the context.
        model = self.transformers_class.from_pretrained(model_id).to(self.torch_device)
        config = config_cls(
            base_model_name_or_path=model_id,
            **config_kwargs,
        )
        model = get_peft_model(model, config)
        tuner_modules = [module for module in model.modules() if isinstance(module, BaseTunerLayer)]

        # all layers should be enabled
        assert all(not module.disable_adapters for module in tuner_modules)
        with model.disable_adapter():
            pass
        # this should not change after exiting the context
        assert all(not module.disable_adapters for module in tuner_modules)

        # now disable all layers
        model.disable_adapter_layers()
        assert all(module.disable_adapters for module in tuner_modules)
        with model.disable_adapter():
            pass
        assert all(module.disable_adapters for module in tuner_modules)

    @parameterized.expand(TEST_CASES)
    def test_disable_adapters_exiting_context_irregular_state(self, test_name, model_id, config_cls, config_kwargs):
        # When we have a model where some adapters are enabled and others are disabled, we should get a warning when
        # entering the disable_adapter context because we cannot correctly restore the state of the adapters from
        # before the context. After exiting the context, all adapters will be enabled, which is the status quo of how
        # we deal with this.
        model = self.transformers_class.from_pretrained(model_id).to(self.torch_device)
        config = config_cls(
            base_model_name_or_path=model_id,
            **config_kwargs,
        )
        model = get_peft_model(model, config)
        tuner_modules = [module for module in model.modules() if isinstance(module, BaseTunerLayer)]

        # now we mix the states, some enabled some not
        if len(tuner_modules) < 2:
            # next check only works with more than 1 tuner module
            return

        # disable a single layer
        tuner_modules[0].enable_adapters(False)
        # sanity check that we have both enabled and disabled layers
        assert {module.disable_adapters for module in tuner_modules} == {True, False}
        # check that we get a warning with irregular states
        msg = "The model contains some adapter layers that are enabled and others that are disabled"
        with self.assertWarnsRegex(UserWarning, expected_regex=msg):
            with model.disable_adapter():
                pass

        # when encountering irregular adapters, we enable all adapters at the end of the context
        assert all(not module.disable_adapters for module in tuner_modules)

    @parameterized.expand(TEST_CASES)
    def test_delete_adapter(self, test_name, model_id, config_cls, config_kwargs):
        self._test_delete_adapter(model_id, config_cls, config_kwargs)

    @parameterized.expand(TEST_CASES)
    def test_delete_inactive_adapter(self, test_name, model_id, config_cls, config_kwargs):
        self._test_delete_inactive_adapter(model_id, config_cls, config_kwargs)

    @parameterized.expand(TEST_CASES)
    def test_delete_unknown_adapter_raises(self, test_name, model_id, config_cls, config_kwargs):
        self._test_delete_unknown_adapter_raises(model_id, config_cls, config_kwargs)

    def test_delete_adapter_with_multiple_adapters_works(self):
        # Add 3 adapters, delete the active one, the next one should be active, delete the inactive one, the active one
        # should stay the same.
        config0 = LoraConfig(target_modules=["lin0"])
        config1 = LoraConfig(target_modules=["lin0"])
        config2 = LoraConfig(target_modules=["lin0"])
        model = get_peft_model(MLP(), config0, adapter_name="adapter0").to(self.torch_device)
        model.add_adapter("adapter1", config1)
        model.add_adapter("adapter2", config2)

        inputs = self.prepare_inputs_for_testing()
        assert model.active_adapters == ["adapter0"]
        model(**inputs)  # does not raise

        # delete the active adapter, next one should become active
        model.delete_adapter("adapter0")
        assert model.active_adapters == ["adapter1"]
        model(**inputs)  # does not raise

        # delete an inactive adapter, should not affect the active adapter
        model.delete_adapter("adapter2")
        assert model.active_adapters == ["adapter1"]
        model(**inputs)  # does not raise

    def test_delete_adapter_multiple_adapters_with_modules_to_save(self):
        # There are 3 adapters. Adapter 0 has modules_to_save. Delete it, we should switch to adapter 1, which does not
        # have modules_to_save. Then, we delete it too, switching to adapter 2, which has modules_to_save. Finally, we
        # delete the last adapter (state is updated but forward is no longer possible).
        model = MLP()
        inputs = self.prepare_inputs_for_testing()

        config0 = LoraConfig(target_modules=["lin0"], modules_to_save=["lin1"])
        config1 = LoraConfig(target_modules=["lin0"])
        config2 = LoraConfig(target_modules=["lin0"], modules_to_save=["lin1"])
        model = get_peft_model(model, config0, adapter_name="adapter0").to(self.torch_device)
        model.add_adapter("adapter1", config1)
        model.add_adapter("adapter2", config2)

        assert model.active_adapters == ["adapter0"]
        assert model.modules_to_save == {"lin1"}
        assert set(model.base_model.model.lin1.modules_to_save) == {"adapter0", "adapter2"}
        model(**inputs)  # does not raise

        # delete active adapter, should switch to the next adapter (which does not have modules_to_save)
        model.delete_adapter("adapter0")
        assert model.active_adapters == ["adapter1"]
        assert model.modules_to_save == {"lin1"}
        assert set(model.base_model.model.lin1.modules_to_save) == {"adapter2"}
        model(**inputs)  # does not raise

        # delete active adapter, should switch to the next adapter (which *does* have modules_to_save)
        model.delete_adapter("adapter1")
        assert model.active_adapters == ["adapter2"]
        assert model.modules_to_save == {"lin1"}
        assert set(model.base_model.model.lin1.modules_to_save) == {"adapter2"}
        model(**inputs)  # does not raise

        # delete last adapter
        model.delete_adapter("adapter2")
        assert model.active_adapters == []
        assert model.modules_to_save is None
        assert set(model.base_model.model.lin1.modules_to_save) == set()

    def test_delete_adapter_multiple_adapters_with_trainable_token_indices(self):
        # Same as the previous test, just using trainable_token_indices instead of modules_to_save
        # Note that we need to use a transformers model for trainable_token_indices
        model = AutoModelForCausalLM.from_pretrained("hf-internal-testing/tiny-random-OPTForCausalLM")
        inputs = {"input_ids": torch.arange(10).view(-1, 1).to(self.torch_device)}

        config0 = LoraConfig(target_modules=["q_proj"], trainable_token_indices=[0, 1])
        config1 = LoraConfig(target_modules=["q_proj"])
        config2 = LoraConfig(target_modules=["q_proj"], trainable_token_indices=[1, 3])
        model = get_peft_model(model, config0, adapter_name="adapter0").to(self.torch_device)
        model.add_adapter("adapter1", config1)
        model.add_adapter("adapter2", config2)

        embed_tokens = model.base_model.model.model.decoder.embed_tokens
        lm_head = model.base_model.model.lm_head

        assert model.active_adapters == ["adapter0"]
        assert set(embed_tokens.token_adapter.trainable_tokens_delta) == {"adapter0", "adapter2"}
        assert set(embed_tokens.token_adapter.trainable_tokens_original) == {"adapter0", "adapter2"}
        assert set(lm_head.token_adapter.trainable_tokens_delta) == {"adapter0", "adapter2"}
        assert set(lm_head.token_adapter.trainable_tokens_original) == {"adapter0", "adapter2"}
        model(**inputs)  # does not raise

        # delete active adapter, should switch to the next adapter (which does not have modules_to_save)
        model.delete_adapter("adapter0")
        assert model.active_adapters == ["adapter1"]
        assert set(embed_tokens.token_adapter.trainable_tokens_delta) == {"adapter2"}
        assert set(embed_tokens.token_adapter.trainable_tokens_original) == {"adapter2"}
        assert set(lm_head.token_adapter.trainable_tokens_delta) == {"adapter2"}
        assert set(lm_head.token_adapter.trainable_tokens_original) == {"adapter2"}
        model(**inputs)  # does not raise

        # delete active adapter, should switch to the next adapter (which *does* have modules_to_save)
        model.delete_adapter("adapter1")
        assert model.active_adapters == ["adapter2"]
        assert set(embed_tokens.token_adapter.trainable_tokens_delta) == {"adapter2"}
        assert set(embed_tokens.token_adapter.trainable_tokens_original) == {"adapter2"}
        assert set(lm_head.token_adapter.trainable_tokens_delta) == {"adapter2"}
        assert set(lm_head.token_adapter.trainable_tokens_original) == {"adapter2"}
        model(**inputs)  # does not raise

        # delete last adapter
        model.delete_adapter("adapter2")
        assert model.active_adapters == []
        assert set(embed_tokens.token_adapter.trainable_tokens_delta) == set()
        assert set(embed_tokens.token_adapter.trainable_tokens_original) == set()
        assert set(lm_head.token_adapter.trainable_tokens_delta) == set()
        assert set(lm_head.token_adapter.trainable_tokens_original) == set()

    @parameterized.expand(TEST_CASES)
    def test_adding_multiple_adapters_with_bias_raises(self, test_name, model_id, config_cls, config_kwargs):
        self._test_adding_multiple_adapters_with_bias_raises(model_id, config_cls, config_kwargs)

    def test_weight_bias_attributes(self):
        model = MLP()
        config = LoraConfig(target_modules=["lin0"])
        model = get_peft_model(model, config)
        assert hasattr(model.base_model.model.lin0, "weight")
        assert hasattr(model.base_model.model.lin0, "bias")

    def test_multiple_adapters_automatic_modules_to_save(self):
        # See issue 1574
        # When we use certain task types, PeftModel.modules_to_save is automatically updated to include some extra
        # layers not specified in the PeftConfig. This attribute should be honored for all adapters, not just for
        # the default adapter.
        config0 = LoraConfig(task_type=TaskType.SEQ_CLS)
        config1 = LoraConfig(task_type=TaskType.SEQ_CLS)
        model = AutoModelForSequenceClassification.from_pretrained("bert-base-uncased")
        model = get_peft_model(model, config0)
        # sanity check
        assert model.modules_to_save

        model.add_adapter("other", config1)
        assert "default" in model.base_model.classifier.modules_to_save
        assert "other" in model.base_model.classifier.modules_to_save

    @parameterized.expand([IA3Config, LoHaConfig, LoKrConfig, LoraConfig, HRAConfig, BoneConfig])
    def test_multiple_adapters_mixed_modules_to_save(self, config_cls):
        # See issue 1574
        # Check that we can have a model where one adapter has modules_to_save and the other doesn't. It should be
        # possible to switch between those adapters and to use them.
        if hasattr(config_cls, "feedforward_modules"):  # IA³
            config_cls = partial(config_cls, feedforward_modules=["lin0"])

        if config_cls == BoneConfig:
            config_cls = partial(config_cls, r=2)

        config0 = config_cls(target_modules=["lin0"], modules_to_save=["lin1"])
        config1 = config_cls(target_modules=["lin0"])
        model = MLP()
        model = get_peft_model(model, config0).to(self.torch_device)
        model.add_adapter("other", config1)

        assert "default" in model.base_model.lin1.modules_to_save
        assert "other" not in model.base_model.lin1.modules_to_save

        # check that switching adapters and predicting does not raise
        inputs = self.prepare_inputs_for_testing()
        # "default" adapter is active
        model(**inputs)
        # switch to "other" adapter
        model.set_adapter("other")
        model(**inputs)

    @parameterized.expand([IA3Config, LoHaConfig, LoKrConfig, LoraConfig, HRAConfig, BoneConfig])
    def test_multiple_adapters_mixed_modules_to_save_order_switched(self, config_cls):
        # See issue 1574
        # Same test as test_multiple_adapters_mixed_modules_to_save, but this time the 2nd adapter has modules_to_save.
        if hasattr(config_cls, "feedforward_modules"):  # IA³
            config_cls = partial(config_cls, feedforward_modules=["lin0"])

        if config_cls == BoneConfig:
            config_cls = partial(config_cls, r=2)

        config0 = config_cls(target_modules=["lin0"])
        config1 = config_cls(target_modules=["lin0"], modules_to_save=["lin1"])
        model = MLP()
        model = get_peft_model(model, config0).to(self.torch_device)
        model.add_adapter("other", config1)

        assert "default" not in model.base_model.lin1.modules_to_save
        assert "other" in model.base_model.lin1.modules_to_save

        # check that switching adapters and predicting does not raise
        inputs = self.prepare_inputs_for_testing()
        # "default" adapter is active
        model(**inputs)
        # switch to "other" adapter
        model.set_adapter("other")
        model(**inputs)

    def test_multiple_adapters_mixed_modules_to_save_merging_adapters(self):
        # See issue 1574
        # This test is similar to test_multiple_adapters_mixed_modules_to_save, but it also checks that merging adapter
        # weights works when one adapter has a modules_to_save and the other hasn't
        config0 = LoraConfig(target_modules=["lin0"], modules_to_save=["lin1"])
        config1 = LoraConfig(target_modules=["lin0"])
        model = MLP()
        model = get_peft_model(model, config0).to(self.torch_device)
        model.add_adapter("other", config1)

        # check that this does not raise
        model.add_weighted_adapter(["default", "other"], weights=[1.0, 1.0], adapter_name="merged")

        # since one of the adapters that was merged has a modules_to_save, that one should be used for the merged
        # adapter
        assert "default" in model.base_model.model.lin1.modules_to_save
        assert "other" not in model.base_model.model.lin1.modules_to_save
        assert "merged" in model.base_model.model.lin1.modules_to_save

        # check that using the merged adapter does not raise
        model.set_adapter("merged")
        inputs = self.prepare_inputs_for_testing()
        model(**inputs)

    def test_multiple_adapters_same_modules_to_save_merging_adapters_raises(self):
        # See issue 1574
        # This test is similar to test_multiple_adapters_mixed_modules_to_save_merging_adapters but here the two
        # adapters target the same module with modules_to_save. In this case, trying to merge the adapter weights
        # should raise an error.
        config0 = LoraConfig(target_modules=["lin0"], modules_to_save=["lin1"])
        config1 = LoraConfig(target_modules=["lin0"], modules_to_save=["lin1"])
        model = MLP()
        model = get_peft_model(model, config0).to(self.torch_device)
        model.add_adapter("other", config1)

        msg = re.escape(
            "Cannot add weighted adapters if they target the same module with modules_to_save, but found 1 such "
            "instance(s)."
        )
        with pytest.raises(ValueError, match=msg):
            model.add_weighted_adapter(["default", "other"], weights=[1.0, 1.0], adapter_name="merged")

    def test_multiple_adapters_seq_cls_mixed_modules_to_save_merging_adapters(self):
        # See issue 1574
        # This test is similar to test_multiple_adapters_mixed_modules_to_save_merging_adapters but uses a SEQ_CLS
        # model like in test_multiple_adapters_automatic_modules_to_save. This should raise an error because the same
        # module is implicitly targeted by modules_to_save twice.
        config0 = LoraConfig(task_type=TaskType.SEQ_CLS)
        config1 = LoraConfig(task_type=TaskType.SEQ_CLS)
        model = AutoModelForSequenceClassification.from_pretrained("bert-base-uncased")
        model = get_peft_model(model, config0)
        model.add_adapter("other", config1)

        msg = re.escape(
            "Cannot add weighted adapters if they target the same module with modules_to_save, but found 1 such "
            "instance(s)."
        )
        with pytest.raises(ValueError, match=msg):
            model.add_weighted_adapter(["default", "other"], weights=[1.0, 1.0], adapter_name="merged")

    @parameterized.expand([IA3Config, LoHaConfig, LoKrConfig, LoraConfig, HRAConfig, BoneConfig])
    def test_add_weighted_adapter_cat_with_rank_pattern(self, config_cls):
        # Fixes a bug described in #2512, which resulted from the rank_pattern not being taken into account
        config0 = LoraConfig(target_modules=["lin0", "lin1"], r=8)
        config1 = LoraConfig(target_modules=["lin0", "lin1"], r=8, rank_pattern={"lin0": 16})
        model = MLP()
        model = get_peft_model(model, config0).to(self.torch_device)
        model.add_adapter("other", config1)
        model.add_weighted_adapter(
            ["default", "other"], weights=[1.0, 1.0], adapter_name="merged", combination_type="cat"
        )

    def test_multiple_adapters_no_needless_copy_modules_to_save(self):
        # See 2206
        # The problem was that we keep a "global" modules_to_save on the model which contains all possible
        # modules_to_save for each adapter. When the first adapter targets embed_tokens with modules_to_save and the
        # second adapter targets lm_head, then embed_tokens will create a copy of the original module for the second
        # adapter, even though it's not needed. The copy still acts as expected but uses unnecessary memory.
        model_id = "hf-internal-testing/tiny-random-OPTForCausalLM"
        model = AutoModelForCausalLM.from_pretrained(model_id).to(self.torch_device)
        config0 = LoraConfig(modules_to_save=["embed_tokens"])
        config1 = LoraConfig(modules_to_save=["lm_head"])
        model = get_peft_model(model, config0)
        model.add_adapter("other", config1)

        lm_head_keys = list(model.base_model.model.lm_head.modules_to_save.keys())
        assert lm_head_keys == ["other"]

        embed_token_keys = list(model.base_model.model.model.decoder.embed_tokens.modules_to_save.keys())
        # before the fix, this would be: ['default', 'other']
        assert embed_token_keys == ["default"]

    def test_existing_model_card(self):
        # ensure that if there is already a model card, it is not overwritten
        model = MLP()
        config = LoraConfig(target_modules=["lin0"])
        model = get_peft_model(model, config)

        with tempfile.TemporaryDirectory() as tmp_dirname:
            # create a model card
            text = "---\nmeta: hello\n---\nThis is a model card\n"
            with open(os.path.join(tmp_dirname, "README.md"), "w") as f:
                f.write(text)

            model.save_pretrained(tmp_dirname)
            with open(os.path.join(tmp_dirname, "README.md")) as f:
                model_card = f.read()

        assert "library_name: peft" in model_card
        assert "meta: hello" in model_card
        assert "This is a model card" in model_card

    def test_non_existing_model_card(self):
        # ensure that if there is already a model card, it is not overwritten
        model = MLP()
        config = LoraConfig(target_modules=["lin0"])
        model = get_peft_model(model, config)

        with tempfile.TemporaryDirectory() as tmp_dirname:
            model.save_pretrained(tmp_dirname)
            with open(os.path.join(tmp_dirname, "README.md")) as f:
                model_card = f.read()

        assert "library_name: peft" in model_card
        # rough check that the model card is pre-filled
        assert len(model_card) > 1000

    @parameterized.expand(["auto", True, False])
    def test_targeting_lora_to_embedding_layer(self, save_embedding_layers):
        model = ModelEmbWithEmbeddingUtils()
        config = LoraConfig(target_modules=["embed_tokens", "lin0"], init_lora_weights=False)
        model = get_peft_model(model, config)

        with tempfile.TemporaryDirectory() as tmp_dirname:
            if save_embedding_layers == "auto":
                # assert warning
                msg_start = "Setting `save_embedding_layers` to `True` as embedding layers found in `target_modules`."
                with pytest.warns(UserWarning, match=msg_start):
                    model.save_pretrained(tmp_dirname, save_embedding_layers=save_embedding_layers)
            else:
                model.save_pretrained(tmp_dirname, save_embedding_layers=save_embedding_layers)
            from safetensors.torch import load_file as safe_load_file

            state_dict = safe_load_file(os.path.join(tmp_dirname, "adapter_model.safetensors"))
            if save_embedding_layers in ["auto", True]:
                assert "base_model.model.embed_tokens.base_layer.weight" in state_dict
                assert torch.allclose(
                    model.base_model.model.embed_tokens.base_layer.weight,
                    state_dict["base_model.model.embed_tokens.base_layer.weight"],
                )
            else:
                assert "base_model.model.embed_tokens.base_layer.weight" not in state_dict
            del state_dict

    @parameterized.expand(["auto", True, False])
    def test_targeting_lora_to_embedding_layer_non_transformers(self, save_embedding_layers):
        model = ModelEmbConv1D()
        config = LoraConfig(target_modules=["emb", "lin0"], init_lora_weights=False)
        model = get_peft_model(model, config)

        with tempfile.TemporaryDirectory() as tmp_dirname:
            if save_embedding_layers is True:
                with pytest.warns(
                    UserWarning,
                    match=r"Could not identify embedding layer\(s\) because the model is not a 🤗 transformers model\.",
                ):
                    model.save_pretrained(tmp_dirname, save_embedding_layers=save_embedding_layers)
            else:
                model.save_pretrained(tmp_dirname, save_embedding_layers=save_embedding_layers)
            from safetensors.torch import load_file as safe_load_file

            state_dict = safe_load_file(os.path.join(tmp_dirname, "adapter_model.safetensors"))
            assert "base_model.model.emb.base_layer.weight" not in state_dict
            del state_dict

    def test_load_resized_embedding_ignore_mismatched_sizes(self):
        # issue #1605
        # Make it possible to load a LoRA layer that targets an embedding layer even if the sizes mismatch by passing
        # ignore_mismatched_sizes=True
        model = ModelEmbConv1D(emb_size=100)
        config = LoraConfig(target_modules=["emb", "lin0"], init_lora_weights=False)
        model = get_peft_model(model, config)

        # note: not using the context manager here because it fails on Windows CI for some reason
        tmp_dirname = tempfile.mkdtemp()
        try:
            model.save_pretrained(tmp_dirname)
            model = ModelEmbConv1D(emb_size=105)

            # first check that this raises
            with pytest.raises(RuntimeError) as exc:
                PeftModel.from_pretrained(model, tmp_dirname)
            msg = exc.value.args[0]
            assert "size mismatch" in msg and "100" in msg and "105" in msg

            # does not raise
            PeftModel.from_pretrained(model, tmp_dirname, ignore_mismatched_sizes=True)
        finally:
            try:
                shutil.rmtree(tmp_dirname)
            except PermissionError:
                # windows error
                pass

    @parameterized.expand(
        [
            LoraConfig(target_modules=["lin0"], init_lora_weights=False),
            LoKrConfig(target_modules=["lin0"], init_weights=False),
            LoHaConfig(target_modules=["lin0"], init_weights=False),
            AdaLoraConfig(target_modules=["lin0"], init_lora_weights=False, total_step=1),
            IA3Config(target_modules=["lin0"], feedforward_modules=["lin0"], init_ia3_weights=False),
            OFTConfig(target_modules=["lin0"], init_weights=False, r=2),
            BOFTConfig(target_modules=["lin0"], init_weights=False, boft_block_size=2),
            HRAConfig(target_modules=["lin0"], init_weights=False),
            BoneConfig(target_modules=["lin0"], init_weights=False, r=2),
        ]
    )
    def test_adapter_name_makes_no_difference(self, config0):
        # It should not matter whether we use the default adapter name or a custom one
        model_cls = MLP
        input = torch.arange(90).reshape(9, 10).to(self.torch_device)

        # base model
        torch.manual_seed(0)
        base_model = model_cls().eval().to(self.torch_device)
        output_base = base_model(input)

        # default name
        torch.manual_seed(0)
        base_model = model_cls().eval().to(self.torch_device)
        torch.manual_seed(0)
        peft_model_default = get_peft_model(base_model, config0, adapter_name="default").eval().to(self.torch_device)
        output_default = peft_model_default(input)
        sd_default = peft_model_default.state_dict()

        # custom name 1
        torch.manual_seed(0)
        base_model = model_cls().eval().to(self.torch_device)
        torch.manual_seed(0)
        peft_model_custom1 = get_peft_model(base_model, config0, adapter_name="adapter").eval().to(self.torch_device)
        output_custom1 = peft_model_custom1(input)
        sd_custom1 = peft_model_custom1.state_dict()

        # custom name 2
        torch.manual_seed(0)
        base_model = model_cls().eval().to(self.torch_device)
        torch.manual_seed(0)
        peft_model_custom2 = (
            get_peft_model(base_model, config0, adapter_name="other-name").eval().to(self.torch_device)
        )
        output_custom2 = peft_model_custom2(input)
        sd_custom2 = peft_model_custom2.state_dict()

        assert len(sd_default) == len(sd_custom1) == len(sd_custom2)
        for key in sd_default:
            key1 = key.replace("default", "adapter")
            key2 = key.replace("default", "other-name")
            assert key1 in sd_custom1
            assert key2 in sd_custom2
        for k0, k1, k2 in zip(sd_default, sd_custom1, sd_custom2):
            assert torch.allclose(sd_default[k0], sd_custom1[k1])
            assert torch.allclose(sd_default[k0], sd_custom2[k2])

        assert not torch.allclose(output_base, output_default)
        assert not torch.allclose(output_base, output_custom1)
        assert not torch.allclose(output_base, output_custom2)
        assert torch.allclose(output_custom1, output_custom2)
        assert torch.allclose(output_default, output_custom1)

    def test_gpt2_dora_merge_and_unload(self):
        # see https://github.com/huggingface/peft/pull/1588#discussion_r1537914207
        model = AutoModelForCausalLM.from_pretrained("gpt2")
        config = LoraConfig(task_type="CAUSAL_LM", use_dora=True)
        model = get_peft_model(model, config)
        # should not raise an error
        model.merge_and_unload()

    def test_gpt2_dora_merge_and_unload_safe_merge(self):
        # see https://github.com/huggingface/peft/pull/1588#discussion_r1537914207
        model = AutoModelForCausalLM.from_pretrained("gpt2")
        config = LoraConfig(task_type="CAUSAL_LM", use_dora=True)
        model = get_peft_model(model, config)
        # should not raise an error
        model.merge_and_unload(safe_merge=True)

    def test_unload_adapter_multihead_attention(self):
        # MultiheadAttention has special logic for unloading, that logic is covered by this test
        self._test_unload_adapter(
            model_id="MHA",
            config_cls=LoraConfig,
            config_kwargs={"target_modules": ["mha"], "init_lora_weights": False},
        )

    def test_dora_save_and_load_remapping(self):
        # Here we test the refactor of DoRA which changed lora_magnitude_vector from a ParameterDict to a ModuleDict
        # with a DoraLayer instance. The old parameter is now the "weight" attribute of that layer. Since we want the
        # state_dict format not to change, we ensure that the ".weight" part of the key is removed.
        model = AutoModelForCausalLM.from_pretrained("facebook/opt-125m")
        config = LoraConfig(task_type="CAUSAL_LM", use_dora=True)
        model = get_peft_model(model, config)
        state_dict = model.state_dict()

        # sanity check: state dict contains "lora_magnitude_vector.default.weight" keys
        assert any("lora_magnitude_vector.default.weight" in k for k in state_dict)

        # save the model, check the state dict
        # note: not using the context manager here because it fails on Windows CI for some reason
        tmp_dirname = tempfile.mkdtemp()
        try:
            model.save_pretrained(tmp_dirname)
            state_dict_adapter = safe_load_file(os.path.join(tmp_dirname, "adapter_model.safetensors"))
            # note that in the state dict, the "default" part of the key is removed
            assert not any("lora_magnitude_vector.weight" in k for k in state_dict_adapter)

            del model
            loaded = PeftModel.from_pretrained(AutoModelForCausalLM.from_pretrained("facebook/opt-125m"), tmp_dirname)
        finally:
            try:
                shutil.rmtree(tmp_dirname)
            except PermissionError:
                # windows error
                pass

        state_dict_loaded = loaded.state_dict()
        assert state_dict.keys() == state_dict_loaded.keys()
        for k in state_dict:
            assert torch.allclose(state_dict[k], state_dict_loaded[k])

    @parameterized.expand([False, True])
    def test_mha_gradients_set_correctly(self, with_forward_call):
        # check for this bug: https://github.com/huggingface/peft/issues/761#issuecomment-1893804738
        base_model = ModelMha()
        config = LoraConfig(target_modules=["mha"])
        model = get_peft_model(base_model, config)
        model = model.to(self.torch_device)

        if with_forward_call:
            # after the merge-unmerge roundtrip happening in forward of lora MHA, the base weights should be set to
            # requires_grad=False
            inputs = self.prepare_inputs_for_testing()
            model(**inputs)

        assert model.base_model.model.mha.base_layer.out_proj.base_layer.weight.requires_grad is False
        assert model.base_model.model.mha.base_layer.in_proj_weight.requires_grad is False

        # _restore_weights used to ignore the gradient, this checks that it is indeed considered
        model.base_model.model.mha._restore_weights()
        assert model.base_model.model.mha.base_layer.out_proj.base_layer.weight.requires_grad is False
        assert model.base_model.model.mha.base_layer.in_proj_weight.requires_grad is False

        model.base_model.model.mha.base_layer.out_proj.base_layer.weight.requires_grad = True
        model.base_model.model.mha.base_layer.in_proj_weight.requires_grad = True
        assert model.base_model.model.mha.base_layer.out_proj.base_layer.weight.requires_grad is True
        assert model.base_model.model.mha.base_layer.in_proj_weight.requires_grad is True

        model.base_model.model.mha._restore_weights()
        assert model.base_model.model.mha.base_layer.out_proj.base_layer.weight.requires_grad is True
        assert model.base_model.model.mha.base_layer.in_proj_weight.requires_grad is True


class TestMultiRankAdapter(unittest.TestCase):
    """Tests related to multirank LoRA adapters"""

    def test_multirank(self):
        config_1 = LoraConfig(
            r=8,
            lora_alpha=8,
            init_lora_weights=False,
            target_modules=["lin0", "lin1"],
        )
        config_2 = LoraConfig(
            r=8,
            lora_alpha=8,
            init_lora_weights=False,
            target_modules=["lin0", "lin1"],
            rank_pattern={"lin0": 4},
            alpha_pattern={"lin0": 4},
        )

        # Add first adapter
        model = get_peft_model(MLP(), config_1, adapter_name="first")

        # Add second adapter
        model.add_adapter("second", config_2)

        # Extract current and expected ranks
        rank_current = model.lin0.lora_A["second"].weight.shape[0]
        rank_expected = config_2.rank_pattern["lin0"]

        assert rank_current == rank_expected, f"Rank {rank_current} is not equal to expected {rank_expected}"

    def test_multirank_2(self):
        rank_pattern = {}
        alpha_pattern = {}
        r = 4
        lora_alpha = 8

        for i in range(10):
            rank = 64 // (i + 1)
            for j in range(2):
                rank_pattern[f"layers.{i}.lin{j}"] = rank
                alpha_pattern[f"layers.{i}.lin{j}"] = 2 * rank

        config = LoraConfig(
            r=r,
            lora_alpha=lora_alpha,
            init_lora_weights=False,
            target_modules=["lin0", "lin1"],
            rank_pattern=rank_pattern,
            alpha_pattern=alpha_pattern,
        )

        # Add first adapter
        model = get_peft_model(DeepMLP(), config, adapter_name="first")

        # Add second adapter
        model.add_adapter("second", config)

        for adapter in ["first", "second"]:
            for key, module in model.base_model.model.named_modules():
                if isinstance(module, BaseTunerLayer):
                    rank_expected = rank_pattern.get(key, r)
                    rank_current = module.lora_A[adapter].weight.shape[0]
                    assert rank_current == rank_expected, (
                        f"Rank {rank_current} is not equal to expected {rank_expected}"
                    )


class TestRepr(unittest.TestCase):
    """Tests related to the repr of adapted models"""

    def test_repr_lora_linear(self):
        config = LoraConfig(target_modules=["lin0"])
        model = get_peft_model(MLP(), config)
        print_output = repr(model.model.lin0)
        assert print_output.startswith("lora.Linear")
        assert "in_features=10" in print_output
        assert "out_features=20" in print_output
        assert "lora_A" in print_output
        assert "lora_B" in print_output
        assert "default" in print_output

    def test_repr_lora_embedding(self):
        config = LoraConfig(target_modules=["emb"])
        model = get_peft_model(ModelEmbConv1D(), config)
        print_output = repr(model.model.emb)
        assert print_output.startswith("lora.Embedding")
        assert "100, 5" in print_output
        assert "lora_embedding_A" in print_output
        assert "lora_embedding_B" in print_output
        assert "default" in print_output

    def test_repr_lora_conv1d(self):
        config = LoraConfig(target_modules=["conv1d"])
        model = get_peft_model(ModelEmbConv1D(), config)
        print_output = repr(model.model.conv1d)
        assert print_output.startswith("lora.Linear")
        assert "in_features=5" in print_output
        assert "out_features=1" in print_output
        assert "lora_A" in print_output
        assert "lora_B" in print_output
        assert "default" in print_output

    def test_repr_lora_conv2d(self):
        config = LoraConfig(target_modules=["conv2d"])
        model = get_peft_model(ModelConv2D(), config)
        print_output = repr(model.model.conv2d)
        assert print_output.startswith("lora.Conv2d")
        assert "5, 10" in print_output
        assert "kernel_size=(3, 3)" in print_output
        assert "stride=(1, 1)" in print_output
        assert "lora_A" in print_output
        assert "lora_B" in print_output
        assert "default" in print_output


class MultipleActiveAdaptersTester(unittest.TestCase):
    """
    A test class to test the functionality of multiple active adapters.

    This is not specifically tied to custom models, it's just easy to test here and testing it on all types of models
    would be overkill.
    """

    torch_device = infer_device()

    def prepare_inputs_for_testing(self):
        X = torch.arange(90).view(9, 10).to(self.torch_device)
        return {"X": X}

    def set_multiple_active_adapters(self, model, adapter_names):
        for module in model.modules():
            if isinstance(module, (BaseTunerLayer, AuxiliaryTrainingWrapper)):
                module.set_adapter(adapter_names)

    def resolve_model_cls(self, tuner_method):
        if tuner_method == "lora+trainable_tokens":
            # for this method we need an Embedding layer to target
            return ModelEmbConv1D()
        if tuner_method == "ia3":
            return MLP(bias=False)
        return MLP(bias=True)

    @parameterized.expand(MULTIPLE_ACTIVE_ADAPTERS_TEST_CASES)
    def test_multiple_active_adapters_forward(
        self, test_name, tuner_method, config_cls, config_kwargs_1, config_kwargs_2
    ):
        torch.manual_seed(0)

        model = self.resolve_model_cls(tuner_method)
        model = model.to(self.torch_device).eval()

        X = self.prepare_inputs_for_testing()

        config_1 = config_cls(**config_kwargs_1)
        config_2 = config_cls(**config_kwargs_2)

        peft_model = get_peft_model(model, config_1, adapter_name="adapter_1")
        peft_model.add_adapter("adapter_2", config_2)

        # the assumption that the output of the combined output of two adapters is != to the output of one
        # adapter is not true for unmodified trainable tokens as they just mimic the existing embedding matrix.
        # therefore, we modify the weights so that the adapter weights differs from the embedding weights.
        #
        # We do it this way because we have no way to pass something like `init_weights=False` to the token adapter.
        if "trainable_tokens" in tuner_method:
            peft_model.emb.token_adapter.trainable_tokens_delta["adapter_1"].data = torch.rand_like(
                peft_model.emb.token_adapter.trainable_tokens_delta["adapter_1"].data
            )
            peft_model.emb.token_adapter.trainable_tokens_delta["adapter_2"].data = torch.rand_like(
                peft_model.emb.token_adapter.trainable_tokens_delta["adapter_2"].data
            )

        # set adapter_1
        peft_model.set_adapter("adapter_1")
        adapter_1_output = peft_model(**X)

        # set adapter_2
        peft_model.set_adapter("adapter_2")
        adapter_2_output = peft_model(**X)

        # set ["adapter_1", "adapter_2"]
        self.set_multiple_active_adapters(peft_model, ["adapter_1", "adapter_2"])
        combined_output = peft_model(**X)

        assert not torch.allclose(adapter_1_output, adapter_2_output, atol=1e-5)
        assert not torch.allclose(adapter_1_output, combined_output, atol=1e-5)
        assert not torch.allclose(adapter_2_output, combined_output, atol=1e-5)

        if tuner_method == "lora":
            # create a weighted adapter combining both adapters and check that
            # its output is same as setting multiple active adapters
            peft_model.add_weighted_adapter(
                ["adapter_1", "adapter_2"], [1.0, 1.0], "new_combined_adapter", combination_type="cat"
            )
            peft_model.set_adapter("new_combined_adapter")
            new_combined_output = peft_model(**X)
            assert torch.allclose(new_combined_output, combined_output, atol=1e-5)

    @parameterized.expand(MULTIPLE_ACTIVE_ADAPTERS_TEST_CASES)
    def test_multiple_active_adapters_merge_and_unmerge(
        self, test_name, tuner_method, config_cls, config_kwargs_1, config_kwargs_2
    ):
        torch.manual_seed(0)

        model = self.resolve_model_cls(tuner_method)
        model = model.to(self.torch_device).eval()

        X = self.prepare_inputs_for_testing()
        base_output = model(**X)

        config_1 = config_cls(**config_kwargs_1)
        config_2 = config_cls(**config_kwargs_2)

        peft_model = get_peft_model(model, config_1, adapter_name="adapter_1")
        peft_model.add_adapter("adapter_2", config_2)

        # set ["adapter_1", "adapter_2"]
        self.set_multiple_active_adapters(peft_model, ["adapter_1", "adapter_2"])
        combined_output = peft_model(**X)

        peft_model.merge_adapter()
        merged_combined_output = peft_model(**X)
        assert torch.allclose(merged_combined_output, combined_output, atol=1e-4)

        peft_model.unmerge_adapter()

        with peft_model.disable_adapter():
            disabled_adapter_output = peft_model(**X)

        assert torch.allclose(disabled_adapter_output, base_output, atol=1e-4)

    @parameterized.expand(MULTIPLE_ACTIVE_ADAPTERS_TEST_CASES)
    def test_merge_layers_multi(self, test_name, tuner_method, config_cls, config_kwargs_1, config_kwargs_2):
        torch.manual_seed(0)

        model = self.resolve_model_cls(tuner_method)
        model = model.to(self.torch_device).eval()

        config_1 = config_cls(**config_kwargs_1)
        config_2 = config_cls(**config_kwargs_2)

        model = get_peft_model(model, config_1)

        # the assumption that the output of the combined output of two adapters is != to the output of one
        # adapter is not true for unmodified trainable tokens as they just mimic the existing embedding matrix.
        # therefore, we modify the weights so that the adapter weights differs from the embedding weights. in this
        # case we even use 20*rand to be very distinct to adapter 2 since we're comparing outputs and not embeddings
        # with rather high tolerance values. this is also the reason why `init_weights` is not sufficient here and
        # when using `<peft method>.trainable_token_indices` we do not have the utility of `init_weights` anyway.
        if "trainable_tokens" in tuner_method:
            model.emb.token_adapter.trainable_tokens_delta["default"].data = 20 * torch.rand_like(
                model.emb.token_adapter.trainable_tokens_delta["default"].data
            )

        dummy_input = self.prepare_inputs_for_testing()
        model.eval()

        with torch.inference_mode():
            logits_adapter_1 = model(**dummy_input)[0]

        model.add_adapter("adapter-2", config_2)
        model.set_adapter("adapter-2")

        # same as above but for adapter 2
        if "trainable_tokens" in tuner_method:
            model.emb.token_adapter.trainable_tokens_delta["adapter-2"].data = 2 * torch.rand_like(
                model.emb.token_adapter.trainable_tokens_delta["adapter-2"].data
            )

        model.eval()

        with torch.inference_mode():
            logits_adapter_2 = model(**dummy_input)[0]

        assert not torch.allclose(logits_adapter_1, logits_adapter_2, atol=1e-3, rtol=1e-3)

        model.set_adapter("default")

        with torch.inference_mode():
            logits_adapter_1_after_set = model(**dummy_input)[0]

        assert torch.allclose(logits_adapter_1_after_set, logits_adapter_1, atol=1e-3, rtol=1e-3)

        model_copy = copy.deepcopy(model)
        model_copy_2 = copy.deepcopy(model)
        model_merged_all = model.merge_and_unload(adapter_names=["adapter-2", "default"])

        with torch.inference_mode():
            logits_merged_all = model_merged_all(**dummy_input)[0]

        assert not torch.allclose(logits_merged_all, logits_adapter_2, atol=1e-3, rtol=1e-3)
        assert not torch.allclose(logits_merged_all, logits_adapter_1, atol=1e-3, rtol=1e-3)

        model_merged_adapter_2 = model_copy.merge_and_unload(adapter_names=["adapter-2"])

        with torch.inference_mode():
            logits_merged_adapter_2 = model_merged_adapter_2(**dummy_input)[0]

        assert torch.allclose(logits_merged_adapter_2, logits_adapter_2, atol=1e-3, rtol=1e-3)

        model_merged_adapter_default = model_copy_2.merge_and_unload(adapter_names=["default"])

        with torch.inference_mode():
            logits_merged_adapter_default = model_merged_adapter_default(**dummy_input)[0]

        assert torch.allclose(logits_merged_adapter_default, logits_adapter_1, atol=1e-3, rtol=1e-3)


class RequiresGradTester(unittest.TestCase):
    """Test that requires_grad is set correctly in specific circumstances

    # See issue #899.

    This is not specifically tied to custom models, it's just easy to test here and testing it on all types of models
    would be overkill.

    """

    def check_requires_grad(self, model, *params_expected: str):
        # Check that only the given parameters have requires_grad=True, and all others have requires_grad=False.
        # Calling without arguments besides the model means that all parameters should have requires_grad=False.
        params_with_requires_grad = [name for name, param in model.named_parameters() if param.requires_grad]
        diff = set(params_expected).symmetric_difference(set(params_with_requires_grad))
        msg = f"Expected {params_expected} to require gradients, got {params_with_requires_grad}"
        assert len(diff) == 0, msg

    def test_requires_grad_modules_to_save_default(self):
        config = LoraConfig(target_modules=["lin0"], modules_to_save=["lin1"])
        peft_model = get_peft_model(MLP(), config)

        self.check_requires_grad(
            peft_model,
            "base_model.model.lin1.modules_to_save.default.weight",
            "base_model.model.lin1.modules_to_save.default.bias",
            "base_model.model.lin0.lora_A.default.weight",
            "base_model.model.lin0.lora_B.default.weight",
        )

    def test_requires_grad_modules_to_save_disabling(self):
        config = LoraConfig(target_modules=["lin0"], modules_to_save=["lin1"])
        peft_model = get_peft_model(MLP(), config)

        # when disabling the adapter, the original module's grad should be enabled and vice versa
        peft_model.disable_adapter_layers()
        self.check_requires_grad(
            peft_model,
            "base_model.model.lin1.original_module.weight",
            "base_model.model.lin1.original_module.bias",
        )

        # when re-enabling the adapter, the original module's grad should be disabled and vice versa
        peft_model.enable_adapter_layers()
        self.check_requires_grad(
            peft_model,
            "base_model.model.lin1.modules_to_save.default.weight",
            "base_model.model.lin1.modules_to_save.default.bias",
            "base_model.model.lin0.lora_A.default.weight",
            "base_model.model.lin0.lora_B.default.weight",
        )

        # when using the disable_adapter context, the original module's grad should be enabled and vice versa
        with peft_model.disable_adapter():
            self.check_requires_grad(
                peft_model,
                "base_model.model.lin1.original_module.weight",
                "base_model.model.lin1.original_module.bias",
            )

        # after context is exited, return to the previous state
        self.check_requires_grad(
            peft_model,
            "base_model.model.lin1.modules_to_save.default.weight",
            "base_model.model.lin1.modules_to_save.default.bias",
            "base_model.model.lin0.lora_A.default.weight",
            "base_model.model.lin0.lora_B.default.weight",
        )

    def test_requires_grad_modules_to_save_multiple_adapters(self):
        config0 = LoraConfig(target_modules=["lin0"], modules_to_save=["lin1"])
        peft_model = get_peft_model(MLP(), config0)

        config1 = LoraConfig(target_modules=["lin0"], modules_to_save=["lin1"])
        peft_model.add_adapter("adapter1", config1)

        # active adapter is still "default"
        self.check_requires_grad(
            peft_model,
            "base_model.model.lin1.modules_to_save.default.weight",
            "base_model.model.lin1.modules_to_save.default.bias",
            "base_model.model.lin0.lora_A.default.weight",
            "base_model.model.lin0.lora_B.default.weight",
        )

        # set config0 as active, should not change anything
        peft_model.set_adapter("default")
        self.check_requires_grad(
            peft_model,
            "base_model.model.lin1.modules_to_save.default.weight",
            "base_model.model.lin1.modules_to_save.default.bias",
            "base_model.model.lin0.lora_A.default.weight",
            "base_model.model.lin0.lora_B.default.weight",
        )

        # set config1 as active, should lead to adapter1 requiring grad
        peft_model.set_adapter("adapter1")
        self.check_requires_grad(
            peft_model,
            "base_model.model.lin1.modules_to_save.adapter1.weight",
            "base_model.model.lin1.modules_to_save.adapter1.bias",
            "base_model.model.lin0.lora_A.adapter1.weight",
            "base_model.model.lin0.lora_B.adapter1.weight",
        )

    def test_requires_grad_lora_different_targets(self):
        # test two different LoRA adapters that target different modules
        config0 = LoraConfig(target_modules=["lin0"])
        peft_model = get_peft_model(MLP(), config0)

        config1 = LoraConfig(target_modules=["lin1"])
        peft_model.add_adapter("adapter1", config1)

        # active adapter is still "default"
        self.check_requires_grad(
            peft_model,
            "base_model.model.lin0.lora_A.default.weight",
            "base_model.model.lin0.lora_B.default.weight",
        )

        # set config0 as active, should not change anything
        peft_model.set_adapter("default")
        self.check_requires_grad(
            peft_model,
            "base_model.model.lin0.lora_A.default.weight",
            "base_model.model.lin0.lora_B.default.weight",
        )

        # change activate adapter to adapter1
        peft_model.set_adapter("adapter1")
        self.check_requires_grad(
            peft_model,
            "base_model.model.lin1.lora_A.adapter1.weight",
            "base_model.model.lin1.lora_B.adapter1.weight",
        )

        # disable all adapters
        with peft_model.disable_adapter():
            self.check_requires_grad(peft_model)

        # after context is exited, return to the previous state
        self.check_requires_grad(
            peft_model,
            "base_model.model.lin1.lora_A.adapter1.weight",
            "base_model.model.lin1.lora_B.adapter1.weight",
        )

    def test_requires_grad_lora_same_targets(self):
        # same as previous test, except that LoRA adapters target the same layer
        config0 = LoraConfig(target_modules=["lin0"])
        peft_model = get_peft_model(MLP(), config0)

        config1 = LoraConfig(target_modules=["lin0"])
        peft_model.add_adapter("adapter1", config1)

        # active adapter is still "default"
        self.check_requires_grad(
            peft_model,
            "base_model.model.lin0.lora_A.default.weight",
            "base_model.model.lin0.lora_B.default.weight",
        )

        # set config0 as active, should not change anything
        peft_model.set_adapter("default")
        self.check_requires_grad(
            peft_model,
            "base_model.model.lin0.lora_A.default.weight",
            "base_model.model.lin0.lora_B.default.weight",
        )

        # change activate adapter to adapter1
        peft_model.set_adapter("adapter1")
        self.check_requires_grad(
            peft_model,
            "base_model.model.lin0.lora_A.adapter1.weight",
            "base_model.model.lin0.lora_B.adapter1.weight",
        )

        # disable all adapters
        with peft_model.disable_adapter():
            self.check_requires_grad(peft_model)

        # after context is exited, return to the previous state
        self.check_requires_grad(
            peft_model,
            "base_model.model.lin0.lora_A.adapter1.weight",
            "base_model.model.lin0.lora_B.adapter1.weight",
        )

    def test_requires_grad_ia3_different_targets(self):
        # test two different IA3 adapters that target different modules
        config0 = IA3Config(target_modules=["lin0"], feedforward_modules=["lin0"])
        peft_model = get_peft_model(MLP(), config0)

        config1 = IA3Config(target_modules=["lin1"], feedforward_modules=["lin1"])
        peft_model.add_adapter("adapter1", config1)

        # active adapter is still "default"
        self.check_requires_grad(
            peft_model,
            "base_model.model.lin0.ia3_l.default",
        )

        # set config0 as active, should not change anything
        peft_model.set_adapter("default")
        self.check_requires_grad(
            peft_model,
            "base_model.model.lin0.ia3_l.default",
        )

        # change activate adapter to adapter1
        peft_model.set_adapter("adapter1")
        self.check_requires_grad(
            peft_model,
            "base_model.model.lin1.ia3_l.adapter1",
        )

        # disable all adapters
        with peft_model.disable_adapter():
            self.check_requires_grad(peft_model)

        # after context is exited, return to the previous state
        self.check_requires_grad(
            peft_model,
            "base_model.model.lin1.ia3_l.adapter1",
        )

    def test_requires_grad_ia3_same_targets(self):
        # same as previous test, except that IA3 adapters target the same layer
        config0 = IA3Config(target_modules=["lin0"], feedforward_modules=["lin0"])
        peft_model = get_peft_model(MLP(), config0)

        config1 = IA3Config(target_modules=["lin0"], feedforward_modules=["lin0"])
        peft_model.add_adapter("adapter1", config1)

        # active adapter is still "default"
        self.check_requires_grad(
            peft_model,
            "base_model.model.lin0.ia3_l.default",
        )

        # set config0 as active, should not change anything
        peft_model.set_adapter("default")
        self.check_requires_grad(
            peft_model,
            "base_model.model.lin0.ia3_l.default",
        )

        # change activate adapter to adapter1
        peft_model.set_adapter("adapter1")
        self.check_requires_grad(
            peft_model,
            "base_model.model.lin0.ia3_l.adapter1",
        )

        # disable all adapters
        with peft_model.disable_adapter():
            self.check_requires_grad(peft_model)

        # after context is exited, return to the previous state
        self.check_requires_grad(
            peft_model,
            "base_model.model.lin0.ia3_l.adapter1",
        )

    def test_requires_grad_adalora_different_targets(self):
        # test two different AdaLora adapters that target different modules
        config0 = AdaLoraConfig(target_modules=["lin0"], total_step=1)
        peft_model = get_peft_model(MLP(), config0)

        config1 = AdaLoraConfig(target_modules=["lin1"], total_step=1, inference_mode=True)
        peft_model.add_adapter("adapter1", config1)

        # active adapter is still "default"
        self.check_requires_grad(
            peft_model,
            "base_model.model.lin0.lora_A.default",
            "base_model.model.lin0.lora_B.default",
            "base_model.model.lin0.lora_E.default",
        )

        # set config0 as active, should not change anything
        peft_model.set_adapter("default")
        self.check_requires_grad(
            peft_model,
            "base_model.model.lin0.lora_A.default",
            "base_model.model.lin0.lora_B.default",
            "base_model.model.lin0.lora_E.default",
        )

        # change activate adapter to adapter1
        peft_model.set_adapter("adapter1")
        self.check_requires_grad(
            peft_model,
            "base_model.model.lin1.lora_A.adapter1",
            "base_model.model.lin1.lora_B.adapter1",
            "base_model.model.lin1.lora_E.adapter1",
        )

        # disable all adapters
        with peft_model.disable_adapter():
            self.check_requires_grad(peft_model)

        # after context is exited, return to the previous state
        self.check_requires_grad(
            peft_model,
            "base_model.model.lin1.lora_A.adapter1",
            "base_model.model.lin1.lora_B.adapter1",
            "base_model.model.lin1.lora_E.adapter1",
        )

    def test_requires_grad_adalora_same_targets(self):
        # same as previous test, except that AdaLora adapters target the same layer
        config0 = AdaLoraConfig(target_modules=["lin0"], total_step=1)
        peft_model = get_peft_model(MLP(), config0)

        config1 = AdaLoraConfig(target_modules=["lin0"], total_step=1, inference_mode=True)
        peft_model.add_adapter("adapter1", config1)

        # active adapter is still "default"
        self.check_requires_grad(
            peft_model,
            "base_model.model.lin0.lora_A.default",
            "base_model.model.lin0.lora_B.default",
            "base_model.model.lin0.lora_E.default",
        )

        # set config0 as active, should not change anything
        peft_model.set_adapter("default")
        self.check_requires_grad(
            peft_model,
            "base_model.model.lin0.lora_A.default",
            "base_model.model.lin0.lora_B.default",
            "base_model.model.lin0.lora_E.default",
        )

        # change activate adapter to adapter1
        peft_model.set_adapter("adapter1")
        self.check_requires_grad(
            peft_model,
            "base_model.model.lin0.lora_A.adapter1",
            "base_model.model.lin0.lora_B.adapter1",
            "base_model.model.lin0.lora_E.adapter1",
        )

        # disable all adapters
        with peft_model.disable_adapter():
            self.check_requires_grad(peft_model)

        # after context is exited, return to the previous state
        peft_model.set_adapter("adapter1")
        self.check_requires_grad(
            peft_model,
            "base_model.model.lin0.lora_A.adapter1",
            "base_model.model.lin0.lora_B.adapter1",
            "base_model.model.lin0.lora_E.adapter1",
        )

    def test_requires_grad_lora_conv2d(self):
        # test two different LoRA adapters that target different modules
        config0 = LoraConfig(target_modules=["conv2d"])
        peft_model = get_peft_model(ModelConv2D(), config0)

        config1 = LoraConfig(target_modules=["lin0"])
        peft_model.add_adapter("adapter1", config1)

        # active adapter is still "default"
        self.check_requires_grad(
            peft_model,
            "base_model.model.conv2d.lora_A.default.weight",
            "base_model.model.conv2d.lora_B.default.weight",
        )

        # set config0 as active, should not change anything
        peft_model.set_adapter("default")
        self.check_requires_grad(
            peft_model,
            "base_model.model.conv2d.lora_A.default.weight",
            "base_model.model.conv2d.lora_B.default.weight",
        )

        # change activate adapter to adapter1
        peft_model.set_adapter("adapter1")
        self.check_requires_grad(
            peft_model,
            "base_model.model.lin0.lora_A.adapter1.weight",
            "base_model.model.lin0.lora_B.adapter1.weight",
        )

        # disable all adapters
        with peft_model.disable_adapter():
            self.check_requires_grad(peft_model)

        # after context is exited, return to the previous state
        self.check_requires_grad(
            peft_model,
            "base_model.model.lin0.lora_A.adapter1.weight",
            "base_model.model.lin0.lora_B.adapter1.weight",
        )

    def test_requires_grad_lora_emb_conv1d(self):
        # test two different LoRA adapters that target different modules
        config0 = LoraConfig(target_modules=["conv1d"])
        peft_model = get_peft_model(ModelEmbConv1D(), config0)

        config1 = LoraConfig(target_modules=["emb"])
        peft_model.add_adapter("adapter1", config1)

        # active adapter is still "default"
        self.check_requires_grad(
            peft_model,
            "base_model.model.conv1d.lora_A.default.weight",
            "base_model.model.conv1d.lora_B.default.weight",
        )

        # set config0 as active, should not change anything
        peft_model.set_adapter("default")
        self.check_requires_grad(
            peft_model,
            "base_model.model.conv1d.lora_A.default.weight",
            "base_model.model.conv1d.lora_B.default.weight",
        )

        # change activate adapter to adapter1
        peft_model.set_adapter("adapter1")
        self.check_requires_grad(
            peft_model,
            "base_model.model.emb.lora_embedding_A.adapter1",
            "base_model.model.emb.lora_embedding_B.adapter1",
        )

        # disable all adapters
        with peft_model.disable_adapter():
            self.check_requires_grad(peft_model)

        # after context is exited, return to the previous state
        self.check_requires_grad(
            peft_model,
            "base_model.model.emb.lora_embedding_A.adapter1",
            "base_model.model.emb.lora_embedding_B.adapter1",
        )

    def test_requires_grad_ia3_conv1d(self):
        # test two different LoRA adapters that target different modules
        config0 = IA3Config(target_modules=["conv1d"], feedforward_modules=[])
        peft_model = get_peft_model(ModelEmbConv1D(), config0)

        config1 = IA3Config(target_modules=["lin0"], feedforward_modules=["lin0"])
        peft_model.add_adapter("adapter1", config1)

        # active adapter is still "default"
        self.check_requires_grad(
            peft_model,
            "base_model.model.conv1d.ia3_l.default",
        )

        # set config0 as active, should not change anything
        peft_model.set_adapter("default")
        self.check_requires_grad(
            peft_model,
            "base_model.model.conv1d.ia3_l.default",
        )

        # change activate adapter to adapter1
        peft_model.set_adapter("adapter1")
        self.check_requires_grad(
            peft_model,
            "base_model.model.lin0.ia3_l.adapter1",
        )

        # disable all adapters
        with peft_model.disable_adapter():
            self.check_requires_grad(peft_model)

        # after context is exited, return to the previous state
        self.check_requires_grad(
            peft_model,
            "base_model.model.lin0.ia3_l.adapter1",
        )

    def test_requires_grad_ia3_conv2d(self):
        # test two different LoRA adapters that target different modules
        config0 = IA3Config(target_modules=["conv2d"], feedforward_modules=["conv2d"])
        peft_model = get_peft_model(ModelConv2D(), config0)

        config1 = IA3Config(target_modules=["lin0"], feedforward_modules=[])
        peft_model.add_adapter("adapter1", config1)

        # active adapter is still "default"
        self.check_requires_grad(
            peft_model,
            "base_model.model.conv2d.ia3_l.default",
        )

        # set config0 as active, should not change anything
        peft_model.set_adapter("default")
        self.check_requires_grad(
            peft_model,
            "base_model.model.conv2d.ia3_l.default",
        )

        # change activate adapter to adapter1
        peft_model.set_adapter("adapter1")
        self.check_requires_grad(
            peft_model,
            "base_model.model.lin0.ia3_l.adapter1",
        )

        # disable all adapters
        with peft_model.disable_adapter():
            self.check_requires_grad(peft_model)

        # after context is exited, return to the previous state
        peft_model.set_adapter("adapter1")
        self.check_requires_grad(
            peft_model,
            "base_model.model.lin0.ia3_l.adapter1",
        )

    def test_requires_grad_loha_different_targets(self):
        # test two different LoHa adapters that target different modules
        config0 = LoHaConfig(target_modules=["lin0"])
        peft_model = get_peft_model(MLP(), config0)

        config1 = LoHaConfig(target_modules=["lin1"], inference_mode=True)
        peft_model.add_adapter("adapter1", config1)

        # active adapter is still "default"
        self.check_requires_grad(
            peft_model,
            "base_model.model.lin0.hada_w1_a.default",
            "base_model.model.lin0.hada_w1_b.default",
            "base_model.model.lin0.hada_w2_a.default",
            "base_model.model.lin0.hada_w2_b.default",
        )

        # set config0 as active, should not change anything
        peft_model.set_adapter("default")
        self.check_requires_grad(
            peft_model,
            "base_model.model.lin0.hada_w1_a.default",
            "base_model.model.lin0.hada_w1_b.default",
            "base_model.model.lin0.hada_w2_a.default",
            "base_model.model.lin0.hada_w2_b.default",
        )

        # change activate pter to pter1
        peft_model.set_adapter("adapter1")
        self.check_requires_grad(
            peft_model,
            "base_model.model.lin1.hada_w1_a.adapter1",
            "base_model.model.lin1.hada_w1_b.adapter1",
            "base_model.model.lin1.hada_w2_a.adapter1",
            "base_model.model.lin1.hada_w2_b.adapter1",
        )

        # disable all pters
        with peft_model.disable_adapter():
            self.check_requires_grad(peft_model)

        # after context is exited, return to the previous state
        self.check_requires_grad(
            peft_model,
            "base_model.model.lin1.hada_w1_a.adapter1",
            "base_model.model.lin1.hada_w1_b.adapter1",
            "base_model.model.lin1.hada_w2_a.adapter1",
            "base_model.model.lin1.hada_w2_b.adapter1",
        )

    def test_requires_grad_loha_same_targets(self):
        # same as previous test, except that LoHa adapters target the same layer
        config0 = LoHaConfig(target_modules=["lin0"])
        peft_model = get_peft_model(MLP(), config0)

        config1 = LoHaConfig(target_modules=["lin0"], inference_mode=True)
        peft_model.add_adapter("adapter1", config1)

        # active adapter is still "default"
        self.check_requires_grad(
            peft_model,
            "base_model.model.lin0.hada_w1_a.default",
            "base_model.model.lin0.hada_w1_b.default",
            "base_model.model.lin0.hada_w2_a.default",
            "base_model.model.lin0.hada_w2_b.default",
        )

        # set config0 as active, should not change anything
        peft_model.set_adapter("default")
        self.check_requires_grad(
            peft_model,
            "base_model.model.lin0.hada_w1_a.default",
            "base_model.model.lin0.hada_w1_b.default",
            "base_model.model.lin0.hada_w2_a.default",
            "base_model.model.lin0.hada_w2_b.default",
        )

        # change activate adapter to adapter1
        peft_model.set_adapter("adapter1")
        self.check_requires_grad(
            peft_model,
            "base_model.model.lin0.hada_w1_a.adapter1",
            "base_model.model.lin0.hada_w1_b.adapter1",
            "base_model.model.lin0.hada_w2_a.adapter1",
            "base_model.model.lin0.hada_w2_b.adapter1",
        )

        # disable all adapters
        with peft_model.disable_adapter():
            self.check_requires_grad(peft_model)

        # after context is exited, return to the previous state
        peft_model.set_adapter("adapter1")
        self.check_requires_grad(
            peft_model,
            "base_model.model.lin0.hada_w1_a.adapter1",
            "base_model.model.lin0.hada_w1_b.adapter1",
            "base_model.model.lin0.hada_w2_a.adapter1",
            "base_model.model.lin0.hada_w2_b.adapter1",
        )

    def test_requires_grad_lokr_different_targets(self):
        # test two different LoKr adapters that target different modules
        config0 = LoKrConfig(target_modules=["lin0"])
        peft_model = get_peft_model(MLP(), config0)

        config1 = LoKrConfig(target_modules=["lin1"], inference_mode=True)
        peft_model.add_adapter("adapter1", config1)

        # active adapter is still "default"
        self.check_requires_grad(
            peft_model,
            "base_model.model.lin0.lokr_w1.default",
            "base_model.model.lin0.lokr_w2.default",
        )

        # set config0 as active, should not change anything
        peft_model.set_adapter("default")
        self.check_requires_grad(
            peft_model,
            "base_model.model.lin0.lokr_w1.default",
            "base_model.model.lin0.lokr_w2.default",
        )

        # change activate pter to pter1
        peft_model.set_adapter("adapter1")
        self.check_requires_grad(
            peft_model,
            "base_model.model.lin1.lokr_w1.adapter1",
            "base_model.model.lin1.lokr_w2.adapter1",
        )

        # disable all pters
        with peft_model.disable_adapter():
            self.check_requires_grad(peft_model)

        # after context is exited, return to the previous state
        self.check_requires_grad(
            peft_model,
            "base_model.model.lin1.lokr_w1.adapter1",
            "base_model.model.lin1.lokr_w2.adapter1",
        )

    def test_requires_grad_lokr_same_targets(self):
        # same as previous test, except that LoKr adapters target the same layer
        config0 = LoKrConfig(target_modules=["lin0"])
        peft_model = get_peft_model(MLP(), config0)

        config1 = LoKrConfig(target_modules=["lin0"], inference_mode=True)
        peft_model.add_adapter("adapter1", config1)

        # active adapter is still "default"
        self.check_requires_grad(
            peft_model,
            "base_model.model.lin0.lokr_w1.default",
            "base_model.model.lin0.lokr_w2.default",
        )

        # set config0 as active, should not change anything
        peft_model.set_adapter("default")
        self.check_requires_grad(
            peft_model,
            "base_model.model.lin0.lokr_w1.default",
            "base_model.model.lin0.lokr_w2.default",
        )

        # change activate adapter to adapter1
        peft_model.set_adapter("adapter1")
        self.check_requires_grad(
            peft_model,
            "base_model.model.lin0.lokr_w1.adapter1",
            "base_model.model.lin0.lokr_w2.adapter1",
        )

        # disable all adapters
        with peft_model.disable_adapter():
            self.check_requires_grad(peft_model)

        # after context is exited, return to the previous state
        peft_model.set_adapter("adapter1")
        self.check_requires_grad(
            peft_model,
            "base_model.model.lin0.lokr_w1.adapter1",
            "base_model.model.lin0.lokr_w2.adapter1",
        )

    def test_requires_grad_oft_different_targets(self):
        # test two different OFT adapters that target different modules
        config0 = OFTConfig(target_modules=["lin0"], r=2)
        peft_model = get_peft_model(MLP(), config0)

        config1 = OFTConfig(target_modules=["lin1"], r=2, inference_mode=True)
        peft_model.add_adapter("adapter1", config1)

        # active adapter is still "default"
        self.check_requires_grad(
            peft_model,
            "base_model.model.lin0.oft_r.default",
            "base_model.model.lin0.oft_s.default",
        )

        # set config0 as active, should not change anything
        peft_model.set_adapter("default")
        self.check_requires_grad(
            peft_model,
            "base_model.model.lin0.oft_r.default",
            "base_model.model.lin0.oft_s.default",
        )

        # change activate pter to pter1
        peft_model.set_adapter("adapter1")
        self.check_requires_grad(
            peft_model,
            "base_model.model.lin1.oft_r.adapter1",
            "base_model.model.lin1.oft_s.adapter1",
        )

        # disable all pters
        with peft_model.disable_adapter():
            self.check_requires_grad(peft_model)

        # after context is exited, return to the previous state
        self.check_requires_grad(
            peft_model,
            "base_model.model.lin1.oft_r.adapter1",
            "base_model.model.lin1.oft_s.adapter1",
        )

    def test_requires_grad_oft_same_targets(self):
        # same as previous test, except that OFT adapters target the same layer
        config0 = OFTConfig(target_modules=["lin0"], r=2)
        peft_model = get_peft_model(MLP(), config0)

        config1 = OFTConfig(target_modules=["lin0"], r=2, inference_mode=True)
        peft_model.add_adapter("adapter1", config1)

        # active adapter is still "default"
        self.check_requires_grad(
            peft_model,
            "base_model.model.lin0.oft_r.default",
            "base_model.model.lin0.oft_s.default",
        )

        # set config0 as active, should not change anything
        peft_model.set_adapter("default")
        self.check_requires_grad(
            peft_model,
            "base_model.model.lin0.oft_r.default",
            "base_model.model.lin0.oft_s.default",
        )

        # change activate adapter to adapter1
        peft_model.set_adapter("adapter1")
        self.check_requires_grad(
            peft_model,
            "base_model.model.lin0.oft_r.adapter1",
            "base_model.model.lin0.oft_s.adapter1",
        )

        # disable all adapters
        with peft_model.disable_adapter():
            self.check_requires_grad(peft_model)

        # after context is exited, return to the previous state
        peft_model.set_adapter("adapter1")
        self.check_requires_grad(
            peft_model,
            "base_model.model.lin0.oft_r.adapter1",
            "base_model.model.lin0.oft_s.adapter1",
        )

    def test_requires_grad_hra_different_targets(self):
        # test two different HRA adapters that target different modules
        config0 = HRAConfig(target_modules=["lin0"])
        peft_model = get_peft_model(MLP(), config0)

        config1 = HRAConfig(target_modules=["lin1"], inference_mode=True)
        peft_model.add_adapter("adapter1", config1)

        # active adapter is still "default"
        self.check_requires_grad(
            peft_model,
            "base_model.model.lin0.hra_u.default",
        )

        # set config0 as active, should not change anything
        peft_model.set_adapter("default")
        self.check_requires_grad(
            peft_model,
            "base_model.model.lin0.hra_u.default",
        )

        # change activate pter to pter1
        peft_model.set_adapter("adapter1")
        self.check_requires_grad(
            peft_model,
            "base_model.model.lin1.hra_u.adapter1",
        )

        # disable all pters
        with peft_model.disable_adapter():
            self.check_requires_grad(peft_model)

        # after context is exited, return to the previous state
        self.check_requires_grad(
            peft_model,
            "base_model.model.lin1.hra_u.adapter1",
        )

    def test_requires_grad_hra_same_targets(self):
        # same as previous test, except that HRA adapters target the same layer
        config0 = HRAConfig(target_modules=["lin0"])
        peft_model = get_peft_model(MLP(), config0)

        config1 = HRAConfig(target_modules=["lin0"], inference_mode=True)
        peft_model.add_adapter("adapter1", config1)

        # active adapter is still "default"
        self.check_requires_grad(
            peft_model,
            "base_model.model.lin0.hra_u.default",
        )

        # set config0 as active, should not change anything
        peft_model.set_adapter("default")
        self.check_requires_grad(
            peft_model,
            "base_model.model.lin0.hra_u.default",
        )

        # change activate adapter to adapter1
        peft_model.set_adapter("adapter1")
        self.check_requires_grad(
            peft_model,
            "base_model.model.lin0.hra_u.adapter1",
        )

        # disable all adapters
        with peft_model.disable_adapter():
            self.check_requires_grad(peft_model)

        # after context is exited, return to the previous state
        peft_model.set_adapter("adapter1")
        self.check_requires_grad(
            peft_model,
            "base_model.model.lin0.hra_u.adapter1",
        )

    def test_requires_grad_bone_different_targets(self):
        # test two different HRA adapters that target different modules
        config0 = BoneConfig(target_modules=["lin0"], r=2)
        peft_model = get_peft_model(MLP(), config0)

        config1 = BoneConfig(target_modules=["lin1"], r=2, inference_mode=True)
        peft_model.add_adapter("adapter1", config1)

        # active adapter is still "default"
        self.check_requires_grad(
            peft_model,
            "base_model.model.lin0.bone_block.default",
        )

        # set config0 as active, should not change anything
        peft_model.set_adapter("default")
        self.check_requires_grad(
            peft_model,
            "base_model.model.lin0.bone_block.default",
        )

        # change activate pter to pter1
        peft_model.set_adapter("adapter1")
        self.check_requires_grad(
            peft_model,
            "base_model.model.lin1.bone_block.adapter1",
        )

        # disable all pters
        with peft_model.disable_adapter():
            self.check_requires_grad(peft_model)

        # after context is exited, return to the previous state
        self.check_requires_grad(
            peft_model,
            "base_model.model.lin1.bone_block.adapter1",
        )

    def test_requires_grad_bone_same_targets(self):
        # same as previous test, except that HRA adapters target the same layer
        config0 = BoneConfig(target_modules=["lin0"], r=2)
        peft_model = get_peft_model(MLP(), config0)

        config1 = BoneConfig(target_modules=["lin0"], r=2, inference_mode=True)
        peft_model.add_adapter("adapter1", config1)

        # active adapter is still "default"
        self.check_requires_grad(
            peft_model,
            "base_model.model.lin0.bone_block.default",
        )

        # set config0 as active, should not change anything
        peft_model.set_adapter("default")
        self.check_requires_grad(
            peft_model,
            "base_model.model.lin0.bone_block.default",
        )

        # change activate adapter to adapter1
        peft_model.set_adapter("adapter1")
        self.check_requires_grad(
            peft_model,
            "base_model.model.lin0.bone_block.adapter1",
        )

        # disable all adapters
        with peft_model.disable_adapter():
            self.check_requires_grad(peft_model)

        # after context is exited, return to the previous state
        peft_model.set_adapter("adapter1")
        self.check_requires_grad(
            peft_model,
            "base_model.model.lin0.bone_block.adapter1",
        )

    def test_requires_grad_boft_different_targets(self):
        # test two different OFT adapters that target different modules
        config0 = BOFTConfig(target_modules=["lin0"], boft_block_size=2)
        peft_model = get_peft_model(MLP2(), config0)

        config1 = BOFTConfig(target_modules=["lin1"], boft_block_size=2, inference_mode=True)
        peft_model.add_adapter("adapter1", config1)

        # active pter is still "default"
        self.check_requires_grad(
            peft_model,
            "base_model.model.lin0.boft_R.default",
            "base_model.model.lin0.boft_s.default",
        )

        # set config0 as active, should not change anything
        peft_model.set_adapter("default")
        self.check_requires_grad(
            peft_model,
            "base_model.model.lin0.boft_R.default",
            "base_model.model.lin0.boft_s.default",
        )

        # change activate pter to pter1
        peft_model.set_adapter("adapter1")
        self.check_requires_grad(
            peft_model,
            "base_model.model.lin1.boft_R.adapter1",
            "base_model.model.lin1.boft_s.adapter1",
        )

        # disable all pters
        with peft_model.disable_adapter():
            self.check_requires_grad(peft_model)

        # after context is exited, return to the previous state
        self.check_requires_grad(
            peft_model,
            "base_model.model.lin1.boft_R.adapter1",
            "base_model.model.lin1.boft_s.adapter1",
        )

    def test_requires_grad_boft_same_targets(self):
        # same as previous test, except that BOFT adapters target the same layer
        config0 = BOFTConfig(target_modules=["lin1"], boft_block_size=2)
        peft_model = get_peft_model(MLP(), config0)

        config1 = BOFTConfig(target_modules=["lin1"], boft_block_size=2, inference_mode=True)
        peft_model.add_adapter("adapter1", config1)

        # active adapter is still "default"
        self.check_requires_grad(
            peft_model,
            "base_model.model.lin1.boft_R.default",
            "base_model.model.lin1.boft_s.default",
        )

        # set config0 as active, should not change anything
        peft_model.set_adapter("default")
        self.check_requires_grad(
            peft_model,
            "base_model.model.lin1.boft_R.default",
            "base_model.model.lin1.boft_s.default",
        )

        # change activate adapter to adapter1
        peft_model.set_adapter("adapter1")
        self.check_requires_grad(
            peft_model,
            "base_model.model.lin1.boft_R.adapter1",
            "base_model.model.lin1.boft_s.adapter1",
        )

        # disable all adapters
        with peft_model.disable_adapter():
            self.check_requires_grad(peft_model)

        # after context is exited, return to the previous state
        peft_model.set_adapter("adapter1")
        self.check_requires_grad(
            peft_model,
            "base_model.model.lin1.boft_R.adapter1",
            "base_model.model.lin1.boft_s.adapter1",
        )

    def test_requires_grad_lntuning_different_targets(self):
        config0 = LNTuningConfig(
            target_modules=["layernorm0"],
        )
        peft_model = get_peft_model(MLP_LayerNorm(), config0)

        config1 = LNTuningConfig(
            target_modules=["layernorm1"],
            inference_mode=True,
        )
        peft_model.add_adapter("adapter1", config1)

        # active adapter is still "default"
        self.check_requires_grad(
            peft_model,
            "base_model.model.layernorm0.ln_tuning_layers.default.weight",
            "base_model.model.layernorm0.ln_tuning_layers.default.bias",
        )

        # set config0 as active, should not change anything
        peft_model.set_adapter("default")
        self.check_requires_grad(
            peft_model,
            "base_model.model.layernorm0.ln_tuning_layers.default.weight",
            "base_model.model.layernorm0.ln_tuning_layers.default.bias",
        )

        # change activate adapter to adapter1
        peft_model.set_adapter("adapter1")
        self.check_requires_grad(
            peft_model,
            "base_model.model.layernorm1.ln_tuning_layers.adapter1.weight",
            "base_model.model.layernorm1.ln_tuning_layers.adapter1.bias",
        )

        # disable all adapters
        with peft_model.disable_adapter():
            self.check_requires_grad(peft_model)

        # after context is exited, return to the previous state
        peft_model.set_adapter("adapter1")
        self.check_requires_grad(
            peft_model,
            "base_model.model.layernorm1.ln_tuning_layers.adapter1.weight",
            "base_model.model.layernorm1.ln_tuning_layers.adapter1.bias",
        )

    def test_requires_grad_lntuning_same_targets(self):
        config0 = LNTuningConfig(
            target_modules=["layernorm0"],
        )
        peft_model = get_peft_model(MLP_LayerNorm(), config0)

        config1 = LNTuningConfig(target_modules=["layernorm0"], inference_mode=True)
        peft_model.add_adapter("adapter1", config1)

        # active adapter is still "default"
        self.check_requires_grad(
            peft_model,
            "base_model.model.layernorm0.ln_tuning_layers.default.weight",
            "base_model.model.layernorm0.ln_tuning_layers.default.bias",
        )

        # set config0 as active, should not change anything
        peft_model.set_adapter("default")
        self.check_requires_grad(
            peft_model,
            "base_model.model.layernorm0.ln_tuning_layers.default.weight",
            "base_model.model.layernorm0.ln_tuning_layers.default.bias",
        )

        # change activate adapter to adapter1
        peft_model.set_adapter("adapter1")
        self.check_requires_grad(
            peft_model,
            "base_model.model.layernorm0.ln_tuning_layers.adapter1.weight",
            "base_model.model.layernorm0.ln_tuning_layers.adapter1.bias",
        )

        # disable all adapters
        with peft_model.disable_adapter():
            self.check_requires_grad(peft_model)

        # after context is exited, return to the previous state
        peft_model.set_adapter("adapter1")
        self.check_requires_grad(
            peft_model,
            "base_model.model.layernorm0.ln_tuning_layers.adapter1.weight",
            "base_model.model.layernorm0.ln_tuning_layers.adapter1.bias",
        )

    def test_requires_grad_vera_different_targets(self):
        # Test two different VeRA adapters that target different modules. Most notably, ensure that vera_A and vera_B
        # don't require grads.

        # requires a model with at least 2 layers with the same shapes
        class MLP2(nn.Module):
            def __init__(self, bias=True):
                super().__init__()
                self.relu = nn.ReLU()
                self.lin0 = nn.Linear(10, 20, bias=bias)
                self.lin1 = nn.Linear(20, 20, bias=bias)  # lin1 and lin2 have same shape
                self.lin2 = nn.Linear(20, 20, bias=bias)
                self.lin3 = nn.Linear(20, 2, bias=bias)
                self.sm = nn.LogSoftmax(dim=-1)

            def forward(self, X):
                X = X.float()
                X = self.lin0(X)
                X = self.relu(X)
                X = self.lin1(X)
                X = self.relu(X)
                X = self.lin2(X)
                X = self.relu(X)
                X = self.lin3(X)
                X = self.sm(X)
                return X

        config0 = VeraConfig(target_modules=["lin1"])
        peft_model = get_peft_model(MLP2(), config0)

        config1 = VeraConfig(target_modules=["lin2"])
        peft_model.add_adapter("adapter1", config1)

        # active adapter is still "default"
        self.check_requires_grad(
            peft_model,
            "base_model.model.lin1.vera_lambda_b.default",
            "base_model.model.lin1.vera_lambda_d.default",
        )

        # set config0 as active, should not change anything
        peft_model.set_adapter("default")
        self.check_requires_grad(
            peft_model,
            "base_model.model.lin1.vera_lambda_b.default",
            "base_model.model.lin1.vera_lambda_d.default",
        )

        # change activate adapter to adapter1
        peft_model.set_adapter("adapter1")
        self.check_requires_grad(
            peft_model,
            "base_model.model.lin2.vera_lambda_b.adapter1",
            "base_model.model.lin2.vera_lambda_d.adapter1",
        )

        # disable all adapters
        with peft_model.disable_adapter():
            self.check_requires_grad(peft_model)

        # after context is exited, return to the previous state
        self.check_requires_grad(
            peft_model,
            "base_model.model.lin2.vera_lambda_b.adapter1",
            "base_model.model.lin2.vera_lambda_d.adapter1",
        )

    def test_requires_grad_vera_same_targets(self):
        # Test two different VeRA adapters that target the same module. Most notably, ensure that vera_A and vera_B
        # don't require grads.

        # requires a model with at least 2 layers with the same shapes
        class MLP2(nn.Module):
            def __init__(self, bias=True):
                super().__init__()
                self.relu = nn.ReLU()
                self.lin0 = nn.Linear(10, 20, bias=bias)
                self.lin1 = nn.Linear(20, 20, bias=bias)  # lin1 and lin2 have same shape
                self.lin2 = nn.Linear(20, 20, bias=bias)
                self.lin3 = nn.Linear(20, 2, bias=bias)
                self.sm = nn.LogSoftmax(dim=-1)

            def forward(self, X):
                X = X.float()
                X = self.lin0(X)
                X = self.relu(X)
                X = self.lin1(X)
                X = self.relu(X)
                X = self.lin2(X)
                X = self.relu(X)
                X = self.lin3(X)
                X = self.sm(X)
                return X

        config0 = VeraConfig(target_modules=["lin1", "lin2"])
        peft_model = get_peft_model(MLP2(), config0)

        config1 = VeraConfig(target_modules=["lin1", "lin2"])
        peft_model.add_adapter("adapter1", config1)

        # active adapter is still "default"
        self.check_requires_grad(
            peft_model,
            "base_model.model.lin1.vera_lambda_b.default",
            "base_model.model.lin1.vera_lambda_d.default",
            "base_model.model.lin2.vera_lambda_b.default",
            "base_model.model.lin2.vera_lambda_d.default",
        )

        # set config0 as active, should not change anything
        peft_model.set_adapter("default")
        self.check_requires_grad(
            peft_model,
            "base_model.model.lin1.vera_lambda_b.default",
            "base_model.model.lin1.vera_lambda_d.default",
            "base_model.model.lin2.vera_lambda_b.default",
            "base_model.model.lin2.vera_lambda_d.default",
        )

        # change activate adapter to adapter1
        peft_model.set_adapter("adapter1")
        self.check_requires_grad(
            peft_model,
            "base_model.model.lin1.vera_lambda_b.adapter1",
            "base_model.model.lin1.vera_lambda_d.adapter1",
            "base_model.model.lin2.vera_lambda_b.adapter1",
            "base_model.model.lin2.vera_lambda_d.adapter1",
        )

        # disable all adapters
        with peft_model.disable_adapter():
            self.check_requires_grad(peft_model)

        # after context is exited, return to the previous state
        self.check_requires_grad(
            peft_model,
            "base_model.model.lin1.vera_lambda_b.adapter1",
            "base_model.model.lin1.vera_lambda_d.adapter1",
            "base_model.model.lin2.vera_lambda_b.adapter1",
            "base_model.model.lin2.vera_lambda_d.adapter1",
        )

    def test_requires_grad_randlora_different_targets(self):
        # Test two different RandLora adapters that target different modules. Most notably, ensure that randbasis_A and randbasis_B
        # don't require grads.

        # requires a model with at least 2 layers with the same shapes
        class MLP2(nn.Module):
            def __init__(self, bias=True):
                super().__init__()
                self.relu = nn.ReLU()
                self.lin0 = nn.Linear(10, 20, bias=bias)
                self.lin1 = nn.Linear(20, 20, bias=bias)  # lin1 and lin2 have same shape
                self.lin2 = nn.Linear(20, 20, bias=bias)
                self.lin3 = nn.Linear(20, 2, bias=bias)
                self.sm = nn.LogSoftmax(dim=-1)

            def forward(self, X):
                X = X.float()
                X = self.lin0(X)
                X = self.relu(X)
                X = self.lin1(X)
                X = self.relu(X)
                X = self.lin2(X)
                X = self.relu(X)
                X = self.lin3(X)
                X = self.sm(X)
                return X

        config0 = RandLoraConfig(target_modules=["lin1"])
        peft_model = get_peft_model(MLP2(), config0)

        config1 = RandLoraConfig(target_modules=["lin2"])
        peft_model.add_adapter("adapter1", config1)

        # active adapter is still "default"
        self.check_requires_grad(
            peft_model,
            "base_model.model.lin1.randlora_lambda.default",
            "base_model.model.lin1.randlora_gamma.default",
        )

        # set config0 as active, should not change anything
        peft_model.set_adapter("default")
        self.check_requires_grad(
            peft_model,
            "base_model.model.lin1.randlora_lambda.default",
            "base_model.model.lin1.randlora_gamma.default",
        )

        # change activate adapter to adapter1
        peft_model.set_adapter("adapter1")
        self.check_requires_grad(
            peft_model,
            "base_model.model.lin2.randlora_lambda.adapter1",
            "base_model.model.lin2.randlora_gamma.adapter1",
        )

        # disable all adapters
        with peft_model.disable_adapter():
            self.check_requires_grad(peft_model)

        # after context is exited, return to the previous state
        self.check_requires_grad(
            peft_model,
            "base_model.model.lin2.randlora_lambda.adapter1",
            "base_model.model.lin2.randlora_gamma.adapter1",
        )

    def test_requires_grad_randlora_same_targets(self):
        # Test two different RandLora adapters that target the same module. Most notably, ensure that randbasis_A and randbasis_B
        # don't require grads.

        # requires a model with at least 2 layers with the same shapes
        class MLP2(nn.Module):
            def __init__(self, bias=True):
                super().__init__()
                self.relu = nn.ReLU()
                self.lin0 = nn.Linear(10, 20, bias=bias)
                self.lin1 = nn.Linear(20, 20, bias=bias)  # lin1 and lin2 have same shape
                self.lin2 = nn.Linear(20, 20, bias=bias)
                self.lin3 = nn.Linear(20, 2, bias=bias)
                self.sm = nn.LogSoftmax(dim=-1)

            def forward(self, X):
                X = X.float()
                X = self.lin0(X)
                X = self.relu(X)
                X = self.lin1(X)
                X = self.relu(X)
                X = self.lin2(X)
                X = self.relu(X)
                X = self.lin3(X)
                X = self.sm(X)
                return X

        config0 = RandLoraConfig(target_modules=["lin1", "lin2"])
        peft_model = get_peft_model(MLP2(), config0)

        config1 = RandLoraConfig(target_modules=["lin1", "lin2"])
        peft_model.add_adapter("adapter1", config1)

        # active adapter is still "default"
        self.check_requires_grad(
            peft_model,
            "base_model.model.lin1.randlora_lambda.default",
            "base_model.model.lin1.randlora_gamma.default",
            "base_model.model.lin2.randlora_lambda.default",
            "base_model.model.lin2.randlora_gamma.default",
        )

        # set config0 as active, should not change anything
        peft_model.set_adapter("default")
        self.check_requires_grad(
            peft_model,
            "base_model.model.lin1.randlora_lambda.default",
            "base_model.model.lin1.randlora_gamma.default",
            "base_model.model.lin2.randlora_lambda.default",
            "base_model.model.lin2.randlora_gamma.default",
        )

        # change activate adapter to adapter1
        peft_model.set_adapter("adapter1")
        self.check_requires_grad(
            peft_model,
            "base_model.model.lin1.randlora_lambda.adapter1",
            "base_model.model.lin1.randlora_gamma.adapter1",
            "base_model.model.lin2.randlora_lambda.adapter1",
            "base_model.model.lin2.randlora_gamma.adapter1",
        )

        # disable all adapters
        with peft_model.disable_adapter():
            self.check_requires_grad(peft_model)

        # after context is exited, return to the previous state
        self.check_requires_grad(
            peft_model,
            "base_model.model.lin1.randlora_lambda.adapter1",
            "base_model.model.lin1.randlora_gamma.adapter1",
            "base_model.model.lin2.randlora_lambda.adapter1",
            "base_model.model.lin2.randlora_gamma.adapter1",
        )

    def test_requires_grad_vblora_different_targets(self):
        # test two different VBLoRA adapters that target different modules
        config0 = VBLoRAConfig(target_modules=["lin0"], vector_length=1, num_vectors=2)
        peft_model = get_peft_model(MLP(), config0)

        config1 = VBLoRAConfig(target_modules=["lin1"], vector_length=1, num_vectors=2)
        peft_model.add_adapter("adapter1", config1)

        # active adapter is still "default"
        self.check_requires_grad(
            peft_model,
            "base_model.model.lin0.vblora_logits_A.default",
            "base_model.model.lin0.vblora_logits_B.default",
            "base_model.model.lin0.vblora_vector_bank.default",
        )

        # set config0 as active, should not change anything
        peft_model.set_adapter("default")
        self.check_requires_grad(
            peft_model,
            "base_model.model.lin0.vblora_logits_A.default",
            "base_model.model.lin0.vblora_logits_B.default",
            "base_model.model.lin0.vblora_vector_bank.default",
        )

        # change activate adapter to adapter1
        peft_model.set_adapter("adapter1")
        self.check_requires_grad(
            peft_model,
            "base_model.model.lin1.vblora_logits_A.adapter1",
            "base_model.model.lin1.vblora_logits_B.adapter1",
            "base_model.model.lin0.vblora_vector_bank.adapter1",  # vblora_vector_bank is shared
        )

        # disable all adapters
        with peft_model.disable_adapter():
            self.check_requires_grad(peft_model)

        # after context is exited, return to the previous state
        self.check_requires_grad(
            peft_model,
            "base_model.model.lin1.vblora_logits_A.adapter1",
            "base_model.model.lin1.vblora_logits_B.adapter1",
            "base_model.model.lin0.vblora_vector_bank.adapter1",  # vblora_vector_bank is shared
        )

    def test_requires_grad_vblora_same_targets(self):
        # same as previous test, except that VBLoRA adapters target the same layer
        config0 = VBLoRAConfig(target_modules=["lin0"], vector_length=1, num_vectors=2)
        peft_model = get_peft_model(MLP(), config0)

        config1 = VBLoRAConfig(target_modules=["lin0"], vector_length=1, num_vectors=2)
        peft_model.add_adapter("adapter1", config1)

        # active adapter is still "default"
        self.check_requires_grad(
            peft_model,
            "base_model.model.lin0.vblora_logits_A.default",
            "base_model.model.lin0.vblora_logits_B.default",
            "base_model.model.lin0.vblora_vector_bank.default",
        )

        # set config0 as active, should not change anything
        peft_model.set_adapter("default")
        self.check_requires_grad(
            peft_model,
            "base_model.model.lin0.vblora_logits_A.default",
            "base_model.model.lin0.vblora_logits_B.default",
            "base_model.model.lin0.vblora_vector_bank.default",
        )

        # change activate adapter to adapter1
        peft_model.set_adapter("adapter1")
        self.check_requires_grad(
            peft_model,
            "base_model.model.lin0.vblora_logits_A.adapter1",
            "base_model.model.lin0.vblora_logits_B.adapter1",
            "base_model.model.lin0.vblora_vector_bank.adapter1",
        )

        # disable all adapters
        with peft_model.disable_adapter():
            self.check_requires_grad(peft_model)

        # after context is exited, return to the previous state
        self.check_requires_grad(
            peft_model,
            "base_model.model.lin0.vblora_logits_A.adapter1",
            "base_model.model.lin0.vblora_logits_B.adapter1",
            "base_model.model.lin0.vblora_vector_bank.adapter1",
        )

    def test_requires_grad_fourierft_different_targets(self):
        # test two different fourierft adapters that target different modules
        config0 = FourierFTConfig(n_frequency=10, target_modules=["lin0"])
        peft_model = get_peft_model(MLP(), config0)

        config1 = FourierFTConfig(n_frequency=10, target_modules=["lin1"], inference_mode=True)
        peft_model.add_adapter("adapter1", config1)

        # active adapter is still "default"
        self.check_requires_grad(
            peft_model,
            "base_model.model.lin0.fourierft_spectrum.default",
        )

        # set config0 as active, should not change anything
        peft_model.set_adapter("default")
        self.check_requires_grad(
            peft_model,
            "base_model.model.lin0.fourierft_spectrum.default",
        )

        # change activate adapter to adapter1
        peft_model.set_adapter("adapter1")
        self.check_requires_grad(
            peft_model,
            "base_model.model.lin1.fourierft_spectrum.adapter1",
        )

        # disable all adapters
        with peft_model.disable_adapter():
            self.check_requires_grad(peft_model)

        # after context is exited, return to the previous state
        self.check_requires_grad(
            peft_model,
            "base_model.model.lin1.fourierft_spectrum.adapter1",
        )

    def test_requires_grad_fourierft_same_targets(self):
        # same as previous test, except that AdaLora adapters target the same layer
        config0 = FourierFTConfig(n_frequency=10, target_modules=["lin0"])
        peft_model = get_peft_model(MLP(), config0)

        config1 = FourierFTConfig(n_frequency=10, target_modules=["lin0"], inference_mode=True)
        peft_model.add_adapter("adapter1", config1)

        # active adapter is still "default"
        self.check_requires_grad(
            peft_model,
            "base_model.model.lin0.fourierft_spectrum.default",
        )

        # set config0 as active, should not change anything
        peft_model.set_adapter("default")
        self.check_requires_grad(
            peft_model,
            "base_model.model.lin0.fourierft_spectrum.default",
        )

        # change activate adapter to adapter1
        peft_model.set_adapter("adapter1")
        self.check_requires_grad(
            peft_model,
            "base_model.model.lin0.fourierft_spectrum.adapter1",
        )

        # disable all adapters
        with peft_model.disable_adapter():
            self.check_requires_grad(peft_model)

        # after context is exited, return to the previous state
        peft_model.set_adapter("adapter1")
        self.check_requires_grad(
            peft_model,
            "base_model.model.lin0.fourierft_spectrum.adapter1",
        )


class TestMixedAdapterBatches:
    torch_device = infer_device()

    @pytest.fixture
    def mlp_lora(self):
        """A simple MLP with 2 LoRA adapters"""
        torch.manual_seed(0)

        base_model = MLP().to(self.torch_device).eval()
        config0 = LoraConfig(target_modules=["lin0"], init_lora_weights=False)
        config1 = LoraConfig(target_modules=["lin0"], r=16, init_lora_weights=False)
        peft_model = get_peft_model(base_model, config0, "adapter0").eval()
        peft_model.add_adapter("adapter1", config1)
        return peft_model

    def run_checks(self, model, inputs):
        # This checks that we can have mixed adapters in a single batch. The test works by creating the outputs for the
        # base model, adapter 0, and adapter 1 separately. Then, we create an output with mixed adapters, where the
        # sample [0, 3, 6] are for the base model, [1, 4, 7] for adapter 0, and [2, 5, 8] for adapter 1. Finally, we
        # check that the outputs of the mixed batch are correct for the corresponding indices.
        adapter_name0, adapter_name1 = model.peft_config.keys()

        with model.disable_adapter():
            output_base = model(**inputs)

        model.set_adapter(adapter_name0)
        output0 = model(**inputs)

        # sanity check, outputs are not the same
        assert not torch.allclose(output_base, output0)

        model.set_adapter(adapter_name1)
        output1 = model(**inputs)

        # sanity check, outputs have the right shape and are not the same
        assert len(output_base) >= 3
        assert len(output_base) == len(output0) == len(output1)
        assert not torch.allclose(output_base, output0)
        assert not torch.allclose(output_base, output1)

        # set adapter_indices so that it alternates between base, adapter 0, and adapter 1
        adapters = ["__base__", adapter_name0, adapter_name1]
        inputs["adapter_names"] = [adapters[i % 3] for i in (range(len(inputs["X"])))]
        output_mixed = model.forward(**inputs)

        assert torch.allclose(output_base[::3], output_mixed[::3])
        assert torch.allclose(output0[1::3], output_mixed[1::3])
        assert torch.allclose(output1[2::3], output_mixed[2::3])

    def test_mixed_adapter_batches_lora_mlp(self, mlp_lora):
        inputs = {"X": torch.arange(90).view(-1, 10).to(self.torch_device)}
        self.run_checks(mlp_lora, inputs)

    def test_mixed_adapter_batches_lora_different_target_layers(self, mlp_lora):
        base_model = MLP().to(self.torch_device).eval()
        config0 = LoraConfig(target_modules=["lin0"], init_lora_weights=False)
        config1 = LoraConfig(target_modules=["lin1"], init_lora_weights=False)
        peft_model = get_peft_model(base_model, config0, "adapter0").eval()
        peft_model.add_adapter("adapter1", config1)
        inputs = {"X": torch.arange(90).view(-1, 10).to(self.torch_device)}
        self.run_checks(peft_model, inputs)

    def test_mixed_adapter_batches_lora_multiple_modules_to_save(self, mlp_lora):
        base_model = MLP().to(self.torch_device).eval()
        config0 = LoraConfig(target_modules=["lin0"], modules_to_save=["lin1"], init_lora_weights=False)
        config1 = LoraConfig(target_modules=["lin0"], modules_to_save=["lin1"], init_lora_weights=False)
        peft_model = get_peft_model(base_model, config0, "adapter0").eval()
        peft_model.add_adapter("adapter1", config1)
        inputs = {"X": torch.arange(90).view(-1, 10).to(self.torch_device)}
        self.run_checks(peft_model, inputs)

    def test_mixed_adapter_batches_lora_unsupported_layer_raises(self, mlp_lora):
        base_model = MLPWithGRU().to(self.torch_device).eval()
        config0 = LoraConfig(target_modules=["lin0"], modules_to_save=["gru"], init_lora_weights=False)
        config1 = LoraConfig(target_modules=["lin0"], modules_to_save=["gru"], init_lora_weights=False)
        peft_model = get_peft_model(base_model, config0, "adapter0").eval()
        peft_model.add_adapter("adapter1", config1)
        inputs = {"X": torch.arange(90).view(-1, 10).to(self.torch_device)}
        SUPPORTED_MODULES = (torch.nn.Linear, torch.nn.Embedding, torch.nn.Conv1d, torch.nn.Conv2d, torch.nn.Conv3d)
        module_names = ", ".join([module.__name__ for module in SUPPORTED_MODULES])
        with pytest.raises(
            TypeError, match=f"Mixed batching is only supported for the following modules: {module_names}."
        ):
            self.run_checks(peft_model, inputs)

    def test_mixed_adapter_batches_lora_partly_overlapping_target_layers(self, mlp_lora):
        base_model = MLP().to(self.torch_device).eval()
        # target different lora layers
        config0 = LoraConfig(target_modules=["lin0"], init_lora_weights=False)
        config1 = LoraConfig(target_modules=["lin0", "lin1"], init_lora_weights=False)
        peft_model = get_peft_model(base_model, config0, "adapter0").eval()
        peft_model.add_adapter("adapter1", config1)

        inputs = {"X": torch.arange(90).view(-1, 10).to(self.torch_device)}
        self.run_checks(peft_model, inputs)

    def test_mixed_adapter_batches_lora_conv1d_emb(self):
        base_model = ModelEmbConv1D().to(self.torch_device).eval()
        config0 = LoraConfig(target_modules=["emb", "conv1d"], init_lora_weights=False)
        config1 = LoraConfig(target_modules=["emb", "conv1d"], r=16, init_lora_weights=False)
        peft_model = get_peft_model(base_model, config0, "adapter0").eval()
        peft_model.add_adapter("adapter1", config1)

        inputs = {"X": torch.arange(90).view(-1, 10).to(self.torch_device)}
        self.run_checks(peft_model, inputs)

    def test_mixed_adapter_batches_lora_conv1d_emb_multiple_modules_to_save(self):
        base_model = ModelEmbConv1D().to(self.torch_device).eval()
        config0 = LoraConfig(target_modules=["emb", "conv1d"], modules_to_save=["lin0"], init_lora_weights=False)
        config1 = LoraConfig(target_modules=["emb", "conv1d"], modules_to_save=["lin0"], init_lora_weights=False)
        peft_model = get_peft_model(base_model, config0, "adapter0").eval()
        peft_model.add_adapter("adapter1", config1)
        inputs = {"X": torch.arange(90).view(-1, 10).to(self.torch_device)}
        self.run_checks(peft_model, inputs)

    def test_mixed_adapter_batches_lora_conv2d(self):
        base_model = ModelConv2D().to(self.torch_device).eval()
        config0 = LoraConfig(target_modules=["conv2d"], init_lora_weights=False)
        config1 = LoraConfig(target_modules=["conv2d"], r=16, init_lora_weights=False)
        peft_model = get_peft_model(base_model, config0, "adapter0").eval()
        peft_model.add_adapter("adapter1", config1)

        inputs = {"X": torch.arange(270).view(6, 5, 3, 3).to(self.torch_device)}
        self.run_checks(peft_model, inputs)

    def test_mixed_adapter_batches_mha_raises(self):
        base_model = ModelMha().to(self.torch_device).eval()
        config0 = LoraConfig(target_modules=["mha"], init_lora_weights=False)
        config1 = LoraConfig(target_modules=["mha"], r=16, init_lora_weights=False)
        peft_model = get_peft_model(base_model, config0, "adapter0").eval()
        peft_model.add_adapter("adapter1", config1)

        inputs = {"X": torch.arange(90).view(-1, 10).to(self.torch_device)}
        msg = "lora.MultiheadAttention does not support mixed adapter batches"
        with pytest.raises(TypeError, match=msg):
            self.run_checks(peft_model, inputs)

    def test_mixed_adapter_batches_lora_length_mismatch_raises(self, mlp_lora):
        inputs = {
            "X": torch.arange(90).view(-1, 10).to(self.torch_device),
            "adapter_names": ["__base__"] * 5,  # wrong length!
        }
        msg = r"Length of `adapter_names` should be the same as the number of inputs, but got "
        with pytest.raises(ValueError, match=msg):
            mlp_lora.forward(**inputs)

    def test_mixed_adapter_batches_lora_training_mode_raises(self, mlp_lora):
        inputs = {
            "X": torch.arange(90).view(-1, 10).to(self.torch_device),
            "adapter_names": ["__base__"] * 9,
        }
        mlp_lora = mlp_lora.train()
        msg = r"Cannot pass `adapter_names` when the model is in training mode."
        with pytest.raises(ValueError, match=msg):
            mlp_lora.forward(**inputs)

    def test_mixed_adapter_batches_lora_disabled(self, mlp_lora):
        # Disabling adapters should have precedence over passing adapter names
        inputs = {"X": torch.arange(90).view(-1, 10).to(self.torch_device)}
        with mlp_lora.disable_adapter():
            output_disabled = mlp_lora(**inputs)

        adapters = ["__base__", "adapter0", "adapter1"]
        inputs["adapter_names"] = [adapters[i % 3] for i in (range(len(inputs["X"])))]
        with mlp_lora.disable_adapter():
            output_mixed = mlp_lora.forward(**inputs)

        assert torch.allclose(output_disabled, output_mixed)

    def test_mixed_adapter_batches_lora_merged_raises(self, mlp_lora):
        # When there are merged adapters, passing adapter names should raise an error
        inputs = {
            "X": torch.arange(90).view(-1, 10).to(self.torch_device),
            "adapter_names": ["adapter0"] * 9,
        }
        mlp_lora.merge_adapter(["adapter0"])
        msg = r"Cannot pass `adapter_names` when there are merged adapters, please call `unmerge_adapter` first."
        with pytest.raises(ValueError, match=msg):
            mlp_lora.forward(**inputs)

    def test_mixed_adapter_batches_lora_wrong_adapter_name_raises(self):
        # Ensure that all of the adapter names that are being passed actually exist
        torch.manual_seed(0)
        x = torch.arange(90).view(-1, 10).to(self.torch_device)

        base_model = MLP().to(self.torch_device).eval()
        config = LoraConfig(target_modules=["lin0"], init_lora_weights=False)
        peft_model = get_peft_model(base_model, config).eval()
        peft_model.add_adapter(adapter_name="other", peft_config=config)

        # sanity check: this works
        peft_model.forward(x, adapter_names=["default"] * 5 + ["other"] * 4)

        # check one correct and one incorrect adapter
        msg = re.escape("Trying to infer with non-existing adapter(s): does-not-exist")
        with pytest.raises(ValueError, match=msg):
            peft_model.forward(x, adapter_names=["default"] * 5 + ["does-not-exist"] * 4)

        # check two correct adapters and one incorrect adapter
        with pytest.raises(ValueError, match=msg):
            peft_model.forward(x, adapter_names=["default"] * 3 + ["does-not-exist"] * 4 + ["other"] * 2)

        # check only incorrect adapters
        msg = re.escape("Trying to infer with non-existing adapter(s): does-not-exist, other-does-not-exist")
        with pytest.raises(ValueError, match=msg):
            peft_model.forward(x, adapter_names=["does-not-exist"] * 5 + ["other-does-not-exist"] * 4)

    def test_mixed_adapter_batches_lora_with_dora_raises(self):
        # When there are DoRA adapters, passing adapter names should raise an error
        torch.manual_seed(0)
        inputs = {
            "X": torch.arange(90).view(-1, 10).to(self.torch_device),
            "adapter_names": ["default"] * 9,
        }

        base_model = MLP().to(self.torch_device).eval()
        config = LoraConfig(target_modules=["lin0"], init_lora_weights=False, use_dora=True)
        peft_model = get_peft_model(base_model, config).eval()
        msg = r"Cannot pass `adapter_names` when DoRA is enabled."
        with pytest.raises(ValueError, match=msg):
            peft_model.forward(**inputs)

    def test_mixed_adapter_batches_lora_with_dora_but_dora_not_included_works(self):
        # When there are DoRA adapters, passing adapter names should raise an error, see previous test. However, when
        # the adapter that uses DoRA is not included in adapter_names, it's actually fine.
        torch.manual_seed(0)
        base_model = MLP().to(self.torch_device).eval()
        config_dora = LoraConfig(target_modules=["lin0"], init_lora_weights=False, use_dora=True)
        peft_model = get_peft_model(base_model, config_dora)
        config_no_dora = LoraConfig(target_modules=["lin0"], init_lora_weights=False, use_dora=False)
        peft_model.add_adapter(adapter_name="other", peft_config=config_no_dora)
        peft_model.eval()

        # The "default" adapter uses DoRA but "other" is not using it, so using "other" is fine. Also, "__base__" is
        # fine since it uses the base model and thus DoRA is not involved either.
        inputs = {
            "X": torch.arange(90).view(-1, 10).to(self.torch_device),
            "adapter_names": ["other"] * 4 + ["__base__"] * 5,
        }
        peft_model.forward(**inputs)

    @require_non_cpu
    def test_mixed_adapter_batches_lora_opt_timing(self):
        # Use a more realistic model (opt-125m) and do a simple runtime check to ensure that mixed adapter batches
        # don't add too much overhead. These types of tests are inherently flaky, so we try to add in some robustness.
        logs = []  # store the time it takes to run each forward pass here

        @contextmanager
        def timed():
            tic = time.perf_counter()
            yield
            toc = time.perf_counter()
            logs.append(toc - tic)

        base_model = AutoModelForCausalLM.from_pretrained("facebook/opt-125m").to(self.torch_device).eval()
        inputs = {"input_ids": torch.randint(0, 1000, (16, 64)).to(self.torch_device)}
        with timed():
            output_base = base_model(**inputs).logits

        config0 = LoraConfig(task_type="CAUSAL_LM", init_lora_weights=False)
        peft_model = get_peft_model(base_model, config0, "adapter1").eval()
        with timed():
            output0 = peft_model(**inputs).logits

        # sanity check, outputs are not the same
        assert not torch.allclose(output_base, output0)

        config1 = LoraConfig(task_type="CAUSAL_LM", r=16, init_lora_weights=False)
        peft_model.add_adapter("adapter2", config1)
        peft_model.set_adapter("adapter2")
        with timed():
            output1 = peft_model(**inputs).logits

        # sanity check, outputs are not the same
        assert not torch.allclose(output_base, output1)

        # set adapter_indices so that it alternates between 0 (base), lora 1, and lora 2
        adapters = ["__base__", "adapter1", "adapter2"]
        inputs["adapter_names"] = [adapters[i % 3] for i in (range(len(inputs["input_ids"])))]
        with timed():
            output_mixed = peft_model.forward(**inputs).logits

        atol, rtol = 1e-4, 1e-4
        assert torch.allclose(output_base[::3], output_mixed[::3], atol=atol, rtol=rtol)
        assert torch.allclose(output0[1::3], output_mixed[1::3], atol=atol, rtol=rtol)
        assert torch.allclose(output1[2::3], output_mixed[2::3], atol=atol, rtol=rtol)

        # Check that the overhead in time added by mixed batches is not too high.
        # To prevent flakiness, we measure mixed inference 3 times and take the lowest value, then compare it to the mean
        # of the non-mixed inference times. We also grant a generous margin of 2x the mean time.
        with timed():
            output_mixed = peft_model.forward(**inputs).logits
        with timed():
            output_mixed = peft_model.forward(**inputs).logits

        time_base, time0, time1, *time_mixed = logs
        time_non_mixed = (time_base + time0 + time1) / 3
        time_mixed = min(time_mixed)

        factor = 2.0
        assert time_mixed < factor * time_non_mixed

        # Measure timing of running base and adapter separately vs using a mixed batch. Note that on CPU, the
        # differences are quite small, so this test requires GPU to avoid flakiness.
        for _ in range(3):
            with timed():
                with peft_model.disable_adapter():
                    peft_model(**{k: v[::3] for k, v in inputs.items()})
                peft_model.set_adapter("adapter1")
                peft_model(**{k: v[1::3] for k, v in inputs.items()})
                peft_model.set_adapter("adapter2")
                peft_model(**{k: v[2::3] for k, v in inputs.items()})

        times_separate = logs[-3:]
        time_separate = sum(times_separate) / 3
        assert time_separate > time_mixed


class TestDynamicDispatch:
    # These are tests for the dynamic dispatch feature for LoRA. We create a custom module and a custom LoRA layer
    # that targets it.

    @pytest.fixture(scope="class")
    def custom_module_cls(self):
        class MyModule(nn.Module):
            # A custom layer that just behaves like an nn.Linear layer but is not an instance of nn.Linear. Therefore,
            # it would normally fail to be targeted.
            def __init__(self):
                super().__init__()
                self.in_features = 10
                self.out_features = 20
                self.weight = nn.Parameter(torch.randn(20, 10))

            def forward(self, x):
                return nn.functional.linear(x, self.weight)

        return MyModule

    @pytest.fixture(scope="class")
    def custom_lora_cls(self):
        from peft.tuners import lora

        class MyLora(lora.Linear):
            # just re-use the lora.Linear code here
            pass

        return MyLora

    @pytest.fixture(scope="class")
    def model_cls(self, custom_module_cls):
        class MyModel(nn.Module):
            def __init__(self):
                super().__init__()
                self.lin0 = nn.Linear(10, 10)
                self.relu = nn.ReLU()
                self.my_module = custom_module_cls()
                self.lin1 = nn.Linear(20, 2)

            def forward(self, x):
                x = self.relu(self.lin0(x))
                x = self.relu(self.my_module(x))
                x = self.lin1(x)
                return x

        return MyModel

    def test_custom_lora_layer_used(self, custom_module_cls, custom_lora_cls, model_cls):
        # check that when we register custom lora layers, they are indeed being used for the intended module
        model = model_cls()
        config = LoraConfig(target_modules=["lin0", "my_module", "lin1"])
        config._register_custom_module({custom_module_cls: custom_lora_cls})

        peft_model = get_peft_model(model, config)
        assert isinstance(peft_model.base_model.model.my_module, custom_lora_cls)
        assert isinstance(peft_model.base_model.model.my_module.base_layer, custom_module_cls)
        # sanity check that the other lora layer types are still the default ones
        assert not isinstance(peft_model.base_model.model.lin0.base_layer, custom_module_cls)
        assert not isinstance(peft_model.base_model.model.lin1.base_layer, custom_module_cls)

    def test_training_works(self, model_cls, custom_module_cls, custom_lora_cls):
        # check that when we train with custom lora layers, they are indeed updated
        model = model_cls()
        config = LoraConfig(target_modules=["lin0", "my_module", "lin1"])
        config._register_custom_module({custom_module_cls: custom_lora_cls})

        peft_model = get_peft_model(model, config)
        sd_before = copy.deepcopy(peft_model.state_dict())
        inputs = torch.randn(16, 10)
        optimizer = torch.optim.SGD(peft_model.parameters(), lr=1e-4)

        for _ in range(5):
            optimizer.zero_grad()
            output = peft_model(inputs)
            loss = output.sum() ** 2
            loss.backward()
            optimizer.step()

        sd_after = peft_model.state_dict()

        # sanity check that for finite results, since nan != nan, which would make the test pass trivially
        for val in sd_before.values():
            assert torch.isfinite(val).all()
        for val in sd_after.values():
            assert torch.isfinite(val).all()

        assert not torch.allclose(
            sd_before["base_model.model.my_module.lora_A.default.weight"],
            sd_after["base_model.model.my_module.lora_A.default.weight"],
        )
        assert not torch.allclose(
            sd_before["base_model.model.my_module.lora_B.default.weight"],
            sd_after["base_model.model.my_module.lora_B.default.weight"],
        )

    def test_saving_and_loading(self, custom_module_cls, custom_lora_cls, model_cls, tmp_path):
        # check that we can successfully save and load the custom lora cls
        torch.manual_seed(0)
        model = model_cls()
        config = LoraConfig(target_modules=["lin0", "my_module", "lin1"])
        config._register_custom_module({custom_module_cls: custom_lora_cls})

        torch.manual_seed(1)
        peft_model = get_peft_model(model, config)

        inputs = torch.randn(5, 10)
        outputs_before = peft_model(inputs)  # does not raise

        sd_before = peft_model.state_dict()
        peft_model.save_pretrained(tmp_path / "lora-custom-module")
        del model, peft_model

        torch.manual_seed(0)  # same seed for base model
        model = model_cls()

        # custom lora mapping is not persisted at the moment, so as a workaround this is needed
        config = LoraConfig.from_pretrained(tmp_path / "lora-custom-module")
        config._register_custom_module({custom_module_cls: custom_lora_cls})

        # different seed for adapter to ensure it is not identical just because of seed
        torch.manual_seed(123)
        peft_model = PeftModel.from_pretrained(model, tmp_path / "lora-custom-module", config=config)
        assert isinstance(peft_model.base_model.model.my_module, custom_lora_cls)
        assert isinstance(peft_model.base_model.model.my_module.base_layer, custom_module_cls)

        outputs_after = peft_model(inputs)  # does not raise
        assert torch.allclose(outputs_before, outputs_after)

        sd_after = peft_model.state_dict()
        assert sd_before.keys() == sd_after.keys()
        for key in sd_before.keys():
            assert torch.allclose(sd_before[key], sd_after[key])

    def test_override_lora_linear(self, custom_lora_cls):
        # in this test, we check if users can override default PEFT behavior by supplying a custom lora class that is
        # being used instead of lora.Linear
        model = AutoModelForCausalLM.from_pretrained("facebook/opt-125m")
        config = LoraConfig(task_type=TaskType.CAUSAL_LM)
        config._register_custom_module({nn.Linear: custom_lora_cls})
        peft_model = get_peft_model(model, config)
        layers = peft_model.base_model.model.model.decoder.layers
        for layer in layers:
            assert isinstance(layer.self_attn.v_proj, custom_lora_cls)
            assert isinstance(layer.self_attn.q_proj, custom_lora_cls)

    def test_custom_lora_layer_issues_warning(self, custom_module_cls, custom_lora_cls, model_cls, recwarn):
        # users will get a warning if they target a layer type that is not officially supported
        model = model_cls()
        config = LoraConfig(target_modules=["lin0", "my_module", "lin1"])
        config._register_custom_module({custom_module_cls: custom_lora_cls})

        get_peft_model(model, config)
        # check warning message
        msg = (
            "Unsupported layer type '<class 'tests.test_custom_models.TestDynamicDispatch.custom_module_cls."
            "<locals>.MyModule'>' encountered, proceed at your own risk."
        )
        assert str(recwarn.list[-1].message) == msg

    def test_target_layer_without_in_features_out_features(self, recwarn):
        # It should be possible for users to target layers even if we cannot determine in_features and out_features.
        # Those are only needed to initialize the LoRA layer via update_layer, so as long as users take care of that,
        # they should be good and not require those attributes to exist
        from peft.tuners import lora

        class MyModel(nn.Module):
            def __init__(self):
                super().__init__()
                self.lstm = nn.LSTM(10, 20)

        class MyLora(nn.Module, lora.LoraLayer):
            def __init__(self, base_layer, adapter_name, **kwargs):
                super().__init__()
                lora.LoraLayer.__init__(self, base_layer, **kwargs)
                self._active_adapter = adapter_name

        model = MyModel()
        # check that in_features and out_features attributes don't exist on LSTM
        assert not hasattr(model.lstm, "in_features")
        assert not hasattr(model.lstm, "out_features")

        config = LoraConfig(target_modules=["lstm"])
        config._register_custom_module({nn.LSTM: MyLora})
        peft_model = get_peft_model(model, config)

        # check that custom LoRA layer is correctly applied
        assert isinstance(peft_model.base_model.lstm, MyLora)
        assert isinstance(peft_model.base_model.lstm.base_layer, nn.LSTM)

        # we should still get a warning message
        msg = "Unsupported layer type '<class 'torch.nn.modules.rnn.LSTM'>' encountered, proceed at your own risk."
        assert str(recwarn.list[-1].message) == msg<|MERGE_RESOLUTION|>--- conflicted
+++ resolved
@@ -967,7 +967,6 @@
         return X
 
 
-<<<<<<< HEAD
 class ModelConv2D1x1(nn.Module):
     def __init__(self):
         super().__init__()
@@ -981,7 +980,14 @@
     def forward(self, X):
         X = X.to(self.dtype)
         X = X.reshape(-1, 1, 5, 5)  
-=======
+        X = self.conv2d(X)
+        X = self.relu(X)
+        X = self.flat(X)
+        X = self.lin0(X)
+        X = self.sm(X)
+        return X
+
+
 class ModelConv2DGroups(nn.Module):
     def __init__(self):
         super().__init__()
@@ -995,7 +1001,6 @@
     def forward(self, X):
         X = X.to(self.dtype)
         X = X.reshape(-1, 5, 3, 3)
->>>>>>> b3130c9e
         X = self.conv2d(X)
         X = self.relu(X)
         X = self.flat(X)
@@ -1004,7 +1009,6 @@
         return X
 
 
-<<<<<<< HEAD
 class ModelConv1D(nn.Module):
     def __init__(self):
         super().__init__()
@@ -1024,8 +1028,6 @@
         return x
 
 
-=======
->>>>>>> b3130c9e
 class ModelConv3D(nn.Module):
     def __init__(self):
         super().__init__()
