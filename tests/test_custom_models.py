#!/usr/bin/env python3

# coding=utf-8
# Copyright 2023-present the HuggingFace Inc. team.
#
# Licensed under the Apache License, Version 2.0 (the "License");
# you may not use this file except in compliance with the License.
# You may obtain a copy of the License at
#
#     http://www.apache.org/licenses/LICENSE-2.0
#
# Unless required by applicable law or agreed to in writing, software
# distributed under the License is distributed on an "AS IS" BASIS,
# WITHOUT WARRANTIES OR CONDITIONS OF ANY KIND, either express or implied.
# See the License for the specific language governing permissions and
# limitations under the License.
import copy
import os
import re
import shutil
import tempfile
import time
import unittest
from contextlib import contextmanager
from functools import partial

import pytest
import torch
from parameterized import parameterized
from torch import nn
from transformers import AutoModelForCausalLM, AutoModelForSequenceClassification
from transformers.pytorch_utils import Conv1D

from peft import (
    AdaLoraConfig,
    BOFTConfig,
    IA3Config,
    LNTuningConfig,
    LoHaConfig,
    LoKrConfig,
    LoraConfig,
    OFTConfig,
    PeftModel,
    TaskType,
    VeraConfig,
    get_peft_model,
)
from peft.tuners.tuners_utils import BaseTunerLayer
from peft.utils import ModulesToSaveWrapper, infer_device

from .testing_common import PeftCommonTester
from .testing_utils import get_state_dict, require_torch_gpu


# MLP is a vanilla FF network with only linear layers
# EmbConv1D has an embedding and a Conv1D layer
# Conv2D has a Conv2D layer
TEST_CASES = [
    ########
    # LoRA #
    ########
    ("Vanilla MLP 1 LoRA", "MLP", LoraConfig, {"target_modules": "lin0"}),
    ("Vanilla MLP 2 LoRA", "MLP", LoraConfig, {"target_modules": ["lin0"]}),
    ("Vanilla MLP 3 LoRA", "MLP", LoraConfig, {"target_modules": ["lin1"]}),
    ("Vanilla MLP 4 LoRA", "MLP", LoraConfig, {"target_modules": ["lin0", "lin1"]}),
    ("Vanilla MLP 5 LoRA", "MLP", LoraConfig, {"target_modules": ["lin0"], "modules_to_save": ["lin1"]}),
    (
        "Vanilla MLP 6 LoRA",
        "MLP",
        LoraConfig,
        {
            "target_modules": ["lin0"],
            "lora_alpha": 4,
            "lora_dropout": 0.1,
        },
    ),
    ("Vanilla MLP 7 LoRA with DoRA", "MLP", LoraConfig, {"target_modules": ["lin0"], "use_dora": True}),
    ("Vanilla MLP 8 LoRA with DoRA", "MLP", LoraConfig, {"target_modules": ["lin0", "lin1"], "use_dora": True}),
    (
        "Vanilla MLP 9 LoRA with DoRA",
        "MLP",
        LoraConfig,
        {"target_modules": "lin1", "use_dora": True, "lora_alpha": 32},
    ),
    ("Embedding + transformers Conv1D 1 LoRA", "EmbConv1D", LoraConfig, {"target_modules": ["conv1d"]}),
    ("Embedding + transformers Conv1D 2 LoRA", "EmbConv1D", LoraConfig, {"target_modules": ["emb"]}),
    ("Embedding + transformers Conv1D 3 LoRA", "EmbConv1D", LoraConfig, {"target_modules": ["emb", "conv1d"]}),
    ("Conv2d 1 LoRA", "Conv2d", LoraConfig, {"target_modules": ["conv2d"]}),
    ("Conv2d 2 LoRA", "Conv2d", LoraConfig, {"target_modules": ["conv2d", "lin0"]}),
    ("Conv2d 1 LoRA with DoRA", "Conv2d", LoraConfig, {"target_modules": ["conv2d"], "use_dora": True}),
    ("Conv2d 2 LoRA with DoRA", "Conv2d", LoraConfig, {"target_modules": ["conv2d", "lin0"], "use_dora": True}),
    ("MHA 1 LoRA", "MHA", LoraConfig, {"target_modules": ["mha"]}),
    ("MHA 2 LoRA", "MHA", LoraConfig, {"target_modules": ["mha", "lin0"]}),
    #######
    # IA³ #
    #######
    ("Vanilla MLP 1 IA3", "MLP", IA3Config, {"target_modules": "lin0", "feedforward_modules": []}),
    ("Vanilla MLP 2 IA3", "MLP", IA3Config, {"target_modules": "lin0", "feedforward_modules": "lin0"}),
    ("Vanilla MLP 3 IA3", "MLP", IA3Config, {"target_modules": ["lin0"], "feedforward_modules": []}),
    ("Vanilla MLP 4 IA3", "MLP", IA3Config, {"target_modules": ["lin0"], "feedforward_modules": ["lin0"]}),
    ("Vanilla MLP 5 IA3", "MLP", IA3Config, {"target_modules": ["lin1"], "feedforward_modules": []}),
    ("Vanilla MLP 6 IA3", "MLP", IA3Config, {"target_modules": ["lin1"], "feedforward_modules": ["lin1"]}),
    (
        "Vanilla MLP 7 IA3",
        "MLP",
        IA3Config,
        {"target_modules": ["lin0", "lin1"], "feedforward_modules": []},
    ),
    (
        "Vanilla MLP 8 IA3",
        "MLP",
        IA3Config,
        {"target_modules": ["lin0", "lin1"], "feedforward_modules": ["lin0", "lin1"]},
    ),
    (
        "Vanilla MLP 9 IA3",
        "MLP",
        IA3Config,
        {"target_modules": ["lin0"], "modules_to_save": ["lin1"], "feedforward_modules": ["lin0"]},
    ),
    (
        "transformers Conv1D 1 IA3",
        "EmbConv1D",
        IA3Config,
        {"target_modules": ["conv1d"], "feedforward_modules": ["conv1d"]},
    ),
    (
        "transformers Conv1D 2 IA3",
        "EmbConv1D",
        IA3Config,
        {"target_modules": ["conv1d", "lin0"], "feedforward_modules": ["conv1d", "lin0"]},
    ),
    (
        "transformers Conv1D 1 IA3",
        "EmbConv1D",
        IA3Config,
        {"target_modules": ["conv1d"], "feedforward_modules": ["conv1d"], "modules_to_save": ["lin1"]},
    ),
    ("Conv2d 1 IA3", "Conv2d", IA3Config, {"target_modules": ["conv2d"], "feedforward_modules": []}),
    ("Conv2d 2 IA3", "Conv2d", IA3Config, {"target_modules": ["conv2d"], "feedforward_modules": ["conv2d"]}),
    (
        "Conv2d 3 IA3",
        "Conv2d",
        IA3Config,
        {"target_modules": ["conv2d", "lin0"], "feedforward_modules": []},
    ),
    (
        "Conv2d 4 IA3",
        "Conv2d",
        IA3Config,
        {"target_modules": ["conv2d", "lin0"], "feedforward_modules": ["conv2d"]},
    ),
    (
        "Conv2d 5 IA3",
        "Conv2d",
        IA3Config,
        {"target_modules": ["conv2d", "lin0"], "feedforward_modules": ["conv2d", "lin0"]},
    ),
    ########
    # LoHa #
    ########
    ("Vanilla MLP 1 LOHA", "MLP", LoHaConfig, {"target_modules": "lin0"}),
    ("Vanilla MLP 2 LOHA", "MLP", LoHaConfig, {"target_modules": ["lin0"]}),
    ("Vanilla MLP 3 LOHA", "MLP", LoHaConfig, {"target_modules": ["lin1"]}),
    ("Vanilla MLP 4 LOHA", "MLP", LoHaConfig, {"target_modules": ["lin0", "lin1"]}),
    ("Vanilla MLP 5 LOHA", "MLP", LoHaConfig, {"target_modules": ["lin0"], "modules_to_save": ["lin1"]}),
    (
        "Vanilla MLP 6 LOHA",
        "MLP",
        LoHaConfig,
        {
            "target_modules": ["lin0"],
            "alpha": 4,
            "module_dropout": 0.1,
        },
    ),
    ("Vanilla MLP 7 LOHA", "MLP", LoHaConfig, {"target_modules": "lin0", "rank_dropout": 0.5}),
    ("Conv2d 1 LOHA", "Conv2d", LoHaConfig, {"target_modules": ["conv2d"]}),
    ("Conv2d 2 LOHA", "Conv2d", LoHaConfig, {"target_modules": ["conv2d", "lin0"]}),
    ("Conv2d 3 LOHA", "Conv2d", LoHaConfig, {"target_modules": ["conv2d"], "use_effective_conv2d": True}),
    ("Conv2d 4 LOHA", "Conv2d", LoHaConfig, {"target_modules": ["conv2d", "lin0"], "use_effective_conv2d": True}),
    # LoKr
    ("Vanilla MLP 1 LOKR", "MLP", LoKrConfig, {"target_modules": "lin0"}),
    ("Vanilla MLP 2 LOKR", "MLP", LoKrConfig, {"target_modules": ["lin0"]}),
    ("Vanilla MLP 3 LOKR", "MLP", LoKrConfig, {"target_modules": ["lin1"]}),
    ("Vanilla MLP 4 LOKR", "MLP", LoKrConfig, {"target_modules": ["lin0", "lin1"]}),
    ("Vanilla MLP 5 LOKR", "MLP", LoKrConfig, {"target_modules": ["lin0"], "modules_to_save": ["lin1"]}),
    (
        "Vanilla MLP 6 LOKR",
        "MLP",
        LoKrConfig,
        {
            "target_modules": ["lin0"],
            "alpha": 4,
            "module_dropout": 0.1,
        },
    ),
    ("Vanilla MLP 7 LOKR", "MLP", LoKrConfig, {"target_modules": "lin0", "rank_dropout": 0.5}),
    ("Vanilla MLP 8 LOKR", "MLP", LoKrConfig, {"target_modules": "lin0", "decompose_both": True, "r": 1, "alpha": 1}),
    ("Conv2d 1 LOKR", "Conv2d", LoKrConfig, {"target_modules": ["conv2d"]}),
    ("Conv2d 2 LOKR", "Conv2d", LoKrConfig, {"target_modules": ["conv2d", "lin0"]}),
    ("Conv2d 3 LOKR", "Conv2d", LoKrConfig, {"target_modules": ["conv2d"], "use_effective_conv2d": True}),
    ("Conv2d 4 LOKR", "Conv2d", LoKrConfig, {"target_modules": ["conv2d", "lin0"], "use_effective_conv2d": True}),
    (
        "Conv2d 5 LOKR",
        "Conv2d",
        LoKrConfig,
        {"target_modules": ["conv2d", "lin0"], "use_effective_conv2d": True, "decompose_both": True},
    ),
    (
        "Conv2d 6 LOKR",
        "Conv2d",
        LoKrConfig,
        {"target_modules": ["conv2d", "lin0"], "use_effective_conv2d": True, "decompose_factor": 4},
    ),
    (
        "Conv2d 7 LOKR",
        "Conv2d",
        LoKrConfig,
        {
            "target_modules": ["conv2d", "lin0"],
            "use_effective_conv2d": True,
            "decompose_both": True,
            "decompose_factor": 4,
        },
    ),
    ########
    # OFT #
    ########
    ("Vanilla MLP 1 OFT", "MLP", OFTConfig, {"target_modules": "lin0"}),
    ("Vanilla MLP 2 OFT", "MLP", OFTConfig, {"target_modules": ["lin0"]}),
    ("Vanilla MLP 5 OFT", "MLP", OFTConfig, {"target_modules": ["lin0"], "modules_to_save": ["lin1"]}),
    (
        "Vanilla MLP 6 OFT",
        "MLP",
        OFTConfig,
        {
            "target_modules": ["lin0"],
            "module_dropout": 0.1,
        },
    ),
    ("Vanilla MLP 7 OFT", "MLP", OFTConfig, {"target_modules": ["lin0"], "coft": True}),
    ("Vanilla MLP 8 OFT", "MLP", OFTConfig, {"target_modules": ["lin0"], "block_share": True}),
    ("Vanilla MLP 9 OFT", "MLP", OFTConfig, {"target_modules": ["lin0"], "coft": True, "block_share": True}),
    ("Conv2d 1 OFT", "Conv2d", OFTConfig, {"target_modules": ["conv2d"]}),
    ("Conv2d 3 OFT", "Conv2d", OFTConfig, {"target_modules": ["conv2d"], "coft": True}),
    ("Conv2d 4 OFT", "Conv2d", OFTConfig, {"target_modules": ["conv2d"], "block_share": True}),
    ("Conv2d 5 OFT", "Conv2d", OFTConfig, {"target_modules": ["conv2d"], "coft": True, "block_share": True}),
    #############
    # LN Tuning #
    #############
    ("LayerNorm 1 LNTuning", "MLP_LayerNorm", LNTuningConfig, {"target_modules": "layernorm0"}),
    ("LayerNorm 2 LNTuning", "MLP_LayerNorm", LNTuningConfig, {"target_modules": ["layernorm0"]}),
    (
        "LayerNorm 3 LNTuning",
        "MLP_LayerNorm",
        LNTuningConfig,
        {"target_modules": ["layernorm0"], "modules_to_save": ["layernorm1"]},
    ),
    ("Linear 4 LNTuning", "MLP_LayerNorm", LNTuningConfig, {"target_modules": "lin0"}),
    ("Linear 5 LNTuning", "MLP_LayerNorm", LNTuningConfig, {"target_modules": ["lin0"]}),
    ########
    # BOFT #
    ########
    ("Vanilla MLP 1 BOFT", "MLP", BOFTConfig, {"target_modules": ["lin1"], "boft_block_size": 2}),
    (
        "Vanilla MLP 2 BOFT",
        "MLP",
        BOFTConfig,
        {"target_modules": ["lin1"], "modules_to_save": ["lin0"], "boft_block_size": 2},
    ),
    (
        "Vanilla MLP 3 BOFT",
        "MLP",
        BOFTConfig,
        {
            "target_modules": ["lin1"],
            "boft_block_size": 2,
            "boft_dropout": 0.1,
        },
    ),
    (
        "Vanilla MLP 4 BOFT",
        "MLP",
        BOFTConfig,
        {"target_modules": ["lin1"], "boft_block_size": 2, "boft_block_num": 0, "boft_n_butterfly_factor": 1},
    ),
    (
        "Vanilla MLP 5 BOFT",
        "MLP",
        BOFTConfig,
        {"target_modules": ["lin1"], "boft_block_size": 0, "boft_block_num": 2, "boft_n_butterfly_factor": 1},
    ),
    (
        "Vanilla MLP 6 BOFT",
        "MLP",
        BOFTConfig,
        {"target_modules": ["lin1"], "boft_block_size": 10, "boft_block_num": 0, "boft_n_butterfly_factor": 2},
    ),
    (
        "Conv2d 1 BOFT",
        "Conv2d",
        BOFTConfig,
        {"target_modules": ["conv2d"], "boft_block_size": 45, "boft_block_num": 0, "boft_n_butterfly_factor": 1},
    ),
    (
        "Conv2d 2 BOFT",
        "Conv2d",
        BOFTConfig,
        {"target_modules": ["conv2d"], "boft_block_size": 0, "boft_block_num": 1, "boft_n_butterfly_factor": 1},
    ),
    (
        "MLP2 1 BOFT",
        "MLP2",
        BOFTConfig,
        {"target_modules": ["lin1"], "boft_block_size": 2, "boft_block_num": 0, "boft_n_butterfly_factor": 3},
    ),
    (
        "MLP2 2 BOFT",
        "MLP2",
        BOFTConfig,
        {"target_modules": ["lin1"], "boft_block_size": 0, "boft_block_num": 8, "boft_n_butterfly_factor": 3},
    ),
    (
        "Conv2d2 1 BOFT",
        "Conv2d2",
        BOFTConfig,
        {"target_modules": ["conv2d"], "boft_block_size": 2, "boft_block_num": 0, "boft_n_butterfly_factor": 2},
    ),
    (
        "Conv2d2 1 BOFT",
        "Conv2d2",
        BOFTConfig,
        {"target_modules": ["conv2d"], "boft_block_size": 2, "boft_block_num": 0, "boft_n_butterfly_factor": 3},
    ),
    ########
    # VeRA #
    ########
    ("Vanilla MLP 1 VeRA", "MLP", VeraConfig, {"target_modules": "lin0"}),
    ("Vanilla MLP 2 VeRA", "MLP", VeraConfig, {"target_modules": ["lin0"]}),
    ("Vanilla MLP 3 VeRA", "MLP", VeraConfig, {"target_modules": ["lin1"]}),
    (
        "Vanilla MLP 5 VeRA",
        "MLP",
        VeraConfig,
        {"target_modules": ["lin0"], "modules_to_save": ["lin1"]},
    ),
    (
        "Embedding + transformers Conv1D 1 VeRA",
        "EmbConv1D",
        VeraConfig,
        {"target_modules": ["conv1d"]},
    ),
]

MULTIPLE_ACTIVE_ADAPTERS_TEST_CASES = [
    (
        "LoRA Same",
        "lora",
        LoraConfig,
        {"target_modules": ["lin0"], "init_lora_weights": False},
        {"target_modules": ["lin0"], "init_lora_weights": False},
    ),
    (
        "LoRA Different",
        "lora",
        LoraConfig,
        {"target_modules": ["lin0"], "init_lora_weights": False},
        {"target_modules": ["lin1"], "init_lora_weights": False},
    ),
    (
        "IA3 Same",
        "ia3",
        IA3Config,
        {
            "target_modules": ["lin0"],
            "feedforward_modules": ["lin0"],
            "init_ia3_weights": False,
        },
        {
            "target_modules": ["lin0"],
            "feedforward_modules": ["lin0"],
            "init_ia3_weights": False,
        },
    ),
    (
        "IA3 Different",
        "ia3",
        IA3Config,
        {
            "target_modules": ["lin0"],
            "feedforward_modules": ["lin0"],
            "init_ia3_weights": False,
        },
        {
            "target_modules": ["lin1"],
            "feedforward_modules": ["lin1"],
            "init_ia3_weights": False,
        },
    ),
    (
        "AdaLora Same",
        "adalora",
        AdaLoraConfig,
        {"target_modules": ["lin0"], "init_lora_weights": False, "inference_mode": True},
        {"target_modules": ["lin0"], "init_lora_weights": False, "inference_mode": True},
    ),
    (
        "AdaLora Different",
        "adalora",
        AdaLoraConfig,
        {"target_modules": ["lin0"], "init_lora_weights": False, "inference_mode": True},
        {"target_modules": ["lin1"], "init_lora_weights": False, "inference_mode": True},
    ),
]
PREFIXES = {
    IA3Config: "ia3_",
    LoraConfig: "lora_",
    LoHaConfig: "hada_",
    LoKrConfig: "lokr_",
    OFTConfig: "oft_",
    BOFTConfig: "boft_",
    LNTuningConfig: "ln_tuning_",
    VeraConfig: "vera_lambda_",
}


class MLP(nn.Module):
    def __init__(self, bias=True):
        super().__init__()
        self.lin0 = nn.Linear(10, 20, bias=bias)
        self.relu = nn.ReLU()
        self.drop = nn.Dropout(0.5)
        self.lin1 = nn.Linear(20, 2, bias=bias)
        self.sm = nn.LogSoftmax(dim=-1)

    def forward(self, X):
        X = X.float()
        X = self.lin0(X)
        X = self.relu(X)
        X = self.drop(X)
        X = self.lin1(X)
        X = self.sm(X)
        return X


class MLP_LayerNorm(nn.Module):
    def __init__(self, bias=True):
        super().__init__()
        self.layernorm0 = nn.LayerNorm(10, 10)
        self.lin0 = nn.Linear(10, 20, bias=bias)
        self.relu = nn.ReLU()
        self.drop = nn.Dropout(0.5)
        self.layernorm1 = nn.LayerNorm(20, 20)
        self.lin1 = nn.Linear(20, 2, bias=bias)
        self.sm = nn.LogSoftmax(dim=-1)

    def forward(self, X):
        X = X.float()
        X = self.layernorm0(X)
        X = self.lin0(X)
        X = self.relu(X)
        X = self.drop(X)
        X = self.layernorm1(X)
        X = self.lin1(X)
        X = self.sm(X)
        return X


class MLP2(nn.Module):
    def __init__(self, bias=True):
        super().__init__()
        self.lin0 = nn.Linear(10, 32, bias=bias)
        self.relu = nn.ReLU()
        self.drop = nn.Dropout(0.5)
        self.lin1 = nn.Linear(32, 2, bias=bias)
        self.sm = nn.LogSoftmax(dim=-1)

    def forward(self, X):
        X = X.float()
        X = self.lin0(X)
        X = self.relu(X)
        X = self.drop(X)
        X = self.lin1(X)
        X = self.sm(X)
        return X


class Block(nn.Module):
    def __init__(self, bias=True):
        super().__init__()
        self.lin0 = nn.Linear(10, 20, bias=bias)
        self.relu = nn.ReLU()
        self.drop = nn.Dropout(0.5)
        self.lin1 = nn.Linear(20, 10, bias=bias)

    def forward(self, X):
        X = X.float()
        X = self.lin0(X)
        X = self.relu(X)
        X = self.drop(X)
        X = self.lin1(X)
        return X


class DeepMLP(nn.Module):
    def __init__(self, bias=True, num_hidden_layers=12):
        super().__init__()
        self.layers = nn.ModuleList([Block(bias=bias) for _ in range(num_hidden_layers)])
        self.out = nn.Linear(10, 2, bias=bias)
        self.sm = nn.LogSoftmax(dim=-1)

    def forward(self, X):
        X = X.float(X)
        for layer in self.layers:
            X = layer(X)
        X = self.out(X)
        X = self.sm(X)
        return X


class ModelEmbConv1D(nn.Module):
    def __init__(self, emb_size=100):
        super().__init__()
        self.emb = nn.Embedding(emb_size, 5)
        self.conv1d = Conv1D(1, 5)
        self.relu = nn.ReLU()
        self.flat = nn.Flatten()
        self.lin0 = nn.Linear(10, 2)
        self.sm = nn.LogSoftmax(dim=-1)

    def forward(self, X):
        X = self.emb(X)
        X = self.conv1d(X)
        X = self.relu(X)
        X = self.flat(X)
        X = self.lin0(X)
        X = self.sm(X)
        return X


class ModelEmbWithEmbeddingUtils(nn.Module):
    # Adds `get_input_embeddings` and `get_output_embeddings` methods to mimic 🤗 transformers models
    def __init__(self):
        super().__init__()
        self.embed_tokens = nn.Embedding(100, 5)
        self.conv1d = Conv1D(1, 5)
        self.relu = nn.ReLU()
        self.flat = nn.Flatten()
        self.lin0 = nn.Linear(10, 2)
        self.sm = nn.LogSoftmax(dim=-1)

    def forward(self, X):
        X = self.embed_tokens(X)
        X = self.conv1d(X)
        X = self.relu(X)
        X = self.flat(X)
        X = self.lin0(X)
        X = self.sm(X)
        return X

    def get_input_embeddings(self):
        return self.embed_tokens

    def get_output_embeddings(self):
        return None


class ModelConv2D(nn.Module):
    def __init__(self):
        super().__init__()
        self.conv2d = nn.Conv2d(5, 10, 3)
        self.relu = nn.ReLU()
        self.flat = nn.Flatten()
        self.lin0 = nn.Linear(10, 2)
        self.sm = nn.LogSoftmax(dim=-1)

    def forward(self, X):
        X = X.float().reshape(-1, 5, 3, 3)
        X = self.conv2d(X)
        X = self.relu(X)
        X = self.flat(X)
        X = self.lin0(X)
        X = self.sm(X)
        return X


<<<<<<< HEAD
class ModelMha(nn.Module):
    def __init__(self):
        super().__init__()
        self.mha = nn.MultiheadAttention(10, 2)
        self.lin0 = nn.Linear(10, 2)
=======
class ModelConv2D2(nn.Module):
    def __init__(self):
        super().__init__()
        self.lin0 = nn.Linear(10, 40)
        self.conv2d = nn.Conv2d(8, 32, 3)
        self.relu = nn.ReLU()
        self.flat = nn.Flatten()
        self.lin1 = nn.Linear(32, 2)
>>>>>>> fb7f2796
        self.sm = nn.LogSoftmax(dim=-1)

    def forward(self, X):
        X = X.float()
<<<<<<< HEAD
        X, _ = self.mha(X, X, X)
        X = self.lin0(X)
=======
        X = self.lin0(X)
        X = self.relu(X)
        X = X.reshape(-1, 8, 3, 3)
        X = self.conv2d(X)
        X = self.relu(X)
        X = self.flat(X)
        X = self.lin1(X)
>>>>>>> fb7f2796
        X = self.sm(X)
        return X


class MockTransformerWrapper:
    """Mock class to behave like a transformers model.

    This is needed because the tests initialize the model by calling transformers_class.from_pretrained.

    """

    @classmethod
    def from_pretrained(cls, model_id, torch_dtype=None):
        # set the seed so that from_pretrained always returns the same model
        torch.manual_seed(0)

        if torch_dtype is None:
            torch_dtype = torch.float32

        if model_id == "MLP":
            return MLP().to(torch_dtype)

        if model_id == "EmbConv1D":
            return ModelEmbConv1D().to(torch_dtype)

        if model_id == "Conv2d":
            return ModelConv2D().to(torch_dtype)

<<<<<<< HEAD
        if model_id == "MHA":
            return ModelMha().to(torch_dtype)
=======
        if model_id == "MLP_LayerNorm":
            return MLP_LayerNorm().to(torch_dtype)

        if model_id == "MLP2":
            return MLP2().to(torch_dtype)

        if model_id == "Conv2d2":
            return ModelConv2D2().to(torch_dtype)
>>>>>>> fb7f2796

        raise ValueError(f"model_id {model_id} not implemented")


class PeftCustomModelTester(unittest.TestCase, PeftCommonTester):
    """TODO"""

    transformers_class = MockTransformerWrapper

    def prepare_inputs_for_testing(self):
        X = torch.arange(90).view(9, 10).to(self.torch_device)
        return {"X": X}

    @parameterized.expand(TEST_CASES)
    def test_attributes_parametrized(self, test_name, model_id, config_cls, config_kwargs):
        self._test_model_attr(model_id, config_cls, config_kwargs)

    @parameterized.expand(TEST_CASES)
    def test_adapter_name(self, test_name, model_id, config_cls, config_kwargs):
        self._test_adapter_name(model_id, config_cls, config_kwargs)

    @parameterized.expand(TEST_CASES)
    def test_prepare_for_training_parametrized(self, test_name, model_id, config_cls, config_kwargs):
        # This test does not work with custom models because it assumes that
        # there is always a method get_input_embeddings that returns a layer
        # which does not need updates. Instead, a new test is added below that
        # checks that LoRA works as expected.
        pass

    @parameterized.expand(TEST_CASES)
    def test_save_pretrained(self, test_name, model_id, config_cls, config_kwargs):
        self._test_save_pretrained(model_id, config_cls, config_kwargs)

    @parameterized.expand(TEST_CASES)
    def test_save_pretrained_pickle(self, test_name, model_id, config_cls, config_kwargs):
        self._test_save_pretrained(model_id, config_cls, config_kwargs, safe_serialization=False)

    @parameterized.expand(TEST_CASES)
    def test_from_pretrained_config_construction(self, test_name, model_id, config_cls, config_kwargs):
        self._test_from_pretrained_config_construction(model_id, config_cls, config_kwargs)

    @parameterized.expand(TEST_CASES)
    def test_merge_layers(self, test_name, model_id, config_cls, config_kwargs):
        config_kwargs = config_kwargs.copy()
        if issubclass(config_cls, LoraConfig):
            config_kwargs["init_lora_weights"] = False
        elif issubclass(config_cls, IA3Config):
            config_kwargs["init_ia3_weights"] = False
        elif issubclass(config_cls, LNTuningConfig):
            pass
        else:
            config_kwargs["init_weights"] = False
        self._test_merge_layers(model_id, config_cls, config_kwargs)

    @parameterized.expand(TEST_CASES)
    def test_merge_layers_fp16(self, test_name, model_id, config_cls, config_kwargs):
        config_kwargs = config_kwargs.copy()
        if issubclass(config_cls, LoraConfig):
            config_kwargs["init_lora_weights"] = False
        elif issubclass(config_cls, IA3Config):
            config_kwargs["init_ia3_weights"] = False
        self._test_merge_layers_fp16(model_id, config_cls, config_kwargs)

    @parameterized.expand(TEST_CASES)
    def test_merge_layers_is_idempotent(self, test_name, model_id, config_cls, config_kwargs):
        # calling merge twice with the same arguments should not change the output
        config_kwargs = config_kwargs.copy()
        if issubclass(config_cls, LoraConfig):
            config_kwargs["init_lora_weights"] = False
        elif issubclass(config_cls, IA3Config):
            config_kwargs["init_ia3_weights"] = False
        self._test_merge_layers_is_idempotent(model_id, config_cls, config_kwargs)

    @parameterized.expand(TEST_CASES)
    def test_safe_merge(self, test_name, model_id, config_cls, config_kwargs):
        # calling merge twice with the same arguments should not change the output
        config_kwargs = config_kwargs.copy()
        if issubclass(config_cls, LoraConfig):
            config_kwargs["init_lora_weights"] = False
        elif issubclass(config_cls, IA3Config):
            config_kwargs["init_ia3_weights"] = False
        elif issubclass(config_cls, LNTuningConfig):
            # LNTuning do not take init_weights
            pass
        else:
            config_kwargs["init_weights"] = False
        self._test_safe_merge(model_id, config_cls, config_kwargs)

    @parameterized.expand(TEST_CASES)
    def test_generate(self, test_name, model_id, config_cls, config_kwargs):
        # Custom models do not (necessarily) have a generate method, so this test is not performed
        pass

    @parameterized.expand(TEST_CASES)
    def test_generate_half_prec(self, test_name, model_id, config_cls, config_kwargs):
        # Custom models do not (necessarily) have a generate method, so this test is not performed
        pass

    @parameterized.expand(TEST_CASES)
    def test_training_custom_models(self, test_name, model_id, config_cls, config_kwargs):
        self._test_training(model_id, config_cls, config_kwargs)

    @parameterized.expand(TEST_CASES)
    def test_training_custom_models_layer_indexing(self, test_name, model_id, config_cls, config_kwargs):
        # At the moment, layer indexing only works when layer names conform to a specific pattern, which is not
        # guaranteed here. Therefore, this test is not performed.
        pass

    @parameterized.expand(TEST_CASES)
    def test_training_custom_models_gradient_checkpointing(self, test_name, model_id, config_cls, config_kwargs):
        self._test_training_gradient_checkpointing(model_id, config_cls, config_kwargs)

    @parameterized.expand(TEST_CASES)
    def test_inference_safetensors(self, test_name, model_id, config_cls, config_kwargs):
        self._test_inference_safetensors(model_id, config_cls, config_kwargs)

    @parameterized.expand(TEST_CASES)
    def test_peft_model_device_map(self, test_name, model_id, config_cls, config_kwargs):
        self._test_peft_model_device_map(model_id, config_cls, config_kwargs)

    @parameterized.expand(TEST_CASES)
    def test_forward_output_finite(self, test_name, model_id, config_cls, config_kwargs):
        X = self.prepare_inputs_for_testing()
        model = self.transformers_class.from_pretrained(model_id).to(self.torch_device)
        config = config_cls(
            base_model_name_or_path=model_id,
            **config_kwargs,
        )
        model = get_peft_model(model, config)
        model.eval()
        with torch.no_grad():
            output = model(**X)
        assert torch.isfinite(output).all()

    @parameterized.expand(TEST_CASES)
    def test_only_params_are_updated(self, test_name, model_id, config_cls, config_kwargs):
        # An explicit test that when using an adapter on a custom model, only the adapter parameters are updated during
        # training
        X = self.prepare_inputs_for_testing()
        model = self.transformers_class.from_pretrained(model_id).to(self.torch_device)
        config = config_cls(
            base_model_name_or_path=model_id,
            **config_kwargs,
        )
        model = get_peft_model(model, config)
        model_before = copy.deepcopy(model)

        model.train()
        # we get exploding gradients with MHA when learning rate is too high
        lr = 0.5 if "mha" not in model_id.lower() else 1e-3
        optimizer = torch.optim.SGD(model.parameters(), lr=lr)

        # train at least 3 steps for all parameters to be updated (probably this is required because of symmetry
        # breaking of some LoRA layers that are initialized with constants)
        for _ in range(3):
            optimizer.zero_grad()
            y_pred = model(**X)
            loss = y_pred.sum()
            loss.backward()
            optimizer.step()

        tol = 1e-4
        params_before = dict(model_before.named_parameters())
        params_after = dict(model.named_parameters())
        assert params_before.keys() == params_after.keys()

        prefix = PREFIXES[config_cls]
        for name, param_before in params_before.items():
            param_after = params_after[name]
            if (prefix in name) or ("modules_to_save" in name):
                # target_modules and modules_to_save _are_ updated
                assert not torch.allclose(param_before, param_after, atol=tol, rtol=tol)
            else:
                assert torch.allclose(param_before, param_after, atol=tol, rtol=tol)

    @parameterized.expand(TEST_CASES)
    def test_parameters_after_loading_model(self, test_name, model_id, config_cls, config_kwargs):
        # An explicit test that when loading a trained model, the parameters are loaded correctly
        # see issue #808
        X = self.prepare_inputs_for_testing()
        model = self.transformers_class.from_pretrained(model_id).to(self.torch_device)
        config = config_cls(
            base_model_name_or_path=model_id,
            **config_kwargs,
        )
        model = get_peft_model(model, config)
        model.train()

        lr = 0.5
        if config_kwargs.get("use_dora"):
            lr = 0.1  # otherwise we get nan
        elif "mha" in model_id.lower():
            # we get exploding gradients with MHA when learning rate is too high
            lr = 1e-3
        optimizer = torch.optim.SGD(model.parameters(), lr=lr)

        # train at least 3 steps for all parameters to be updated (probably this is required because of symmetry
        # breaking of some LoRA layers that are initialized with constants)
        for _ in range(3):
            optimizer.zero_grad()
            y_pred = model(**X)
            loss = y_pred.sum()
            loss.backward()
            optimizer.step()

        tol = 1e-4
        params_before = get_state_dict(model)
        # note: no need to sanity check if parameters were updated at all, this
        # is already covered in the previous test

        with tempfile.TemporaryDirectory() as tmp_dirname:
            model.save_pretrained(tmp_dirname)
            model_from_pretrained = self.transformers_class.from_pretrained(model_id).to(self.torch_device)
            model_from_pretrained = PeftModel.from_pretrained(model_from_pretrained, tmp_dirname)
            params_after = get_state_dict(model_from_pretrained)

            assert params_before.keys() == params_after.keys()
            for name, param_before in params_before.items():
                param_after = params_after[name]
                assert torch.allclose(param_before, param_after, atol=tol, rtol=tol)

    @parameterized.expand(TEST_CASES)
    def test_disable_adapters(self, test_name, model_id, config_cls, config_kwargs):
        X = self.prepare_inputs_for_testing()
        model = self.transformers_class.from_pretrained(model_id).to(self.torch_device).eval()

        outputs_base = model(**X)

        config = config_cls(
            base_model_name_or_path=model_id,
            **config_kwargs,
        )
        model = get_peft_model(model, config)
        model.eval()
        outputs_before = model(**X)

        assert torch.allclose(outputs_base, outputs_before)

        model.train()
        # EmbConv1D is slow to learn for some reason
        lr = 0.01 if model_id != "EmbConv1D" else 1.0
        if isinstance(config_cls, LNTuningConfig):
            # LayerNorm tuning is slow to learn
            lr = 1.0
        optimizer = torch.optim.SGD(model.parameters(), lr=lr)

        # train at least 3 steps for all parameters to be updated (probably this is required because of symmetry
        # breaking of some LoRA layers that are initialized with constants)
        for _ in range(3):
            optimizer.zero_grad()
            y_pred = model(**X)
            y = torch.arange(len(y_pred)).to(self.torch_device) % 2
            loss = nn.functional.nll_loss(y_pred, y)
            loss.backward()
            optimizer.step()

        model.eval()
        outputs_after = model(**X)

        with model.disable_adapter():
            outputs_disabled = model(**X)

        # check that after leaving the disable_adapter context, everything is enabled again
        outputs_enabled_after_disable = model(**X)

        if self.torch_device == "cpu":
            # LayerNorm is running float32 on cpu, so difference in outputs are smaller
            rtol, atol = 1e-8, 1e-8
        else:
            rtol, atol = 1e-5, 1e-8
        assert not torch.allclose(outputs_before, outputs_after, rtol=rtol, atol=atol)
        assert torch.allclose(outputs_before, outputs_disabled)
        assert torch.allclose(outputs_after, outputs_enabled_after_disable)

    @parameterized.expand(TEST_CASES)
    def test_disable_adapters_with_merging(self, test_name, model_id, config_cls, config_kwargs):
        # same as test_disable_adapters, but with merging
        X = self.prepare_inputs_for_testing()
        model = self.transformers_class.from_pretrained(model_id).to(self.torch_device)
        config = config_cls(
            base_model_name_or_path=model_id,
            **config_kwargs,
        )
        model = get_peft_model(model, config)
        model.eval()
        outputs_before = model(**X)

        model.train()
        if isinstance(config_cls, LNTuningConfig):
            # LayerNorm tuning is slow to learn
            lr = 1.0
            optimizer = torch.optim.SGD(model.parameters(), lr=lr)
        else:
            # Adam optimizer since SGD isn't great for small models with IA3 + Conv1D
            lr = 0.01
            optimizer = torch.optim.Adam(model.parameters(), lr=lr)

        # train at least 3 steps for all parameters to be updated (probably this is required because of symmetry
        # breaking of some LoRA layers that are initialized with constants)
        for _ in range(3):
            optimizer.zero_grad()
            y_pred = model(**X)
            y = torch.arange(len(y_pred)).to(self.torch_device) % 2
            loss = nn.functional.nll_loss(y_pred, y)
            loss.backward()
            optimizer.step()

        model.eval()
        outputs_unmerged = model(**X)
        model.merge_adapter()
        outputs_after = model(**X)

        with model.disable_adapter():
            outputs_disabled = model(**X)

        # check that after leaving the disable_adapter context, everything is enabled again
        outputs_enabled_after_disable = model(**X)

        atol, rtol = 1e-5, 1e-5  # tolerances higher than defaults since merging introduces some numerical instability

        if issubclass(config_cls, IA3Config) and model_id == "Conv2d":  # more instability with Conv2d + IA3
            atol, rtol = 1e-3, 1e-3

        # check that there is a difference in results after training
        assert not torch.allclose(outputs_before, outputs_after, atol=atol, rtol=rtol)

        # unmerged or merged should make no difference
        assert torch.allclose(outputs_after, outputs_unmerged, atol=atol, rtol=rtol)

        # check that disabling adapters gives the same results as before training
        assert torch.allclose(outputs_before, outputs_disabled, atol=atol, rtol=rtol)

        # check that enabling + disabling adapters does not change the results
        assert torch.allclose(outputs_after, outputs_enabled_after_disable, atol=atol, rtol=rtol)

    @parameterized.expand(TEST_CASES)
    def test_disable_adapter_with_bias_warns(self, test_name, model_id, config_cls, config_kwargs):
        # When training biases in lora, disabling adapters does not reset the biases, so the output is not what users
        # might expect. Therefore, a warning should be given.

        # Note: We test only with custom models since they run really fast. There is really no point in testing the same
        # thing with decoder, encoder_decoder, etc.
        if config_cls != LoraConfig or config_cls != BOFTConfig:
            # skip this test for other configs as bias is specific to Lora
            self.skipTest("Testing bias warnings only for LoraConfig or BOFTConfig")

        if not issubclass(config_cls, (LoraConfig, BOFTConfig)):
            self.skipTest("Bias argument is only supported for LoRA or BOFT models")

        def run_with_disable(config_kwargs, bias):
            config_kwargs = config_kwargs.copy()
            config_kwargs["bias"] = bias
            model = self.transformers_class.from_pretrained(model_id).to(self.torch_device)
            config = config_cls(
                base_model_name_or_path=model_id,
                **config_kwargs,
            )
            peft_model = get_peft_model(model, config)
            with peft_model.disable_adapter():
                pass  # there is nothing to be done

        if config_cls == LoraConfig:
            # check that bias=all and bias=lora_only give a warning with the correct message
            msg_start = "Careful, disabling adapter layers with bias configured to be"
            with pytest.warns(UserWarning, match=msg_start):
                run_with_disable(config_kwargs, bias="lora_only")
            with pytest.warns(UserWarning, match=msg_start):
                run_with_disable(config_kwargs, bias="all")

        if config_cls == BOFTConfig:
            # check that bias=all and bias=boft_only give a warning with the correct message
            msg_start = "Careful, disabling adapter layers with bias configured to be"
            with pytest.warns(UserWarning, match=msg_start):
                run_with_disable(config_kwargs, bias="boft_only")
            with pytest.warns(UserWarning, match=msg_start):
                run_with_disable(config_kwargs, bias="all")

        # For bias=none, there is no warning. Unfortunately, AFAIK unittest has no option to assert that no warning is
        # given, therefore, we check that the unittest gives us an AssertionError if we check for a warning
        bias_warning_was_given = False
        try:
            with self.assertWarns(UserWarning) as cm:
                run_with_disable(config_kwargs, bias="none")
                # if we get here, it means there was no AssertionError, i.e. there are warnings -- let's check that they
                # are not related to the bias setting
                if any(warning.message.args[0].startswith(msg_start) for warning in cm.warnings):
                    bias_warning_was_given = True
        except AssertionError:
            # This is good, there was an AssertionError, i.e. there was no warning
            pass
        if bias_warning_was_given:
            # This is bad, there was a warning about the bias when there should not have been any.
            self.fail("There should be no warning when bias is set to 'none'")

    @parameterized.expand(TEST_CASES)
    def test_active_adapter(self, test_name, model_id, config_cls, config_kwargs):
        model = self.transformers_class.from_pretrained(model_id).to(self.torch_device)
        config = config_cls(
            base_model_name_or_path=model_id,
            **config_kwargs,
        )
        model = get_peft_model(model, config)
        assert model.active_adapters == ["default"]
        assert model.active_adapter == "default"

        # at this stage, "default" is still the activate adapter, "other" is disabled
        model.add_adapter("other", config)
        assert model.active_adapters == ["default"]
        assert model.active_adapter == "default"

        # set "other" as the active adapter
        model.set_adapter("other")
        assert model.active_adapters == ["other"]
        assert model.active_adapter == "other"

        # set both adapters as active
        # Note: On the PeftModel, there cannot be multiple active adapters, so we have to go through model.base_model
        # instead.
        model.base_model.set_adapter(["default", "other"])
        # model.active_adapters works, as it delegates to the base_model
        assert model.active_adapters == ["default", "other"]
        # model.active_adapter would not work, thus we have to check the base_model directly
        assert model.base_model.active_adapter == ["default", "other"]

    @parameterized.expand(TEST_CASES)
    def test_disable_adapters_exiting_context_restores_previous_state(
        self, test_name, model_id, config_cls, config_kwargs
    ):
        # Test that when we exit the disable_adapter context, we correctly restore the enabled state of the modules as
        # they were before the context.
        model = self.transformers_class.from_pretrained(model_id).to(self.torch_device)
        config = config_cls(
            base_model_name_or_path=model_id,
            **config_kwargs,
        )
        model = get_peft_model(model, config)
        tuner_modules = [module for module in model.modules() if isinstance(module, BaseTunerLayer)]

        # all layers should be enabled
        assert all(not module.disable_adapters for module in tuner_modules)
        with model.disable_adapter():
            pass
        # this should not change after exiting the context
        assert all(not module.disable_adapters for module in tuner_modules)

        # now disable all layers
        model.disable_adapter_layers()
        assert all(module.disable_adapters for module in tuner_modules)
        with model.disable_adapter():
            pass
        assert all(module.disable_adapters for module in tuner_modules)

    @parameterized.expand(TEST_CASES)
    def test_disable_adapters_exiting_context_irregular_state(self, test_name, model_id, config_cls, config_kwargs):
        # When we have a model where some adapters are enabled and others are disabled, we should get a warning when
        # entering the disable_adapter context because we cannot correctly restore the state of the adapters from
        # before the context. After exiting the context, all adapters will be enabled, which is the status quo of how
        # we deal with this.
        model = self.transformers_class.from_pretrained(model_id).to(self.torch_device)
        config = config_cls(
            base_model_name_or_path=model_id,
            **config_kwargs,
        )
        model = get_peft_model(model, config)
        tuner_modules = [module for module in model.modules() if isinstance(module, BaseTunerLayer)]

        # now we mix the states, some enabled some not
        if len(tuner_modules) < 2:
            # next check only works with more than 1 tuner module
            return

        # disable a single layer
        tuner_modules[0].enable_adapters(False)
        # sanity check that we have both enabled and disabled layers
        assert {module.disable_adapters for module in tuner_modules} == {True, False}
        # check that we get a warning with irregular states
        msg = "The model contains some adapter layers that are enabled and others that are disabled"
        with self.assertWarnsRegex(UserWarning, expected_regex=msg):
            with model.disable_adapter():
                pass

        # when encountering irregular adapters, we enable all adapters at the end of the context
        assert all(not module.disable_adapters for module in tuner_modules)

    @parameterized.expand(TEST_CASES)
    def test_delete_adapter(self, test_name, model_id, config_cls, config_kwargs):
        self._test_delete_adapter(model_id, config_cls, config_kwargs)

    @parameterized.expand(TEST_CASES)
    def test_delete_inactive_adapter(self, test_name, model_id, config_cls, config_kwargs):
        self._test_delete_inactive_adapter(model_id, config_cls, config_kwargs)

    @parameterized.expand(TEST_CASES)
    def test_adding_multiple_adapters_with_bias_raises(self, test_name, model_id, config_cls, config_kwargs):
        self._test_adding_multiple_adapters_with_bias_raises(model_id, config_cls, config_kwargs)

    def test_weight_bias_attributes(self):
        model = MLP()
        config = LoraConfig(target_modules=["lin0"])
        model = get_peft_model(model, config)
        assert hasattr(model.base_model.model.lin0, "weight")
        assert hasattr(model.base_model.model.lin0, "bias")

    def test_multiple_adapters_automatic_modules_to_save(self):
        # See issue 1574
        # When we use certain task types, PeftModel.modules_to_save is automatically updated to include some extra
        # layers not specified in the PeftConfig. This attribute should be honored for all adapters, not just for
        # the default adapter.
        config0 = LoraConfig(task_type=TaskType.SEQ_CLS)
        config1 = LoraConfig(task_type=TaskType.SEQ_CLS)
        model = AutoModelForSequenceClassification.from_pretrained("bert-base-uncased")
        model = get_peft_model(model, config0)
        # sanity check
        assert model.modules_to_save

        model.add_adapter("other", config1)
        assert "default" in model.base_model.classifier.modules_to_save
        assert "other" in model.base_model.classifier.modules_to_save

    @parameterized.expand([IA3Config, LoHaConfig, LoKrConfig, LoraConfig, OFTConfig])
    def test_multiple_adapters_mixed_modules_to_save(self, config_cls):
        # See issue 1574
        # Check that we can have a model where one adapter has modules_to_save and the other doesn't. It should be
        # possible to switch between those adapters and to use them.
        if hasattr(config_cls, "feedforward_modules"):  # IA³
            config_cls = partial(config_cls, feedforward_modules=["lin0"])

        config0 = config_cls(target_modules=["lin0"], modules_to_save=["lin1"])
        config1 = config_cls(target_modules=["lin0"])
        model = MLP()
        model = get_peft_model(model, config0).to(self.torch_device)
        model.add_adapter("other", config1)

        assert "default" in model.base_model.lin1.modules_to_save
        assert "other" not in model.base_model.lin1.modules_to_save

        # check that switching adapters and predicting does not raise
        inputs = self.prepare_inputs_for_testing()
        # "default" adapter is active
        model(**inputs)
        # switch to "other" adapter
        model.set_adapter("other")
        model(**inputs)

    @parameterized.expand([IA3Config, LoHaConfig, LoKrConfig, LoraConfig, OFTConfig])
    def test_multiple_adapters_mixed_modules_to_save_order_switched(self, config_cls):
        # See issue 1574
        # Same test as test_multiple_adapters_mixed_modules_to_save, but this time the 2nd adapter has modules_to_save.
        if hasattr(config_cls, "feedforward_modules"):  # IA³
            config_cls = partial(config_cls, feedforward_modules=["lin0"])

        config0 = config_cls(target_modules=["lin0"])
        config1 = config_cls(target_modules=["lin0"], modules_to_save=["lin1"])
        model = MLP()
        model = get_peft_model(model, config0).to(self.torch_device)
        model.add_adapter("other", config1)

        assert "default" not in model.base_model.lin1.modules_to_save
        assert "other" in model.base_model.lin1.modules_to_save

        # check that switching adapters and predicting does not raise
        inputs = self.prepare_inputs_for_testing()
        # "default" adapter is active
        model(**inputs)
        # switch to "other" adapter
        model.set_adapter("other")
        model(**inputs)

    def test_multiple_adapters_mixed_modules_to_save_merging_adapters(self):
        # See issue 1574
        # This test is similar to test_multiple_adapters_mixed_modules_to_save, but it also checks that merging adapter
        # weights works when one adapter has a modules_to_save and the other hasn't
        config0 = LoraConfig(target_modules=["lin0"], modules_to_save=["lin1"])
        config1 = LoraConfig(target_modules=["lin0"])
        model = MLP()
        model = get_peft_model(model, config0).to(self.torch_device)
        model.add_adapter("other", config1)

        # check that this does not raise
        model.add_weighted_adapter(["default", "other"], weights=[1.0, 1.0], adapter_name="merged")

        # since one of the adapters that was merged has a modules_to_save, that one should be used for the merged
        # adapter
        assert "default" in model.base_model.model.lin1.modules_to_save
        assert "other" not in model.base_model.model.lin1.modules_to_save
        assert "merged" in model.base_model.model.lin1.modules_to_save

        # check that using the merged adapter does not raise
        model.set_adapter("merged")
        inputs = self.prepare_inputs_for_testing()
        model(**inputs)

    def test_multiple_adapters_same_modules_to_save_merging_adapters_raises(self):
        # See issue 1574
        # This test is similar to test_multiple_adapters_mixed_modules_to_save_merging_adapters but here the two
        # adapters target the same module with modules_to_save. In this case, trying to merge the adapter weights
        # should raise an error.
        config0 = LoraConfig(target_modules=["lin0"], modules_to_save=["lin1"])
        config1 = LoraConfig(target_modules=["lin0"], modules_to_save=["lin1"])
        model = MLP()
        model = get_peft_model(model, config0).to(self.torch_device)
        model.add_adapter("other", config1)

        msg = re.escape(
            "Cannot add weighted adapters if they target the same module with modules_to_save, but found 1 such "
            "instance(s)."
        )
        with pytest.raises(ValueError, match=msg):
            model.add_weighted_adapter(["default", "other"], weights=[1.0, 1.0], adapter_name="merged")

    def test_multiple_adapters_seq_cls_mixed_modules_to_save_merging_adapters(self):
        # See issue 1574
        # This test is similar to test_multiple_adapters_mixed_modules_to_save_merging_adapters but uses a SEQ_CLS
        # model like in test_multiple_adapters_automatic_modules_to_save. This should raise an error because the same
        # module is implicitly targeted by modules_to_save twice.
        config0 = LoraConfig(task_type=TaskType.SEQ_CLS)
        config1 = LoraConfig(task_type=TaskType.SEQ_CLS)
        model = AutoModelForSequenceClassification.from_pretrained("bert-base-uncased")
        model = get_peft_model(model, config0)
        model.add_adapter("other", config1)

        msg = re.escape(
            "Cannot add weighted adapters if they target the same module with modules_to_save, but found 1 such "
            "instance(s)."
        )
        with pytest.raises(ValueError, match=msg):
            model.add_weighted_adapter(["default", "other"], weights=[1.0, 1.0], adapter_name="merged")

    def test_existing_model_card(self):
        # ensure that if there is already a model card, it is not overwritten
        model = MLP()
        config = LoraConfig(target_modules=["lin0"])
        model = get_peft_model(model, config)

        with tempfile.TemporaryDirectory() as tmp_dirname:
            # create a model card
            text = "---\nmeta: hello\n---\nThis is a model card\n"
            with open(os.path.join(tmp_dirname, "README.md"), "w") as f:
                f.write(text)

            model.save_pretrained(tmp_dirname)
            with open(os.path.join(tmp_dirname, "README.md")) as f:
                model_card = f.read()

        assert "library_name: peft" in model_card
        assert "meta: hello" in model_card
        assert "This is a model card" in model_card

    def test_non_existing_model_card(self):
        # ensure that if there is already a model card, it is not overwritten
        model = MLP()
        config = LoraConfig(target_modules=["lin0"])
        model = get_peft_model(model, config)

        with tempfile.TemporaryDirectory() as tmp_dirname:
            model.save_pretrained(tmp_dirname)
            with open(os.path.join(tmp_dirname, "README.md")) as f:
                model_card = f.read()

        assert "library_name: peft" in model_card
        # rough check that the model card is pre-filled
        assert len(model_card) > 1000

    @parameterized.expand(["auto", True, False])
    def test_targeting_lora_to_embedding_layer(self, save_embedding_layers):
        model = ModelEmbWithEmbeddingUtils()
        config = LoraConfig(target_modules=["embed_tokens", "lin0"], init_lora_weights=False)
        model = get_peft_model(model, config)

        with tempfile.TemporaryDirectory() as tmp_dirname:
            if save_embedding_layers == "auto":
                # assert warning
                msg_start = "Setting `save_embedding_layers` to `True` as embedding layers found in `target_modules`."
                with pytest.warns(UserWarning, match=msg_start):
                    model.save_pretrained(tmp_dirname, save_embedding_layers=save_embedding_layers)
            else:
                model.save_pretrained(tmp_dirname, save_embedding_layers=save_embedding_layers)
            from safetensors.torch import load_file as safe_load_file

            state_dict = safe_load_file(os.path.join(tmp_dirname, "adapter_model.safetensors"))
            if save_embedding_layers in ["auto", True]:
                assert "base_model.model.embed_tokens.base_layer.weight" in state_dict
                assert torch.allclose(
                    model.base_model.model.embed_tokens.base_layer.weight,
                    state_dict["base_model.model.embed_tokens.base_layer.weight"],
                )
            else:
                assert "base_model.model.embed_tokens.base_layer.weight" not in state_dict
            del state_dict

    @parameterized.expand(["auto", True, False])
    def test_targeting_lora_to_embedding_layer_non_transformers(self, save_embedding_layers):
        model = ModelEmbConv1D()
        config = LoraConfig(target_modules=["emb", "lin0"], init_lora_weights=False)
        model = get_peft_model(model, config)

        with tempfile.TemporaryDirectory() as tmp_dirname:
            if save_embedding_layers is True:
                with pytest.warns(
                    UserWarning,
                    match=r"Could not identify embedding layer\(s\) because the model is not a 🤗 transformers model\.",
                ):
                    model.save_pretrained(tmp_dirname, save_embedding_layers=save_embedding_layers)
            else:
                model.save_pretrained(tmp_dirname, save_embedding_layers=save_embedding_layers)
            from safetensors.torch import load_file as safe_load_file

            state_dict = safe_load_file(os.path.join(tmp_dirname, "adapter_model.safetensors"))
            assert "base_model.model.emb.base_layer.weight" not in state_dict
            del state_dict

    def test_load_resized_embedding_ignore_mismatched_sizes(self):
        # issue #1605
        # Make it possible to load a LoRA layer that targets an embedding layer even if the sizes mismatch by passing
        # ignore_mismatched_sizes=True
        model = ModelEmbConv1D(emb_size=100)
        config = LoraConfig(target_modules=["emb", "lin0"], init_lora_weights=False)
        model = get_peft_model(model, config)

        # note: not using the context manager here because it fails on Windows CI for some reason
        tmp_dirname = tempfile.mkdtemp()
        try:
            model.save_pretrained(tmp_dirname)
            model = ModelEmbConv1D(emb_size=105)

            # first check that this raises
            with pytest.raises(RuntimeError) as exc:
                PeftModel.from_pretrained(model, tmp_dirname)
            msg = exc.value.args[0]
            assert "size mismatch" in msg and "100" in msg and "105" in msg

            # does not raise
            PeftModel.from_pretrained(model, tmp_dirname, ignore_mismatched_sizes=True)
        finally:
            try:
                shutil.rmtree(tmp_dirname)
            except PermissionError:
                # windows error
                pass

    @parameterized.expand(
        [
            LoraConfig(target_modules=["lin0"], init_lora_weights=False),
            LoKrConfig(target_modules=["lin0"], init_weights=False),
            LoHaConfig(target_modules=["lin0"], init_weights=False),
            AdaLoraConfig(target_modules=["lin0"], init_lora_weights=False),
            IA3Config(target_modules=["lin0"], feedforward_modules=["lin0"], init_ia3_weights=False),
            OFTConfig(target_modules=["lin0"], init_weights=False),
            BOFTConfig(target_modules=["lin0"], init_weights=False, boft_block_size=2),
        ]
    )
    def test_adapter_name_makes_no_difference(self, config0):
        # It should not matter whether we use the default adapter name or a custom one
        model_cls = MLP
        input = torch.arange(90).reshape(9, 10).to(self.torch_device)

        # base model
        torch.manual_seed(0)
        base_model = model_cls().eval().to(self.torch_device)
        output_base = base_model(input)

        # default name
        torch.manual_seed(0)
        base_model = model_cls().eval().to(self.torch_device)
        torch.manual_seed(0)
        peft_model_default = get_peft_model(base_model, config0, adapter_name="default").eval().to(self.torch_device)
        output_default = peft_model_default(input)
        sd_default = peft_model_default.state_dict()

        # custom name 1
        torch.manual_seed(0)
        base_model = model_cls().eval().to(self.torch_device)
        torch.manual_seed(0)
        peft_model_custom1 = get_peft_model(base_model, config0, adapter_name="adapter").eval().to(self.torch_device)
        output_custom1 = peft_model_custom1(input)
        sd_custom1 = peft_model_custom1.state_dict()

        # custom name 2
        torch.manual_seed(0)
        base_model = model_cls().eval().to(self.torch_device)
        torch.manual_seed(0)
        peft_model_custom2 = (
            get_peft_model(base_model, config0, adapter_name="other-name").eval().to(self.torch_device)
        )
        output_custom2 = peft_model_custom2(input)
        sd_custom2 = peft_model_custom2.state_dict()

        assert len(sd_default) == len(sd_custom1) == len(sd_custom2)
        for key in sd_default:
            key1 = key.replace("default", "adapter")
            key2 = key.replace("default", "other-name")
            assert key1 in sd_custom1
            assert key2 in sd_custom2
        for k0, k1, k2 in zip(sd_default, sd_custom1, sd_custom2):
            assert torch.allclose(sd_default[k0], sd_custom1[k1])
            assert torch.allclose(sd_default[k0], sd_custom2[k2])

        assert not torch.allclose(output_base, output_default)
        assert not torch.allclose(output_base, output_custom1)
        assert not torch.allclose(output_base, output_custom2)
        assert torch.allclose(output_custom1, output_custom2)
        assert torch.allclose(output_default, output_custom1)

    @parameterized.expand(["merge_and_unload", "unload"])
    def test_double_wrapping_merge_and_unload(self, method):
        # see issue #1485
        from transformers import AutoModelForTokenClassification

        model = AutoModelForTokenClassification.from_pretrained("hf-internal-testing/tiny-random-RobertaModel")
        config = LoraConfig(task_type="TOKEN_CLS", target_modules="all-linear")
        model = get_peft_model(model, config)

        # first check that double-wrapping happened
        # Note: this may get fixed in a future PR, in which case this test can be removed
        assert isinstance(model.base_model.model.classifier, ModulesToSaveWrapper)
        assert hasattr(model.base_model.model.classifier.original_module, "lora_A")
        assert hasattr(model.base_model.model.classifier.modules_to_save.default, "lora_A")

        # after unloading, despite double wrapping, the classifier module should be a normal nn.Linear layer
        if method == "merge_and_unload":
            unloaded = model.merge_and_unload()
        else:
            unloaded = model.unload()

        assert isinstance(unloaded.classifier, nn.Linear)

<<<<<<< HEAD
    def test_mha_gradients_set_correctly(self):
        # check for this bug: https://github.com/huggingface/peft/issues/761#issuecomment-1893804738
        base_model = ModelMha()
        config = LoraConfig(target_modules=["mha"])
        model = get_peft_model(base_model, config)

        assert model.base_model.model.mha.base_layer.out_proj.base_layer.weight.requires_grad is False
        assert model.base_model.model.mha.base_layer.in_proj_weight.requires_grad is False

        # _restore_weights used to ignore the gradient, this checks that it is indeed considered
        model.base_model.model.mha._restore_weights()
        assert model.base_model.model.mha.base_layer.out_proj.base_layer.weight.requires_grad is False
        assert model.base_model.model.mha.base_layer.in_proj_weight.requires_grad is False

        model.base_model.model.mha.base_layer.out_proj.base_layer.weight.requires_grad = True
        model.base_model.model.mha.base_layer.in_proj_weight.requires_grad = True
        assert model.base_model.model.mha.base_layer.out_proj.base_layer.weight.requires_grad is True
        assert model.base_model.model.mha.base_layer.in_proj_weight.requires_grad is True

        model.base_model.model.mha._restore_weights()
        assert model.base_model.model.mha.base_layer.out_proj.base_layer.weight.requires_grad is True
        assert model.base_model.model.mha.base_layer.in_proj_weight.requires_grad is True
=======
    def test_gpt2_dora_merge_and_unload(self):
        # see https://github.com/huggingface/peft/pull/1588#discussion_r1537914207
        model = AutoModelForCausalLM.from_pretrained("gpt2")
        config = LoraConfig(task_type="CAUSAL_LM", use_dora=True)
        model = get_peft_model(model, config)
        # should not raise an error
        model.merge_and_unload()

    def test_gpt2_dora_merge_and_unload_safe_merge(self):
        # see https://github.com/huggingface/peft/pull/1588#discussion_r1537914207
        model = AutoModelForCausalLM.from_pretrained("gpt2")
        config = LoraConfig(task_type="CAUSAL_LM", use_dora=True)
        model = get_peft_model(model, config)
        # should not raise an error
        model.merge_and_unload(safe_merge=True)
>>>>>>> fb7f2796


class TestMultiRankAdapter(unittest.TestCase):
    """Tests related to multirank LoRA adapters"""

    def test_multirank(self):
        config_1 = LoraConfig(
            r=8,
            lora_alpha=8,
            init_lora_weights=False,
            target_modules=["lin0", "lin1"],
        )
        config_2 = LoraConfig(
            r=8,
            lora_alpha=8,
            init_lora_weights=False,
            target_modules=["lin0", "lin1"],
            rank_pattern={"lin0": 4},
            alpha_pattern={"lin0": 4},
        )

        # Add first adapter
        model = get_peft_model(MLP(), config_1, adapter_name="first")

        # Add second adapter
        model.add_adapter("second", config_2)

        # Extract current and expected ranks
        rank_current = model.lin0.lora_A["second"].weight.shape[0]
        rank_expected = config_2.rank_pattern["lin0"]

        assert rank_current == rank_expected, f"Rank {rank_current} is not equal to expected {rank_expected}"

    def test_multirank_2(self):
        rank_pattern = {}
        alpha_pattern = {}
        r = 4
        lora_alpha = 8

        for i in range(10):
            rank = 64 // (i + 1)
            for j in range(2):
                rank_pattern[f"layers.{i}.lin{j}"] = rank
                alpha_pattern[f"layers.{i}.lin{j}"] = 2 * rank

        config = LoraConfig(
            r=r,
            lora_alpha=lora_alpha,
            init_lora_weights=False,
            target_modules=["lin0", "lin1"],
            rank_pattern=rank_pattern,
            alpha_pattern=alpha_pattern,
        )

        # Add first adapter
        model = get_peft_model(DeepMLP(), config, adapter_name="first")

        # Add second adapter
        model.add_adapter("second", config)

        for adapter in ["first", "second"]:
            for key, module in model.base_model.model.named_modules():
                if isinstance(module, BaseTunerLayer):
                    rank_expected = rank_pattern.get(key, r)
                    rank_current = module.lora_A[adapter].weight.shape[0]
                    assert (
                        rank_current == rank_expected
                    ), f"Rank {rank_current} is not equal to expected {rank_expected}"


class TestRepr(unittest.TestCase):
    """Tests related to the repr of adapted models"""

    def test_repr_lora_linear(self):
        config = LoraConfig(target_modules=["lin0"])
        model = get_peft_model(MLP(), config)
        print_output = repr(model.model.lin0)
        assert print_output.startswith("lora.Linear")
        assert "in_features=10" in print_output
        assert "out_features=20" in print_output
        assert "lora_A" in print_output
        assert "lora_B" in print_output
        assert "default" in print_output

    def test_repr_lora_embedding(self):
        config = LoraConfig(target_modules=["emb"])
        model = get_peft_model(ModelEmbConv1D(), config)
        print_output = repr(model.model.emb)
        assert print_output.startswith("lora.Embedding")
        assert "100, 5" in print_output
        assert "lora_embedding_A" in print_output
        assert "lora_embedding_B" in print_output
        assert "default" in print_output

    def test_repr_lora_conv1d(self):
        config = LoraConfig(target_modules=["conv1d"])
        model = get_peft_model(ModelEmbConv1D(), config)
        print_output = repr(model.model.conv1d)
        assert print_output.startswith("lora.Linear")
        assert "in_features=5" in print_output
        assert "out_features=1" in print_output
        assert "lora_A" in print_output
        assert "lora_B" in print_output
        assert "default" in print_output

    def test_repr_lora_conv2d(self):
        config = LoraConfig(target_modules=["conv2d"])
        model = get_peft_model(ModelConv2D(), config)
        print_output = repr(model.model.conv2d)
        assert print_output.startswith("lora.Conv2d")
        assert "5, 10" in print_output
        assert "kernel_size=(3, 3)" in print_output
        assert "stride=(1, 1)" in print_output
        assert "lora_A" in print_output
        assert "lora_B" in print_output
        assert "default" in print_output


class MultipleActiveAdaptersTester(unittest.TestCase):
    """
    A test class to test the functionality of multiple active adapters.

    This is not specifically tied to custom models, it's just easy to test here and testing it on all types of models
    would be overkill.
    """

    def prepare_inputs_for_testing(self):
        X = torch.arange(90).view(9, 10)
        return {"X": X}

    def set_multiple_active_adapters(self, model, adapter_names):
        for module in model.modules():
            if isinstance(module, BaseTunerLayer):
                module.set_adapter(adapter_names)

    @parameterized.expand(MULTIPLE_ACTIVE_ADAPTERS_TEST_CASES)
    def test_multiple_active_adapters_forward(
        self, test_name, tuner_method, config_cls, config_kwargs_1, config_kwargs_2
    ):
        torch.manual_seed(0)
        model = MLP(bias=tuner_method != "ia3")
        model.eval()
        X = self.prepare_inputs_for_testing()

        config_1 = config_cls(**config_kwargs_1)
        config_2 = config_cls(**config_kwargs_2)

        peft_model = get_peft_model(model, config_1, adapter_name="adapter_1")
        peft_model.add_adapter("adapter_2", config_2)

        # set adapter_1
        peft_model.set_adapter("adapter_1")
        adapter_1_output = peft_model(**X)

        # set adapter_2
        peft_model.set_adapter("adapter_2")
        adapter_2_output = peft_model(**X)

        # set ["adapter_1", "adapter_2"]
        self.set_multiple_active_adapters(peft_model, ["adapter_1", "adapter_2"])
        combined_output = peft_model(**X)

        assert not torch.allclose(adapter_1_output, adapter_2_output, atol=1e-5)
        assert not torch.allclose(adapter_1_output, combined_output, atol=1e-5)
        assert not torch.allclose(adapter_2_output, combined_output, atol=1e-5)

        if tuner_method == "lora":
            # create a weighted adapter combining both adapters and check that
            # its output is same as setting multiple active adapters
            peft_model.add_weighted_adapter(
                ["adapter_1", "adapter_2"], [1.0, 1.0], "new_combined_adapter", combination_type="cat"
            )
            peft_model.set_adapter("new_combined_adapter")
            new_combined_output = peft_model(**X)
            assert torch.allclose(new_combined_output, combined_output, atol=1e-5)

    @parameterized.expand(MULTIPLE_ACTIVE_ADAPTERS_TEST_CASES)
    def test_multiple_active_adapters_merge_and_unmerge(
        self, test_name, tuner_method, config_cls, config_kwargs_1, config_kwargs_2
    ):
        torch.manual_seed(0)
        model = MLP(bias=tuner_method != "ia3")
        model.eval()
        X = self.prepare_inputs_for_testing()
        base_output = model(**X)

        config_1 = config_cls(**config_kwargs_1)
        config_2 = config_cls(**config_kwargs_2)

        peft_model = get_peft_model(model, config_1, adapter_name="adapter_1")
        peft_model.add_adapter("adapter_2", config_2)

        # set ["adapter_1", "adapter_2"]
        self.set_multiple_active_adapters(peft_model, ["adapter_1", "adapter_2"])
        combined_output = peft_model(**X)

        peft_model.merge_adapter()
        merged_combined_output = peft_model(**X)
        assert torch.allclose(merged_combined_output, combined_output, atol=1e-5)

        peft_model.unmerge_adapter()

        with peft_model.disable_adapter():
            disabled_adapter_output = peft_model(**X)

        assert torch.allclose(disabled_adapter_output, base_output, atol=1e-4)

    @parameterized.expand(MULTIPLE_ACTIVE_ADAPTERS_TEST_CASES)
    def test_merge_layers_multi(self, test_name, tuner_method, config_cls, config_kwargs_1, config_kwargs_2):
        torch.manual_seed(0)
        model = MLP(bias=tuner_method != "ia3")
        model.eval()

        config_1 = config_cls(**config_kwargs_1)
        config_2 = config_cls(**config_kwargs_2)

        model = get_peft_model(model, config_1)

        dummy_input = self.prepare_inputs_for_testing()
        model.eval()

        with torch.inference_mode():
            logits_adapter_1 = model(**dummy_input)[0]

        model.add_adapter("adapter-2", config_2)
        model.set_adapter("adapter-2")
        model.eval()

        with torch.inference_mode():
            logits_adapter_2 = model(**dummy_input)[0]

        assert not torch.allclose(logits_adapter_1, logits_adapter_2, atol=1e-3, rtol=1e-3)

        model.set_adapter("default")

        with torch.inference_mode():
            logits_adapter_1_after_set = model(**dummy_input)[0]

        assert torch.allclose(logits_adapter_1_after_set, logits_adapter_1, atol=1e-3, rtol=1e-3)

        model_copy = copy.deepcopy(model)
        model_copy_2 = copy.deepcopy(model)
        model_merged_all = model.merge_and_unload(adapter_names=["adapter-2", "default"])

        with torch.inference_mode():
            logits_merged_all = model_merged_all(**dummy_input)[0]

        assert not torch.allclose(logits_merged_all, logits_adapter_2, atol=1e-3, rtol=1e-3)
        assert not torch.allclose(logits_merged_all, logits_adapter_1, atol=1e-3, rtol=1e-3)

        model_merged_adapter_2 = model_copy.merge_and_unload(adapter_names=["adapter-2"])

        with torch.inference_mode():
            logits_merged_adapter_2 = model_merged_adapter_2(**dummy_input)[0]

        assert torch.allclose(logits_merged_adapter_2, logits_adapter_2, atol=1e-3, rtol=1e-3)

        model_merged_adapter_default = model_copy_2.merge_and_unload(adapter_names=["default"])

        with torch.inference_mode():
            logits_merged_adapter_default = model_merged_adapter_default(**dummy_input)[0]

        assert torch.allclose(logits_merged_adapter_default, logits_adapter_1, atol=1e-3, rtol=1e-3)


class RequiresGradTester(unittest.TestCase):
    """Test that requires_grad is set correctly in specific circumstances

    # See issue #899.

    This is not specifically tied to custom models, it's just easy to test here and testing it on all types of models
    would be overkill.

    """

    def check_requires_grad(self, model, *params_expected: str):
        # Check that only the given parameters have requires_grad=True, and all others have requires_grad=False.
        # Calling without arguments besides the model means that all parameters should have requires_grad=False.
        params_with_requires_grad = [name for name, param in model.named_parameters() if param.requires_grad]
        diff = set(params_expected).symmetric_difference(set(params_with_requires_grad))
        msg = f"Expected {params_expected} to require gradients, got {params_with_requires_grad}"
        assert len(diff) == 0, msg

    def test_requires_grad_modules_to_save_default(self):
        config = LoraConfig(target_modules=["lin0"], modules_to_save=["lin1"])
        peft_model = get_peft_model(MLP(), config)

        self.check_requires_grad(
            peft_model,
            "base_model.model.lin1.modules_to_save.default.weight",
            "base_model.model.lin1.modules_to_save.default.bias",
            "base_model.model.lin0.lora_A.default.weight",
            "base_model.model.lin0.lora_B.default.weight",
        )

    def test_requires_grad_modules_to_save_disabling(self):
        config = LoraConfig(target_modules=["lin0"], modules_to_save=["lin1"])
        peft_model = get_peft_model(MLP(), config)

        # when disabling the adapter, the original module's grad should be enabled and vice versa
        peft_model.disable_adapter_layers()
        self.check_requires_grad(
            peft_model,
            "base_model.model.lin1.original_module.weight",
            "base_model.model.lin1.original_module.bias",
        )

        # when re-enabling the adapter, the original module's grad should be disabled and vice versa
        peft_model.enable_adapter_layers()
        self.check_requires_grad(
            peft_model,
            "base_model.model.lin1.modules_to_save.default.weight",
            "base_model.model.lin1.modules_to_save.default.bias",
            "base_model.model.lin0.lora_A.default.weight",
            "base_model.model.lin0.lora_B.default.weight",
        )

        # when using the disable_adapter context, the original module's grad should be enabled and vice versa
        with peft_model.disable_adapter():
            self.check_requires_grad(
                peft_model,
                "base_model.model.lin1.original_module.weight",
                "base_model.model.lin1.original_module.bias",
            )

        # after context is exited, return to the previous state
        self.check_requires_grad(
            peft_model,
            "base_model.model.lin1.modules_to_save.default.weight",
            "base_model.model.lin1.modules_to_save.default.bias",
            "base_model.model.lin0.lora_A.default.weight",
            "base_model.model.lin0.lora_B.default.weight",
        )

    def test_requires_grad_modules_to_save_multiple_adapters(self):
        config0 = LoraConfig(target_modules=["lin0"], modules_to_save=["lin1"])
        peft_model = get_peft_model(MLP(), config0)

        config1 = LoraConfig(target_modules=["lin0"], modules_to_save=["lin1"])
        peft_model.add_adapter("adapter1", config1)

        # active adapter is still "default"
        self.check_requires_grad(
            peft_model,
            "base_model.model.lin1.modules_to_save.default.weight",
            "base_model.model.lin1.modules_to_save.default.bias",
            "base_model.model.lin0.lora_A.default.weight",
            "base_model.model.lin0.lora_B.default.weight",
        )

        # set config0 as active, should not change anything
        peft_model.set_adapter("default")
        self.check_requires_grad(
            peft_model,
            "base_model.model.lin1.modules_to_save.default.weight",
            "base_model.model.lin1.modules_to_save.default.bias",
            "base_model.model.lin0.lora_A.default.weight",
            "base_model.model.lin0.lora_B.default.weight",
        )

        # set config1 as active, should lead to adapter1 requiring grad
        peft_model.set_adapter("adapter1")
        self.check_requires_grad(
            peft_model,
            "base_model.model.lin1.modules_to_save.adapter1.weight",
            "base_model.model.lin1.modules_to_save.adapter1.bias",
            "base_model.model.lin0.lora_A.adapter1.weight",
            "base_model.model.lin0.lora_B.adapter1.weight",
        )

    def test_requires_grad_lora_different_targets(self):
        # test two different LoRA adapters that target different modules
        config0 = LoraConfig(target_modules=["lin0"])
        peft_model = get_peft_model(MLP(), config0)

        config1 = LoraConfig(target_modules=["lin1"])
        peft_model.add_adapter("adapter1", config1)

        # active adapter is still "default"
        self.check_requires_grad(
            peft_model,
            "base_model.model.lin0.lora_A.default.weight",
            "base_model.model.lin0.lora_B.default.weight",
        )

        # set config0 as active, should not change anything
        peft_model.set_adapter("default")
        self.check_requires_grad(
            peft_model,
            "base_model.model.lin0.lora_A.default.weight",
            "base_model.model.lin0.lora_B.default.weight",
        )

        # change activate adapter to adapter1
        peft_model.set_adapter("adapter1")
        self.check_requires_grad(
            peft_model,
            "base_model.model.lin1.lora_A.adapter1.weight",
            "base_model.model.lin1.lora_B.adapter1.weight",
        )

        # disable all adapters
        with peft_model.disable_adapter():
            self.check_requires_grad(peft_model)

        # after context is exited, return to the previous state
        self.check_requires_grad(
            peft_model,
            "base_model.model.lin1.lora_A.adapter1.weight",
            "base_model.model.lin1.lora_B.adapter1.weight",
        )

    def test_requires_grad_lora_same_targets(self):
        # same as previous test, except that LoRA adapters target the same layer
        config0 = LoraConfig(target_modules=["lin0"])
        peft_model = get_peft_model(MLP(), config0)

        config1 = LoraConfig(target_modules=["lin0"])
        peft_model.add_adapter("adapter1", config1)

        # active adapter is still "default"
        self.check_requires_grad(
            peft_model,
            "base_model.model.lin0.lora_A.default.weight",
            "base_model.model.lin0.lora_B.default.weight",
        )

        # set config0 as active, should not change anything
        peft_model.set_adapter("default")
        self.check_requires_grad(
            peft_model,
            "base_model.model.lin0.lora_A.default.weight",
            "base_model.model.lin0.lora_B.default.weight",
        )

        # change activate adapter to adapter1
        peft_model.set_adapter("adapter1")
        self.check_requires_grad(
            peft_model,
            "base_model.model.lin0.lora_A.adapter1.weight",
            "base_model.model.lin0.lora_B.adapter1.weight",
        )

        # disable all adapters
        with peft_model.disable_adapter():
            self.check_requires_grad(peft_model)

        # after context is exited, return to the previous state
        self.check_requires_grad(
            peft_model,
            "base_model.model.lin0.lora_A.adapter1.weight",
            "base_model.model.lin0.lora_B.adapter1.weight",
        )

    def test_requires_grad_ia3_different_targets(self):
        # test two different IA3 adapters that target different modules
        config0 = IA3Config(target_modules=["lin0"], feedforward_modules=["lin0"])
        peft_model = get_peft_model(MLP(), config0)

        config1 = IA3Config(target_modules=["lin1"], feedforward_modules=["lin1"])
        peft_model.add_adapter("adapter1", config1)

        # active adapter is still "default"
        self.check_requires_grad(
            peft_model,
            "base_model.model.lin0.ia3_l.default",
        )

        # set config0 as active, should not change anything
        peft_model.set_adapter("default")
        self.check_requires_grad(
            peft_model,
            "base_model.model.lin0.ia3_l.default",
        )

        # change activate adapter to adapter1
        peft_model.set_adapter("adapter1")
        self.check_requires_grad(
            peft_model,
            "base_model.model.lin1.ia3_l.adapter1",
        )

        # disable all adapters
        with peft_model.disable_adapter():
            self.check_requires_grad(peft_model)

        # after context is exited, return to the previous state
        self.check_requires_grad(
            peft_model,
            "base_model.model.lin1.ia3_l.adapter1",
        )

    def test_requires_grad_ia3_same_targets(self):
        # same as previous test, except that IA3 adapters target the same layer
        config0 = IA3Config(target_modules=["lin0"], feedforward_modules=["lin0"])
        peft_model = get_peft_model(MLP(), config0)

        config1 = IA3Config(target_modules=["lin0"], feedforward_modules=["lin0"])
        peft_model.add_adapter("adapter1", config1)

        # active adapter is still "default"
        self.check_requires_grad(
            peft_model,
            "base_model.model.lin0.ia3_l.default",
        )

        # set config0 as active, should not change anything
        peft_model.set_adapter("default")
        self.check_requires_grad(
            peft_model,
            "base_model.model.lin0.ia3_l.default",
        )

        # change activate adapter to adapter1
        peft_model.set_adapter("adapter1")
        self.check_requires_grad(
            peft_model,
            "base_model.model.lin0.ia3_l.adapter1",
        )

        # disable all adapters
        with peft_model.disable_adapter():
            self.check_requires_grad(peft_model)

        # after context is exited, return to the previous state
        self.check_requires_grad(
            peft_model,
            "base_model.model.lin0.ia3_l.adapter1",
        )

    def test_requires_grad_adalora_different_targets(self):
        # test two different AdaLora adapters that target different modules
        config0 = AdaLoraConfig(target_modules=["lin0"])
        peft_model = get_peft_model(MLP(), config0)

        config1 = AdaLoraConfig(target_modules=["lin1"], inference_mode=True)
        peft_model.add_adapter("adapter1", config1)

        # active adapter is still "default"
        self.check_requires_grad(
            peft_model,
            "base_model.model.lin0.lora_A.default",
            "base_model.model.lin0.lora_B.default",
            "base_model.model.lin0.lora_E.default",
        )

        # set config0 as active, should not change anything
        peft_model.set_adapter("default")
        self.check_requires_grad(
            peft_model,
            "base_model.model.lin0.lora_A.default",
            "base_model.model.lin0.lora_B.default",
            "base_model.model.lin0.lora_E.default",
        )

        # change activate adapter to adapter1
        peft_model.set_adapter("adapter1")
        self.check_requires_grad(
            peft_model,
            "base_model.model.lin1.lora_A.adapter1",
            "base_model.model.lin1.lora_B.adapter1",
            "base_model.model.lin1.lora_E.adapter1",
        )

        # disable all adapters
        with peft_model.disable_adapter():
            self.check_requires_grad(peft_model)

        # after context is exited, return to the previous state
        self.check_requires_grad(
            peft_model,
            "base_model.model.lin1.lora_A.adapter1",
            "base_model.model.lin1.lora_B.adapter1",
            "base_model.model.lin1.lora_E.adapter1",
        )

    def test_requires_grad_adalora_same_targets(self):
        # same as previous test, except that AdaLora adapters target the same layer
        config0 = AdaLoraConfig(target_modules=["lin0"])
        peft_model = get_peft_model(MLP(), config0)

        config1 = AdaLoraConfig(target_modules=["lin0"], inference_mode=True)
        peft_model.add_adapter("adapter1", config1)

        # active adapter is still "default"
        self.check_requires_grad(
            peft_model,
            "base_model.model.lin0.lora_A.default",
            "base_model.model.lin0.lora_B.default",
            "base_model.model.lin0.lora_E.default",
        )

        # set config0 as active, should not change anything
        peft_model.set_adapter("default")
        self.check_requires_grad(
            peft_model,
            "base_model.model.lin0.lora_A.default",
            "base_model.model.lin0.lora_B.default",
            "base_model.model.lin0.lora_E.default",
        )

        # change activate adapter to adapter1
        peft_model.set_adapter("adapter1")
        self.check_requires_grad(
            peft_model,
            "base_model.model.lin0.lora_A.adapter1",
            "base_model.model.lin0.lora_B.adapter1",
            "base_model.model.lin0.lora_E.adapter1",
        )

        # disable all adapters
        with peft_model.disable_adapter():
            self.check_requires_grad(peft_model)

        # after context is exited, return to the previous state
        peft_model.set_adapter("adapter1")
        self.check_requires_grad(
            peft_model,
            "base_model.model.lin0.lora_A.adapter1",
            "base_model.model.lin0.lora_B.adapter1",
            "base_model.model.lin0.lora_E.adapter1",
        )

    def test_requires_grad_lora_conv2d(self):
        # test two different LoRA adapters that target different modules
        config0 = LoraConfig(target_modules=["conv2d"])
        peft_model = get_peft_model(ModelConv2D(), config0)

        config1 = LoraConfig(target_modules=["lin0"])
        peft_model.add_adapter("adapter1", config1)

        # active adapter is still "default"
        self.check_requires_grad(
            peft_model,
            "base_model.model.conv2d.lora_A.default.weight",
            "base_model.model.conv2d.lora_B.default.weight",
        )

        # set config0 as active, should not change anything
        peft_model.set_adapter("default")
        self.check_requires_grad(
            peft_model,
            "base_model.model.conv2d.lora_A.default.weight",
            "base_model.model.conv2d.lora_B.default.weight",
        )

        # change activate adapter to adapter1
        peft_model.set_adapter("adapter1")
        self.check_requires_grad(
            peft_model,
            "base_model.model.lin0.lora_A.adapter1.weight",
            "base_model.model.lin0.lora_B.adapter1.weight",
        )

        # disable all adapters
        with peft_model.disable_adapter():
            self.check_requires_grad(peft_model)

        # after context is exited, return to the previous state
        self.check_requires_grad(
            peft_model,
            "base_model.model.lin0.lora_A.adapter1.weight",
            "base_model.model.lin0.lora_B.adapter1.weight",
        )

    def test_requires_grad_lora_emb_conv1d(self):
        # test two different LoRA adapters that target different modules
        config0 = LoraConfig(target_modules=["conv1d"])
        peft_model = get_peft_model(ModelEmbConv1D(), config0)

        config1 = LoraConfig(target_modules=["emb"])
        peft_model.add_adapter("adapter1", config1)

        # active adapter is still "default"
        self.check_requires_grad(
            peft_model,
            "base_model.model.conv1d.lora_A.default.weight",
            "base_model.model.conv1d.lora_B.default.weight",
        )

        # set config0 as active, should not change anything
        peft_model.set_adapter("default")
        self.check_requires_grad(
            peft_model,
            "base_model.model.conv1d.lora_A.default.weight",
            "base_model.model.conv1d.lora_B.default.weight",
        )

        # change activate adapter to adapter1
        peft_model.set_adapter("adapter1")
        self.check_requires_grad(
            peft_model,
            "base_model.model.emb.lora_embedding_A.adapter1",
            "base_model.model.emb.lora_embedding_B.adapter1",
        )

        # disable all adapters
        with peft_model.disable_adapter():
            self.check_requires_grad(peft_model)

        # after context is exited, return to the previous state
        self.check_requires_grad(
            peft_model,
            "base_model.model.emb.lora_embedding_A.adapter1",
            "base_model.model.emb.lora_embedding_B.adapter1",
        )

    def test_requires_grad_ia3_conv1d(self):
        # test two different LoRA adapters that target different modules
        config0 = IA3Config(target_modules=["conv1d"], feedforward_modules=[])
        peft_model = get_peft_model(ModelEmbConv1D(), config0)

        config1 = IA3Config(target_modules=["lin0"], feedforward_modules=["lin0"])
        peft_model.add_adapter("adapter1", config1)

        # active adapter is still "default"
        self.check_requires_grad(
            peft_model,
            "base_model.model.conv1d.ia3_l.default",
        )

        # set config0 as active, should not change anything
        peft_model.set_adapter("default")
        self.check_requires_grad(
            peft_model,
            "base_model.model.conv1d.ia3_l.default",
        )

        # change activate adapter to adapter1
        peft_model.set_adapter("adapter1")
        self.check_requires_grad(
            peft_model,
            "base_model.model.lin0.ia3_l.adapter1",
        )

        # disable all adapters
        with peft_model.disable_adapter():
            self.check_requires_grad(peft_model)

        # after context is exited, return to the previous state
        self.check_requires_grad(
            peft_model,
            "base_model.model.lin0.ia3_l.adapter1",
        )

    def test_requires_grad_ia3_conv2d(self):
        # test two different LoRA adapters that target different modules
        config0 = IA3Config(target_modules=["conv2d"], feedforward_modules=["conv2d"])
        peft_model = get_peft_model(ModelConv2D(), config0)

        config1 = IA3Config(target_modules=["lin0"], feedforward_modules=[])
        peft_model.add_adapter("adapter1", config1)

        # active adapter is still "default"
        self.check_requires_grad(
            peft_model,
            "base_model.model.conv2d.ia3_l.default",
        )

        # set config0 as active, should not change anything
        peft_model.set_adapter("default")
        self.check_requires_grad(
            peft_model,
            "base_model.model.conv2d.ia3_l.default",
        )

        # change activate adapter to adapter1
        peft_model.set_adapter("adapter1")
        self.check_requires_grad(
            peft_model,
            "base_model.model.lin0.ia3_l.adapter1",
        )

        # disable all adapters
        with peft_model.disable_adapter():
            self.check_requires_grad(peft_model)

        # after context is exited, return to the previous state
        peft_model.set_adapter("adapter1")
        self.check_requires_grad(
            peft_model,
            "base_model.model.lin0.ia3_l.adapter1",
        )

    def test_requires_grad_loha_different_targets(self):
        # test two different LoHa adapters that target different modules
        config0 = LoHaConfig(target_modules=["lin0"])
        peft_model = get_peft_model(MLP(), config0)

        config1 = LoHaConfig(target_modules=["lin1"], inference_mode=True)
        peft_model.add_adapter("adapter1", config1)

        # active adapter is still "default"
        self.check_requires_grad(
            peft_model,
            "base_model.model.lin0.hada_w1_a.default",
            "base_model.model.lin0.hada_w1_b.default",
            "base_model.model.lin0.hada_w2_a.default",
            "base_model.model.lin0.hada_w2_b.default",
        )

        # set config0 as active, should not change anything
        peft_model.set_adapter("default")
        self.check_requires_grad(
            peft_model,
            "base_model.model.lin0.hada_w1_a.default",
            "base_model.model.lin0.hada_w1_b.default",
            "base_model.model.lin0.hada_w2_a.default",
            "base_model.model.lin0.hada_w2_b.default",
        )

        # change activate pter to pter1
        peft_model.set_adapter("adapter1")
        self.check_requires_grad(
            peft_model,
            "base_model.model.lin1.hada_w1_a.adapter1",
            "base_model.model.lin1.hada_w1_b.adapter1",
            "base_model.model.lin1.hada_w2_a.adapter1",
            "base_model.model.lin1.hada_w2_b.adapter1",
        )

        # disable all pters
        with peft_model.disable_adapter():
            self.check_requires_grad(peft_model)

        # after context is exited, return to the previous state
        self.check_requires_grad(
            peft_model,
            "base_model.model.lin1.hada_w1_a.adapter1",
            "base_model.model.lin1.hada_w1_b.adapter1",
            "base_model.model.lin1.hada_w2_a.adapter1",
            "base_model.model.lin1.hada_w2_b.adapter1",
        )

    def test_requires_grad_loha_same_targets(self):
        # same as previous test, except that LoHa adapters target the same layer
        config0 = LoHaConfig(target_modules=["lin0"])
        peft_model = get_peft_model(MLP(), config0)

        config1 = LoHaConfig(target_modules=["lin0"], inference_mode=True)
        peft_model.add_adapter("adapter1", config1)

        # active adapter is still "default"
        self.check_requires_grad(
            peft_model,
            "base_model.model.lin0.hada_w1_a.default",
            "base_model.model.lin0.hada_w1_b.default",
            "base_model.model.lin0.hada_w2_a.default",
            "base_model.model.lin0.hada_w2_b.default",
        )

        # set config0 as active, should not change anything
        peft_model.set_adapter("default")
        self.check_requires_grad(
            peft_model,
            "base_model.model.lin0.hada_w1_a.default",
            "base_model.model.lin0.hada_w1_b.default",
            "base_model.model.lin0.hada_w2_a.default",
            "base_model.model.lin0.hada_w2_b.default",
        )

        # change activate adapter to adapter1
        peft_model.set_adapter("adapter1")
        self.check_requires_grad(
            peft_model,
            "base_model.model.lin0.hada_w1_a.adapter1",
            "base_model.model.lin0.hada_w1_b.adapter1",
            "base_model.model.lin0.hada_w2_a.adapter1",
            "base_model.model.lin0.hada_w2_b.adapter1",
        )

        # disable all adapters
        with peft_model.disable_adapter():
            self.check_requires_grad(peft_model)

        # after context is exited, return to the previous state
        peft_model.set_adapter("adapter1")
        self.check_requires_grad(
            peft_model,
            "base_model.model.lin0.hada_w1_a.adapter1",
            "base_model.model.lin0.hada_w1_b.adapter1",
            "base_model.model.lin0.hada_w2_a.adapter1",
            "base_model.model.lin0.hada_w2_b.adapter1",
        )

    def test_requires_grad_lokr_different_targets(self):
        # test two different LoKr adapters that target different modules
        config0 = LoKrConfig(target_modules=["lin0"])
        peft_model = get_peft_model(MLP(), config0)

        config1 = LoKrConfig(target_modules=["lin1"], inference_mode=True)
        peft_model.add_adapter("adapter1", config1)

        # active adapter is still "default"
        self.check_requires_grad(
            peft_model,
            "base_model.model.lin0.lokr_w1.default",
            "base_model.model.lin0.lokr_w2.default",
        )

        # set config0 as active, should not change anything
        peft_model.set_adapter("default")
        self.check_requires_grad(
            peft_model,
            "base_model.model.lin0.lokr_w1.default",
            "base_model.model.lin0.lokr_w2.default",
        )

        # change activate pter to pter1
        peft_model.set_adapter("adapter1")
        self.check_requires_grad(
            peft_model,
            "base_model.model.lin1.lokr_w1.adapter1",
            "base_model.model.lin1.lokr_w2.adapter1",
        )

        # disable all pters
        with peft_model.disable_adapter():
            self.check_requires_grad(peft_model)

        # after context is exited, return to the previous state
        self.check_requires_grad(
            peft_model,
            "base_model.model.lin1.lokr_w1.adapter1",
            "base_model.model.lin1.lokr_w2.adapter1",
        )

    def test_requires_grad_lokr_same_targets(self):
        # same as previous test, except that LoKr adapters target the same layer
        config0 = LoKrConfig(target_modules=["lin0"])
        peft_model = get_peft_model(MLP(), config0)

        config1 = LoKrConfig(target_modules=["lin0"], inference_mode=True)
        peft_model.add_adapter("adapter1", config1)

        # active adapter is still "default"
        self.check_requires_grad(
            peft_model,
            "base_model.model.lin0.lokr_w1.default",
            "base_model.model.lin0.lokr_w2.default",
        )

        # set config0 as active, should not change anything
        peft_model.set_adapter("default")
        self.check_requires_grad(
            peft_model,
            "base_model.model.lin0.lokr_w1.default",
            "base_model.model.lin0.lokr_w2.default",
        )

        # change activate adapter to adapter1
        peft_model.set_adapter("adapter1")
        self.check_requires_grad(
            peft_model,
            "base_model.model.lin0.lokr_w1.adapter1",
            "base_model.model.lin0.lokr_w2.adapter1",
        )

        # disable all adapters
        with peft_model.disable_adapter():
            self.check_requires_grad(peft_model)

        # after context is exited, return to the previous state
        peft_model.set_adapter("adapter1")
        self.check_requires_grad(
            peft_model,
            "base_model.model.lin0.lokr_w1.adapter1",
            "base_model.model.lin0.lokr_w2.adapter1",
        )

    def test_requires_grad_oft_different_targets(self):
        # test two different OFT adapters that target different modules
        config0 = OFTConfig(target_modules=["lin0"])
        peft_model = get_peft_model(MLP(), config0)

        config1 = OFTConfig(target_modules=["lin1"], inference_mode=True)
        peft_model.add_adapter("adapter1", config1)

        # active adapter is still "default"
        self.check_requires_grad(
            peft_model,
            "base_model.model.lin0.oft_r.default",
        )

        # set config0 as active, should not change anything
        peft_model.set_adapter("default")
        self.check_requires_grad(
            peft_model,
            "base_model.model.lin0.oft_r.default",
        )

        # change activate pter to pter1
        peft_model.set_adapter("adapter1")
        self.check_requires_grad(
            peft_model,
            "base_model.model.lin1.oft_r.adapter1",
        )

        # disable all pters
        with peft_model.disable_adapter():
            self.check_requires_grad(peft_model)

        # after context is exited, return to the previous state
        self.check_requires_grad(
            peft_model,
            "base_model.model.lin1.oft_r.adapter1",
        )

    def test_requires_grad_oft_same_targets(self):
        # same as previous test, except that OFT adapters target the same layer
        config0 = OFTConfig(target_modules=["lin0"])
        peft_model = get_peft_model(MLP(), config0)

        config1 = OFTConfig(target_modules=["lin0"], inference_mode=True)
        peft_model.add_adapter("adapter1", config1)

        # active adapter is still "default"
        self.check_requires_grad(
            peft_model,
            "base_model.model.lin0.oft_r.default",
        )

        # set config0 as active, should not change anything
        peft_model.set_adapter("default")
        self.check_requires_grad(
            peft_model,
            "base_model.model.lin0.oft_r.default",
        )

        # change activate adapter to adapter1
        peft_model.set_adapter("adapter1")
        self.check_requires_grad(
            peft_model,
            "base_model.model.lin0.oft_r.adapter1",
        )

        # disable all adapters
        with peft_model.disable_adapter():
            self.check_requires_grad(peft_model)

        # after context is exited, return to the previous state
        peft_model.set_adapter("adapter1")
        self.check_requires_grad(
            peft_model,
            "base_model.model.lin0.oft_r.adapter1",
        )

    def test_requires_grad_boft_different_targets(self):
        # test two different OFT adapters that target different modules
        config0 = BOFTConfig(target_modules=["lin0"], boft_block_size=2)
        peft_model = get_peft_model(MLP2(), config0)

        config1 = BOFTConfig(target_modules=["lin1"], boft_block_size=2, inference_mode=True)
        peft_model.add_adapter("adapter1", config1)

        # active pter is still "default"
        self.check_requires_grad(
            peft_model,
            "base_model.model.lin0.boft_R.default",
            "base_model.model.lin0.boft_s.default",
        )

        # set config0 as active, should not change anything
        peft_model.set_adapter("default")
        self.check_requires_grad(
            peft_model,
            "base_model.model.lin0.boft_R.default",
            "base_model.model.lin0.boft_s.default",
        )

        # change activate pter to pter1
        peft_model.set_adapter("adapter1")
        self.check_requires_grad(
            peft_model,
            "base_model.model.lin1.boft_R.adapter1",
            "base_model.model.lin1.boft_s.adapter1",
        )

        # disable all pters
        with peft_model.disable_adapter():
            self.check_requires_grad(peft_model)

        # after context is exited, return to the previous state
        self.check_requires_grad(
            peft_model,
            "base_model.model.lin1.boft_R.adapter1",
            "base_model.model.lin1.boft_s.adapter1",
        )

    def test_requires_grad_boft_same_targets(self):
        # same as previous test, except that BOFT adapters target the same layer
        config0 = BOFTConfig(target_modules=["lin1"], boft_block_size=2)
        peft_model = get_peft_model(MLP(), config0)

        config1 = BOFTConfig(target_modules=["lin1"], boft_block_size=2, inference_mode=True)
        peft_model.add_adapter("adapter1", config1)

        # active adapter is still "default"
        self.check_requires_grad(
            peft_model,
            "base_model.model.lin1.boft_R.default",
            "base_model.model.lin1.boft_s.default",
        )

        # set config0 as active, should not change anything
        peft_model.set_adapter("default")
        self.check_requires_grad(
            peft_model,
            "base_model.model.lin1.boft_R.default",
            "base_model.model.lin1.boft_s.default",
        )

        # change activate adapter to adapter1
        peft_model.set_adapter("adapter1")
        self.check_requires_grad(
            peft_model,
            "base_model.model.lin1.boft_R.adapter1",
            "base_model.model.lin1.boft_s.adapter1",
        )

        # disable all adapters
        with peft_model.disable_adapter():
            self.check_requires_grad(peft_model)

        # after context is exited, return to the previous state
        peft_model.set_adapter("adapter1")
        self.check_requires_grad(
            peft_model,
            "base_model.model.lin1.boft_R.adapter1",
            "base_model.model.lin1.boft_s.adapter1",
        )

    def test_requires_grad_lntuning_different_targets(self):
        config0 = LNTuningConfig(
            target_modules=["layernorm0"],
        )
        peft_model = get_peft_model(MLP_LayerNorm(), config0)

        config1 = LNTuningConfig(
            target_modules=["layernorm1"],
            inference_mode=True,
        )
        peft_model.add_adapter("adapter1", config1)

        # active adapter is still "default"
        self.check_requires_grad(
            peft_model,
            "base_model.model.layernorm0.ln_tuning_layers.default.weight",
            "base_model.model.layernorm0.ln_tuning_layers.default.bias",
        )

        # set config0 as active, should not change anything
        peft_model.set_adapter("default")
        self.check_requires_grad(
            peft_model,
            "base_model.model.layernorm0.ln_tuning_layers.default.weight",
            "base_model.model.layernorm0.ln_tuning_layers.default.bias",
        )

        # change activate adapter to adapter1
        peft_model.set_adapter("adapter1")
        self.check_requires_grad(
            peft_model,
            "base_model.model.layernorm1.ln_tuning_layers.adapter1.weight",
            "base_model.model.layernorm1.ln_tuning_layers.adapter1.bias",
        )

        # disable all adapters
        with peft_model.disable_adapter():
            self.check_requires_grad(peft_model)

        # after context is exited, return to the previous state
        peft_model.set_adapter("adapter1")
        self.check_requires_grad(
            peft_model,
            "base_model.model.layernorm1.ln_tuning_layers.adapter1.weight",
            "base_model.model.layernorm1.ln_tuning_layers.adapter1.bias",
        )

    def test_requires_grad_lntuning_same_targets(self):
        config0 = LNTuningConfig(
            target_modules=["layernorm0"],
        )
        peft_model = get_peft_model(MLP_LayerNorm(), config0)

        config1 = LNTuningConfig(target_modules=["layernorm0"], inference_mode=True)
        peft_model.add_adapter("adapter1", config1)

        # active adapter is still "default"
        self.check_requires_grad(
            peft_model,
            "base_model.model.layernorm0.ln_tuning_layers.default.weight",
            "base_model.model.layernorm0.ln_tuning_layers.default.bias",
        )

        # set config0 as active, should not change anything
        peft_model.set_adapter("default")
        self.check_requires_grad(
            peft_model,
            "base_model.model.layernorm0.ln_tuning_layers.default.weight",
            "base_model.model.layernorm0.ln_tuning_layers.default.bias",
        )

        # change activate adapter to adapter1
        peft_model.set_adapter("adapter1")
        self.check_requires_grad(
            peft_model,
            "base_model.model.layernorm0.ln_tuning_layers.adapter1.weight",
            "base_model.model.layernorm0.ln_tuning_layers.adapter1.bias",
        )

        # disable all adapters
        with peft_model.disable_adapter():
            self.check_requires_grad(peft_model)

        # after context is exited, return to the previous state
        peft_model.set_adapter("adapter1")
        self.check_requires_grad(
            peft_model,
            "base_model.model.layernorm0.ln_tuning_layers.adapter1.weight",
            "base_model.model.layernorm0.ln_tuning_layers.adapter1.bias",
        )

    def test_requires_grad_vera_different_targets(self):
        # Test two different VeRA adapters that target different modules. Most notably, ensure that vera_A and vera_B
        # don't require grads.

        # requires a model with at least 2 layers with the same shapes
        class MLP2(nn.Module):
            def __init__(self, bias=True):
                super().__init__()
                self.relu = nn.ReLU()
                self.lin0 = nn.Linear(10, 20, bias=bias)
                self.lin1 = nn.Linear(20, 20, bias=bias)  # lin1 and lin2 have same shape
                self.lin2 = nn.Linear(20, 20, bias=bias)
                self.lin3 = nn.Linear(20, 2, bias=bias)
                self.sm = nn.LogSoftmax(dim=-1)

            def forward(self, X):
                X = X.float()
                X = self.lin0(X)
                X = self.relu(X)
                X = self.lin1(X)
                X = self.relu(X)
                X = self.lin2(X)
                X = self.relu(X)
                X = self.lin3(X)
                X = self.sm(X)
                return X

        config0 = VeraConfig(target_modules=["lin1"])
        peft_model = get_peft_model(MLP2(), config0)

        config1 = VeraConfig(target_modules=["lin2"])
        peft_model.add_adapter("adapter1", config1)

        # active adapter is still "default"
        self.check_requires_grad(
            peft_model,
            "base_model.model.lin1.vera_lambda_b.default",
            "base_model.model.lin1.vera_lambda_d.default",
        )

        # set config0 as active, should not change anything
        peft_model.set_adapter("default")
        self.check_requires_grad(
            peft_model,
            "base_model.model.lin1.vera_lambda_b.default",
            "base_model.model.lin1.vera_lambda_d.default",
        )

        # change activate adapter to adapter1
        peft_model.set_adapter("adapter1")
        self.check_requires_grad(
            peft_model,
            "base_model.model.lin2.vera_lambda_b.adapter1",
            "base_model.model.lin2.vera_lambda_d.adapter1",
        )

        # disable all adapters
        with peft_model.disable_adapter():
            self.check_requires_grad(peft_model)

        # after context is exited, return to the previous state
        self.check_requires_grad(
            peft_model,
            "base_model.model.lin2.vera_lambda_b.adapter1",
            "base_model.model.lin2.vera_lambda_d.adapter1",
        )

    def test_requires_grad_vera_same_targets(self):
        # Test two different VeRA adapters that target the same module. Most notably, ensure that vera_A and vera_B
        # don't require grads.

        # requires a model with at least 2 layers with the same shapes
        class MLP2(nn.Module):
            def __init__(self, bias=True):
                super().__init__()
                self.relu = nn.ReLU()
                self.lin0 = nn.Linear(10, 20, bias=bias)
                self.lin1 = nn.Linear(20, 20, bias=bias)  # lin1 and lin2 have same shape
                self.lin2 = nn.Linear(20, 20, bias=bias)
                self.lin3 = nn.Linear(20, 2, bias=bias)
                self.sm = nn.LogSoftmax(dim=-1)

            def forward(self, X):
                X = X.float()
                X = self.lin0(X)
                X = self.relu(X)
                X = self.lin1(X)
                X = self.relu(X)
                X = self.lin2(X)
                X = self.relu(X)
                X = self.lin3(X)
                X = self.sm(X)
                return X

        config0 = VeraConfig(target_modules=["lin1", "lin2"])
        peft_model = get_peft_model(MLP2(), config0)

        config1 = VeraConfig(target_modules=["lin1", "lin2"])
        peft_model.add_adapter("adapter1", config1)

        # active adapter is still "default"
        self.check_requires_grad(
            peft_model,
            "base_model.model.lin1.vera_lambda_b.default",
            "base_model.model.lin1.vera_lambda_d.default",
            "base_model.model.lin2.vera_lambda_b.default",
            "base_model.model.lin2.vera_lambda_d.default",
        )

        # set config0 as active, should not change anything
        peft_model.set_adapter("default")
        self.check_requires_grad(
            peft_model,
            "base_model.model.lin1.vera_lambda_b.default",
            "base_model.model.lin1.vera_lambda_d.default",
            "base_model.model.lin2.vera_lambda_b.default",
            "base_model.model.lin2.vera_lambda_d.default",
        )

        # change activate adapter to adapter1
        peft_model.set_adapter("adapter1")
        self.check_requires_grad(
            peft_model,
            "base_model.model.lin1.vera_lambda_b.adapter1",
            "base_model.model.lin1.vera_lambda_d.adapter1",
            "base_model.model.lin2.vera_lambda_b.adapter1",
            "base_model.model.lin2.vera_lambda_d.adapter1",
        )

        # disable all adapters
        with peft_model.disable_adapter():
            self.check_requires_grad(peft_model)

        # after context is exited, return to the previous state
        self.check_requires_grad(
            peft_model,
            "base_model.model.lin1.vera_lambda_b.adapter1",
            "base_model.model.lin1.vera_lambda_d.adapter1",
            "base_model.model.lin2.vera_lambda_b.adapter1",
            "base_model.model.lin2.vera_lambda_d.adapter1",
        )


class TestMixedAdapterBatches:
    torch_device = infer_device()

    @pytest.fixture
    def mlp_lora(self):
        """A simple MLP with 2 LoRA adapters"""
        torch.manual_seed(0)

        base_model = MLP().to(self.torch_device).eval()
        config0 = LoraConfig(target_modules=["lin0"], init_lora_weights=False)
        config1 = LoraConfig(target_modules=["lin0"], r=16, init_lora_weights=False)
        peft_model = get_peft_model(base_model, config0, "adapter0").eval()
        peft_model.add_adapter("adapter1", config1)
        return peft_model

    def run_checks(self, model, inputs):
        # This checks that we can have mixed adapters in a single batch. The test works by creating the outputs for the
        # base model, adapter 0, and adapter 1 separately. Then, we create an output with mixed adapters, where the
        # sample [0, 3, 6] are for the base model, [1, 4, 7] for adapter 0, and [2, 5, 8] for adapter 1. Finally, we
        # check that the outputs of the mixed batch are correct for the corresponding indices.
        adapter_name0, adapter_name1 = model.peft_config.keys()

        with model.disable_adapter():
            output_base = model(**inputs)

        model.set_adapter(adapter_name0)
        output0 = model(**inputs)

        # sanity check, outputs are not the same
        assert not torch.allclose(output_base, output0)

        model.set_adapter(adapter_name1)
        output1 = model(**inputs)

        # sanity check, outputs have the right shape and are not the same
        assert len(output_base) >= 3
        assert len(output_base) == len(output0) == len(output1)
        assert not torch.allclose(output_base, output0)
        assert not torch.allclose(output_base, output1)

        # set adapter_indices so that it alternates between base, adapter 0, and adapter 1
        adapters = ["__base__", adapter_name0, adapter_name1]
        inputs["adapter_names"] = [adapters[i % 3] for i in (range(len(inputs["X"])))]
        output_mixed = model.forward(**inputs)

        assert torch.allclose(output_base[::3], output_mixed[::3])
        assert torch.allclose(output0[1::3], output_mixed[1::3])
        assert torch.allclose(output1[2::3], output_mixed[2::3])

    def test_mixed_adapter_batches_lora_mlp(self, mlp_lora):
        inputs = {"X": torch.arange(90).view(-1, 10).to(self.torch_device)}
        self.run_checks(mlp_lora, inputs)

    def test_mixed_adapter_batches_lora_different_target_layers(self, mlp_lora):
        base_model = MLP().to(self.torch_device).eval()
        # target different lora layers
        config0 = LoraConfig(target_modules=["lin0"], init_lora_weights=False)
        config1 = LoraConfig(target_modules=["lin1"], init_lora_weights=False)
        peft_model = get_peft_model(base_model, config0, "adapter0").eval()
        peft_model.add_adapter("adapter1", config1)

        inputs = {"X": torch.arange(90).view(-1, 10).to(self.torch_device)}
        self.run_checks(peft_model, inputs)

    def test_mixed_adapter_batches_lora_partly_overlapping_target_layers(self, mlp_lora):
        base_model = MLP().to(self.torch_device).eval()
        # target different lora layers
        config0 = LoraConfig(target_modules=["lin0"], init_lora_weights=False)
        config1 = LoraConfig(target_modules=["lin0", "lin1"], init_lora_weights=False)
        peft_model = get_peft_model(base_model, config0, "adapter0").eval()
        peft_model.add_adapter("adapter1", config1)

        inputs = {"X": torch.arange(90).view(-1, 10).to(self.torch_device)}
        self.run_checks(peft_model, inputs)

    def test_mixed_adapter_batches_lora_conv1d_emb(self):
        base_model = ModelEmbConv1D().to(self.torch_device).eval()
        config0 = LoraConfig(target_modules=["emb", "conv1d"], init_lora_weights=False)
        config1 = LoraConfig(target_modules=["emb", "conv1d"], r=16, init_lora_weights=False)
        peft_model = get_peft_model(base_model, config0, "adapter0").eval()
        peft_model.add_adapter("adapter1", config1)

        inputs = {"X": torch.arange(90).view(-1, 10).to(self.torch_device)}
        self.run_checks(peft_model, inputs)

    def test_mixed_adapter_batches_lora_conv2d(self):
        base_model = ModelConv2D().to(self.torch_device).eval()
        config0 = LoraConfig(target_modules=["conv2d"], init_lora_weights=False)
        config1 = LoraConfig(target_modules=["conv2d"], r=16, init_lora_weights=False)
        peft_model = get_peft_model(base_model, config0, "adapter0").eval()
        peft_model.add_adapter("adapter1", config1)

        inputs = {"X": torch.arange(270).view(6, 5, 3, 3).to(self.torch_device)}
        self.run_checks(peft_model, inputs)

    def test_mixed_adapter_batches_lora_length_mismatch_raises(self, mlp_lora):
        inputs = {
            "X": torch.arange(90).view(-1, 10).to(self.torch_device),
            "adapter_names": ["__base__"] * 5,  # wrong length!
        }
        msg = r"Length of `adapter_names` should be the same as the number of inputs, but got "
        with pytest.raises(ValueError, match=msg):
            mlp_lora.forward(**inputs)

    def test_mixed_adapter_batches_lora_training_mode_raises(self, mlp_lora):
        inputs = {
            "X": torch.arange(90).view(-1, 10).to(self.torch_device),
            "adapter_names": ["__base__"] * 9,
        }
        mlp_lora = mlp_lora.train()
        msg = r"Cannot pass `adapter_names` when the model is in training mode."
        with pytest.raises(ValueError, match=msg):
            mlp_lora.forward(**inputs)

    def test_mixed_adapter_batches_lora_disabled(self, mlp_lora):
        # Disabling adapters should have precedence over passing adapter names
        inputs = {"X": torch.arange(90).view(-1, 10).to(self.torch_device)}
        with mlp_lora.disable_adapter():
            output_disabled = mlp_lora(**inputs)

        adapters = ["__base__", "adapter0", "adapter1"]
        inputs["adapter_names"] = [adapters[i % 3] for i in (range(len(inputs["X"])))]
        with mlp_lora.disable_adapter():
            output_mixed = mlp_lora.forward(**inputs)

        assert torch.allclose(output_disabled, output_mixed)

    def test_mixed_adapter_batches_lora_merged_raises(self, mlp_lora):
        # When there are merged adapters, passing adapter names should raise an error
        inputs = {
            "X": torch.arange(90).view(-1, 10).to(self.torch_device),
            "adapter_names": ["default"] * 9,
        }
        mlp_lora.merge_adapter(["adapter0"])
        msg = r"Cannot pass `adapter_names` when there are merged adapters, please call `unmerge_adapter` first."
        with pytest.raises(ValueError, match=msg):
            mlp_lora.forward(**inputs)

    def test_mixed_adapter_batches_lora_with_dora_raises(self):
        # When there are Dora adapters, passing adapter names should raise an error
        torch.manual_seed(0)
        inputs = {
            "X": torch.arange(90).view(-1, 10).to(self.torch_device),
            "adapter_names": ["default"] * 9,
        }

        base_model = MLP().to(self.torch_device).eval()
        config = LoraConfig(target_modules=["lin0"], init_lora_weights=False, use_dora=True)
        peft_model = get_peft_model(base_model, config).eval()
        msg = r"Cannot pass `adapter_names` when DoRA is enabled."
        with pytest.raises(ValueError, match=msg):
            peft_model.forward(**inputs)

    @require_torch_gpu
    def test_mixed_adapter_batches_lora_opt_timing(self):
        # Use a more realistic model (opt-125m) and do a simple runtime check to ensure that mixed adapter batches
        # don't add too much overhead. These types of tests are inherently flaky, so we try to add in some robustness.
        logs = []  # store the time it takes to run each forward pass here

        @contextmanager
        def timed():
            tic = time.perf_counter()
            yield
            toc = time.perf_counter()
            logs.append(toc - tic)

        base_model = AutoModelForCausalLM.from_pretrained("facebook/opt-125m").to(self.torch_device).eval()
        inputs = {"input_ids": torch.randint(0, 1000, (16, 64)).to(self.torch_device)}
        with timed():
            output_base = base_model(**inputs).logits

        config0 = LoraConfig(task_type="CAUSAL_LM", init_lora_weights=False)
        peft_model = get_peft_model(base_model, config0, "adapter1").eval()
        with timed():
            output0 = peft_model(**inputs).logits

        # sanity check, outputs are not the same
        assert not torch.allclose(output_base, output0)

        config1 = LoraConfig(task_type="CAUSAL_LM", r=16, init_lora_weights=False)
        peft_model.add_adapter("adapter2", config1)
        peft_model.set_adapter("adapter2")
        with timed():
            output1 = peft_model(**inputs).logits

        # sanity check, outputs are not the same
        assert not torch.allclose(output_base, output1)

        # set adapter_indices so that it alternates between 0 (base), lora 1, and lora 2
        adapters = ["__base__", "adapter1", "adapter2"]
        inputs["adapter_names"] = [adapters[i % 3] for i in (range(len(inputs["input_ids"])))]
        with timed():
            output_mixed = peft_model.forward(**inputs).logits

        atol, rtol = 1e-4, 1e-4
        assert torch.allclose(output_base[::3], output_mixed[::3], atol=atol, rtol=rtol)
        assert torch.allclose(output0[1::3], output_mixed[1::3], atol=atol, rtol=rtol)
        assert torch.allclose(output1[2::3], output_mixed[2::3], atol=atol, rtol=rtol)

        # Check that the overhead in time added by mixed batches is not too high.
        # To prevent flakiness, we measure mixed inference 3 times and take the lowest value, then compare it to the mean
        # of the non-mixed inference times. We also grant a generous margin of 2x the mean time.
        with timed():
            output_mixed = peft_model.forward(**inputs).logits
        with timed():
            output_mixed = peft_model.forward(**inputs).logits

        time_base, time0, time1, *time_mixed = logs
        time_non_mixed = (time_base + time0 + time1) / 3
        time_mixed = min(time_mixed)

        factor = 2.0
        assert time_mixed < factor * time_non_mixed

        # Measure timing of running base and adapter separately vs using a mixed batch. Note that on CPU, the
        # differences are quite small, so this test requires GPU to avoid flakiness.
        for _ in range(3):
            with timed():
                with peft_model.disable_adapter():
                    peft_model(**{k: v[::3] for k, v in inputs.items()})
                peft_model.set_adapter("adapter1")
                peft_model(**{k: v[1::3] for k, v in inputs.items()})
                peft_model.set_adapter("adapter2")
                peft_model(**{k: v[2::3] for k, v in inputs.items()})

        times_separate = logs[-3:]
        time_separate = sum(times_separate) / 3
        assert time_separate > time_mixed<|MERGE_RESOLUTION|>--- conflicted
+++ resolved
@@ -585,13 +585,6 @@
         return X
 
 
-<<<<<<< HEAD
-class ModelMha(nn.Module):
-    def __init__(self):
-        super().__init__()
-        self.mha = nn.MultiheadAttention(10, 2)
-        self.lin0 = nn.Linear(10, 2)
-=======
 class ModelConv2D2(nn.Module):
     def __init__(self):
         super().__init__()
@@ -600,15 +593,10 @@
         self.relu = nn.ReLU()
         self.flat = nn.Flatten()
         self.lin1 = nn.Linear(32, 2)
->>>>>>> fb7f2796
         self.sm = nn.LogSoftmax(dim=-1)
 
     def forward(self, X):
         X = X.float()
-<<<<<<< HEAD
-        X, _ = self.mha(X, X, X)
-        X = self.lin0(X)
-=======
         X = self.lin0(X)
         X = self.relu(X)
         X = X.reshape(-1, 8, 3, 3)
@@ -616,7 +604,21 @@
         X = self.relu(X)
         X = self.flat(X)
         X = self.lin1(X)
->>>>>>> fb7f2796
+        X = self.sm(X)
+        return X
+
+
+class ModelMha(nn.Module):
+    def __init__(self):
+        super().__init__()
+        self.mha = nn.MultiheadAttention(10, 2)
+        self.lin0 = nn.Linear(10, 2)
+        self.sm = nn.LogSoftmax(dim=-1)
+
+    def forward(self, X):
+        X = X.float()
+        X, _ = self.mha(X, X, X)
+        X = self.lin0(X)
         X = self.sm(X)
         return X
 
@@ -645,19 +647,17 @@
         if model_id == "Conv2d":
             return ModelConv2D().to(torch_dtype)
 
-<<<<<<< HEAD
+        if model_id == "MLP_LayerNorm":
+            return MLP_LayerNorm().to(torch_dtype)
+
+        if model_id == "MLP2":
+            return MLP2().to(torch_dtype)
+
+        if model_id == "Conv2d2":
+            return ModelConv2D2().to(torch_dtype)
+
         if model_id == "MHA":
             return ModelMha().to(torch_dtype)
-=======
-        if model_id == "MLP_LayerNorm":
-            return MLP_LayerNorm().to(torch_dtype)
-
-        if model_id == "MLP2":
-            return MLP2().to(torch_dtype)
-
-        if model_id == "Conv2d2":
-            return ModelConv2D2().to(torch_dtype)
->>>>>>> fb7f2796
 
         raise ValueError(f"model_id {model_id} not implemented")
 
@@ -1484,30 +1484,6 @@
 
         assert isinstance(unloaded.classifier, nn.Linear)
 
-<<<<<<< HEAD
-    def test_mha_gradients_set_correctly(self):
-        # check for this bug: https://github.com/huggingface/peft/issues/761#issuecomment-1893804738
-        base_model = ModelMha()
-        config = LoraConfig(target_modules=["mha"])
-        model = get_peft_model(base_model, config)
-
-        assert model.base_model.model.mha.base_layer.out_proj.base_layer.weight.requires_grad is False
-        assert model.base_model.model.mha.base_layer.in_proj_weight.requires_grad is False
-
-        # _restore_weights used to ignore the gradient, this checks that it is indeed considered
-        model.base_model.model.mha._restore_weights()
-        assert model.base_model.model.mha.base_layer.out_proj.base_layer.weight.requires_grad is False
-        assert model.base_model.model.mha.base_layer.in_proj_weight.requires_grad is False
-
-        model.base_model.model.mha.base_layer.out_proj.base_layer.weight.requires_grad = True
-        model.base_model.model.mha.base_layer.in_proj_weight.requires_grad = True
-        assert model.base_model.model.mha.base_layer.out_proj.base_layer.weight.requires_grad is True
-        assert model.base_model.model.mha.base_layer.in_proj_weight.requires_grad is True
-
-        model.base_model.model.mha._restore_weights()
-        assert model.base_model.model.mha.base_layer.out_proj.base_layer.weight.requires_grad is True
-        assert model.base_model.model.mha.base_layer.in_proj_weight.requires_grad is True
-=======
     def test_gpt2_dora_merge_and_unload(self):
         # see https://github.com/huggingface/peft/pull/1588#discussion_r1537914207
         model = AutoModelForCausalLM.from_pretrained("gpt2")
@@ -1523,7 +1499,29 @@
         model = get_peft_model(model, config)
         # should not raise an error
         model.merge_and_unload(safe_merge=True)
->>>>>>> fb7f2796
+
+    def test_mha_gradients_set_correctly(self):
+        # check for this bug: https://github.com/huggingface/peft/issues/761#issuecomment-1893804738
+        base_model = ModelMha()
+        config = LoraConfig(target_modules=["mha"])
+        model = get_peft_model(base_model, config)
+
+        assert model.base_model.model.mha.base_layer.out_proj.base_layer.weight.requires_grad is False
+        assert model.base_model.model.mha.base_layer.in_proj_weight.requires_grad is False
+
+        # _restore_weights used to ignore the gradient, this checks that it is indeed considered
+        model.base_model.model.mha._restore_weights()
+        assert model.base_model.model.mha.base_layer.out_proj.base_layer.weight.requires_grad is False
+        assert model.base_model.model.mha.base_layer.in_proj_weight.requires_grad is False
+
+        model.base_model.model.mha.base_layer.out_proj.base_layer.weight.requires_grad = True
+        model.base_model.model.mha.base_layer.in_proj_weight.requires_grad = True
+        assert model.base_model.model.mha.base_layer.out_proj.base_layer.weight.requires_grad is True
+        assert model.base_model.model.mha.base_layer.in_proj_weight.requires_grad is True
+
+        model.base_model.model.mha._restore_weights()
+        assert model.base_model.model.mha.base_layer.out_proj.base_layer.weight.requires_grad is True
+        assert model.base_model.model.mha.base_layer.in_proj_weight.requires_grad is True
 
 
 class TestMultiRankAdapter(unittest.TestCase):
