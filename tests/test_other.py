# Copyright 2023-present the HuggingFace Inc. team.
#
# Licensed under the Apache License, Version 2.0 (the "License");
# you may not use this file except in compliance with the License.
# You may obtain a copy of the License at
#
#     http://www.apache.org/licenses/LICENSE-2.0
#
# Unless required by applicable law or agreed to in writing, software
# distributed under the License is distributed on an "AS IS" BASIS,
# WITHOUT WARRANTIES OR CONDITIONS OF ANY KIND, either express or implied.
# See the License for the specific language governing permissions and
# limitations under the License.

import copy
from contextlib import contextmanager
from unittest.mock import patch

import pytest
import torch
from torch import nn
from transformers import (
    AutoModelForCausalLM,
    AutoModelForSeq2SeqLM,
    AutoModelForSequenceClassification,
    LlavaForConditionalGeneration,
)

from peft import LoraConfig, PeftModel, VeraConfig, get_peft_model
from peft.utils.other import ModulesToSaveWrapper, _get_module_names_tied_with_embedding, _get_no_split_modules

from .testing_utils import hub_online_once


class ModelWithModuleDict(nn.Module):
    def __init__(self):
        super().__init__()
        self.other_layer = nn.Linear(10, 10)
        self.module = nn.ModuleDict({"foo": nn.Linear(10, 10)})

    def forward(self):
        return self.module["foo"](torch.rand(1, 10))


class ModelWithModuleList(nn.Module):
    def __init__(self):
        super().__init__()
        self.other_layer = nn.Linear(10, 10)
        self.module = nn.ModuleList([nn.Linear(10, 10)])

    def forward(self):
        return self.module[0](torch.rand(1, 10))


class ModelWithParameterDict(nn.Module):
    def __init__(self):
        super().__init__()
        self.other_layer = nn.Linear(10, 10)
        self.module = nn.ParameterDict({"foo": nn.Parameter(torch.rand(10, 10))})

    def forward(self):
        return self.module["foo"]


class ModelWithParameterList(nn.Module):
    def __init__(self):
        super().__init__()
        self.other_layer = nn.Linear(10, 10)
        self.module = nn.ParameterList([nn.Parameter(torch.rand(10, 10))])

    def forward(self):
        return self.module[0]


@pytest.mark.parametrize(
    "cls", [ModelWithModuleDict, ModelWithModuleList, ModelWithParameterDict, ModelWithParameterList]
)
def test_modules_to_save_targets_module_dict_raises(cls):
    model = cls()
    peft_config = LoraConfig(
        target_modules=["other_layer"],
        modules_to_save=["module"],
    )
    model()  # sanity check that the model would normally work

    msg = "modules_to_save cannot be applied to modules of type"
    with pytest.raises(TypeError, match=msg):
        get_peft_model(model=model, peft_config=peft_config)


def test_get_peft_model_revision_warning(tmp_path):
    base_model_id = "peft-internal-testing/tiny-random-BertModel"
    base_revision = "v2.0.0"
    base_model = AutoModelForCausalLM.from_pretrained(base_model_id, revision=base_revision).eval()
    lora_config = LoraConfig(revision=base_revision)

    overwrite_revision = "main"
    overwrite_warning = f"peft config has already set base model revision to {base_revision}, overwriting with revision {overwrite_revision}"
    with pytest.warns(UserWarning, match=overwrite_warning):
        _ = get_peft_model(base_model, lora_config, revision=overwrite_revision)


def test_load_multiple_adapters_different_modules_to_save(tmp_path):
    # This tests the error described in #2422 where loading multiple adapters with different modules_to_save
    # attributes fails (due to a regression from #2376).

    model = AutoModelForCausalLM.from_pretrained("trl-internal-testing/tiny-random-LlamaForCausalLM")

    def peft_config(**kwargs):
        return LoraConfig(target_modules="all-linear", **kwargs)

    original_model = copy.deepcopy(model)

    peft_config_0 = peft_config(modules_to_save=["0.post_attention_layernorm"])
    peft_config_1 = peft_config(modules_to_save=["0.post_attention_layernorm"])
    peft_config_2 = peft_config(modules_to_save=["1.post_attention_layernorm"])

    # Save adapter 0, nothing fancy, should be equal to base model weighs
    peft_model = get_peft_model(copy.deepcopy(original_model), peft_config_0)
    peft_model.save_pretrained(tmp_path / "adapter_0")

    # Save adapter 1, modules to save weights are modified randomly, should be unique to adapter 1
    peft_model = get_peft_model(copy.deepcopy(original_model), peft_config_1)
    peft_model.model.model.layers[0].post_attention_layernorm.weight.data = torch.rand_like(
        peft_model.model.model.layers[0].post_attention_layernorm.weight.data
    )
    adapter_1_saved = peft_model.model.model.layers[0].post_attention_layernorm.weight.data.clone()
    peft_model.save_pretrained(tmp_path / "adapter_1")

    # Save adapter 2, modules to save weights are modified randomly, should be unique to adapter 2
    peft_model = get_peft_model(copy.deepcopy(original_model), peft_config_2)
    peft_model.model.model.layers[1].post_attention_layernorm.weight.data = torch.rand_like(
        peft_model.model.model.layers[1].post_attention_layernorm.weight.data
    )
    adapter_2_saved = peft_model.model.model.layers[1].post_attention_layernorm.weight.data.clone()
    peft_model.save_pretrained(tmp_path / "adapter_2")

    del peft_model

    combined_model = PeftModel.from_pretrained(original_model, tmp_path / "adapter_0", adapter_name="adapter_0")
    combined_model.load_adapter(tmp_path / "adapter_1", adapter_name="adapter_1")
    combined_model.load_adapter(tmp_path / "adapter_2", adapter_name="adapter_2")

    # For adapter 0 we expect every mentioned modules to save layer of this test to be equal to the original model
    # since we didn't modify it for adapter 0 and only adapter 0 is active.
    combined_model.set_adapter("adapter_0")
    assert torch.allclose(
        combined_model.model.model.layers[0].post_attention_layernorm.weight,
        original_model.model.layers[0].post_attention_layernorm.weight,
    )
    assert torch.allclose(
        combined_model.model.model.layers[1].post_attention_layernorm.weight,
        original_model.model.layers[1].post_attention_layernorm.weight,
    )

    # For adapter 1 we expect that the modified module to save 0.post_attention_layernorm is modified, the other
    # module to save layers mentioned above should be untouched.
    combined_model.set_adapter("adapter_1")
    assert torch.allclose(
        combined_model.model.model.layers[0].post_attention_layernorm.weight,
        adapter_1_saved,
    )
    assert torch.allclose(
        combined_model.model.model.layers[1].post_attention_layernorm.weight,
        original_model.model.layers[1].post_attention_layernorm.weight,
    )

    # For adapter 2 we expect its module to save layer (1.post_attention_layernorm) to be modified but the other
    # module to save weights should be kept original.
    combined_model.set_adapter("adapter_2")
    assert torch.allclose(
        combined_model.model.model.layers[0].post_attention_layernorm.weight,
        original_model.model.layers[0].post_attention_layernorm.weight,
    )
    assert torch.allclose(
        combined_model.model.model.layers[1].post_attention_layernorm.weight,
        adapter_2_saved,
    )


class TestModulesToSaveAttributeAccess:
    """Test attribute access on the ModulesToSaveWrapper class.

    When we have modules_to_save, the original module is wrapped. As long as only forward was called on this wrapped
    module, we were good. However, if, for instance, model parameters were directly accessed by another module, this
    would typically fail, as the wrapper does not have this attribute. We had special properties for weight and bias,
    but this is not enough. Therefore, attribute access is now transiently delegated to the active adapter (or original
    module, if the adapter is disabled).

    For one example, see #2099.

    """

    @pytest.fixture
    def mlp(self):
        class MLP(nn.Module):
            def __init__(self):
                super().__init__()
                self.lin0 = nn.Linear(1, 2)
                self.lin1 = nn.Linear(3, 4)

        return MLP()

    def test_transient_attribute_access_default_adapter(self, mlp):
        config = LoraConfig(target_modules=["lin0"], modules_to_save=["lin1"])
        model = get_peft_model(mlp, config)
        assert model.lin1.weight is model.lin1.modules_to_save["default"].weight
        assert model.lin1.bias is model.lin1.modules_to_save["default"].bias

    def test_transient_attribute_access_non_default_adapter(self, mlp):
        config = LoraConfig(target_modules=["lin0"], modules_to_save=["lin1"])
        model = get_peft_model(mlp, config)
        model.add_adapter("other", config)

        # at this point, default is still active
        assert model.lin1.weight is model.lin1.modules_to_save["default"].weight
        assert model.lin1.bias is model.lin1.modules_to_save["default"].bias
        assert model.lin1.weight is not model.lin1.modules_to_save["other"].weight
        assert model.lin1.bias is not model.lin1.modules_to_save["other"].bias

        model.set_adapter("other")
        assert model.lin1.weight is not model.lin1.modules_to_save["default"].weight
        assert model.lin1.bias is not model.lin1.modules_to_save["default"].bias
        assert model.lin1.weight is model.lin1.modules_to_save["other"].weight
        assert model.lin1.bias is model.lin1.modules_to_save["other"].bias

    def test_transient_attribute_access_disabled_adapter(self, mlp):
        config = LoraConfig(target_modules=["lin0"], modules_to_save=["lin1"])
        model = get_peft_model(mlp, config)

        # at this point, default is still active
        assert model.lin1.weight is model.lin1.modules_to_save["default"].weight
        assert model.lin1.bias is model.lin1.modules_to_save["default"].bias
        assert model.lin1.weight is not model.lin1.original_module.weight
        assert model.lin1.bias is not model.lin1.original_module.bias

        with model.disable_adapter():
            assert model.lin1.weight is not model.lin1.modules_to_save["default"].weight
            assert model.lin1.bias is not model.lin1.modules_to_save["default"].bias
            assert model.lin1.weight is model.lin1.original_module.weight
            assert model.lin1.bias is model.lin1.original_module.bias

    def test_transient_attribute_access_uninitialized_adapter(self, mlp):
        # ensure that there is no weird infinite recursion when accessing a non-existing attribute on the class itself
        with pytest.raises(AttributeError, match="has no attribute 'original_module'"):
            ModulesToSaveWrapper.original_module

    def test_transient_attribute_access_attr_does_not_exist_on_modules_to_save(self, mlp):
        # ensure that there is no weird infinite recursion when accessing a non-existing attribute on the
        # ModelToSaveWrapper instance
        config = LoraConfig(target_modules=["lin0"], modules_to_save=["lin1"])
        model = get_peft_model(mlp, config)

        with pytest.raises(AttributeError, match="has no attribute 'foo'"):
            model.lin1.foo

    def test_transient_attribute_access_attr_does_not_exist_on_original_module(self, mlp):
        # ensure that there is no weird infinite recursion when accessing a non-existing attribute on the
        # original module of the ModelToSaveWrapper instance
        config = LoraConfig(target_modules=["lin0"], modules_to_save=["lin1"])
        model = get_peft_model(mlp, config)

        with pytest.raises(AttributeError, match="has no attribute 'foo'"):
            with model.disable_adapter():
                model.lin1.foo

    def test_transient_attribute_access_non_existing_adapter(self, mlp):
        # This should normally never happen, as the active adapter should always exist, but it's a failsafe
        config = LoraConfig(target_modules=["lin0"], modules_to_save=["lin1"])
        model = get_peft_model(mlp, config)
        model.base_model.model.lin1._active_adapter = "does-not-exist"
        with pytest.raises(AttributeError, match="has no attribute 'weight'"):
            model.lin1.weight


class TestModulesToSaveNameSubstringBug:
    """Test a bug that could occur with multiple modules to save where one adapter's name is a substring of another
    adapter's name.

    This bug was the result of an error in the logic of modifying the state_dict for modules_to_save in
    set_peft_model_state_dict. The error in the logic was that it was checked if an entry from modules_to_save (a set
    of strings) is a substring of a key of the state_dict. If it was, a new name was assigned to that key in the
    state_dict, which would allow to load the weight later.

    The issue that stems from the substring check occurs if there are multiple modules_to_save, and one of them has a
    name that is a substring of another. So e.g. if one is named "classifier" and the other is named "classifier2",
    there could be a false match.


    This bug was reported in #2289.

    """

    def get_model(self):
        class MyModule(nn.Module):
            def __init__(self):
                super().__init__()
                self.lin = nn.Linear(5, 4)
                # important: "classifier" is a substring of "classifier2", "classifier3", "classifier4"
                self.classifier = nn.Linear(4, 2)
                self.classifier2 = nn.Linear(4, 2)
                self.classifier3 = nn.Linear(4, 2)
                self.classifier4 = nn.Linear(4, 2)

            def forward(self, x):
                x = self.lin(x)
                return self.classifier(x) + self.classifier2(x) + self.classifier3(x) + self.classifier4(x)

        torch.manual_seed(0)
        return MyModule()

    @pytest.fixture
    def path_merged_and_unmerged(self, tmp_path):
        # Create 2 checkpoints:
        # 1. merged: the model after calling merge_and_unload
        # 2. unmerged: the PEFT model saved without calling merge_and_unload
        path = tmp_path / "model.pt"

        lora_config = LoraConfig(
            target_modules=["lin"],
            # important: "classifier" is a substring of "classifier2", "classifier3", "classifier4"
            modules_to_save=["classifier", "classifier2", "classifier3", "classifier4"],
        )
        model = get_peft_model(self.get_model(), lora_config)
        # mock training
        for _ in range(5):
            optimizer = torch.optim.SGD(model.parameters(), lr=0.01)
            output = model(torch.randn(10, 5))
            loss = output.sum()
            loss.backward()
            optimizer.step()

        # save the peft model without merging
        path_unmerged = tmp_path / "unmerged"
        model.save_pretrained(path_unmerged)

        # merge the model and save state_dict
        path_merged = tmp_path / "merged"
        merged = model.merge_and_unload()
        state_dict = merged.state_dict()
        torch.save(state_dict, path_merged)

        return path_merged, path_unmerged

    def test_load_merged_and_unmerged_same_weights(self, path_merged_and_unmerged):
        # Note that this test is quasi flaky, it has a 1 in 4 chance of passing even without the bugfix. It passes when
        # "classifier" happens to be the last element of the set model.modules_to_save. The order of the set is random.
        # It is not possible just run this test multiple times to minimize the probability of this happening, because
        # within the same process, the hash order is consistent. With the bug fix, this doesn't matter, as the test will
        # always pass, but if there is a regression, there is a 1 in 4 chance of not catching it. Since the CI runs many
        # tests, it is overall very unlikely that none will catch it though. If you see this test failing in CI, thus be
        # aware that some of the passing tests may just pass owing to randomness.
        path_merged, path_unmerged = path_merged_and_unmerged

        # load the merged model directly
        state_dict = torch.load(path_merged, weights_only=True)
        model = self.get_model()
        model.load_state_dict(state_dict)
        sd_merged = model.state_dict()
        del model

        # load the unmerged model and merge it
        unmerged = PeftModel.from_pretrained(self.get_model(), path_unmerged)
        sd_unmerged = unmerged.merge_and_unload().state_dict()

        assert sd_merged.keys() == sd_unmerged.keys()
        for key in sd_merged.keys():
            param_merged = sd_merged[key]
            param_unmerged = sd_unmerged[key]
            assert torch.allclose(param_merged, param_unmerged)


class TestTargetingAuxiliaryTrainingWrapper:
    """AuxiliaryTrainingWrapper such as ModulesToSaveWrapper and TrainableTokensWrapper are
    in general not to be targeted by PEFT methods such as adapters. For example, a ModulesToSaveWrapper's children
    modules should not be targeted by `LoraConfig(target_modules='all-linear')`, among other things.
    """

    @pytest.fixture
    def plain_model_cls(self):
        class PlainModel(nn.Module):
            def __init__(self, i, o):
                super().__init__()
                self.layer1 = nn.Linear(i, o)

            def forward(self, x):
                return self.layer1(x)

        return PlainModel

    @pytest.fixture
    def nested_model_cls(self, plain_model_cls):
        class NestedModel(nn.Module):
            def __init__(self):
                super().__init__()
                self.layer1 = nn.Linear(10, 20)
                self.layer2 = nn.Linear(20, 5)
                self.layer3 = plain_model_cls(5, 10)

            def forward(self, x):
                x = self.layer1(x)
                x = self.layer2(x)
                x = self.layer3(x)
                return x

        return NestedModel

    def test_nested_ignores_modules_to_save(self, nested_model_cls, plain_model_cls):
        # Make sure that `target_modules` is not targeting the nested modules of a module marked as module to save.
        model = nested_model_cls()
        config = LoraConfig(
            target_modules=["layer1"],
            modules_to_save=["layer3"],
        )

        peft_model = get_peft_model(model, config)
        assert isinstance(peft_model.model.layer3.modules_to_save.default, plain_model_cls)

    def test_targeting_module_to_save_raises(self, nested_model_cls):
        model = nested_model_cls()
        config = LoraConfig(
            target_modules=["layer1"],
            modules_to_save=["layer1"],
        )
        msg = "No modules were targeted for adaptation. This might be caused by a combination"
        with pytest.raises(ValueError, match=msg):
            get_peft_model(model, config)

    def test_modules_to_save_targets_tuner_layer_raises(self):
        # See e.g. issue 2027 and 2477
        # Prevent users from (accidentally) targeting the same layer both with a tuner and modules_to_save. Normally, PEFT
        # will not target the same layer with both a tuner and ModulesToSaveWrapper. However, if modules_to_save is
        # automatically inferred, e.g. when using AutoModelForSequenceClassification, the ModulesToSaveWrapper is applied ex
        # post, which can lead to the double wrapping.
        model_id = "peft-internal-testing/tiny-random-OPTForCausalLM"
        model = AutoModelForSequenceClassification.from_pretrained(model_id)

        # Note: target_modules="all-linear" would also work and is closer to the original issue, but let's explicitly target
        # "score" here in case that "all-linear" will be fixed to no longer target the score layer.
        peft_config = LoraConfig(target_modules=["score"], task_type="SEQ_CLS")

        # Since the `score` layer is in `model.modules_to_save` it should be ignored when targeted,
        # therefore the layer should not be adapted.
        msg = "No modules were targeted for adaptation. This might be caused by a combination"
        with pytest.raises(ValueError, match=msg) as e:
            get_peft_model(model, peft_config)

    def test_targeting_trainable_tokens_raises(self):
        model_id = "peft-internal-testing/tiny-random-OPTForCausalLM"
        model = AutoModelForSequenceClassification.from_pretrained(model_id)

        peft_config = LoraConfig(target_modules=["embed_tokens"], task_type="SEQ_CLS", trainable_token_indices=[0, 1])

        # While this message might not be the most helpful message, at least it is not silently failing
        msg = "trainable_token_indices cannot be applied to modules of type <class 'peft.tuners.lora.layer.Embedding'>"
        with pytest.raises(TypeError, match=msg) as e:
            get_peft_model(model, peft_config)


class TestAdapterTargeting:
    """Make sure that already existing adapters cannot be targeted to avoid conflicts."""

    @pytest.fixture
    def base_model_cls(self):
        class M(torch.nn.Module):
            def __init__(self):
                super().__init__()
                self.l1 = torch.nn.Linear(10, 20)
                self.l2 = torch.nn.Conv2d(1, 1, 2)

            def forward(self, x):
                return self.l2(self.l1(x))

        return M

    @pytest.mark.parametrize(
        "config_cls, config_kwargs",
        [
            (LoraConfig, {"target_modules": "l1.*"}),
            (LoraConfig, {"target_modules": "l2.*"}),
            (VeraConfig, {"target_modules": "l1.*"}),
            (VeraConfig, {"target_modules": "(l1|vera_A).*"}),  # also target the shared layer
        ],
    )
    def test_self_targeting_is_ignored(self, base_model_cls, config_cls, config_kwargs):
        base_model = base_model_cls()
        config1 = config_cls(**config_kwargs)
        config2 = config_cls(**config_kwargs)

        adapter1_name = "ADAPTER_1_512858"  # sufficiently unique names to make reliable testing easier
        adapter2_name = "ADAPTER_2_845781"

        peft_model = get_peft_model(base_model, config1, adapter_name=adapter1_name)
        state_dict_keys_1 = peft_model.state_dict().keys()

        peft_model.add_adapter(adapter2_name, config2)
        state_dict_keys_2 = peft_model.state_dict().keys()

        # Ideally there should be no new modules targeted beyond existing ModuleDicts. Therefore the keys
        # of the new state dict should only differ after the adapter name portion of the keys - not before.
        # Expected:
        # - a.b.<adapter_name_1>.xyz
        # - a.b.<adapter_name_2>.xyz
        # We're not expecting this to happen and test against it:
        # - a.b.<adapter_name_1>.xyz
        # - a.<adapter_name_2>.xyz
        def remove_adapter_portion(adapter_name, key):
            if key.endswith(f".{adapter_name}"):
                return key.removesuffix(f".{adapter_name}")
            return key.split(f".{adapter_name}.")[0]

        adapter_invariant_keys1 = {remove_adapter_portion(adapter1_name, key) for key in state_dict_keys_1}
        adapter_invariant_keys2 = {
            remove_adapter_portion(adapter2_name, remove_adapter_portion(adapter1_name, key))
            for key in state_dict_keys_2
        }

        assert adapter_invariant_keys1 == adapter_invariant_keys2


class TestGetNoSplitModules:
    # Ensure that children are considered when determining _no_split_modules
    # see https://github.com/huggingface/transformers/pull/38141

    def test_get_no_split_modules_simple(self):
        # choose a model where recursively visiting children is *not* required
        model_id = "peft-internal-testing/opt-125m"
        model = AutoModelForCausalLM.from_pretrained(model_id)
        assert model._no_split_modules == ["OPTDecoderLayer"]
        no_split_modules = _get_no_split_modules(model)
        assert no_split_modules == {"OPTDecoderLayer"}

    def test_get_no_split_modules_recursive(self):
        # choose a model where recursively visiting children is required
        model_id = "hf-internal-testing/tiny-random-LlavaForConditionalGeneration"
        model = LlavaForConditionalGeneration.from_pretrained(model_id)
        # sanity check: just visiting the model itself is not enough:
        assert model._no_split_modules == []

        no_split_modules = _get_no_split_modules(model)
        assert no_split_modules == {"CLIPEncoderLayer", "LlamaDecoderLayer"}


class TestGetModuleNamesTiedWithEmbedding:
    # TODO remove mapping when transformers <5 is not supported anymore as it is the default
    # from there on. also remove the 'list' tied weights type
    model_tied_weights_mapping = {
        "peft-internal-testing/tiny-random-BertModel": {
            "cls.predictions.decoder.weight": "bert.embeddings.word_embeddings.weight",
            "cls.predictions.decoder.bias": "bert.embeddings.word_embeddings.bias",
        },
<<<<<<< HEAD
        "peft-internal-testing/tiny-random-OPTForCausalLM": {
=======
        "peft-internal-testing/opt-125m": {
>>>>>>> 2d128f1d
            "lm_head.weight": "model.decoder.embed_tokens.weight",
        },
        "peft-internal-testing/tiny-random-t5": {
            "lm_head.weight": "shared.weight",
            "encoder.embed_tokens.weight": "shared.weight",
            "decoder.embed_tokens.weight": "shared.weight",
        },
    }

    model_ids = [
<<<<<<< HEAD
        "peft-internal-testing/tiny-random-OPTForCausalLM",
=======
        "peft-internal-testing/opt-125m",
>>>>>>> 2d128f1d
        "peft-internal-testing/tiny-random-BertModel",
        "peft-internal-testing/tiny-random-t5",
    ]

    @contextmanager
    def patch_model(self, model_id, tied_weights_type):
        with hub_online_once(model_id):
            if "t5" in model_id:
                model = AutoModelForSeq2SeqLM.from_pretrained(model_id)
            else:
                model = AutoModelForCausalLM.from_pretrained(model_id)

            tied_weights_keys = list(self.model_tied_weights_mapping[model_id].keys())
            expected_module_names = sorted({k.rpartition(".")[0] for k in tied_weights_keys})

            if tied_weights_type == "list":
                # for transformers >=5 this tests compatibility with transformers <5
                with patch.object(model, "_tied_weights_keys", list(tied_weights_keys)):
                    yield model, expected_module_names

            elif tied_weights_type == "mapping":
                # for transformers <5 this tests compatibility with transformers >=5
                mapping = self.model_tied_weights_mapping[model_id]

                with patch.object(model, "_tied_weights_keys", mapping):
                    yield model, expected_module_names

            else:
                raise RuntimeError("Invalid fixture request")

    @pytest.mark.parametrize("tied_weights_type", ["list", "mapping"])
    @pytest.mark.parametrize("model_id", model_ids)
    def test_get_modules_tied_to_embedding(self, model_id, tied_weights_type):
        with self.patch_model(model_id, tied_weights_type) as (model, expected):
            if tied_weights_type == "mapping":
                assert isinstance(model._tied_weights_keys, dict)

            # transformers defines the bias as tied even if it doesn't exist, filter out in that case
            if not hasattr(model.get_input_embeddings(), "bias"):
                expected = list(filter(lambda k: "bias" not in k, expected))

            modules = _get_module_names_tied_with_embedding(model)

            assert expected == modules

    @pytest.mark.parametrize("tied_weights_type", ["list", "mapping"])
    @pytest.mark.parametrize("model_id", model_ids)
    def test_get_modules_tied_to_embedding_peft(self, model_id, tied_weights_type):
        with self.patch_model(model_id, tied_weights_type) as (model, expected):
            if tied_weights_type == "mapping":
                assert isinstance(model._tied_weights_keys, dict)

            # transformers defines the bias as tied even if it doesn't exist, filter out in that case
            if not hasattr(model.get_input_embeddings(), "bias"):
                expected = list(filter(lambda k: "bias" not in k, expected))

            peft_model = get_peft_model(model, LoraConfig())

            modules = peft_model._get_module_names_tied_with_embedding()

            assert expected == modules<|MERGE_RESOLUTION|>--- conflicted
+++ resolved
@@ -549,11 +549,7 @@
             "cls.predictions.decoder.weight": "bert.embeddings.word_embeddings.weight",
             "cls.predictions.decoder.bias": "bert.embeddings.word_embeddings.bias",
         },
-<<<<<<< HEAD
-        "peft-internal-testing/tiny-random-OPTForCausalLM": {
-=======
         "peft-internal-testing/opt-125m": {
->>>>>>> 2d128f1d
             "lm_head.weight": "model.decoder.embed_tokens.weight",
         },
         "peft-internal-testing/tiny-random-t5": {
@@ -564,11 +560,7 @@
     }
 
     model_ids = [
-<<<<<<< HEAD
-        "peft-internal-testing/tiny-random-OPTForCausalLM",
-=======
         "peft-internal-testing/opt-125m",
->>>>>>> 2d128f1d
         "peft-internal-testing/tiny-random-BertModel",
         "peft-internal-testing/tiny-random-t5",
     ]
