--- conflicted
+++ resolved
@@ -112,12 +112,8 @@
     "prompt_tuning": (PromptTuningConfig, CONFIG_TESTING_KWARGS[4]),
     "adalora": (AdaLoraConfig, CONFIG_TESTING_KWARGS[5]),
     "boft": (BOFTConfig, CONFIG_TESTING_KWARGS[6]),
-<<<<<<< HEAD
     "vera": (VeraConfig, CONFIG_TESTING_KWARGS[7]),
-=======
-    "vera": (VeraConfig, CONFIG_TESTING_KWARGS[6]),
     "fourierft": (FourierFTConfig, CONFIG_TESTING_KWARGS[8]),
->>>>>>> e72a96f7
 }
 
 
