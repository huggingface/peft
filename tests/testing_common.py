--- conflicted
+++ resolved
@@ -46,17 +46,6 @@
 from .testing_utils import get_state_dict
 
 
-<<<<<<< HEAD
-CONFIG_CLASSES = (
-    IA3Config,
-    LoraConfig,
-    PrefixTuningConfig,
-    PromptEncoderConfig,
-    PromptTuningConfig,
-    VeraConfig,
-)
-=======
->>>>>>> 9c70468a
 CONFIG_TESTING_KWARGS = (
     # IA³
     {
@@ -352,13 +341,8 @@
             self.check_modelcard(tmp_dirname, model)
             self.check_config_json(tmp_dirname, model)
 
-<<<<<<< HEAD
     def _test_save_pretrained_selected_adapters(self, model_id, config_cls, config_kwargs):
         if issubclass(config_cls, (AdaLoraConfig, VeraConfig)):
-=======
-    def _test_save_pretrained_selected_adapters(self, model_id, config_cls, config_kwargs, safe_serialization=True):
-        if issubclass(config_cls, AdaLoraConfig):
->>>>>>> 9c70468a
             # AdaLora does not support adding more than 1 adapter
             return
 
@@ -944,10 +928,6 @@
             self.assertIsNotNone(param.grad)
 
     def _test_delete_adapter(self, model_id, config_cls, config_kwargs):
-<<<<<<< HEAD
-        if issubclass(config_cls, (AdaLoraConfig, VeraConfig)):
-            # AdaLora does not support adding more than 1 adapter
-=======
         supported_peft_types = [PeftType.LORA, PeftType.LOHA, PeftType.LOKR, PeftType.IA3, PeftType.OFT]
         # IA3 does not support deleting adapters yet, but it just needs to be added
         # AdaLora does not support multiple adapters
@@ -956,7 +936,6 @@
             **config_kwargs,
         )
         if config.peft_type not in supported_peft_types:
->>>>>>> 9c70468a
             return
 
         model = self.transformers_class.from_pretrained(model_id)
@@ -1032,11 +1011,7 @@
         model = get_peft_model(model, config)
         model = model.to(self.torch_device)
 
-<<<<<<< HEAD
-        if config.peft_type not in ("LORA", "VERA", "ADALORA"):
-=======
-        if config.peft_type not in ("LORA", "ADALORA", "IA3"):
->>>>>>> 9c70468a
+        if config.peft_type not in ("LORA", "VERA", "ADALORA", "IA3"):
             with self.assertRaises(AttributeError):
                 model = model.unload()
         else:
