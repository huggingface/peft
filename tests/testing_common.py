# coding=utf-8
# Copyright 2023-present the HuggingFace Inc. team.
#
# Licensed under the Apache License, Version 2.0 (the "License");
# you may not use this file except in compliance with the License.
# You may obtain a copy of the License at
#
#     http://www.apache.org/licenses/LICENSE-2.0
#
# Unless required by applicable law or agreed to in writing, software
# distributed under the License is distributed on an "AS IS" BASIS,
# WITHOUT WARRANTIES OR CONDITIONS OF ANY KIND, either express or implied.
# See the License for the specific language governing permissions and
# limitations under the License.
import os
import tempfile
from collections import OrderedDict

import torch
from diffusers import StableDiffusionPipeline

from peft import (
    IA3Config,
    LoraConfig,
    PeftModel,
    PrefixTuningConfig,
    PromptEncoderConfig,
    PromptLearningConfig,
    PromptTuningConfig,
    get_peft_model,
    get_peft_model_state_dict,
    prepare_model_for_int8_training,
)


CONFIG_CLASSES = (
    IA3Config,
    LoraConfig,
    PrefixTuningConfig,
    PromptEncoderConfig,
    PromptTuningConfig,
)
CONFIG_TESTING_KWARGS = (
    {
        "target_modules": None,
        "feedforward_modules": None,
    },
    {
        "r": 8,
        "lora_alpha": 32,
        "target_modules": None,
        "lora_dropout": 0.05,
        "bias": "none",
    },
    {
        "num_virtual_tokens": 10,
    },
    {
        "num_virtual_tokens": 10,
        "encoder_hidden_size": 32,
    },
    {
        "num_virtual_tokens": 10,
    },
)

CLASSES_MAPPING = {
    "ia3": (IA3Config, CONFIG_TESTING_KWARGS[0]),
    "lora": (LoraConfig, CONFIG_TESTING_KWARGS[1]),
    "prefix_tuning": (PrefixTuningConfig, CONFIG_TESTING_KWARGS[2]),
    "prompt_encoder": (PromptEncoderConfig, CONFIG_TESTING_KWARGS[3]),
    "prompt_tuning": (PromptTuningConfig, CONFIG_TESTING_KWARGS[4]),
}


# Adapted from https://github.com/huggingface/transformers/blob/48327c57182fdade7f7797d1eaad2d166de5c55b/src/transformers/activations.py#LL166C7-L166C22
class ClassInstantier(OrderedDict):
    def __getitem__(self, key, *args, **kwargs):
        # check if any of the kwargs is inside the config class kwargs
        if any(kwarg in self[key][1] for kwarg in kwargs):
            new_config_kwargs = self[key][1].copy()
            new_config_kwargs.update(kwargs)
            return (self[key][0], new_config_kwargs)

        return super().__getitem__(key, *args, **kwargs)

    def get_grid_parameters(self, grid_parameters, filter_params_func=None):
        r"""
        Returns a list of all possible combinations of the parameters in the config classes.

        Args:
            grid_parameters (`dict`):
                A dictionary containing the parameters to be tested. There should be at least the key "model_ids" which
                contains a list of model ids to be tested. The other keys should be the name of the config class
                post-fixed with "_kwargs" and the value should be a dictionary containing the parameters to be tested
                for that config class.
            filter_params_func (`callable`, `optional`):
                A function that takes a list of tuples and returns a list of tuples. This function is used to filter
                out the tests that needs for example to be skipped.

        Returns:
            generated_tests (`list`):
                A list of tuples containing the name of the test, the model id, the config class and the config class
                kwargs.
        """
        generated_tests = []
        model_list = grid_parameters["model_ids"]
        task_type = grid_parameters["task_type"] if "task_type" in grid_parameters else None

        for model_id in model_list:
            for key, value in self.items():
                if "{}_kwargs".format(key) in grid_parameters:
                    peft_configs = []
                    current_peft_config = value[1].copy()
                    for current_key, current_value in grid_parameters[f"{key}_kwargs"].items():
                        for kwarg in current_value:
                            current_peft_config.update({current_key: kwarg})

                            if task_type is not None:
                                current_peft_config.update({"task_type": task_type})

                            peft_configs.append(current_peft_config.copy())
                else:
                    current_peft_config = value[1].copy()
                    if task_type is not None:
                        current_peft_config.update({"task_type": task_type})
                    peft_configs = [current_peft_config]

                for peft_config in peft_configs:
                    generated_tests.append((f"test_{model_id}_{key}", model_id, value[0], peft_config))

        if filter_params_func is not None:
            generated_tests = filter_params_func(generated_tests)

        return generated_tests


PeftTestConfigManager = ClassInstantier(CLASSES_MAPPING)


class PeftCommonTester:
    r"""
    A large testing suite for testing common functionality of the PEFT models.

    Attributes:
        torch_device (`torch.device`):
            The device on which the tests will be run.
        transformers_class (`transformers.PreTrainedModel`):
            The transformers class that is being tested.
    """
    torch_device = "cuda" if torch.cuda.is_available() else "cpu"
    transformers_class = None

    def prepare_inputs_for_common(self):
        raise NotImplementedError

    def _test_model_attr(self, model_id, config_cls, config_kwargs):
        model = self.transformers_class.from_pretrained(model_id)
        config = config_cls(
            base_model_name_or_path=model_id,
            **config_kwargs,
        )
        model = get_peft_model(model, config)

        self.assertTrue(hasattr(model, "save_pretrained"))
        self.assertTrue(hasattr(model, "from_pretrained"))
        self.assertTrue(hasattr(model, "push_to_hub"))

    def _test_adapter_name(self, model_id, config_cls, config_kwargs):
        model = self.transformers_class.from_pretrained(model_id)
        config = config_cls(
            base_model_name_or_path=model_id,
            **config_kwargs,
        )
        model = get_peft_model(model, config, adapter_name="test-adapter")
        correctly_converted = False
        for n, _ in model.named_parameters():
            if "test-adapter" in n:
                correctly_converted = True
                break

        self.assertTrue(correctly_converted)

    def _test_prepare_for_training(self, model_id, config_cls, config_kwargs):
        model = self.transformers_class.from_pretrained(model_id).to(self.torch_device)
        config = config_cls(
            base_model_name_or_path=model_id,
            **config_kwargs,
        )
        model = get_peft_model(model, config)

        dummy_input = self.prepare_inputs_for_testing()
        dummy_output = model.get_input_embeddings()(dummy_input["input_ids"])

        self.assertTrue(not dummy_output.requires_grad)

        # load with `prepare_model_for_int8_training`
        model = self.transformers_class.from_pretrained(model_id).to(self.torch_device)
        model = prepare_model_for_int8_training(model)

        for param in model.parameters():
            self.assertTrue(not param.requires_grad)

        config = config_cls(
            base_model_name_or_path=model_id,
            **config_kwargs,
        )
        model = get_peft_model(model, config)

        # For backward compatibility
        if hasattr(model, "enable_input_require_grads"):
            model.enable_input_require_grads()
        else:

            def make_inputs_require_grad(module, input, output):
                output.requires_grad_(True)

            model.get_input_embeddings().register_forward_hook(make_inputs_require_grad)

        dummy_input = self.prepare_inputs_for_testing()
        dummy_output = model.get_input_embeddings()(dummy_input["input_ids"])

        self.assertTrue(dummy_output.requires_grad)

    def _test_save_pretrained(self, model_id, config_cls, config_kwargs):
        model = self.transformers_class.from_pretrained(model_id)
        config = config_cls(
            base_model_name_or_path=model_id,
            **config_kwargs,
        )
        model = get_peft_model(model, config)
        model = model.to(self.torch_device)

        with tempfile.TemporaryDirectory() as tmp_dirname:
            model.save_pretrained(tmp_dirname)

            model_from_pretrained = self.transformers_class.from_pretrained(model_id)
            model_from_pretrained = PeftModel.from_pretrained(model_from_pretrained, tmp_dirname)

            # check if the state dicts are equal
            state_dict = get_peft_model_state_dict(model)
            state_dict_from_pretrained = get_peft_model_state_dict(model_from_pretrained)

            # check if same keys
            self.assertEqual(state_dict.keys(), state_dict_from_pretrained.keys())

            # check if tensors equal
            for key in state_dict.keys():
                self.assertTrue(
                    torch.allclose(
                        state_dict[key].to(self.torch_device), state_dict_from_pretrained[key].to(self.torch_device)
                    )
                )

            # check if `adapter_model.bin` is present
            self.assertTrue(os.path.exists(os.path.join(tmp_dirname, "adapter_model.bin")))

            # check if `adapter_config.json` is present
            self.assertTrue(os.path.exists(os.path.join(tmp_dirname, "adapter_config.json")))

            # check if `pytorch_model.bin` is not present
            self.assertFalse(os.path.exists(os.path.join(tmp_dirname, "pytorch_model.bin")))

            # check if `config.json` is not present
            self.assertFalse(os.path.exists(os.path.join(tmp_dirname, "config.json")))

    def _test_from_pretrained_config_construction(self, model_id, config_cls, config_kwargs):
        model = self.transformers_class.from_pretrained(model_id)
        config = config_cls(base_model_name_or_path=model_id, **config_kwargs)
        model = get_peft_model(model, config)
        model = model.to(self.torch_device)

        with tempfile.TemporaryDirectory() as tmp_dirname:
            model.save_pretrained(tmp_dirname)

            model_from_pretrained = self.transformers_class.from_pretrained(model_id)
            model_from_pretrained = PeftModel.from_pretrained(
                model_from_pretrained, tmp_dirname, is_trainable=False, config=config
            )

            self.assertTrue(model_from_pretrained.peft_config["default"].inference_mode)
            self.assertIs(model_from_pretrained.peft_config["default"], config)

    def _test_merge_layers(self, model_id, config_cls, config_kwargs):
        model = self.transformers_class.from_pretrained(model_id)
        config = config_cls(
            base_model_name_or_path=model_id,
            **config_kwargs,
        )
        model = get_peft_model(model, config)
        model = model.to(self.torch_device)

        if config.peft_type not in ("IA3", "LORA"):
            with self.assertRaises(AttributeError):
                model = model.merge_and_unload()
        elif model.config.model_type == "gpt2":
            with self.assertRaises(ValueError):
                model = model.merge_and_unload()
        else:
            dummy_input = self.prepare_inputs_for_testing()
            model.eval()
            logits_unmerged = model(**dummy_input)[0]

            model = model.merge_and_unload()

            logits_merged = model(**dummy_input)[0]

            transformers_model = self.transformers_class.from_pretrained(model_id).to(self.torch_device)

            logits_transformers = transformers_model(**dummy_input)[0]

            self.assertTrue(torch.allclose(logits_unmerged, logits_merged, atol=1e-4, rtol=1e-4))
            if config_cls == LoraConfig:  # merge does not change logits for IA3
                self.assertFalse(torch.allclose(logits_merged, logits_transformers, atol=1e-10, rtol=1e-10))

            with tempfile.TemporaryDirectory() as tmp_dirname:
                model.save_pretrained(tmp_dirname)

                model_from_pretrained = self.transformers_class.from_pretrained(tmp_dirname).to(self.torch_device)

                logits_merged_from_pretrained = model_from_pretrained(**dummy_input)[0]

                self.assertTrue(torch.allclose(logits_merged, logits_merged_from_pretrained, atol=1e-4, rtol=1e-4))

    def _test_generate(self, model_id, config_cls, config_kwargs):
        model = self.transformers_class.from_pretrained(model_id)
        config = config_cls(
            base_model_name_or_path=model_id,
            **config_kwargs,
        )
        model = get_peft_model(model, config)
        model = model.to(self.torch_device)

        inputs = self.prepare_inputs_for_testing()

        # check if `generate` works
        _ = model.generate(**inputs)

        with self.assertRaises(TypeError):
            # check if `generate` raises an error if no positional arguments are passed
            _ = model.generate(inputs["input_ids"])

    def _test_generate_half_prec(self, model_id, config_cls, config_kwargs):
        if config_cls not in (IA3Config, LoraConfig, PrefixTuningConfig):
            return

        model = self.transformers_class.from_pretrained(model_id, torch_dtype=torch.bfloat16)
        config = config_cls(
            base_model_name_or_path=model_id,
            **config_kwargs,
        )
        model = get_peft_model(model, config)
        model = model.to(self.torch_device)

        input_ids = torch.LongTensor([[1, 1, 1], [2, 1, 2]]).to(self.torch_device)
        attention_mask = torch.LongTensor([[1, 1, 1], [1, 0, 1]]).to(self.torch_device)

        # check if `generate` works
        _ = model.generate(input_ids=input_ids, attention_mask=attention_mask)

        with self.assertRaises(TypeError):
            # check if `generate` raises an error if no positional arguments are passed
            _ = model.generate(input_ids, attention_mask=attention_mask)

    def _test_prefix_tuning_half_prec_conversion(self, model_id, config_cls, config_kwargs):
        if config_cls not in (PrefixTuningConfig,):
            return

        config = config_cls(
            base_model_name_or_path=model_id,
            **config_kwargs,
        )

        model = self.transformers_class.from_pretrained(model_id)
        model = get_peft_model(model, config)
        model = model.half()

        self.assertEqual(model.base_model_torch_dtype, torch.float16)

    def _test_training(self, model_id, config_cls, config_kwargs):
        if config_cls not in (IA3Config, LoraConfig):
            return

        model = self.transformers_class.from_pretrained(model_id)
        config = config_cls(
            base_model_name_or_path=model_id,
            **config_kwargs,
        )
        model = get_peft_model(model, config)
        model = model.to(self.torch_device)

        inputs = self.prepare_inputs_for_testing()

        # check if `training` works
        output = model(**inputs)[0]
        loss = output.sum()
        loss.backward()
        parameter_prefix = "ia3" if config_cls == IA3Config else "lora"
        for n, param in model.named_parameters():
            if parameter_prefix in n:
                self.assertIsNotNone(param.grad)
            else:
                self.assertIsNone(param.grad)

    def _test_inference_safetensors(self, model_id, config_cls, config_kwargs):
        if config_cls not in (LoraConfig,):
            return

        config = config_cls(
            base_model_name_or_path=model_id,
            layers_to_transform=[0],
            **config_kwargs,
        )
        model = self.transformers_class.from_pretrained(model_id)
        model = get_peft_model(model, config)
        model = model.to(self.torch_device)

        inputs = self.prepare_inputs_for_testing()

        # check if `training` works
        output = model(**inputs)[0]
        logits = output[0]

        loss = output.sum()
        loss.backward()

        with tempfile.TemporaryDirectory() as tmp_dirname:
            model.save_pretrained(tmp_dirname, safe_serialization=True)
            self.assertTrue("adapter_model.safetensors" in os.listdir(tmp_dirname))
            self.assertTrue("adapter_model.bin" not in os.listdir(tmp_dirname))

            model_from_pretrained = self.transformers_class.from_pretrained(model_id)
            model_from_pretrained = PeftModel.from_pretrained(model_from_pretrained, tmp_dirname).to(self.torch_device)

            logits_from_pretrained = model_from_pretrained(**inputs)[0][0]
            self.assertTrue(torch.allclose(logits, logits_from_pretrained, atol=1e-4, rtol=1e-4))

    def _test_training_layer_indexing(self, model_id, config_cls, config_kwargs):
        if config_cls not in (LoraConfig,):
            return

        config = config_cls(
            base_model_name_or_path=model_id,
            layers_to_transform=[0],
            **config_kwargs,
        )
        model = self.transformers_class.from_pretrained(model_id)
        model = get_peft_model(model, config)
        model = model.to(self.torch_device)

        inputs = self.prepare_inputs_for_testing()

        # check if `training` works
        output = model(**inputs)[0]
        logits = output[0]

        loss = output.sum()
        loss.backward()

        nb_trainable = 0

        for n, param in model.named_parameters():
            if "lora" in n:
                self.assertIsNotNone(param.grad)
                nb_trainable += 1
            else:
                self.assertIsNone(param.grad)

        with tempfile.TemporaryDirectory() as tmp_dirname:
            model.save_pretrained(tmp_dirname)

            model_from_pretrained = self.transformers_class.from_pretrained(model_id)
            model_from_pretrained = PeftModel.from_pretrained(model_from_pretrained, tmp_dirname).to(self.torch_device)

            logits_from_pretrained = model_from_pretrained(**inputs)[0][0]
            self.assertTrue(torch.allclose(logits, logits_from_pretrained, atol=1e-4, rtol=1e-4))

        model = self.transformers_class.from_pretrained(model_id)
        config = config_cls(
            base_model_name_or_path=model_id,
            **config_kwargs,
        )
        model = get_peft_model(model, config)
        nb_trainable_all = 0

        for n, param in model.named_parameters():
            if "lora" in n:
                nb_trainable_all += 1

        self.assertLess(nb_trainable, nb_trainable_all)

    def _test_training_gradient_checkpointing(self, model_id, config_cls, config_kwargs):
        if config_cls not in (LoraConfig, IA3Config):
            return

        model = self.transformers_class.from_pretrained(model_id)

        if not model.supports_gradient_checkpointing:
            return

        model.gradient_checkpointing_enable()

        config = config_cls(
            base_model_name_or_path=model_id,
            **config_kwargs,
        )
        model = get_peft_model(model, config)
        model = model.to(self.torch_device)

        inputs = self.prepare_inputs_for_testing()

        # check if `training` works
        output = model(**inputs)[0]

        loss = output.sum()
        loss.backward()
        parameter_prefix = "ia3" if config_cls == IA3Config else "lora"
        for n, param in model.named_parameters():
            if parameter_prefix in n:
                self.assertIsNotNone(param.grad)
            else:
                self.assertIsNone(param.grad)

    def _test_peft_model_device_map(self, model_id, config_cls, config_kwargs):
        if config_cls not in (LoraConfig,):
            return

        config = config_cls(
            base_model_name_or_path=model_id,
            **config_kwargs,
        )

        model = self.transformers_class.from_pretrained(model_id)

        model = get_peft_model(model, config)
        model = model.to(self.torch_device)

        with tempfile.TemporaryDirectory() as tmp_dirname:
            model.save_pretrained(tmp_dirname)

            model_from_pretrained = self.transformers_class.from_pretrained(model_id)
            _ = PeftModel.from_pretrained(model_from_pretrained, tmp_dirname, device_map={"": "cpu"}).to(
                self.torch_device
            )

<<<<<<< HEAD
    def _test_disable_adapter(self, model_id, config_cls, config_kwargs):
        def get_output(model):
            # helper function that works with different model types

            if hasattr(model, "generate"):
                # let's check the scores, not the output ids, since the latter can easily be identical even if the
                # weights are slightly changed
                output = model.generate(**input, return_dict_in_generate=True, output_scores=True).scores[0]
                # take element 0, as output is a tuple
            else:
                output = model(**input)

            if hasattr(output, "images"):  # for SD
                import numpy as np

                img = output.images[0]
                return torch.from_numpy(np.array(img))

            return output

        # output from BASE MODEL
        model = self.transformers_class.from_pretrained(model_id).to(self.torch_device)
        input = self.prepare_inputs_for_testing()
        output_before = get_output(model)

        # output from PEFT MODEL
        if hasattr(self, "instantiate_sd_peft"):
            # SD models are instantiated differently
            peft_model = self.instantiate_sd_peft(model_id, config_cls, config_kwargs)
        else:
            config = config_cls(
                base_model_name_or_path=model_id,
                **config_kwargs,
            )
            peft_model = get_peft_model(model, config)

        output_peft = get_output(peft_model)

        # first check trivial case is not true that peft does not affect the output; for this to work, init_lora_weight
        # must be False
        self.assertFalse(torch.allclose(output_before, output_peft))

        # output with DISABLED ADAPTER
        if isinstance(peft_model, StableDiffusionPipeline):
            with peft_model.unet.disable_adapter():
                with peft_model.text_encoder.disable_adapter():
                    output_peft_disabled = get_output(peft_model)
        else:
            with peft_model.disable_adapter():
                output_peft_disabled = get_output(peft_model)

        self.assertTrue(torch.allclose(output_before, output_peft_disabled, atol=1e-6, rtol=1e-6))
        # TODO: add tests to check if disabling adapters works after calling merge_adapter
=======
    def _test_training_prompt_learning_tasks(self, model_id, config_cls, config_kwargs):
        if not issubclass(config_cls, PromptLearningConfig):
            return

        model = self.transformers_class.from_pretrained(model_id)
        config = config_cls(
            base_model_name_or_path=model_id,
            **config_kwargs,
        )
        model = get_peft_model(model, config)
        model = model.to(self.torch_device)

        inputs = self.prepare_inputs_for_testing()

        # check if `training` works
        output = model(**inputs)[0]
        loss = output.sum()
        loss.backward()

        # check that prompt encoder has grads
        for param in model.prompt_encoder.parameters():
            self.assertIsNotNone(param.grad)
>>>>>>> b1bafca3
<|MERGE_RESOLUTION|>--- conflicted
+++ resolved
@@ -543,7 +543,29 @@
                 self.torch_device
             )
 
-<<<<<<< HEAD
+    def _test_training_prompt_learning_tasks(self, model_id, config_cls, config_kwargs):
+        if not issubclass(config_cls, PromptLearningConfig):
+            return
+
+        model = self.transformers_class.from_pretrained(model_id)
+        config = config_cls(
+            base_model_name_or_path=model_id,
+            **config_kwargs,
+        )
+        model = get_peft_model(model, config)
+        model = model.to(self.torch_device)
+
+        inputs = self.prepare_inputs_for_testing()
+
+        # check if `training` works
+        output = model(**inputs)[0]
+        loss = output.sum()
+        loss.backward()
+
+        # check that prompt encoder has grads
+        for param in model.prompt_encoder.parameters():
+            self.assertIsNotNone(param.grad)
+
     def _test_disable_adapter(self, model_id, config_cls, config_kwargs):
         def get_output(model):
             # helper function that works with different model types
@@ -596,28 +618,4 @@
                 output_peft_disabled = get_output(peft_model)
 
         self.assertTrue(torch.allclose(output_before, output_peft_disabled, atol=1e-6, rtol=1e-6))
-        # TODO: add tests to check if disabling adapters works after calling merge_adapter
-=======
-    def _test_training_prompt_learning_tasks(self, model_id, config_cls, config_kwargs):
-        if not issubclass(config_cls, PromptLearningConfig):
-            return
-
-        model = self.transformers_class.from_pretrained(model_id)
-        config = config_cls(
-            base_model_name_or_path=model_id,
-            **config_kwargs,
-        )
-        model = get_peft_model(model, config)
-        model = model.to(self.torch_device)
-
-        inputs = self.prepare_inputs_for_testing()
-
-        # check if `training` works
-        output = model(**inputs)[0]
-        loss = output.sum()
-        loss.backward()
-
-        # check that prompt encoder has grads
-        for param in model.prompt_encoder.parameters():
-            self.assertIsNotNone(param.grad)
->>>>>>> b1bafca3
+        # TODO: add tests to check if disabling adapters works after calling merge_adapter