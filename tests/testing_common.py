# Copyright 2023-present the HuggingFace Inc. team.
#
# Licensed under the Apache License, Version 2.0 (the "License");
# you may not use this file except in compliance with the License.
# You may obtain a copy of the License at
#
#     http://www.apache.org/licenses/LICENSE-2.0
#
# Unless required by applicable law or agreed to in writing, software
# distributed under the License is distributed on an "AS IS" BASIS,
# WITHOUT WARRANTIES OR CONDITIONS OF ANY KIND, either express or implied.
# See the License for the specific language governing permissions and
# limitations under the License.
import copy
import json
import os
import pickle
import re
import shutil
import tempfile
import warnings
from collections import OrderedDict
from dataclasses import replace

import pytest
import torch
import yaml
from diffusers import StableDiffusionPipeline
from packaging import version
from safetensors.torch import save_file

from peft import (
    AdaLoraConfig,
    BOFTConfig,
    FourierFTConfig,
    HRAConfig,
    IA3Config,
    LNTuningConfig,
    LoHaConfig,
    LoKrConfig,
    LoraConfig,
    OFTConfig,
    PeftModel,
    PeftType,
    PrefixTuningConfig,
    PromptEncoderConfig,
    PromptLearningConfig,
    PromptTuningConfig,
    VBLoRAConfig,
    VeraConfig,
    get_peft_model,
    get_peft_model_state_dict,
    inject_adapter_in_model,
    prepare_model_for_kbit_training,
)
from peft.tuners.lora import LoraLayer
from peft.utils import _get_submodules, infer_device

from .testing_utils import get_state_dict


CONFIG_TESTING_KWARGS = (
    # IA³
    {
        "target_modules": None,
        "feedforward_modules": None,
    },
    # LoRA
    {
        "r": 8,
        "lora_alpha": 32,
        "target_modules": None,
        "lora_dropout": 0.05,
        "bias": "none",
    },
    # prefix tuning
    {
        "num_virtual_tokens": 10,
    },
    # prompt encoder
    {
        "num_virtual_tokens": 10,
        "encoder_hidden_size": 32,
    },
    # prompt tuning
    {
        "num_virtual_tokens": 10,
    },
    # AdaLoRA
    {
        "target_modules": None,
    },
    # BOFT
    {
        "target_modules": None,
    },
    # VeRA
    {
        "r": 8,
        "target_modules": None,
        "vera_dropout": 0.05,
        "projection_prng_key": 0xFF,
        "d_initial": 0.1,
        "save_projection": True,
        "bias": "none",
    },
    # FourierFT
    {
        "n_frequency": 10,
        "target_modules": None,
    },
    # HRA
    {
        "target_modules": None,
    },
    # VBLoRA
    {"target_modules": None, "vblora_dropout": 0.05, "vector_length": 1, "num_vectors": 2},
    # OFT
    {
        "target_modules": None,
    },
)

CLASSES_MAPPING = {
    "ia3": (IA3Config, CONFIG_TESTING_KWARGS[0]),
    "lora": (LoraConfig, CONFIG_TESTING_KWARGS[1]),
    "prefix_tuning": (PrefixTuningConfig, CONFIG_TESTING_KWARGS[2]),
    "prompt_encoder": (PromptEncoderConfig, CONFIG_TESTING_KWARGS[3]),
    "prompt_tuning": (PromptTuningConfig, CONFIG_TESTING_KWARGS[4]),
    "adalora": (AdaLoraConfig, CONFIG_TESTING_KWARGS[5]),
    "boft": (BOFTConfig, CONFIG_TESTING_KWARGS[6]),
    "vera": (VeraConfig, CONFIG_TESTING_KWARGS[7]),
    "fourierft": (FourierFTConfig, CONFIG_TESTING_KWARGS[8]),
    "hra": (HRAConfig, CONFIG_TESTING_KWARGS[9]),
    "vblora": (VBLoRAConfig, CONFIG_TESTING_KWARGS[10]),
    "oft": (OFTConfig, CONFIG_TESTING_KWARGS[11]),
}


# Adapted from https://github.com/huggingface/transformers/blob/48327c57182fdade7f7797d1eaad2d166de5c55b/src/transformers/activations.py#LL166C7-L166C22
class ClassInstantier(OrderedDict):
    def __getitem__(self, key, *args, **kwargs):
        # check if any of the kwargs is inside the config class kwargs
        if any(kwarg in self[key][1] for kwarg in kwargs):
            new_config_kwargs = self[key][1].copy()
            new_config_kwargs.update(kwargs)
            return (self[key][0], new_config_kwargs)

        return super().__getitem__(key, *args, **kwargs)

    def get_grid_parameters(self, grid_parameters, filter_params_func=None):
        r"""
        Returns a list of all possible combinations of the parameters in the config classes.

        Args:
            grid_parameters (`dict`):
                A dictionary containing the parameters to be tested. There should be at least the key "model_ids" which
                contains a list of model ids to be tested. The other keys should be the name of the config class
                post-fixed with "_kwargs" and the value should be a dictionary containing the parameters to be tested
                for that config class.
            filter_params_func (`callable`, `optional`):
                A function that takes a list of tuples and returns a list of tuples. This function is used to filter
                out the tests that needs for example to be skipped.

        Returns:
            generated_tests (`list`):
                A list of tuples containing the name of the test, the model id, the config class and the config class
                kwargs.
        """
        generated_tests = []
        model_list = grid_parameters["model_ids"]
        task_type = grid_parameters["task_type"] if "task_type" in grid_parameters else None

        for model_id in model_list:
            for key, value in self.items():
                if f"{key}_kwargs" in grid_parameters:
                    peft_configs = []
                    current_peft_config = value[1].copy()
                    for current_key, current_value in grid_parameters[f"{key}_kwargs"].items():
                        for kwarg in current_value:
                            current_peft_config.update({current_key: kwarg})

                            if task_type is not None:
                                current_peft_config.update({"task_type": task_type})

                            peft_configs.append(current_peft_config.copy())
                else:
                    current_peft_config = value[1].copy()
                    if task_type is not None:
                        current_peft_config.update({"task_type": task_type})
                    peft_configs = [current_peft_config]

                for peft_config in peft_configs:
                    generated_tests.append((f"test_{model_id}_{key}", model_id, value[0], peft_config))

        if filter_params_func is not None:
            generated_tests = filter_params_func(generated_tests)

        return generated_tests


PeftTestConfigManager = ClassInstantier(CLASSES_MAPPING)


class PeftCommonTester:
    r"""
    A large testing suite for testing common functionality of the PEFT models.

    Attributes:
        torch_device (`torch.device`):
            The device on which the tests will be run.
        transformers_class (`transformers.PreTrainedModel`):
            The transformers class that is being tested.
    """

    torch_device = infer_device()
    transformers_class = None

    def prepare_inputs_for_common(self):
        raise NotImplementedError

    def check_modelcard(self, tmp_dirname, model):
        # check the generated README.md
        filename = os.path.join(tmp_dirname, "README.md")
        assert os.path.exists(filename)
        with open(filename, encoding="utf-8") as f:
            readme = f.read()
        metainfo = re.search(r"---\n(.*?)\n---", readme, re.DOTALL).group(1)
        dct = yaml.safe_load(metainfo)
        assert dct["library_name"] == "peft"

        if hasattr(model, "config"):
            assert dct["base_model"] == model.config.to_dict()["_name_or_path"]
        else:  # a custom model
            assert "base_model" not in dct

    def check_config_json(self, tmp_dirname, model):
        # check the generated config.json
        filename = os.path.join(tmp_dirname, "adapter_config.json")
        assert os.path.exists(filename)
        with open(filename, encoding="utf-8") as f:
            config = json.load(f)

        if hasattr(model, "config"):  # custom models don't have a config attribute
            assert config["base_model_name_or_path"] == model.config.to_dict()["_name_or_path"]

    def _test_model_attr(self, model_id, config_cls, config_kwargs):
        model = self.transformers_class.from_pretrained(model_id)
        config = config_cls(
            base_model_name_or_path=model_id,
            **config_kwargs,
        )
        model = get_peft_model(model, config)

        assert hasattr(model, "save_pretrained")
        assert hasattr(model, "from_pretrained")
        assert hasattr(model, "push_to_hub")

    def _test_adapter_name(self, model_id, config_cls, config_kwargs):
        model = self.transformers_class.from_pretrained(model_id)
        config = config_cls(
            base_model_name_or_path=model_id,
            **config_kwargs,
        )
        model = get_peft_model(model, config, adapter_name="test-adapter")
        correctly_converted = False
        for n, _ in model.named_parameters():
            if "test-adapter" in n:
                correctly_converted = True
                break

        assert correctly_converted

    def _test_prepare_for_training(self, model_id, config_cls, config_kwargs):
        model = self.transformers_class.from_pretrained(model_id).to(self.torch_device)
        config = config_cls(
            base_model_name_or_path=model_id,
            **config_kwargs,
        )
        model = get_peft_model(model, config)

        dummy_input = self.prepare_inputs_for_testing()
        dummy_output = model.get_input_embeddings()(dummy_input["input_ids"])

        assert not dummy_output.requires_grad

        # load with `prepare_model_for_kbit_training`
        model = self.transformers_class.from_pretrained(model_id).to(self.torch_device)
        model = prepare_model_for_kbit_training(model)

        for param in model.parameters():
            assert not param.requires_grad

        config = config_cls(
            base_model_name_or_path=model_id,
            **config_kwargs,
        )
        model = get_peft_model(model, config)

        # For backward compatibility
        if hasattr(model, "enable_input_require_grads"):
            model.enable_input_require_grads()
        else:

            def make_inputs_require_grad(module, input, output):
                output.requires_grad_(True)

            model.get_input_embeddings().register_forward_hook(make_inputs_require_grad)

        dummy_input = self.prepare_inputs_for_testing()
        dummy_output = model.get_input_embeddings()(dummy_input["input_ids"])

        assert dummy_output.requires_grad

    def _test_load_model_low_cpu_mem_usage(self, model_id, config_cls, config_kwargs):
        # Ensure that low_cpu_mem_usage=True works for from_pretrained and load_adapter and that the resulting model's
        # parameters are on the correct device.
        model = self.transformers_class.from_pretrained(model_id).to(self.torch_device)
        config = config_cls(
            base_model_name_or_path=model_id,
            **config_kwargs,
        )
        model = get_peft_model(model, config)

        # note: not using the context manager here because it fails on Windows CI for some reason
        tmp_dirname = tempfile.mkdtemp()
        try:
            model.save_pretrained(tmp_dirname)

            model = self.transformers_class.from_pretrained(model_id).to(self.torch_device)
            model = PeftModel.from_pretrained(
                model, tmp_dirname, torch_device=self.torch_device, low_cpu_mem_usage=True
            )
            assert {p.device.type for p in model.parameters()} == {self.torch_device}

            model.load_adapter(tmp_dirname, adapter_name="other", low_cpu_mem_usage=True)
            assert {p.device.type for p in model.parameters()} == {self.torch_device}
        finally:
            try:
                shutil.rmtree(tmp_dirname)
            except PermissionError:
                # windows error
                pass

        # also test injecting directly
        del model
        model = self.transformers_class.from_pretrained(model_id).to(self.torch_device)
        inject_adapter_in_model(config, model, low_cpu_mem_usage=True)  # check that there is no error

        if not isinstance(config, LNTuningConfig):
            # LN tuning does not add adapter layers that could be on meta device, it only changes the requires_grad.
            # Therefore, there is no meta device for LN tuning.
            assert "meta" in {p.device.type for p in model.parameters()}

    def _test_save_pretrained(self, model_id, config_cls, config_kwargs, safe_serialization=True):
        # ensure that the weights are randomly initialized
        if issubclass(config_cls, LoraConfig):
            config_kwargs = config_kwargs.copy()
            config_kwargs["init_lora_weights"] = False
        if issubclass(config_cls, IA3Config):
            config_kwargs = config_kwargs.copy()
            config_kwargs["init_ia3_weights"] = False
        if issubclass(config_cls, VeraConfig):
            config_kwargs = config_kwargs.copy()
            config_kwargs["init_weights"] = False

        model = self.transformers_class.from_pretrained(model_id)
        config = config_cls(
            base_model_name_or_path=model_id,
            **config_kwargs,
        )
        model = get_peft_model(model, config)
        model = model.to(self.torch_device)

        with tempfile.TemporaryDirectory() as tmp_dirname:
            if safe_serialization:
                model.save_pretrained(tmp_dirname)
            else:
                model.save_pretrained(tmp_dirname, safe_serialization=False)

            model_from_pretrained = self.transformers_class.from_pretrained(model_id)
            with warnings.catch_warnings(record=True) as recs:
                model_from_pretrained = PeftModel.from_pretrained(model_from_pretrained, tmp_dirname)
                # ensure that there is no warning
                assert not any("Found missing adapter keys" in str(rec.message) for rec in recs)

            # check if the state dicts are equal
            if issubclass(config_cls, PromptEncoderConfig):
                # For prompt encoding, when loading the whole state_dict, there are differences, therefore, only load
                # adapter-specific weights for comparison.
                # TODO: is this expected?
                state_dict = get_peft_model_state_dict(model, unwrap_compiled=True)
                state_dict_from_pretrained = get_peft_model_state_dict(model_from_pretrained, unwrap_compiled=True)
            else:
                state_dict = get_state_dict(model, unwrap_compiled=True)
                state_dict_from_pretrained = get_state_dict(model_from_pretrained, unwrap_compiled=True)

            # check if tensors equal
            for key in state_dict.keys():
                assert torch.allclose(
                    state_dict[key].to(self.torch_device), state_dict_from_pretrained[key].to(self.torch_device)
                )

            target_adapter_filename = "adapter_model.safetensors" if safe_serialization else "adapter_model.bin"

            # check if `adapter_model.safetensors` is present
            assert os.path.exists(os.path.join(tmp_dirname, target_adapter_filename))

            # check if `adapter_config.json` is present
            assert os.path.exists(os.path.join(tmp_dirname, "adapter_config.json"))

            # check if `model.safetensors` is not present
            assert not os.path.exists(os.path.join(tmp_dirname, "model.safetensors"))

            # check if `config.json` is not present
            assert not os.path.exists(os.path.join(tmp_dirname, "config.json"))

            self.check_modelcard(tmp_dirname, model)
            self.check_config_json(tmp_dirname, model)

    def _test_save_pretrained_selected_adapters(self, model_id, config_cls, config_kwargs, safe_serialization=True):
        if issubclass(config_cls, AdaLoraConfig):
            # AdaLora does not support adding more than 1 adapter
            return pytest.skip(f"Test not applicable for {config_cls}")

        # ensure that the weights are randomly initialized
        if issubclass(config_cls, LoraConfig):
            config_kwargs = config_kwargs.copy()
            config_kwargs["init_lora_weights"] = False
        elif issubclass(config_cls, IA3Config):
            config_kwargs = config_kwargs.copy()
            config_kwargs["init_ia3_weights"] = False
        elif hasattr(config_cls, "init_weights"):
            config_kwargs["init_weights"] = False

        model = self.transformers_class.from_pretrained(model_id)
        config = config_cls(
            base_model_name_or_path=model_id,
            **config_kwargs,
        )
        model = get_peft_model(model, config)
        model = model.to(self.torch_device)

        new_adapter_config = config_cls(
            base_model_name_or_path=model_id,
            **config_kwargs,
        )

        model.add_adapter("new_adapter", new_adapter_config)

        with tempfile.TemporaryDirectory() as tmp_dirname:
            if safe_serialization:
                model.save_pretrained(tmp_dirname)
            else:
                model.save_pretrained(tmp_dirname, safe_serialization=False)

            model_from_pretrained = self.transformers_class.from_pretrained(model_id)
            model_from_pretrained = PeftModel.from_pretrained(model_from_pretrained, tmp_dirname)

            new_adapter_dir = os.path.join(tmp_dirname, "new_adapter")
            model_from_pretrained.load_adapter(new_adapter_dir, "new_adapter")

            # check if the state dicts are equal
            if issubclass(config_cls, PromptEncoderConfig):
                # For prompt encoding, when loading the whole state_dict, there are differences, therefore, only load
                # adapter-specific weights for comparison.
                # TODO: is this expected?
                state_dict = get_peft_model_state_dict(model, unwrap_compiled=True)
                state_dict_from_pretrained = get_peft_model_state_dict(model_from_pretrained, unwrap_compiled=True)
            else:
                state_dict = get_state_dict(model, unwrap_compiled=True)
                state_dict_from_pretrained = get_state_dict(model_from_pretrained, unwrap_compiled=True)

            # check if same keys
            assert state_dict.keys() == state_dict_from_pretrained.keys()

            # check if tensors equal
            for key in state_dict.keys():
                assert torch.allclose(
                    state_dict[key].to(self.torch_device), state_dict_from_pretrained[key].to(self.torch_device)
                )

            target_adapter_filename = "adapter_model.safetensors" if safe_serialization else "adapter_model.bin"

            # check if `adapter_model.safetensors` is present
            assert os.path.exists(os.path.join(tmp_dirname, target_adapter_filename))
            assert os.path.exists(os.path.join(new_adapter_dir, target_adapter_filename))

            # check if `adapter_config.json` is present
            assert os.path.exists(os.path.join(tmp_dirname, "adapter_config.json"))
            assert os.path.exists(os.path.join(new_adapter_dir, "adapter_config.json"))

            # check if `model.safetensors` is not present
            assert not os.path.exists(os.path.join(tmp_dirname, "model.safetensors"))
            assert not os.path.exists(os.path.join(new_adapter_dir, "model.safetensors"))

            # check if `config.json` is not present
            assert not os.path.exists(os.path.join(tmp_dirname, "config.json"))
            assert not os.path.exists(os.path.join(new_adapter_dir, "config.json"))

            self.check_modelcard(tmp_dirname, model)
            self.check_config_json(tmp_dirname, model)

        with tempfile.TemporaryDirectory() as tmp_dirname:
            model.save_pretrained(tmp_dirname, selected_adapters=["default"])

            model_from_pretrained = self.transformers_class.from_pretrained(model_id)
            model_from_pretrained = PeftModel.from_pretrained(model_from_pretrained, tmp_dirname)

            assert "default" in model_from_pretrained.peft_config.keys()
            assert "new_adapter" not in model_from_pretrained.peft_config.keys()

    def _test_from_pretrained_config_construction(self, model_id, config_cls, config_kwargs):
        model = self.transformers_class.from_pretrained(model_id)
        config = config_cls(base_model_name_or_path=model_id, **config_kwargs)
        model = get_peft_model(model, config)
        model = model.to(self.torch_device)

        with tempfile.TemporaryDirectory() as tmp_dirname:
            model.save_pretrained(tmp_dirname)

            model_from_pretrained = self.transformers_class.from_pretrained(model_id)
            model_from_pretrained = PeftModel.from_pretrained(
                model_from_pretrained, tmp_dirname, is_trainable=False, config=config
            )

            assert model_from_pretrained.peft_config["default"].inference_mode
            assert model_from_pretrained.peft_config["default"] is config

    def _test_load_multiple_adapters(self, model_id, config_cls, config_kwargs):
        # just ensure that this works and raises no error
        model = self.transformers_class.from_pretrained(model_id)
        config = config_cls(
            base_model_name_or_path=model_id,
            **config_kwargs,
        )
        model = get_peft_model(model, config)

        with tempfile.TemporaryDirectory() as tmp_dirname:
            model.save_pretrained(tmp_dirname)
            del model

            model = self.transformers_class.from_pretrained(model_id).to(self.torch_device)
            model = PeftModel.from_pretrained(model, tmp_dirname, torch_device=self.torch_device)
<<<<<<< HEAD
            model.load_adapter(tmp_dirname, adapter_name="other")
            model.load_adapter(tmp_dirname, adapter_name="yet-another")
=======

            load_result1 = model.load_adapter(tmp_dirname, adapter_name="other")
            load_result2 = model.load_adapter(tmp_dirname, adapter_name="yet-another")

            # VBLoRA uses a shared "vblora_vector_bank" across all layers, causing it to appear
            # in the missing keys list, which leads to failed test cases. So
            # skipping the missing keys check for VBLoRA.
            if config.peft_type != "VBLORA":
                assert load_result1.missing_keys == []
                assert load_result2.missing_keys == []
>>>>>>> c039b003

    def _test_merge_layers_fp16(self, model_id, config_cls, config_kwargs):
        if config_cls not in (LoraConfig, IA3Config, AdaLoraConfig, LoHaConfig, LoKrConfig, VBLoRAConfig):
            # Merge layers only supported for LoRA and IA³
            return pytest.skip(f"Test not applicable for {config_cls}")

        if ("gpt2" in model_id.lower()) and (config_cls != LoraConfig):
            self.skipTest("Merging GPT2 adapters not supported for IA³ (yet)")

        if (self.torch_device in ["cpu"]) and (version.parse(torch.__version__) <= version.parse("2.1")):
            self.skipTest("PyTorch 2.1 not supported for Half of addmm_impl_cpu_ ")

        model = self.transformers_class.from_pretrained(model_id, torch_dtype=torch.float16)
        config = config_cls(
            base_model_name_or_path=model_id,
            **config_kwargs,
        )
        model = get_peft_model(model, config)
        model = model.to(device=self.torch_device, dtype=torch.float16)

        model.eval()

        # This should simply work
        _ = model.merge_and_unload()

    def _test_merge_layers_nan(self, model_id, config_cls, config_kwargs):
        if config_cls not in (
            LoraConfig,
            IA3Config,
            AdaLoraConfig,
            LoHaConfig,
            LoKrConfig,
            VeraConfig,
            FourierFTConfig,
        ):
            # Merge layers only supported for LoRA and IA³
            return
        if ("gpt2" in model_id.lower()) and (config_cls != LoraConfig):
            self.skipTest("Merging GPT2 adapters not supported for IA³ (yet)")

        model = self.transformers_class.from_pretrained(model_id)
        config = config_cls(
            base_model_name_or_path=model_id,
            **config_kwargs,
        )
        model = get_peft_model(model, config)
        model = model.to(self.torch_device)

        dummy_input = self.prepare_inputs_for_testing()

        model.eval()

        # This should work
        logits_unmerged = model(**dummy_input)[0]

        model = model.merge_and_unload()
        logits_merged = model(**dummy_input)[0]

        assert torch.allclose(logits_unmerged, logits_merged, atol=1e-3, rtol=1e-3)

        model = self.transformers_class.from_pretrained(model_id)
        config = config_cls(
            base_model_name_or_path=model_id,
            **config_kwargs,
        )
        model = get_peft_model(model, config)
        model = model.to(self.torch_device)

        for name, module in model.named_parameters():
            if (
                "lora_A" in name
                or "ia3" in name
                or "lora_E" in name
                or "lora_B" in name
                or "vera_lambda" in name
                or "fourierft_spectrum" in name
            ):
                module.data[0] = torch.nan

        with pytest.raises(
            ValueError, match="NaNs detected in the merged weights. The adapter default seems to be broken"
        ):
            model = model.merge_and_unload(safe_merge=True)

        for name, module in model.named_parameters():
            if (
                "lora_A" in name
                or "ia3" in name
                or "lora_E" in name
                or "lora_B" in name
                or "vera_lambda" in name
                or "fourierft_spectrum" in name
            ):
                module.data[0] = torch.inf

        with pytest.raises(
            ValueError, match="NaNs detected in the merged weights. The adapter default seems to be broken"
        ):
            model = model.merge_and_unload(safe_merge=True)

    def _test_merge_layers(self, model_id, config_cls, config_kwargs):
        if issubclass(config_cls, PromptLearningConfig):
            return pytest.skip(f"Test not applicable for {config_cls}")

        if issubclass(config_cls, (OFTConfig, BOFTConfig)):
            return pytest.skip(f"Test not applicable for {config_cls}")

        if ("gpt2" in model_id.lower()) and (config_cls != LoraConfig):
            self.skipTest("Merging GPT2 adapters not supported for IA³ (yet)")

        model = self.transformers_class.from_pretrained(model_id)
        config = config_cls(
            base_model_name_or_path=model_id,
            **config_kwargs,
        )
        model = get_peft_model(model, config)
        model = model.to(self.torch_device)

        dummy_input = self.prepare_inputs_for_testing()
        model.eval()
        logits = model(**dummy_input)[0]

        model.merge_adapter()
        logits_merged = model(**dummy_input)[0]
        model.unmerge_adapter()
        logits_unmerged = model(**dummy_input)[0]

        model = model.merge_and_unload()
        logits_merged_unloaded = model(**dummy_input)[0]

        conv_ids = ["Conv2d", "Conv3d", "Conv2d2"]
        atol, rtol = 1e-4, 1e-4
        if self.torch_device in ["mlu"]:
            atol, rtol = 1e-3, 1e-3  # MLU
        if config.peft_type == "ADALORA":
            # AdaLoRA is a bit flaky on CI, but this cannot be reproduced locally
            atol, rtol = 1e-2, 1e-2
        if (config.peft_type in {"IA3", "LORA"}) and (model_id in conv_ids):
            # for some reason, the Conv introduces a larger error
            atol, rtol = 0.3, 0.01
        assert torch.allclose(logits, logits_merged, atol=atol, rtol=rtol)
        assert torch.allclose(logits, logits_unmerged, atol=atol, rtol=rtol)
        assert torch.allclose(logits, logits_merged_unloaded, atol=atol, rtol=rtol)

        # For this test to work, weights should not be initialized to identity transform (e.g.
        # init_lora_weights should be False).
        transformers_model = self.transformers_class.from_pretrained(model_id).to(self.torch_device)
        logits_transformers = transformers_model(**dummy_input)[0]
        assert not torch.allclose(logits_merged, logits_transformers, atol=1e-10, rtol=1e-10)

        # test that the logits are identical after a save-load-roundtrip
        if hasattr(model, "save_pretrained"):
            # model is a transformers model
            tmp_dirname = tempfile.mkdtemp()
            # note: not using the context manager here because it fails on Windows CI for some reason
            try:
                model.save_pretrained(tmp_dirname)
                model_from_pretrained = self.transformers_class.from_pretrained(tmp_dirname).to(self.torch_device)
            finally:
                try:
                    shutil.rmtree(tmp_dirname)
                except PermissionError:
                    # windows error
                    pass
        else:
            # model is not a transformers model
            model_from_pretrained = pickle.loads(pickle.dumps(model))

        logits_merged_from_pretrained = model_from_pretrained(**dummy_input)[0]
        assert torch.allclose(logits_merged, logits_merged_from_pretrained, atol=atol, rtol=rtol)

    def _test_merge_layers_multi(self, model_id, config_cls, config_kwargs):
        supported_peft_types = [
            PeftType.LORA,
            PeftType.LOHA,
            PeftType.LOKR,
            PeftType.IA3,
            PeftType.OFT,
            PeftType.BOFT,
            PeftType.HRA,
        ]

        if ("gpt2" in model_id.lower()) and (config_cls == IA3Config):
            self.skipTest("Merging GPT2 adapters not supported for IA³ (yet)")

        config = config_cls(
            base_model_name_or_path=model_id,
            **config_kwargs,
        )

        if config.peft_type not in supported_peft_types:
            return

        model = self.transformers_class.from_pretrained(model_id)
        model = get_peft_model(model, config)

        model = model.to(self.torch_device)

        dummy_input = self.prepare_inputs_for_testing()
        model.eval()

        with torch.inference_mode():
            logits_adapter_1 = model(**dummy_input)[0]

        model.add_adapter("adapter-2", config)
        model.set_adapter("adapter-2")
        model.eval()

        with torch.inference_mode():
            logits_adapter_2 = model(**dummy_input)[0]

        assert not torch.allclose(logits_adapter_1, logits_adapter_2, atol=1e-3, rtol=1e-3)

        model.set_adapter("default")

        with torch.inference_mode():
            logits_adapter_1_after_set = model(**dummy_input)[0]

        assert torch.allclose(logits_adapter_1_after_set, logits_adapter_1, atol=1e-3, rtol=1e-3)

        model_copy = copy.deepcopy(model)
        model_copy_2 = copy.deepcopy(model)
        model_merged_all = model.merge_and_unload(adapter_names=["adapter-2", "default"])

        with torch.inference_mode():
            logits_merged_all = model_merged_all(**dummy_input)[0]

        assert not torch.allclose(logits_merged_all, logits_adapter_2, atol=1e-3, rtol=1e-3)
        assert not torch.allclose(logits_merged_all, logits_adapter_1, atol=1e-3, rtol=1e-3)

        model_merged_adapter_2 = model_copy.merge_and_unload(adapter_names=["adapter-2"])

        with torch.inference_mode():
            logits_merged_adapter_2 = model_merged_adapter_2(**dummy_input)[0]

        assert torch.allclose(logits_merged_adapter_2, logits_adapter_2, atol=1e-3, rtol=1e-3)

        model_merged_adapter_default = model_copy_2.merge_and_unload(adapter_names=["default"])

        with torch.inference_mode():
            logits_merged_adapter_default = model_merged_adapter_default(**dummy_input)[0]

        assert torch.allclose(logits_merged_adapter_default, logits_adapter_1, atol=1e-3, rtol=1e-3)

    def _test_merge_layers_is_idempotent(self, model_id, config_cls, config_kwargs):
        model = self.transformers_class.from_pretrained(model_id)
        config = config_cls(
            base_model_name_or_path=model_id,
            **config_kwargs,
        )
        model = get_peft_model(model, config)
        model = model.to(self.torch_device)
        model.eval()
        torch.manual_seed(0)
        model.merge_adapter()
        logits_0 = model(**self.prepare_inputs_for_testing())[0]

        # merging again should not change anything
        # also check warning:
        with pytest.warns(UserWarning, match="All adapters are already merged, nothing to do"):
            model.merge_adapter()
        logits_1 = model(**self.prepare_inputs_for_testing())[0]

        assert torch.allclose(logits_0, logits_1, atol=1e-6, rtol=1e-6)

    def _test_safe_merge(self, model_id, config_cls, config_kwargs):
        torch.manual_seed(0)
        model = self.transformers_class.from_pretrained(model_id)
        config = config_cls(
            base_model_name_or_path=model_id,
            **config_kwargs,
        )
        model = model.to(self.torch_device).eval()

        inputs = self.prepare_inputs_for_testing()
        logits_base = model(**inputs)[0]

        model = get_peft_model(model, config).eval()
        logits_peft = model(**inputs)[0]

        atol, rtol = 1e-6, 1e-6  # default
        # Initializing with LN tuning cannot be configured to change the outputs (unlike init_lora_weights=False)
        if not issubclass(config_cls, LNTuningConfig):
            # sanity check that the logits are different
            assert not torch.allclose(logits_base, logits_peft, atol=atol, rtol=rtol)

        model_unloaded = model.merge_and_unload(safe_merge=True)
        logits_unloaded = model_unloaded(**inputs)[0]

        if self.torch_device in ["mlu"]:
            atol, rtol = 1e-3, 1e-3  # MLU

        conv_ids = ["Conv2d", "Conv3d", "Conv2d2"]
        if issubclass(config_cls, (IA3Config, LoraConfig)) and model_id in conv_ids:  # more instability with Conv
            atol, rtol = 1e-3, 1e-3

        # check that the logits are the same after unloading
        assert torch.allclose(logits_peft, logits_unloaded, atol=atol, rtol=rtol)

        # Ensure that serializing with safetensors works, there was an error when weights were not contiguous
        with tempfile.TemporaryDirectory() as tmp_dirname:
            # serializing with torch.save works
            torch.save(model_unloaded.state_dict(), os.path.join(tmp_dirname, "model.bin"))

            # serializing with safetensors works
            save_file(model_unloaded.state_dict(), os.path.join(tmp_dirname, "model.safetensors"))

    def _test_mixed_adapter_batches(self, model_id, config_cls, config_kwargs):
        # Test for mixing different adapters in a single batch by passing the adapter_names argument
        if config_cls not in (LoraConfig,):
            return pytest.skip(f"Mixed adapter batches not supported for {config_cls}")

        config = config_cls(
            base_model_name_or_path=model_id,
            **config_kwargs,
        )

        torch.manual_seed(0)
        model = self.transformers_class.from_pretrained(model_id)
        model = get_peft_model(model, config, adapter_name="adapter0").eval()
        model.add_adapter("adapter1", config)
        model = model.to(self.torch_device).eval()

        dummy_input = self.prepare_inputs_for_testing()
        # ensure that we have at least 3 samples for this test
        dummy_input = {k: torch.cat([v for _ in range(3)]) for k, v in dummy_input.items()}

        with torch.inference_mode():
            with model.disable_adapter():
                output_base = model(**dummy_input)[0]
                logits_base = model.generate(**dummy_input, return_dict_in_generate=True, output_scores=True).scores[0]

        model.set_adapter("adapter0")
        with torch.inference_mode():
            output_adapter0 = model(**dummy_input)[0]
            logits_adapter0 = model.generate(**dummy_input, return_dict_in_generate=True, output_scores=True).scores[0]

        model.set_adapter("adapter1")
        with torch.inference_mode():
            output_adapter1 = model(**dummy_input)[0]
            logits_adapter1 = model.generate(**dummy_input, return_dict_in_generate=True, output_scores=True).scores[0]

        atol, rtol = 1e-4, 1e-4
        # sanity check that there are enough outputs and that they are different
        assert len(output_base) == len(output_adapter0) == len(output_adapter1) >= 3
        assert len(logits_base) == len(logits_adapter0) == len(logits_adapter1) >= 3
        assert not torch.allclose(output_base, output_adapter0, atol=atol, rtol=rtol)
        assert not torch.allclose(output_base, output_adapter1, atol=atol, rtol=rtol)
        assert not torch.allclose(output_adapter0, output_adapter1, atol=atol, rtol=rtol)
        assert not torch.allclose(logits_base, logits_adapter0, atol=atol, rtol=rtol)
        assert not torch.allclose(logits_base, logits_adapter1, atol=atol, rtol=rtol)
        assert not torch.allclose(logits_adapter0, logits_adapter1, atol=atol, rtol=rtol)

        # alternate between base model, adapter0, and adapter1
        adapters = ["__base__", "adapter0", "adapter1"]
        dummy_input["adapter_names"] = [adapters[i % 3] for i in (range(len(dummy_input["input_ids"])))]

        with torch.inference_mode():
            output_mixed = model(**dummy_input)[0]
            logits_mixed = model.generate(**dummy_input, return_dict_in_generate=True, output_scores=True).scores[0]

        assert torch.allclose(output_base[::3], output_mixed[::3], atol=atol, rtol=rtol)
        assert torch.allclose(output_adapter0[1::3], output_mixed[1::3], atol=atol, rtol=rtol)
        assert torch.allclose(output_adapter1[2::3], output_mixed[2::3], atol=atol, rtol=rtol)
        assert torch.allclose(logits_base[::3], logits_mixed[::3], atol=atol, rtol=rtol)
        assert torch.allclose(logits_adapter0[1::3], logits_mixed[1::3], atol=atol, rtol=rtol)
        assert torch.allclose(logits_adapter1[2::3], logits_mixed[2::3], atol=atol, rtol=rtol)

    def _test_generate(self, model_id, config_cls, config_kwargs):
        model = self.transformers_class.from_pretrained(model_id)
        config = config_cls(
            base_model_name_or_path=model_id,
            **config_kwargs,
        )
        model = get_peft_model(model, config)
        model = model.to(self.torch_device)

        inputs = self.prepare_inputs_for_testing()

        # check if `generate` works
        _ = model.generate(**inputs)

    def _test_generate_pos_args(self, model_id, config_cls, config_kwargs, raises_err: bool):
        model = self.transformers_class.from_pretrained(model_id)
        config = config_cls(
            base_model_name_or_path=model_id,
            **config_kwargs,
        )
        model = get_peft_model(model, config)
        model = model.to(self.torch_device)

        inputs = self.prepare_inputs_for_testing()
        if raises_err:
            with pytest.raises(TypeError):
                # check if `generate` raises an error if positional arguments are passed
                _ = model.generate(inputs["input_ids"])
        else:
            # check if `generate` works if positional arguments are passed
            _ = model.generate(inputs["input_ids"])

    def _test_generate_half_prec(self, model_id, config_cls, config_kwargs):
        if config_cls not in (IA3Config, LoraConfig, PrefixTuningConfig):
            return pytest.skip(f"Test not applicable for {config_cls}")

        if self.torch_device == "mps":  # BFloat16 is not supported on MPS
            return pytest.skip("BFloat16 is not supported on MPS")

        model = self.transformers_class.from_pretrained(model_id, torch_dtype=torch.bfloat16)
        config = config_cls(
            base_model_name_or_path=model_id,
            **config_kwargs,
        )
        model = get_peft_model(model, config)
        model = model.to(self.torch_device)

        input_ids = torch.LongTensor([[1, 1, 1], [2, 1, 2]]).to(self.torch_device)
        attention_mask = torch.LongTensor([[1, 1, 1], [1, 0, 1]]).to(self.torch_device)

        # check if `generate` works
        _ = model.generate(input_ids=input_ids, attention_mask=attention_mask)

    def _test_prefix_tuning_half_prec_conversion(self, model_id, config_cls, config_kwargs):
        if config_cls not in (PrefixTuningConfig,):
            return pytest.skip(f"Test not applicable for {config_cls}")

        config = config_cls(
            base_model_name_or_path=model_id,
            **config_kwargs,
        )

        model = self.transformers_class.from_pretrained(model_id)
        model = get_peft_model(model, config)
        model = model.half()

        assert model.base_model_torch_dtype == torch.float16

    def _test_training(self, model_id, config_cls, config_kwargs):
        if issubclass(config_cls, PromptLearningConfig):
            return pytest.skip(f"Test not applicable for {config_cls}")
        if (config_cls == AdaLoraConfig) and ("roberta" in model_id.lower()):
            # TODO: no gradients on the "dense" layer, other layers work, not sure why
            self.skipTest("AdaLora with RoBERTa does not work correctly")

        model = self.transformers_class.from_pretrained(model_id)
        config = config_cls(
            base_model_name_or_path=model_id,
            **config_kwargs,
        )
        model = get_peft_model(model, config)
        model = model.to(self.torch_device)

        inputs = self.prepare_inputs_for_testing()

        # check if `training` works
        output = model(**inputs)[0]
        loss = output.sum()
        loss.backward()
        parameter_prefix = model.prefix
        for n, param in model.named_parameters():
            if (parameter_prefix in n) or ("modules_to_save" in n):
                assert param.grad is not None
            else:
                assert param.grad is None

    def _test_inference_safetensors(self, model_id, config_cls, config_kwargs):
        if (config_cls == PrefixTuningConfig) and ("deberta" in model_id.lower()):
            # TODO: raises an error:
            # TypeError: DebertaModel.forward() got an unexpected keyword argument 'past_key_values'
            self.skipTest("DeBERTa with PrefixTuning does not work correctly")

        config = config_cls(
            base_model_name_or_path=model_id,
            **config_kwargs,
        )
        model = self.transformers_class.from_pretrained(model_id)
        model = get_peft_model(model, config)
        model = model.to(self.torch_device)

        inputs = self.prepare_inputs_for_testing()

        # check if `training` works
        output = model(**inputs)[0]
        logits = output[0]

        loss = output.sum()
        loss.backward()

        # set to eval mode, since things like dropout can affect the output otherwise
        model.eval()
        logits = model(**inputs)[0][0]

        with tempfile.TemporaryDirectory() as tmp_dirname:
            model.save_pretrained(tmp_dirname, safe_serialization=True)
            assert "adapter_model.safetensors" in os.listdir(tmp_dirname)
            assert "adapter_model.bin" not in os.listdir(tmp_dirname)

            model_from_pretrained = self.transformers_class.from_pretrained(model_id)
            model_from_pretrained = PeftModel.from_pretrained(model_from_pretrained, tmp_dirname).to(self.torch_device)

            logits_from_pretrained = model_from_pretrained(**inputs)[0][0]
            assert torch.allclose(logits, logits_from_pretrained, atol=1e-4, rtol=1e-4)

    def _test_training_layer_indexing(self, model_id, config_cls, config_kwargs):
        if config_cls not in (LoraConfig,):
            return pytest.skip(f"Test not applicable for {config_cls}")

        config = config_cls(
            base_model_name_or_path=model_id,
            layers_to_transform=[0],
            **config_kwargs,
        )
        model = self.transformers_class.from_pretrained(model_id)
        model = get_peft_model(model, config)
        model = model.to(self.torch_device)

        inputs = self.prepare_inputs_for_testing()

        # check if `training` works
        output = model(**inputs)[0]
        logits = output[0]

        loss = output.sum()
        loss.backward()

        nb_trainable = 0

        for n, param in model.named_parameters():
            if "lora" in n:
                assert param.grad is not None
                nb_trainable += 1
            else:
                assert param.grad is None

        with tempfile.TemporaryDirectory() as tmp_dirname:
            model.save_pretrained(tmp_dirname)

            model_from_pretrained = self.transformers_class.from_pretrained(model_id)
            model_from_pretrained = PeftModel.from_pretrained(model_from_pretrained, tmp_dirname).to(self.torch_device)

            logits_from_pretrained = model_from_pretrained(**inputs)[0][0]
            assert torch.allclose(logits, logits_from_pretrained, atol=1e-4, rtol=1e-4)

        model = self.transformers_class.from_pretrained(model_id)
        config = config_cls(
            base_model_name_or_path=model_id,
            **config_kwargs,
        )
        model = get_peft_model(model, config)
        nb_trainable_all = 0

        for n, param in model.named_parameters():
            if "lora" in n:
                nb_trainable_all += 1

        assert nb_trainable < nb_trainable_all

    def _test_training_gradient_checkpointing(self, model_id, config_cls, config_kwargs):
        if issubclass(config_cls, PromptLearningConfig):
            return pytest.skip(f"Test not applicable for {config_cls}")

        if (config_cls == AdaLoraConfig) and ("roberta" in model_id.lower()):
            # TODO: no gradients on the "dense" layer, other layers work, not sure why
            self.skipTest("AdaLora with RoBERTa does not work correctly")

        if (config_cls == OFTConfig) and ("deberta" in model_id.lower()):
            # TODO: no gradients on the "dense" layer, other layers work, not sure why
            self.skipTest("OFT with Deberta does not work correctly")

        model = self.transformers_class.from_pretrained(model_id)

        if not getattr(model, "supports_gradient_checkpointing", False):
            return pytest.skip(f"Model {model_id} does not support gradient checkpointing")

        model.gradient_checkpointing_enable()

        config = config_cls(
            base_model_name_or_path=model_id,
            **config_kwargs,
        )
        model = get_peft_model(model, config)
        model = model.to(self.torch_device)

        inputs = self.prepare_inputs_for_testing()

        # check if `training` works
        output = model(**inputs)[0]

        loss = output.sum()
        loss.backward()

        for n, param in model.named_parameters():
            if model.prefix in n:
                assert param.grad is not None
            else:
                assert param.grad is None

    def _test_peft_model_device_map(self, model_id, config_cls, config_kwargs):
        if config_cls not in (LoraConfig, VBLoRAConfig):
            return pytest.skip(f"Test not applicable for {config_cls}")

        config = config_cls(
            base_model_name_or_path=model_id,
            **config_kwargs,
        )

        model = self.transformers_class.from_pretrained(model_id)

        model = get_peft_model(model, config)
        model = model.to(self.torch_device)

        with tempfile.TemporaryDirectory() as tmp_dirname:
            model.save_pretrained(tmp_dirname)

            model_from_pretrained = self.transformers_class.from_pretrained(model_id)
            _ = PeftModel.from_pretrained(model_from_pretrained, tmp_dirname, device_map={"": "cpu"}).to(
                self.torch_device
            )

    def _test_training_prompt_learning_tasks(self, model_id, config_cls, config_kwargs):
        if not issubclass(config_cls, PromptLearningConfig):
            return pytest.skip(f"Test not applicable for {config_cls}")

        model = self.transformers_class.from_pretrained(model_id)
        config = config_cls(
            base_model_name_or_path=model_id,
            **config_kwargs,
        )
        model = get_peft_model(model, config)
        model = model.to(self.torch_device)

        inputs = self.prepare_inputs_for_testing()

        # check if `training` works
        output = model(**inputs)[0]
        loss = output.sum()
        loss.backward()

        # check that prompt encoder has grads
        for param in model.prompt_encoder.parameters():
            assert param.grad is not None

    def _test_delete_adapter(self, model_id, config_cls, config_kwargs):
        supported_peft_types = [
            PeftType.LORA,
            PeftType.LOHA,
            PeftType.LOKR,
            PeftType.IA3,
            PeftType.OFT,
            PeftType.BOFT,
            PeftType.VERA,
            PeftType.FOURIERFT,
            PeftType.HRA,
            PeftType.VBLORA,
        ]
        # IA3 does not support deleting adapters yet, but it just needs to be added
        # AdaLora does not support multiple adapters
        config = config_cls(
            base_model_name_or_path=model_id,
            **config_kwargs,
        )
        if config.peft_type not in supported_peft_types:
            return pytest.skip(f"Test not applicable for {config.peft_type}")

        model = self.transformers_class.from_pretrained(model_id)
        adapter_to_delete = "delete_me"
        model = get_peft_model(model, config)
        model.add_adapter(adapter_to_delete, config)
        model.set_adapter(adapter_to_delete)
        model = model.to(self.torch_device)
        model.delete_adapter(adapter_to_delete)
        assert adapter_to_delete not in model.peft_config
        assert model.active_adapters == ["default"]

        key_list = [key for key, _ in model.named_modules()]
        for key in key_list:
            _, target, _ = _get_submodules(model, key)
            attributes_to_check = getattr(target, "adapter_layer_names", []) + getattr(target, "other_param_names", [])
            for attr in attributes_to_check:
                assert adapter_to_delete not in getattr(target, attr)

        # check that we can also delete the last remaining adapter
        model.delete_adapter("default")
        assert "default" not in model.peft_config
        assert model.active_adapters == []

        input = self.prepare_inputs_for_testing()
        # note: we cannot call model(**input) because PeftModel always expects there to be at least one adapter
        model.base_model(**input)  # should not raise an error

    def _test_delete_inactive_adapter(self, model_id, config_cls, config_kwargs):
        # same as test_delete_adapter, but this time an inactive adapter is deleted
        supported_peft_types = [
            PeftType.LORA,
            PeftType.LOHA,
            PeftType.LOKR,
            PeftType.IA3,
            PeftType.OFT,
            PeftType.BOFT,
            PeftType.FOURIERFT,
            PeftType.HRA,
            PeftType.VBLORA,
        ]
        # IA3 does not support deleting adapters yet, but it just needs to be added
        # AdaLora does not support multiple adapters
        config = config_cls(
            base_model_name_or_path=model_id,
            **config_kwargs,
        )
        if config.peft_type not in supported_peft_types:
            return pytest.skip(f"Test not applicable for {config.peft_type}")

        model = self.transformers_class.from_pretrained(model_id)
        adapter_to_delete = "delete_me"
        model = get_peft_model(model, config)
        model.add_adapter(adapter_to_delete, config)
        # "delete_me" is added but not activated
        model = model.to(self.torch_device)
        model.delete_adapter(adapter_to_delete)
        assert adapter_to_delete not in model.peft_config
        assert model.active_adapters == ["default"]

        key_list = [key for key, _ in model.named_modules()]
        for key in key_list:
            _, target, _ = _get_submodules(model, key)
            attributes_to_check = getattr(target, "adapter_layer_names", []) + getattr(target, "other_param_names", [])
            for attr in attributes_to_check:
                assert adapter_to_delete not in getattr(target, attr)

        # check that we can also delete the last remaining adapter
        model.delete_adapter("default")
        assert "default" not in model.peft_config
        assert model.active_adapters == []

        input = self.prepare_inputs_for_testing()
        # note: we cannot call model(**input) because PeftModel always expects there to be at least one adapter
        model.base_model(**input)  # should not raise an error

    def _test_unload_adapter(self, model_id, config_cls, config_kwargs):
        model = self.transformers_class.from_pretrained(model_id)
        config = config_cls(
            base_model_name_or_path=model_id,
            **config_kwargs,
        )
        model = get_peft_model(model, config)
        model = model.to(self.torch_device)

        if config.peft_type not in ("LORA", "ADALORA", "IA3", "BOFT", "OFT", "VERA", "FOURIERFT", "HRA", "VBLORA"):
            with pytest.raises(AttributeError):
                model = model.unload()
        else:
            dummy_input = self.prepare_inputs_for_testing()
            logits_with_adapter = model(**dummy_input)[0]

            transformers_model = self.transformers_class.from_pretrained(model_id).to(self.torch_device)
            logits_transformers = transformers_model(**dummy_input)[0]

            model.eval()
            model = model.unload()
            logits_unload = model(**dummy_input)[0]

            assert not torch.allclose(logits_with_adapter, logits_unload, atol=1e-10, rtol=1e-10)
            assert torch.allclose(logits_transformers, logits_unload, atol=1e-4, rtol=1e-4)

    def _test_weighted_combination_of_adapters_lora(self, model, config, adapter_list, weight_list):
        model.add_adapter(adapter_list[1], config)
        model.add_adapter(adapter_list[2], replace(config, r=20))
        model = model.to(self.torch_device)

        # test re-weighting single adapter
        model.add_weighted_adapter([adapter_list[0]], [weight_list[0]], "single_adapter_reweighting")

        # test svd re-weighting with multiple adapters
        model.add_weighted_adapter(adapter_list[1:], weight_list[1:], "multi_adapter_svd_reweighting")

        # test ties_svd re-weighting with multiple adapters
        model.add_weighted_adapter(
            adapter_list[1:],
            weight_list[1:],
            "multi_adapter_ties_svd_reweighting",
            combination_type="ties_svd",
            density=0.5,
        )

        # test dare_linear_svd re-weighting with multiple adapters
        model.add_weighted_adapter(
            adapter_list[1:],
            weight_list[1:],
            "multi_adapter_dare_linear_svd_reweighting",
            combination_type="dare_linear_svd",
            density=0.5,
        )

        # test dare_ties_svd re-weighting with multiple adapters
        model.add_weighted_adapter(
            adapter_list[1:],
            weight_list[1:],
            "multi_adapter_dare_ties_svd_reweighting",
            combination_type="dare_ties_svd",
            density=0.5,
        )

        # test magnitude_prune_svd re-weighting with multiple adapters
        model.add_weighted_adapter(
            adapter_list[1:],
            weight_list[1:],
            "multi_adapter_magnitude_prune_svd_reweighting",
            combination_type="magnitude_prune_svd",
            density=0.5,
        )

        # test cat re-weighting with multiple adapters
        model.add_weighted_adapter(
            adapter_list[1:], weight_list[1:], "multi_adapter_cat_reweighting", combination_type="cat"
        )

        # test linear re-weighting with multiple adapters
        model.add_weighted_adapter(
            adapter_list[:2], weight_list[:2], "multi_adapter_linear_reweighting", combination_type="linear"
        )

        # test ties re-weighting with multiple adapters
        model.add_weighted_adapter(
            adapter_list[:2], weight_list[:2], "multi_adapter_ties_reweighting", combination_type="ties", density=0.5
        )

        # test dare_linear re-weighting with multiple adapters
        model.add_weighted_adapter(
            adapter_list[:2],
            weight_list[:2],
            "multi_adapter_dare_linear_reweighting",
            combination_type="dare_linear",
            density=0.5,
        )

        # test dare_ties re-weighting with multiple adapters
        model.add_weighted_adapter(
            adapter_list[:2],
            weight_list[:2],
            "multi_adapter_dare_ties_reweighting",
            combination_type="dare_ties",
            density=0.5,
        )

        # test magnitude_prune re-weighting with multiple adapters
        model.add_weighted_adapter(
            adapter_list[:2],
            weight_list[:2],
            "multi_adapter_magnitude_prune_reweighting",
            combination_type="magnitude_prune",
            density=0.5,
        )

        # test linear re-weighting with multiple adapters with only first adapter having non zero weight
        model.add_weighted_adapter(
            adapter_list[:2],
            [weight_list[0], 0],
            "multi_adapter_linear_reweighting_single_enabled",
            combination_type="linear",
        )

        with pytest.raises(ValueError):
            model.add_weighted_adapter(
                adapter_list[1:],
                weight_list[1:],
                "multi_adapter_linear_reweighting_uneven_r",
                combination_type="linear",
            )

        with pytest.raises(ValueError):
            model.add_weighted_adapter(
                adapter_list[1:],
                weight_list[1:],
                "multi_adapter_ties_reweighting_uneven_r",
                combination_type="ties",
                density=0.5,
            )

        with pytest.raises(ValueError):
            model.add_weighted_adapter(
                adapter_list[1:],
                weight_list[1:],
                "multi_adapter_dare_linear_reweighting_uneven_r",
                combination_type="dare_linear",
                density=0.5,
            )

        with pytest.raises(ValueError):
            model.add_weighted_adapter(
                adapter_list[1:],
                weight_list[1:],
                "multi_adapter_dare_ties_reweighting_uneven_r",
                combination_type="dare_ties",
                density=0.5,
            )

        with pytest.raises(ValueError):
            model.add_weighted_adapter(
                adapter_list[1:],
                weight_list[1:],
                "multi_adapter_magnitude_prune_reweighting_uneven_r",
                combination_type="magnitude_prune",
                density=0.5,
            )

        new_adapters = [
            "single_adapter_reweighting",
            "multi_adapter_svd_reweighting",
            "multi_adapter_ties_svd_reweighting",
            "multi_adapter_dare_linear_svd_reweighting",
            "multi_adapter_dare_ties_svd_reweighting",
            "multi_adapter_magnitude_prune_svd_reweighting",
            "multi_adapter_cat_reweighting",
            "multi_adapter_linear_reweighting",
            "multi_adapter_linear_reweighting_single_enabled",
            "multi_adapter_ties_reweighting",
            "multi_adapter_dare_linear_reweighting",
            "multi_adapter_dare_ties_reweighting",
            "multi_adapter_magnitude_prune_reweighting",
        ]
        for new_adapter in new_adapters:
            assert new_adapter in model.peft_config

        key_list = [key for key, _ in model.named_modules()]
        for key in key_list:
            _, target, _ = _get_submodules(model, key)
            if isinstance(target, LoraLayer):
                for adapter_name in new_adapters:
                    if "single" in adapter_name:
                        new_delta_weight = target.get_delta_weight(adapter_name)
                        weighted_original_delta_weights = target.get_delta_weight(adapter_list[0]) * weight_list[0]
                        assert torch.allclose(new_delta_weight, weighted_original_delta_weights, atol=1e-4, rtol=1e-4)
                    elif "svd" in adapter_name:
                        assert target.r[adapter_name] == 20
                    elif "linear" in adapter_name:
                        assert target.r[adapter_name] == 8
                    elif "cat" in adapter_name:
                        assert target.r[adapter_name] == 28

        dummy_input = self.prepare_inputs_for_testing()
        model.eval()
        for adapter_name in new_adapters:
            # ensuring new adapters pass the forward loop
            model.set_adapter(adapter_name)
            assert model.active_adapter == adapter_name
            assert model.active_adapters == [adapter_name]
            model(**dummy_input)[0]

    def _test_weighted_combination_of_adapters_ia3(self, model, config, adapter_list, weight_list):
        model.add_adapter(adapter_list[1], config)
        model.add_adapter(adapter_list[2], config)
        model = model.to(self.torch_device)

        # test re-weighting single adapter
        model.add_weighted_adapter([adapter_list[0]], [weight_list[0]], "single_adapter_reweighting")

        # test re-weighting with multiple adapters
        model.add_weighted_adapter(adapter_list[1:], weight_list[1:], "multi_adapter_reweighting")

        new_adapters = [
            "single_adapter_reweighting",
            "multi_adapter_reweighting",
        ]
        for new_adapter in new_adapters:
            assert new_adapter in model.peft_config

        dummy_input = self.prepare_inputs_for_testing()
        model.eval()
        for adapter_name in new_adapters:
            # ensuring new adapters pass the forward loop
            model.set_adapter(adapter_name)
            assert model.active_adapter == adapter_name
            assert model.active_adapters == [adapter_name]
            model(**dummy_input)[0]

    def _test_weighted_combination_of_adapters(self, model_id, config_cls, config_kwargs):
        if issubclass(config_cls, AdaLoraConfig):
            # AdaLora does not support adding more than 1 adapter
            return pytest.skip(f"Test not applicable for {config_cls}")
        if model_id.endswith("qwen2"):
            # Qwen2 fails with weighted adapter combinations using SVD
            return pytest.skip(f"Test does not work with model {model_id}")

        adapter_list = ["adapter1", "adapter_2", "adapter_3"]
        weight_list = [0.5, 1.5, 1.5]
        # Initialize the config
        config = config_cls(
            base_model_name_or_path=model_id,
            **config_kwargs,
        )

        if not isinstance(config, (LoraConfig, IA3Config)):
            # This test is only applicable for Lora and IA3 configs
            return pytest.skip(f"Test not applicable for {config}")

        model = self.transformers_class.from_pretrained(model_id)
        model = get_peft_model(model, config, adapter_list[0])

        if isinstance(config, LoraConfig):
            self._test_weighted_combination_of_adapters_lora(model, config, adapter_list, weight_list)
        elif isinstance(config, IA3Config):
            self._test_weighted_combination_of_adapters_ia3(model, config, adapter_list, weight_list)
        else:
            pytest.skip(f"Test not applicable for {config}")

    def _test_disable_adapter(self, model_id, config_cls, config_kwargs):
        task_type = config_kwargs.get("task_type")
        if (task_type == "SEQ_2_SEQ_LM") and (config_cls in (PromptTuningConfig, PromptEncoderConfig)):
            self.skipTest("Seq2Seq + prompt tuning/prompt encoder does not work with disabling adapters")

        def get_output(model):
            # helper function that works with different model types
            torch.manual_seed(0)

            if hasattr(model, "generate"):
                # let's check the scores, not the output ids, since the latter can easily be identical even if the
                # weights are slightly changed
                output = model.generate(**input, return_dict_in_generate=True, output_scores=True).scores[0]
                # take element 0, as output is a tuple
            else:
                output = model(**input)

            if hasattr(output, "images"):  # for SD
                import numpy as np

                img = output.images[0]
                return torch.from_numpy(np.array(img))

            return output

        # initialize model
        model = self.transformers_class.from_pretrained(model_id).to(self.torch_device)

        # output from BASE MODEL
        input = self.prepare_inputs_for_testing()
        output_before = get_output(model)

        # output from PEFT MODEL
        if hasattr(self, "instantiate_sd_peft"):
            # SD models are instantiated differently
            peft_model = self.instantiate_sd_peft(model_id, config_cls, config_kwargs)
        else:
            config = config_cls(
                base_model_name_or_path=model_id,
                **config_kwargs,
            )
            peft_model = get_peft_model(model, config)

        output_peft = get_output(peft_model)

        # first check trivial case is not true that peft does not affect the output; for this to work, init_lora_weight
        # must be False
        if isinstance(peft_model, StableDiffusionPipeline):
            # for SD, check that most pixels have different values
            assert (output_before != output_peft).float().mean() > 0.8
        else:
            assert not torch.allclose(output_before, output_peft)

        # output with DISABLED ADAPTER
        if isinstance(peft_model, StableDiffusionPipeline):
            with peft_model.unet.disable_adapter():
                with peft_model.text_encoder.disable_adapter():
                    output_peft_disabled = get_output(peft_model)
            # for SD, very rarely, a pixel can differ
            assert (output_before != output_peft_disabled).float().mean() < 1e-4
        else:
            with peft_model.disable_adapter():
                output_peft_disabled = get_output(peft_model)
            assert torch.allclose(output_before, output_peft_disabled, atol=1e-6, rtol=1e-6)

            # after leaving the disable_adapter context, the output should be the same as with enabled adapter again
            # see #1501
            output_peft_after_disabled = get_output(peft_model)
            assert torch.allclose(output_peft, output_peft_after_disabled, atol=1e-6, rtol=1e-6)

        # TODO: add tests to check if disabling adapters works after calling merge_adapter

    def _test_adding_multiple_adapters_with_bias_raises(self, model_id, config_cls, config_kwargs):
        # When trying to add multiple adapters with bias in Lora, AdaLora or BOFTConfig, an error should be
        # raised. Also, the peft model should not be left in a half-initialized state.
        if not issubclass(config_cls, (LoraConfig, AdaLoraConfig, BOFTConfig)):
            return pytest.skip(f"Test not applicable for {config_cls}")

        config_kwargs = config_kwargs.copy()
        config_kwargs["bias"] = "all"
        config = config_cls(
            base_model_name_or_path=model_id,
            **config_kwargs,
        )

        model = self.transformers_class.from_pretrained(model_id)
        model = get_peft_model(model, config, "adapter0")

        if config_cls == LoraConfig or config_cls == AdaLoraConfig:
            with pytest.raises(ValueError):
                model.add_adapter("adapter1", replace(config, r=20))

        if config_cls == BOFTConfig:
            with pytest.raises(ValueError):
                model.add_adapter("adapter1", replace(config, boft_block_num=1, boft_block_size=0))

        # (superficial) test that the model is not left in a half-initialized state when adding an adapter fails
        assert "adapter1" not in model.peft_config
        assert "adapter1" not in model.base_model.peft_config

    def _test_passing_input_embeds_works(self, test_name, model_id, config_cls, config_kwargs):
        # https://github.com/huggingface/peft/issues/727
        model = self.transformers_class.from_pretrained(model_id)
        config = config_cls(
            base_model_name_or_path=model_id,
            **config_kwargs,
        )
        model = get_peft_model(model, config, adapter_name="test-adapter").to(self.torch_device)
        dummy_input = self.prepare_inputs_for_testing()
        inputs_embeds = model.get_input_embeddings()(dummy_input["input_ids"])
        # just check that no error is raised
        model.forward(inputs_embeds=inputs_embeds)<|MERGE_RESOLUTION|>--- conflicted
+++ resolved
@@ -542,11 +542,6 @@
 
             model = self.transformers_class.from_pretrained(model_id).to(self.torch_device)
             model = PeftModel.from_pretrained(model, tmp_dirname, torch_device=self.torch_device)
-<<<<<<< HEAD
-            model.load_adapter(tmp_dirname, adapter_name="other")
-            model.load_adapter(tmp_dirname, adapter_name="yet-another")
-=======
-
             load_result1 = model.load_adapter(tmp_dirname, adapter_name="other")
             load_result2 = model.load_adapter(tmp_dirname, adapter_name="yet-another")
 
@@ -556,7 +551,6 @@
             if config.peft_type != "VBLORA":
                 assert load_result1.missing_keys == []
                 assert load_result2.missing_keys == []
->>>>>>> c039b003
 
     def _test_merge_layers_fp16(self, model_id, config_cls, config_kwargs):
         if config_cls not in (LoraConfig, IA3Config, AdaLoraConfig, LoHaConfig, LoKrConfig, VBLoRAConfig):
