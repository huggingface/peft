--- conflicted
+++ resolved
@@ -718,27 +718,16 @@
         if ("gpt2" in model_id.lower()) and (config_cls != LoraConfig):
             self.skipTest("Merging GPT2 adapters not supported for IA³ (yet)")
 
-<<<<<<< HEAD
         if "gemma" in model_id.lower():
             # TODO: could be related to tied weights
             self.skipTest("Merging currently fails with gemma")
 
-        model = self.transformers_class.from_pretrained(model_id)
-        config = config_cls(
-            base_model_name_or_path=model_id,
-            **config_kwargs,
-        )
-
-        model = get_peft_model(model, config)
-        model = model.to(self.torch_device)
-=======
-        with hub_online_once(model_id):
-            model = self.transformers_class.from_pretrained(model_id)
-            config = config_cls(
-                base_model_name_or_path=model_id,
-                **config_kwargs,
-            )
->>>>>>> 4c82bfff
+        with hub_online_once(model_id):
+            model = self.transformers_class.from_pretrained(model_id)
+            config = config_cls(
+                base_model_name_or_path=model_id,
+                **config_kwargs,
+            )
 
             model = get_peft_model(model, config)
             model = model.to(self.torch_device)
@@ -807,24 +796,16 @@
         if ("gpt2" in model_id.lower()) and (config_cls != LoraConfig):
             self.skipTest("Merging GPT2 adapters not supported for IA³ (yet)")
 
-<<<<<<< HEAD
         if "gemma" in model_id.lower():
             # TODO: could be related to tied weights
             self.skipTest("Merging currently fails with gemma")
 
-        model = self.transformers_class.from_pretrained(model_id)
-        config = config_cls(
-            base_model_name_or_path=model_id,
-            **config_kwargs,
-        )
-=======
-        with hub_online_once(model_id):
-            model = self.transformers_class.from_pretrained(model_id)
-            config = config_cls(
-                base_model_name_or_path=model_id,
-                **config_kwargs,
-            )
->>>>>>> 4c82bfff
+        with hub_online_once(model_id):
+            model = self.transformers_class.from_pretrained(model_id)
+            config = config_cls(
+                base_model_name_or_path=model_id,
+                **config_kwargs,
+            )
 
             model = get_peft_model(model, config)
             model = model.to(self.torch_device)
@@ -1352,21 +1333,12 @@
             has_trainable_tokens = config_kwargs.get("trainable_token_indices", None) is not None
             nb_trainable = 0
 
-<<<<<<< HEAD
-        for n, param in model.named_parameters():
-            if model.prefix in n or (has_trainable_tokens and "trainable_tokens" in n):
-                assert param.grad is not None
-                nb_trainable += 1
-            else:
-                assert param.grad is None
-=======
             for n, param in model.named_parameters():
-                if "lora" in n or (has_trainable_tokens and "trainable_tokens" in n):
+                if model.prefix in n or (has_trainable_tokens and "trainable_tokens" in n):
                     assert param.grad is not None
                     nb_trainable += 1
                 else:
                     assert param.grad is None
->>>>>>> 4c82bfff
 
             with tempfile.TemporaryDirectory() as tmp_dirname:
                 model.save_pretrained(tmp_dirname)
@@ -1379,28 +1351,7 @@
                 logits_from_pretrained = model_from_pretrained(**inputs)[0][0]
                 assert torch.allclose(logits, logits_from_pretrained, atol=1e-4, rtol=1e-4)
 
-<<<<<<< HEAD
-        # check the nb of trainable params again but without layers_to_transform
-        model = self.transformers_class.from_pretrained(model_id)
-        config = config_cls(
-            base_model_name_or_path=model_id,
-            **config_kwargs,
-        )
-        model = get_peft_model(model, config)
-        nb_trainable_all = 0
-
-        for n, param in model.named_parameters():
-            if model.prefix in n or (has_trainable_tokens and "trainable_tokens" in n):
-                nb_trainable_all += 1
-
-        mod_list = next((m for m in model.modules() if isinstance(m, torch.nn.ModuleList)), None)
-        if mod_list and len(mod_list) == 1:
-            # there is only a single layer
-            assert nb_trainable == nb_trainable_all
-        else:
-            # more than 1 layer, i.e. setting layers_to_transform=[0] should target fewer layers
-            assert nb_trainable <= nb_trainable_all
-=======
+            # check the nb of trainable params again but without layers_to_transform
             model = self.transformers_class.from_pretrained(model_id)
             config = config_cls(
                 base_model_name_or_path=model_id,
@@ -1410,11 +1361,16 @@
             nb_trainable_all = 0
 
             for n, param in model.named_parameters():
-                if "lora" in n or (has_trainable_tokens and "trainable_tokens" in n):
+                if model.prefix in n or (has_trainable_tokens and "trainable_tokens" in n):
                     nb_trainable_all += 1
 
-            assert nb_trainable < nb_trainable_all
->>>>>>> 4c82bfff
+            mod_list = next((m for m in model.modules() if isinstance(m, torch.nn.ModuleList)), None)
+            if mod_list and len(mod_list) == 1:
+                # there is only a single layer
+                assert nb_trainable == nb_trainable_all
+            else:
+                # more than 1 layer, i.e. setting layers_to_transform=[0] should target fewer layers
+                assert nb_trainable <= nb_trainable_all
 
     def _test_training_gradient_checkpointing(self, model_id, config_cls, config_kwargs):
         if config_cls == PrefixTuningConfig:
