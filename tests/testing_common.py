# Copyright 2023-present the HuggingFace Inc. team.
#
# Licensed under the Apache License, Version 2.0 (the "License");
# you may not use this file except in compliance with the License.
# You may obtain a copy of the License at
#
#     http://www.apache.org/licenses/LICENSE-2.0
#
# Unless required by applicable law or agreed to in writing, software
# distributed under the License is distributed on an "AS IS" BASIS,
# WITHOUT WARRANTIES OR CONDITIONS OF ANY KIND, either express or implied.
# See the License for the specific language governing permissions and
# limitations under the License.
import copy
import json
import os
import pickle
import re
import tempfile
from collections import OrderedDict
from dataclasses import replace

import pytest
import torch
import yaml
from diffusers import StableDiffusionPipeline

from peft import (
    AdaLoraConfig,
    BOFTConfig,
    IA3Config,
    LoHaConfig,
    LoKrConfig,
    LoraConfig,
    PeftModel,
    PeftType,
    PrefixTuningConfig,
    PromptEncoderConfig,
    PromptLearningConfig,
    PromptTuningConfig,
    VeraConfig,
    get_peft_model,
    get_peft_model_state_dict,
    prepare_model_for_kbit_training,
)
from peft.tuners.lora import LoraLayer
from peft.utils import _get_submodules, infer_device

from .testing_utils import get_state_dict


CONFIG_TESTING_KWARGS = (
    # IA³
    {
        "target_modules": None,
        "feedforward_modules": None,
    },
    # LoRA
    {
        "r": 8,
        "lora_alpha": 32,
        "target_modules": None,
        "lora_dropout": 0.05,
        "bias": "none",
    },
    # prefix tuning
    {
        "num_virtual_tokens": 10,
    },
    # prompt encoder
    {
        "num_virtual_tokens": 10,
        "encoder_hidden_size": 32,
    },
    # prompt tuning
    {
        "num_virtual_tokens": 10,
    },
    # AdaLoRA
    {
        "target_modules": None,
    },
<<<<<<< HEAD
    # VeRA
    {
        "r": 8,
        "target_modules": None,
        "vera_dropout": 0.05,
        "projection_prng_key": 0xFF,
        "d_initial": 0.1,
        "save_projection": True,
        "bias": "none",
=======
    # BOFT
    {
        "target_modules": None,
>>>>>>> c8974c58
    },
)

CLASSES_MAPPING = {
    "ia3": (IA3Config, CONFIG_TESTING_KWARGS[0]),
    "lora": (LoraConfig, CONFIG_TESTING_KWARGS[1]),
    "prefix_tuning": (PrefixTuningConfig, CONFIG_TESTING_KWARGS[2]),
    "prompt_encoder": (PromptEncoderConfig, CONFIG_TESTING_KWARGS[3]),
    "prompt_tuning": (PromptTuningConfig, CONFIG_TESTING_KWARGS[4]),
    "adalora": (AdaLoraConfig, CONFIG_TESTING_KWARGS[5]),
<<<<<<< HEAD
    "vera": (VeraConfig, CONFIG_TESTING_KWARGS[6]),
=======
    "boft": (BOFTConfig, CONFIG_TESTING_KWARGS[6]),
>>>>>>> c8974c58
}


# Adapted from https://github.com/huggingface/transformers/blob/48327c57182fdade7f7797d1eaad2d166de5c55b/src/transformers/activations.py#LL166C7-L166C22
class ClassInstantier(OrderedDict):
    def __getitem__(self, key, *args, **kwargs):
        # check if any of the kwargs is inside the config class kwargs
        if any(kwarg in self[key][1] for kwarg in kwargs):
            new_config_kwargs = self[key][1].copy()
            new_config_kwargs.update(kwargs)
            return (self[key][0], new_config_kwargs)

        return super().__getitem__(key, *args, **kwargs)

    def get_grid_parameters(self, grid_parameters, filter_params_func=None):
        r"""
        Returns a list of all possible combinations of the parameters in the config classes.

        Args:
            grid_parameters (`dict`):
                A dictionary containing the parameters to be tested. There should be at least the key "model_ids" which
                contains a list of model ids to be tested. The other keys should be the name of the config class
                post-fixed with "_kwargs" and the value should be a dictionary containing the parameters to be tested
                for that config class.
            filter_params_func (`callable`, `optional`):
                A function that takes a list of tuples and returns a list of tuples. This function is used to filter
                out the tests that needs for example to be skipped.

        Returns:
            generated_tests (`list`):
                A list of tuples containing the name of the test, the model id, the config class and the config class
                kwargs.
        """
        generated_tests = []
        model_list = grid_parameters["model_ids"]
        task_type = grid_parameters["task_type"] if "task_type" in grid_parameters else None

        for model_id in model_list:
            for key, value in self.items():
                if f"{key}_kwargs" in grid_parameters:
                    peft_configs = []
                    current_peft_config = value[1].copy()
                    for current_key, current_value in grid_parameters[f"{key}_kwargs"].items():
                        for kwarg in current_value:
                            current_peft_config.update({current_key: kwarg})

                            if task_type is not None:
                                current_peft_config.update({"task_type": task_type})

                            peft_configs.append(current_peft_config.copy())
                else:
                    current_peft_config = value[1].copy()
                    if task_type is not None:
                        current_peft_config.update({"task_type": task_type})
                    peft_configs = [current_peft_config]

                for peft_config in peft_configs:
                    generated_tests.append((f"test_{model_id}_{key}", model_id, value[0], peft_config))

        if filter_params_func is not None:
            generated_tests = filter_params_func(generated_tests)

        return generated_tests


PeftTestConfigManager = ClassInstantier(CLASSES_MAPPING)


class PeftCommonTester:
    r"""
    A large testing suite for testing common functionality of the PEFT models.

    Attributes:
        torch_device (`torch.device`):
            The device on which the tests will be run.
        transformers_class (`transformers.PreTrainedModel`):
            The transformers class that is being tested.
    """

    torch_device = infer_device()
    transformers_class = None

    def prepare_inputs_for_common(self):
        raise NotImplementedError

    def check_modelcard(self, tmp_dirname, model):
        # check the generated README.md
        filename = os.path.join(tmp_dirname, "README.md")
        assert os.path.exists(filename)
        with open(filename, encoding="utf-8") as f:
            readme = f.read()
        metainfo = re.search(r"---\n(.*?)\n---", readme, re.DOTALL).group(1)
        dct = yaml.safe_load(metainfo)
        assert dct["library_name"] == "peft"

        if hasattr(model, "config"):
            assert dct["base_model"] == model.config.to_dict()["_name_or_path"]
        else:  # a custom model
            assert "base_model" not in dct

    def check_config_json(self, tmp_dirname, model):
        # check the generated config.json
        filename = os.path.join(tmp_dirname, "adapter_config.json")
        assert os.path.exists(filename)
        with open(filename, encoding="utf-8") as f:
            config = json.load(f)

        if hasattr(model, "config"):  # custom models don't have a config attribute
            assert config["base_model_name_or_path"] == model.config.to_dict()["_name_or_path"]

    def _test_model_attr(self, model_id, config_cls, config_kwargs):
        model = self.transformers_class.from_pretrained(model_id)
        config = config_cls(
            base_model_name_or_path=model_id,
            **config_kwargs,
        )
        model = get_peft_model(model, config)

        assert hasattr(model, "save_pretrained")
        assert hasattr(model, "from_pretrained")
        assert hasattr(model, "push_to_hub")

    def _test_adapter_name(self, model_id, config_cls, config_kwargs):
        model = self.transformers_class.from_pretrained(model_id)
        config = config_cls(
            base_model_name_or_path=model_id,
            **config_kwargs,
        )
        model = get_peft_model(model, config, adapter_name="test-adapter")
        correctly_converted = False
        for n, _ in model.named_parameters():
            if "test-adapter" in n:
                correctly_converted = True
                break

        assert correctly_converted

    def _test_prepare_for_training(self, model_id, config_cls, config_kwargs):
        model = self.transformers_class.from_pretrained(model_id).to(self.torch_device)
        config = config_cls(
            base_model_name_or_path=model_id,
            **config_kwargs,
        )
        model = get_peft_model(model, config)

        dummy_input = self.prepare_inputs_for_testing()
        dummy_output = model.get_input_embeddings()(dummy_input["input_ids"])

        assert not dummy_output.requires_grad

        # load with `prepare_model_for_kbit_training`
        model = self.transformers_class.from_pretrained(model_id).to(self.torch_device)
        model = prepare_model_for_kbit_training(model)

        for param in model.parameters():
            assert not param.requires_grad

        config = config_cls(
            base_model_name_or_path=model_id,
            **config_kwargs,
        )
        model = get_peft_model(model, config)

        # For backward compatibility
        if hasattr(model, "enable_input_require_grads"):
            model.enable_input_require_grads()
        else:

            def make_inputs_require_grad(module, input, output):
                output.requires_grad_(True)

            model.get_input_embeddings().register_forward_hook(make_inputs_require_grad)

        dummy_input = self.prepare_inputs_for_testing()
        dummy_output = model.get_input_embeddings()(dummy_input["input_ids"])

        assert dummy_output.requires_grad

    def _test_save_pretrained(self, model_id, config_cls, config_kwargs, safe_serialization=True):
        # ensure that the weights are randomly initialized
        if issubclass(config_cls, LoraConfig):
            config_kwargs = config_kwargs.copy()
            config_kwargs["init_lora_weights"] = False
        if issubclass(config_cls, IA3Config):
            config_kwargs = config_kwargs.copy()
            config_kwargs["init_ia3_weights"] = False
        if issubclass(config_cls, VeraConfig):
            config_kwargs = config_kwargs.copy()
            config_kwargs["init_weights"] = False

        model = self.transformers_class.from_pretrained(model_id)
        config = config_cls(
            base_model_name_or_path=model_id,
            **config_kwargs,
        )
        model = get_peft_model(model, config)
        model = model.to(self.torch_device)

        with tempfile.TemporaryDirectory() as tmp_dirname:
            if safe_serialization:
                model.save_pretrained(tmp_dirname)
            else:
                model.save_pretrained(tmp_dirname, safe_serialization=False)

            model_from_pretrained = self.transformers_class.from_pretrained(model_id)
            model_from_pretrained = PeftModel.from_pretrained(model_from_pretrained, tmp_dirname)

            # check if the state dicts are equal
            if issubclass(config_cls, PromptEncoderConfig):
                # For prompt encoding, when loading the whole state_dict, there are differences, therefore, only load
                # adapter-specific weights for comparison.
                # TODO: is this expected?
                state_dict = get_peft_model_state_dict(model, unwrap_compiled=True)
                state_dict_from_pretrained = get_peft_model_state_dict(model_from_pretrained, unwrap_compiled=True)
            else:
                state_dict = get_state_dict(model, unwrap_compiled=True)
                state_dict_from_pretrained = get_state_dict(model_from_pretrained, unwrap_compiled=True)

            # check if tensors equal
            for key in state_dict.keys():
                assert torch.allclose(
                    state_dict[key].to(self.torch_device), state_dict_from_pretrained[key].to(self.torch_device)
                )

            target_adapter_filename = "adapter_model.safetensors" if safe_serialization else "adapter_model.bin"

            # check if `adapter_model.safetensors` is present
            assert os.path.exists(os.path.join(tmp_dirname, target_adapter_filename))

            # check if `adapter_config.json` is present
            assert os.path.exists(os.path.join(tmp_dirname, "adapter_config.json"))

            # check if `model.safetensors` is not present
            assert not os.path.exists(os.path.join(tmp_dirname, "model.safetensors"))

            # check if `config.json` is not present
            assert not os.path.exists(os.path.join(tmp_dirname, "config.json"))

            self.check_modelcard(tmp_dirname, model)
            self.check_config_json(tmp_dirname, model)

    def _test_save_pretrained_selected_adapters(self, model_id, config_cls, config_kwargs, safe_serialization=True):
        if issubclass(config_cls, AdaLoraConfig):
            # AdaLora does not support adding more than 1 adapter
            return pytest.skip(f"Test not applicable for {config_cls}")

        # ensure that the weights are randomly initialized
        if issubclass(config_cls, LoraConfig):
            config_kwargs = config_kwargs.copy()
            config_kwargs["init_lora_weights"] = False
        elif issubclass(config_cls, IA3Config):
            config_kwargs = config_kwargs.copy()
            config_kwargs["init_ia3_weights"] = False
        elif hasattr(config_cls, "init_weights"):
            config_kwargs["init_weights"] = False

        model = self.transformers_class.from_pretrained(model_id)
        config = config_cls(
            base_model_name_or_path=model_id,
            **config_kwargs,
        )
        model = get_peft_model(model, config)
        model = model.to(self.torch_device)

        new_adapter_config = config_cls(
            base_model_name_or_path=model_id,
            **config_kwargs,
        )

        model.add_adapter("new_adapter", new_adapter_config)

        with tempfile.TemporaryDirectory() as tmp_dirname:
            if safe_serialization:
                model.save_pretrained(tmp_dirname)
            else:
                model.save_pretrained(tmp_dirname, safe_serialization=False)

            model_from_pretrained = self.transformers_class.from_pretrained(model_id)
            model_from_pretrained = PeftModel.from_pretrained(model_from_pretrained, tmp_dirname)

            new_adapter_dir = os.path.join(tmp_dirname, "new_adapter")
            model_from_pretrained.load_adapter(new_adapter_dir, "new_adapter")

            # check if the state dicts are equal
            if issubclass(config_cls, PromptEncoderConfig):
                # For prompt encoding, when loading the whole state_dict, there are differences, therefore, only load
                # adapter-specific weights for comparison.
                # TODO: is this expected?
                state_dict = get_peft_model_state_dict(model, unwrap_compiled=True)
                state_dict_from_pretrained = get_peft_model_state_dict(model_from_pretrained, unwrap_compiled=True)
            else:
                state_dict = get_state_dict(model, unwrap_compiled=True)
                state_dict_from_pretrained = get_state_dict(model_from_pretrained, unwrap_compiled=True)

            # check if same keys
            assert state_dict.keys() == state_dict_from_pretrained.keys()

            # check if tensors equal
            for key in state_dict.keys():
                assert torch.allclose(
                    state_dict[key].to(self.torch_device), state_dict_from_pretrained[key].to(self.torch_device)
                )

            target_adapter_filename = "adapter_model.safetensors" if safe_serialization else "adapter_model.bin"

            # check if `adapter_model.safetensors` is present
            assert os.path.exists(os.path.join(tmp_dirname, target_adapter_filename))
            assert os.path.exists(os.path.join(new_adapter_dir, target_adapter_filename))

            # check if `adapter_config.json` is present
            assert os.path.exists(os.path.join(tmp_dirname, "adapter_config.json"))
            assert os.path.exists(os.path.join(new_adapter_dir, "adapter_config.json"))

            # check if `model.safetensors` is not present
            assert not os.path.exists(os.path.join(tmp_dirname, "model.safetensors"))
            assert not os.path.exists(os.path.join(new_adapter_dir, "model.safetensors"))

            # check if `config.json` is not present
            assert not os.path.exists(os.path.join(tmp_dirname, "config.json"))
            assert not os.path.exists(os.path.join(new_adapter_dir, "config.json"))

            self.check_modelcard(tmp_dirname, model)
            self.check_config_json(tmp_dirname, model)

        with tempfile.TemporaryDirectory() as tmp_dirname:
            model.save_pretrained(tmp_dirname, selected_adapters=["default"])

            model_from_pretrained = self.transformers_class.from_pretrained(model_id)
            model_from_pretrained = PeftModel.from_pretrained(model_from_pretrained, tmp_dirname)

            assert "default" in model_from_pretrained.peft_config.keys()
            assert "new_adapter" not in model_from_pretrained.peft_config.keys()

    def _test_from_pretrained_config_construction(self, model_id, config_cls, config_kwargs):
        model = self.transformers_class.from_pretrained(model_id)
        config = config_cls(base_model_name_or_path=model_id, **config_kwargs)
        model = get_peft_model(model, config)
        model = model.to(self.torch_device)

        with tempfile.TemporaryDirectory() as tmp_dirname:
            model.save_pretrained(tmp_dirname)

            model_from_pretrained = self.transformers_class.from_pretrained(model_id)
            model_from_pretrained = PeftModel.from_pretrained(
                model_from_pretrained, tmp_dirname, is_trainable=False, config=config
            )

            assert model_from_pretrained.peft_config["default"].inference_mode
            assert model_from_pretrained.peft_config["default"] is config

    def _test_merge_layers_fp16(self, model_id, config_cls, config_kwargs):
        if config_cls not in (LoraConfig, IA3Config, AdaLoraConfig, LoHaConfig, LoKrConfig):
            # Merge layers only supported for LoRA and IA³
            return pytest.skip(f"Test not applicable for {config_cls}")

        if ("gpt2" in model_id.lower()) and (config_cls != LoraConfig):
            self.skipTest("Merging GPT2 adapters not supported for IA³ (yet)")

        model = self.transformers_class.from_pretrained(model_id, torch_dtype=torch.float16)
        config = config_cls(
            base_model_name_or_path=model_id,
            **config_kwargs,
        )
        model = get_peft_model(model, config)
        model = model.to(device="cpu", dtype=torch.float16)

        model.eval()

        # This should simply work
        _ = model.merge_and_unload()

    def _test_merge_layers_nan(self, model_id, config_cls, config_kwargs):
        if config_cls not in (LoraConfig, IA3Config, AdaLoraConfig, LoHaConfig, LoKrConfig, VeraConfig):
            # Merge layers only supported for LoRA and IA³
            return
        if ("gpt2" in model_id.lower()) and (config_cls != LoraConfig):
            self.skipTest("Merging GPT2 adapters not supported for IA³ (yet)")

        model = self.transformers_class.from_pretrained(model_id)
        config = config_cls(
            base_model_name_or_path=model_id,
            **config_kwargs,
        )
        model = get_peft_model(model, config)
        model = model.to(self.torch_device)

        dummy_input = self.prepare_inputs_for_testing()

        model.eval()

        # This should work
        logits_unmerged = model(**dummy_input)[0]

        model = model.merge_and_unload()
        logits_merged = model(**dummy_input)[0]

        assert torch.allclose(logits_unmerged, logits_merged, atol=1e-3, rtol=1e-3)

        model = self.transformers_class.from_pretrained(model_id)
        config = config_cls(
            base_model_name_or_path=model_id,
            **config_kwargs,
        )
        model = get_peft_model(model, config)
        model = model.to(self.torch_device)

        for name, module in model.named_parameters():
            if "lora_A" in name or "ia3" in name or "lora_E" in name or "lora_B" in name or "vera_lambda" in name:
                module.data[0] = torch.nan

        with pytest.raises(
            ValueError, match="NaNs detected in the merged weights. The adapter default seems to be broken"
        ):
            model = model.merge_and_unload(safe_merge=True)

        for name, module in model.named_parameters():
            if "lora_A" in name or "ia3" in name or "lora_E" in name or "lora_B" in name or "vera_lambda" in name:
                module.data[0] = torch.inf

        with pytest.raises(
            ValueError, match="NaNs detected in the merged weights. The adapter default seems to be broken"
        ):
            model = model.merge_and_unload(safe_merge=True)

    def _test_merge_layers(self, model_id, config_cls, config_kwargs):
        if issubclass(config_cls, PromptLearningConfig):
            return pytest.skip(f"Test not applicable for {config_cls}")

        if issubclass(config_cls, BOFTConfig):
            return pytest.skip(f"Test not applicable for {config_cls}")

        if ("gpt2" in model_id.lower()) and (config_cls != LoraConfig):
            self.skipTest("Merging GPT2 adapters not supported for IA³ (yet)")

        model = self.transformers_class.from_pretrained(model_id)
        config = config_cls(
            base_model_name_or_path=model_id,
            **config_kwargs,
        )
        model = get_peft_model(model, config)
        model = model.to(self.torch_device)

        dummy_input = self.prepare_inputs_for_testing()
        model.eval()
        logits = model(**dummy_input)[0]

        model.merge_adapter()
        logits_merged = model(**dummy_input)[0]
        model.unmerge_adapter()
        logits_unmerged = model(**dummy_input)[0]

        model = model.merge_and_unload()
        logits_merged_unloaded = model(**dummy_input)[0]

        atol, rtol = 1e-4, 1e-4
        if (config.peft_type == "IA3") and (model_id == "Conv2d"):
            # for some reason, the IA³ Conv2d introduces a larger error
            atol, rtol = 0.3, 0.01
        assert torch.allclose(logits, logits_merged, atol=atol, rtol=rtol)
        assert torch.allclose(logits, logits_unmerged, atol=atol, rtol=rtol)
        assert torch.allclose(logits, logits_merged_unloaded, atol=atol, rtol=rtol)

        # For this test to work, weights should not be initialized to identity transform (e.g.
        # init_lora_weights should be False).
        transformers_model = self.transformers_class.from_pretrained(model_id).to(self.torch_device)
        logits_transformers = transformers_model(**dummy_input)[0]
        assert not torch.allclose(logits_merged, logits_transformers, atol=1e-10, rtol=1e-10)

        # test that the logits are identical after a save-load-roundtrip
        if hasattr(model, "save_pretrained"):
            # model is a transformers model
            with tempfile.TemporaryDirectory() as tmp_dirname:
                model.save_pretrained(tmp_dirname)
                model_from_pretrained = self.transformers_class.from_pretrained(tmp_dirname).to(self.torch_device)
        else:
            # model is not a transformers model
            model_from_pretrained = pickle.loads(pickle.dumps(model))

        logits_merged_from_pretrained = model_from_pretrained(**dummy_input)[0]
        assert torch.allclose(logits_merged, logits_merged_from_pretrained, atol=atol, rtol=rtol)

    def _test_merge_layers_multi(self, model_id, config_cls, config_kwargs):
        supported_peft_types = [PeftType.LORA, PeftType.LOHA, PeftType.LOKR, PeftType.IA3, PeftType.OFT, PeftType.BOFT]

        if ("gpt2" in model_id.lower()) and (config_cls == IA3Config):
            self.skipTest("Merging GPT2 adapters not supported for IA³ (yet)")

        config = config_cls(
            base_model_name_or_path=model_id,
            **config_kwargs,
        )

        if config.peft_type not in supported_peft_types:
            return

        model = self.transformers_class.from_pretrained(model_id)
        model = get_peft_model(model, config)

        model = model.to(self.torch_device)

        dummy_input = self.prepare_inputs_for_testing()
        model.eval()

        with torch.inference_mode():
            logits_adapter_1 = model(**dummy_input)[0]

        model.add_adapter("adapter-2", config)
        model.set_adapter("adapter-2")
        model.eval()

        with torch.inference_mode():
            logits_adapter_2 = model(**dummy_input)[0]

        assert not torch.allclose(logits_adapter_1, logits_adapter_2, atol=1e-3, rtol=1e-3)

        model.set_adapter("default")

        with torch.inference_mode():
            logits_adapter_1_after_set = model(**dummy_input)[0]

        assert torch.allclose(logits_adapter_1_after_set, logits_adapter_1, atol=1e-3, rtol=1e-3)

        model_copy = copy.deepcopy(model)
        model_copy_2 = copy.deepcopy(model)
        model_merged_all = model.merge_and_unload(adapter_names=["adapter-2", "default"])

        with torch.inference_mode():
            logits_merged_all = model_merged_all(**dummy_input)[0]

        assert not torch.allclose(logits_merged_all, logits_adapter_2, atol=1e-3, rtol=1e-3)
        assert not torch.allclose(logits_merged_all, logits_adapter_1, atol=1e-3, rtol=1e-3)

        model_merged_adapter_2 = model_copy.merge_and_unload(adapter_names=["adapter-2"])

        with torch.inference_mode():
            logits_merged_adapter_2 = model_merged_adapter_2(**dummy_input)[0]

        assert torch.allclose(logits_merged_adapter_2, logits_adapter_2, atol=1e-3, rtol=1e-3)

        model_merged_adapter_default = model_copy_2.merge_and_unload(adapter_names=["default"])

        with torch.inference_mode():
            logits_merged_adapter_default = model_merged_adapter_default(**dummy_input)[0]

        assert torch.allclose(logits_merged_adapter_default, logits_adapter_1, atol=1e-3, rtol=1e-3)

    def _test_merge_layers_is_idempotent(self, model_id, config_cls, config_kwargs):
        model = self.transformers_class.from_pretrained(model_id)
        config = config_cls(
            base_model_name_or_path=model_id,
            **config_kwargs,
        )
        model = get_peft_model(model, config)
        model = model.to(self.torch_device)

        model.eval()
        torch.manual_seed(0)
        model.merge_adapter()
        logits_0 = model(**self.prepare_inputs_for_testing())[0]

        # merging again should not change anything
        # also check warning:
        with pytest.warns(UserWarning, match="All adapters are already merged, nothing to do"):
            model.merge_adapter()
        logits_1 = model(**self.prepare_inputs_for_testing())[0]

        assert torch.allclose(logits_0, logits_1, atol=1e-6, rtol=1e-6)

    def _test_safe_merge(self, model_id, config_cls, config_kwargs):
        torch.manual_seed(0)
        model = self.transformers_class.from_pretrained(model_id)
        config = config_cls(
            base_model_name_or_path=model_id,
            **config_kwargs,
        )
        model = model.to(self.torch_device).eval()

        inputs = self.prepare_inputs_for_testing()
        logits_base = model(**inputs)[0]

        model = get_peft_model(model, config).eval()
        logits_peft = model(**inputs)[0]

        # sanity check that the logits are different
        assert not torch.allclose(logits_base, logits_peft, atol=1e-6, rtol=1e-6)

        model_unloaded = model.merge_and_unload(safe_merge=True)
        logits_unloaded = model_unloaded(**inputs)[0]

        # check that the logits are the same after unloading
        assert torch.allclose(logits_peft, logits_unloaded, atol=1e-6, rtol=1e-6)

    def _test_mixed_adapter_batches(self, model_id, config_cls, config_kwargs):
        # Test for mixing different adapters in a single batch by passing the adapter_names argument
        if config_cls not in (LoraConfig,):
            return pytest.skip(f"Mixed adapter batches not supported for {config_cls}")

        config = config_cls(
            base_model_name_or_path=model_id,
            **config_kwargs,
        )

        torch.manual_seed(0)
        model = self.transformers_class.from_pretrained(model_id)
        model = get_peft_model(model, config, adapter_name="adapter0").eval()
        model.add_adapter("adapter1", config)
        model = model.to(self.torch_device).eval()

        dummy_input = self.prepare_inputs_for_testing()
        # ensure that we have at least 3 samples for this test
        dummy_input = {k: torch.cat([v for _ in range(3)]) for k, v in dummy_input.items()}

        with torch.inference_mode():
            with model.disable_adapter():
                output_base = model(**dummy_input)[0]
                logits_base = model.generate(**dummy_input, return_dict_in_generate=True, output_scores=True).scores[0]

        model.set_adapter("adapter0")
        with torch.inference_mode():
            output_adapter0 = model(**dummy_input)[0]
            logits_adapter0 = model.generate(**dummy_input, return_dict_in_generate=True, output_scores=True).scores[0]

        model.set_adapter("adapter1")
        with torch.inference_mode():
            output_adapter1 = model(**dummy_input)[0]
            logits_adapter1 = model.generate(**dummy_input, return_dict_in_generate=True, output_scores=True).scores[0]

        atol, rtol = 1e-4, 1e-4
        # sanity check that there are enough outputs and that they are different
        assert len(output_base) == len(output_adapter0) == len(output_adapter1) >= 3
        assert len(logits_base) == len(logits_adapter0) == len(logits_adapter1) >= 3
        assert not torch.allclose(output_base, output_adapter0, atol=atol, rtol=rtol)
        assert not torch.allclose(output_base, output_adapter1, atol=atol, rtol=rtol)
        assert not torch.allclose(output_adapter0, output_adapter1, atol=atol, rtol=rtol)
        assert not torch.allclose(logits_base, logits_adapter0, atol=atol, rtol=rtol)
        assert not torch.allclose(logits_base, logits_adapter1, atol=atol, rtol=rtol)
        assert not torch.allclose(logits_adapter0, logits_adapter1, atol=atol, rtol=rtol)

        # alternate between base model, adapter0, and adapter1
        adapters = ["__base__", "adapter0", "adapter1"]
        dummy_input["adapter_names"] = [adapters[i % 3] for i in (range(len(dummy_input["input_ids"])))]

        with torch.inference_mode():
            output_mixed = model(**dummy_input)[0]
            logits_mixed = model.generate(**dummy_input, return_dict_in_generate=True, output_scores=True).scores[0]

        assert torch.allclose(output_base[::3], output_mixed[::3], atol=atol, rtol=rtol)
        assert torch.allclose(output_adapter0[1::3], output_mixed[1::3], atol=atol, rtol=rtol)
        assert torch.allclose(output_adapter1[2::3], output_mixed[2::3], atol=atol, rtol=rtol)
        assert torch.allclose(logits_base[::3], logits_mixed[::3], atol=atol, rtol=rtol)
        assert torch.allclose(logits_adapter0[1::3], logits_mixed[1::3], atol=atol, rtol=rtol)
        assert torch.allclose(logits_adapter1[2::3], logits_mixed[2::3], atol=atol, rtol=rtol)

    def _test_generate(self, model_id, config_cls, config_kwargs):
        model = self.transformers_class.from_pretrained(model_id)
        config = config_cls(
            base_model_name_or_path=model_id,
            **config_kwargs,
        )
        model = get_peft_model(model, config)
        model = model.to(self.torch_device)

        inputs = self.prepare_inputs_for_testing()

        # check if `generate` works
        _ = model.generate(**inputs)

    def _test_generate_pos_args(self, model_id, config_cls, config_kwargs, raises_err: bool):
        model = self.transformers_class.from_pretrained(model_id)
        config = config_cls(
            base_model_name_or_path=model_id,
            **config_kwargs,
        )
        model = get_peft_model(model, config)
        model = model.to(self.torch_device)

        inputs = self.prepare_inputs_for_testing()
        if raises_err:
            with pytest.raises(TypeError):
                # check if `generate` raises an error if positional arguments are passed
                _ = model.generate(inputs["input_ids"])
        else:
            # check if `generate` works if positional arguments are passed
            _ = model.generate(inputs["input_ids"])

    def _test_generate_half_prec(self, model_id, config_cls, config_kwargs):
        if config_cls not in (IA3Config, LoraConfig, PrefixTuningConfig):
            return pytest.skip(f"Test not applicable for {config_cls}")

        if self.torch_device == "mps":  # BFloat16 is not supported on MPS
            return pytest.skip("BFloat16 is not supported on MPS")

        model = self.transformers_class.from_pretrained(model_id, torch_dtype=torch.bfloat16)
        config = config_cls(
            base_model_name_or_path=model_id,
            **config_kwargs,
        )
        model = get_peft_model(model, config)
        model = model.to(self.torch_device)

        input_ids = torch.LongTensor([[1, 1, 1], [2, 1, 2]]).to(self.torch_device)
        attention_mask = torch.LongTensor([[1, 1, 1], [1, 0, 1]]).to(self.torch_device)

        # check if `generate` works
        _ = model.generate(input_ids=input_ids, attention_mask=attention_mask)

    def _test_prefix_tuning_half_prec_conversion(self, model_id, config_cls, config_kwargs):
        if config_cls not in (PrefixTuningConfig,):
            return pytest.skip(f"Test not applicable for {config_cls}")

        config = config_cls(
            base_model_name_or_path=model_id,
            **config_kwargs,
        )

        model = self.transformers_class.from_pretrained(model_id)
        model = get_peft_model(model, config)
        model = model.half()

        assert model.base_model_torch_dtype == torch.float16

    def _test_training(self, model_id, config_cls, config_kwargs):
        if issubclass(config_cls, PromptLearningConfig):
            return pytest.skip(f"Test not applicable for {config_cls}")
        if (config_cls == AdaLoraConfig) and ("roberta" in model_id.lower()):
            # TODO: no gradients on the "dense" layer, other layers work, not sure why
            self.skipTest("AdaLora with RoBERTa does not work correctly")

        model = self.transformers_class.from_pretrained(model_id)
        config = config_cls(
            base_model_name_or_path=model_id,
            **config_kwargs,
        )
        model = get_peft_model(model, config)
        model = model.to(self.torch_device)

        inputs = self.prepare_inputs_for_testing()

        # check if `training` works
        output = model(**inputs)[0]
        loss = output.sum()
        loss.backward()
        parameter_prefix = model.prefix
        for n, param in model.named_parameters():
            if (parameter_prefix in n) or ("modules_to_save" in n):
                assert param.grad is not None
            else:
                assert param.grad is None

    def _test_inference_safetensors(self, model_id, config_cls, config_kwargs):
        if (config_cls == PrefixTuningConfig) and ("deberta" in model_id.lower()):
            # TODO: raises an error:
            # TypeError: DebertaModel.forward() got an unexpected keyword argument 'past_key_values'
            self.skipTest("DeBERTa with PrefixTuning does not work correctly")

        config = config_cls(
            base_model_name_or_path=model_id,
            **config_kwargs,
        )
        model = self.transformers_class.from_pretrained(model_id)
        model = get_peft_model(model, config)
        model = model.to(self.torch_device)

        inputs = self.prepare_inputs_for_testing()

        # check if `training` works
        output = model(**inputs)[0]
        logits = output[0]

        loss = output.sum()
        loss.backward()

        # set to eval mode, since things like dropout can affect the output otherwise
        model.eval()
        logits = model(**inputs)[0][0]

        with tempfile.TemporaryDirectory() as tmp_dirname:
            model.save_pretrained(tmp_dirname, safe_serialization=True)
            assert "adapter_model.safetensors" in os.listdir(tmp_dirname)
            assert "adapter_model.bin" not in os.listdir(tmp_dirname)

            model_from_pretrained = self.transformers_class.from_pretrained(model_id)
            model_from_pretrained = PeftModel.from_pretrained(model_from_pretrained, tmp_dirname).to(self.torch_device)

            logits_from_pretrained = model_from_pretrained(**inputs)[0][0]
            assert torch.allclose(logits, logits_from_pretrained, atol=1e-4, rtol=1e-4)

    def _test_training_layer_indexing(self, model_id, config_cls, config_kwargs):
        if config_cls not in (LoraConfig,):
            return pytest.skip(f"Test not applicable for {config_cls}")

        config = config_cls(
            base_model_name_or_path=model_id,
            layers_to_transform=[0],
            **config_kwargs,
        )
        model = self.transformers_class.from_pretrained(model_id)
        model = get_peft_model(model, config)
        model = model.to(self.torch_device)

        inputs = self.prepare_inputs_for_testing()

        # check if `training` works
        output = model(**inputs)[0]
        logits = output[0]

        loss = output.sum()
        loss.backward()

        nb_trainable = 0

        for n, param in model.named_parameters():
            if "lora" in n:
                assert param.grad is not None
                nb_trainable += 1
            else:
                assert param.grad is None

        with tempfile.TemporaryDirectory() as tmp_dirname:
            model.save_pretrained(tmp_dirname)

            model_from_pretrained = self.transformers_class.from_pretrained(model_id)
            model_from_pretrained = PeftModel.from_pretrained(model_from_pretrained, tmp_dirname).to(self.torch_device)

            logits_from_pretrained = model_from_pretrained(**inputs)[0][0]
            assert torch.allclose(logits, logits_from_pretrained, atol=1e-4, rtol=1e-4)

        model = self.transformers_class.from_pretrained(model_id)
        config = config_cls(
            base_model_name_or_path=model_id,
            **config_kwargs,
        )
        model = get_peft_model(model, config)
        nb_trainable_all = 0

        for n, param in model.named_parameters():
            if "lora" in n:
                nb_trainable_all += 1

        assert nb_trainable < nb_trainable_all

    def _test_training_gradient_checkpointing(self, model_id, config_cls, config_kwargs):
        if issubclass(config_cls, PromptLearningConfig):
            return pytest.skip(f"Test not applicable for {config_cls}")

        if (config_cls == AdaLoraConfig) and ("roberta" in model_id.lower()):
            # TODO: no gradients on the "dense" layer, other layers work, not sure why
            self.skipTest("AdaLora with RoBERTa does not work correctly")

        model = self.transformers_class.from_pretrained(model_id)

        if not getattr(model, "supports_gradient_checkpointing", False):
            return pytest.skip(f"Model {model_id} does not support gradient checkpointing")

        model.gradient_checkpointing_enable()

        config = config_cls(
            base_model_name_or_path=model_id,
            **config_kwargs,
        )
        model = get_peft_model(model, config)
        model = model.to(self.torch_device)

        inputs = self.prepare_inputs_for_testing()

        # check if `training` works
        output = model(**inputs)[0]

        loss = output.sum()
        loss.backward()
<<<<<<< HEAD
=======
        # parameter_prefix = "ia3" if config_cls == IA3Config else "lora"
        if config_cls == IA3Config:
            parameter_prefix = "ia3"
        elif config_cls == BOFTConfig:
            parameter_prefix = "boft"
        else:
            parameter_prefix = "lora"

>>>>>>> c8974c58
        for n, param in model.named_parameters():
            if model.prefix in n:
                assert param.grad is not None
            else:
                assert param.grad is None

    def _test_peft_model_device_map(self, model_id, config_cls, config_kwargs):
        if config_cls not in (LoraConfig,):
            return pytest.skip(f"Test not applicable for {config_cls}")

        config = config_cls(
            base_model_name_or_path=model_id,
            **config_kwargs,
        )

        model = self.transformers_class.from_pretrained(model_id)

        model = get_peft_model(model, config)
        model = model.to(self.torch_device)

        with tempfile.TemporaryDirectory() as tmp_dirname:
            model.save_pretrained(tmp_dirname)

            model_from_pretrained = self.transformers_class.from_pretrained(model_id)
            _ = PeftModel.from_pretrained(model_from_pretrained, tmp_dirname, device_map={"": "cpu"}).to(
                self.torch_device
            )

    def _test_training_prompt_learning_tasks(self, model_id, config_cls, config_kwargs):
        if not issubclass(config_cls, PromptLearningConfig):
            return pytest.skip(f"Test not applicable for {config_cls}")

        model = self.transformers_class.from_pretrained(model_id)
        config = config_cls(
            base_model_name_or_path=model_id,
            **config_kwargs,
        )
        model = get_peft_model(model, config)
        model = model.to(self.torch_device)

        inputs = self.prepare_inputs_for_testing()

        # check if `training` works
        output = model(**inputs)[0]
        loss = output.sum()
        loss.backward()

        # check that prompt encoder has grads
        for param in model.prompt_encoder.parameters():
            assert param.grad is not None

    def _test_delete_adapter(self, model_id, config_cls, config_kwargs):
<<<<<<< HEAD
        supported_peft_types = [PeftType.LORA, PeftType.LOHA, PeftType.LOKR, PeftType.IA3, PeftType.OFT, PeftType.VERA]
=======
        supported_peft_types = [PeftType.LORA, PeftType.LOHA, PeftType.LOKR, PeftType.IA3, PeftType.OFT, PeftType.BOFT]
        # IA3 does not support deleting adapters yet, but it just needs to be added
>>>>>>> c8974c58
        # AdaLora does not support multiple adapters
        config = config_cls(
            base_model_name_or_path=model_id,
            **config_kwargs,
        )
        if config.peft_type not in supported_peft_types:
            return pytest.skip(f"Test not applicable for {config.peft_type}")

        model = self.transformers_class.from_pretrained(model_id)
        adapter_to_delete = "delete_me"
        model = get_peft_model(model, config)
        model.add_adapter(adapter_to_delete, config)
        model.set_adapter(adapter_to_delete)
        model = model.to(self.torch_device)
        model.delete_adapter(adapter_to_delete)
        assert adapter_to_delete not in model.peft_config
        assert model.active_adapters == ["default"]

        key_list = [key for key, _ in model.named_modules()]
        for key in key_list:
            _, target, _ = _get_submodules(model, key)
            attributes_to_check = getattr(target, "adapter_layer_names", []) + getattr(target, "other_param_names", [])
            for attr in attributes_to_check:
                assert adapter_to_delete not in getattr(target, attr)

        # check that we can also delete the last remaining adapter
        model.delete_adapter("default")
        assert "default" not in model.peft_config
        assert model.active_adapters == []

        input = self.prepare_inputs_for_testing()
        # note: we cannot call model(**input) because PeftModel always expects there to be at least one adapter
        model.base_model(**input)  # should not raise an error

    def _test_delete_inactive_adapter(self, model_id, config_cls, config_kwargs):
        # same as test_delete_adapter, but this time an inactive adapter is deleted
        supported_peft_types = [PeftType.LORA, PeftType.LOHA, PeftType.LOKR, PeftType.IA3, PeftType.OFT, PeftType.BOFT]
        # IA3 does not support deleting adapters yet, but it just needs to be added
        # AdaLora does not support multiple adapters
        config = config_cls(
            base_model_name_or_path=model_id,
            **config_kwargs,
        )
        if config.peft_type not in supported_peft_types:
            return pytest.skip(f"Test not applicable for {config.peft_type}")

        model = self.transformers_class.from_pretrained(model_id)
        adapter_to_delete = "delete_me"
        model = get_peft_model(model, config)
        model.add_adapter(adapter_to_delete, config)
        # "delete_me" is added but not activated
        model = model.to(self.torch_device)
        model.delete_adapter(adapter_to_delete)
        assert adapter_to_delete not in model.peft_config
        assert model.active_adapters == ["default"]

        key_list = [key for key, _ in model.named_modules()]
        for key in key_list:
            _, target, _ = _get_submodules(model, key)
            attributes_to_check = getattr(target, "adapter_layer_names", []) + getattr(target, "other_param_names", [])
            for attr in attributes_to_check:
                assert adapter_to_delete not in getattr(target, attr)

        # check that we can also delete the last remaining adapter
        model.delete_adapter("default")
        assert "default" not in model.peft_config
        assert model.active_adapters == []

        input = self.prepare_inputs_for_testing()
        # note: we cannot call model(**input) because PeftModel always expects there to be at least one adapter
        model.base_model(**input)  # should not raise an error

    def _test_unload_adapter(self, model_id, config_cls, config_kwargs):
        model = self.transformers_class.from_pretrained(model_id)
        config = config_cls(
            base_model_name_or_path=model_id,
            **config_kwargs,
        )
        model = get_peft_model(model, config)
        model = model.to(self.torch_device)

<<<<<<< HEAD
        if config.peft_type not in ("LORA", "ADALORA", "IA3", "VERA"):
=======
        if config.peft_type not in ("LORA", "ADALORA", "IA3", "BOFT"):
>>>>>>> c8974c58
            with pytest.raises(AttributeError):
                model = model.unload()
        else:
            dummy_input = self.prepare_inputs_for_testing()
            logits_with_adapter = model(**dummy_input)[0]

            transformers_model = self.transformers_class.from_pretrained(model_id).to(self.torch_device)
            logits_transformers = transformers_model(**dummy_input)[0]

            model.eval()
            model = model.unload()
            logits_unload = model(**dummy_input)[0]

            assert not torch.allclose(logits_with_adapter, logits_unload, atol=1e-10, rtol=1e-10)
            assert torch.allclose(logits_transformers, logits_unload, atol=1e-4, rtol=1e-4)

    def _test_weighted_combination_of_adapters(self, model_id, config_cls, config_kwargs):
        if issubclass(config_cls, AdaLoraConfig):
            # AdaLora does not support adding more than 1 adapter
            return pytest.skip(f"Test not applicable for {config_cls}")

        adapter_list = ["adapter1", "adapter_2", "adapter_3"]
        weight_list = [0.5, 1.5, 1.5]
        config = config_cls(
            base_model_name_or_path=model_id,
            **config_kwargs,
        )
        if not isinstance(config, LoraConfig):
            return pytest.skip(f"Test not applicable for {config}")

        model = self.transformers_class.from_pretrained(model_id)
        model = get_peft_model(model, config, adapter_list[0])
        model.add_adapter(adapter_list[1], config)
        model.add_adapter(adapter_list[2], replace(config, r=20))
        model = model.to(self.torch_device)

        # test re-weighting single adapter
        model.add_weighted_adapter([adapter_list[0]], [weight_list[0]], "single_adapter_reweighting")

        # test svd re-weighting with multiple adapters
        model.add_weighted_adapter(adapter_list[1:], weight_list[1:], "multi_adapter_svd_reweighting")

        # test ties_svd re-weighting with multiple adapters
        model.add_weighted_adapter(
            adapter_list[1:],
            weight_list[1:],
            "multi_adapter_ties_svd_reweighting",
            combination_type="ties_svd",
            density=0.5,
        )

        # test dare_linear_svd re-weighting with multiple adapters
        model.add_weighted_adapter(
            adapter_list[1:],
            weight_list[1:],
            "multi_adapter_dare_linear_svd_reweighting",
            combination_type="dare_linear_svd",
            density=0.5,
        )

        # test dare_ties_svd re-weighting with multiple adapters
        model.add_weighted_adapter(
            adapter_list[1:],
            weight_list[1:],
            "multi_adapter_dare_ties_svd_reweighting",
            combination_type="dare_ties_svd",
            density=0.5,
        )

        # test magnitude_prune_svd re-weighting with multiple adapters
        model.add_weighted_adapter(
            adapter_list[1:],
            weight_list[1:],
            "multi_adapter_magnitude_prune_svd_reweighting",
            combination_type="magnitude_prune_svd",
            density=0.5,
        )

        # test cat re-weighting with multiple adapters
        model.add_weighted_adapter(
            adapter_list[1:], weight_list[1:], "multi_adapter_cat_reweighting", combination_type="cat"
        )

        # test linear re-weighting with multiple adapters
        model.add_weighted_adapter(
            adapter_list[:2], weight_list[:2], "multi_adapter_linear_reweighting", combination_type="linear"
        )

        # test ties re-weighting with multiple adapters
        model.add_weighted_adapter(
            adapter_list[:2], weight_list[:2], "multi_adapter_ties_reweighting", combination_type="ties", density=0.5
        )

        # test dare_linear re-weighting with multiple adapters
        model.add_weighted_adapter(
            adapter_list[:2],
            weight_list[:2],
            "multi_adapter_dare_linear_reweighting",
            combination_type="dare_linear",
            density=0.5,
        )

        # test dare_ties re-weighting with multiple adapters
        model.add_weighted_adapter(
            adapter_list[:2],
            weight_list[:2],
            "multi_adapter_dare_ties_reweighting",
            combination_type="dare_ties",
            density=0.5,
        )

        # test magnitude_prune re-weighting with multiple adapters
        model.add_weighted_adapter(
            adapter_list[:2],
            weight_list[:2],
            "multi_adapter_magnitude_prune_reweighting",
            combination_type="magnitude_prune",
            density=0.5,
        )

        # test linear re-weighting with multiple adapters with only first adapter having non zero weight
        model.add_weighted_adapter(
            adapter_list[:2],
            [weight_list[0], 0],
            "multi_adapter_linear_reweighting_single_enabled",
            combination_type="linear",
        )

        with pytest.raises(ValueError):
            model.add_weighted_adapter(
                adapter_list[1:],
                weight_list[1:],
                "multi_adapter_linear_reweighting_uneven_r",
                combination_type="linear",
            )

        with pytest.raises(ValueError):
            model.add_weighted_adapter(
                adapter_list[1:],
                weight_list[1:],
                "multi_adapter_ties_reweighting_uneven_r",
                combination_type="ties",
                density=0.5,
            )

        with pytest.raises(ValueError):
            model.add_weighted_adapter(
                adapter_list[1:],
                weight_list[1:],
                "multi_adapter_dare_linear_reweighting_uneven_r",
                combination_type="dare_linear",
                density=0.5,
            )

        with pytest.raises(ValueError):
            model.add_weighted_adapter(
                adapter_list[1:],
                weight_list[1:],
                "multi_adapter_dare_ties_reweighting_uneven_r",
                combination_type="dare_ties",
                density=0.5,
            )

        with pytest.raises(ValueError):
            model.add_weighted_adapter(
                adapter_list[1:],
                weight_list[1:],
                "multi_adapter_magnitude_prune_reweighting_uneven_r",
                combination_type="magnitude_prune",
                density=0.5,
            )

        new_adapters = [
            "single_adapter_reweighting",
            "multi_adapter_svd_reweighting",
            "multi_adapter_ties_svd_reweighting",
            "multi_adapter_dare_linear_svd_reweighting",
            "multi_adapter_dare_ties_svd_reweighting",
            "multi_adapter_magnitude_prune_svd_reweighting",
            "multi_adapter_cat_reweighting",
            "multi_adapter_linear_reweighting",
            "multi_adapter_linear_reweighting_single_enabled",
            "multi_adapter_ties_reweighting",
            "multi_adapter_dare_linear_reweighting",
            "multi_adapter_dare_ties_reweighting",
            "multi_adapter_magnitude_prune_reweighting",
        ]
        for new_adapter in new_adapters:
            assert new_adapter in model.peft_config

        key_list = [key for key, _ in model.named_modules()]
        for key in key_list:
            _, target, _ = _get_submodules(model, key)
            if isinstance(target, LoraLayer):
                for adapter_name in new_adapters:
                    if "single" in adapter_name:
                        new_delta_weight = target.get_delta_weight(adapter_name)
                        weighted_original_delta_weights = target.get_delta_weight(adapter_list[0]) * weight_list[0]
                        assert torch.allclose(new_delta_weight, weighted_original_delta_weights, atol=1e-4, rtol=1e-4)
                    elif "svd" in adapter_name:
                        assert target.r[adapter_name] == 20
                    elif "linear" in adapter_name:
                        assert target.r[adapter_name] == 8
                    elif "cat" in adapter_name:
                        assert target.r[adapter_name] == 28

        dummy_input = self.prepare_inputs_for_testing()
        model.eval()
        for adapter_name in new_adapters:
            # ensuring new adapters pass the forward loop
            model.set_adapter(adapter_name)
            assert model.active_adapter == adapter_name
            assert model.active_adapters == [adapter_name]
            model(**dummy_input)[0]

    def _test_disable_adapter(self, model_id, config_cls, config_kwargs):
        task_type = config_kwargs.get("task_type")
        if (task_type == "SEQ_2_SEQ_LM") and (config_cls in (PromptTuningConfig, PromptEncoderConfig)):
            self.skipTest("Seq2Seq + prompt tuning/prompt encoder does not work with disabling adapters")

        def get_output(model):
            # helper function that works with different model types
            torch.manual_seed(0)

            if hasattr(model, "generate"):
                # let's check the scores, not the output ids, since the latter can easily be identical even if the
                # weights are slightly changed
                output = model.generate(**input, return_dict_in_generate=True, output_scores=True).scores[0]
                # take element 0, as output is a tuple
            else:
                output = model(**input)

            if hasattr(output, "images"):  # for SD
                import numpy as np

                img = output.images[0]
                return torch.from_numpy(np.array(img))

            return output

        # initialize model
        model = self.transformers_class.from_pretrained(model_id).to(self.torch_device)

        # output from BASE MODEL
        input = self.prepare_inputs_for_testing()
        output_before = get_output(model)

        # output from PEFT MODEL
        if hasattr(self, "instantiate_sd_peft"):
            # SD models are instantiated differently
            peft_model = self.instantiate_sd_peft(model_id, config_cls, config_kwargs)
        else:
            config = config_cls(
                base_model_name_or_path=model_id,
                **config_kwargs,
            )
            peft_model = get_peft_model(model, config)

        output_peft = get_output(peft_model)

        # first check trivial case is not true that peft does not affect the output; for this to work, init_lora_weight
        # must be False
        if isinstance(peft_model, StableDiffusionPipeline):
            # for SD, check that most pixels have different values
            assert (output_before != output_peft).float().mean() > 0.8
        else:
            assert not torch.allclose(output_before, output_peft)

        # output with DISABLED ADAPTER
        if isinstance(peft_model, StableDiffusionPipeline):
            with peft_model.unet.disable_adapter():
                with peft_model.text_encoder.disable_adapter():
                    output_peft_disabled = get_output(peft_model)
            # for SD, very rarely, a pixel can differ
            assert (output_before != output_peft_disabled).float().mean() < 1e-4
        else:
            with peft_model.disable_adapter():
                output_peft_disabled = get_output(peft_model)
            assert torch.allclose(output_before, output_peft_disabled, atol=1e-6, rtol=1e-6)

            # after leaving the disable_adapter context, the output should be the same as with enabled adapter again
            # see #1501
            output_peft_after_disabled = get_output(peft_model)
            assert torch.allclose(output_peft, output_peft_after_disabled, atol=1e-6, rtol=1e-6)

        # TODO: add tests to check if disabling adapters works after calling merge_adapter

    def _test_adding_multiple_adapters_with_bias_raises(self, model_id, config_cls, config_kwargs):
        # When trying to add multiple adapters with bias in Lora, AdaLora or BOFTConfig, an error should be
        # raised. Also, the peft model should not be left in a half-initialized state.
        if not issubclass(config_cls, (LoraConfig, AdaLoraConfig, BOFTConfig)):
            return pytest.skip(f"Test not applicable for {config_cls}")

        config_kwargs = config_kwargs.copy()
        config_kwargs["bias"] = "all"
        config = config_cls(
            base_model_name_or_path=model_id,
            **config_kwargs,
        )

        model = self.transformers_class.from_pretrained(model_id)
        model = get_peft_model(model, config, "adapter0")

        if config_cls == LoraConfig or config_cls == AdaLoraConfig:
            with pytest.raises(ValueError):
                model.add_adapter("adapter1", replace(config, r=20))

        if config_cls == BOFTConfig:
            with pytest.raises(ValueError):
                model.add_adapter("adapter1", replace(config, boft_block_num=1, boft_block_size=0))

        # (superficial) test that the model is not left in a half-initialized state when adding an adapter fails
        assert "adapter1" not in model.peft_config
        assert "adapter1" not in model.base_model.peft_config

    def _test_passing_input_embeds_works(self, test_name, model_id, config_cls, config_kwargs):
        # https://github.com/huggingface/peft/issues/727
        model = self.transformers_class.from_pretrained(model_id)
        config = config_cls(
            base_model_name_or_path=model_id,
            **config_kwargs,
        )
        model = get_peft_model(model, config, adapter_name="test-adapter").to(self.torch_device)
        dummy_input = self.prepare_inputs_for_testing()
        inputs_embeds = model.get_input_embeddings()(dummy_input["input_ids"])
        # just check that no error is raised
        model.forward(inputs_embeds=inputs_embeds)<|MERGE_RESOLUTION|>--- conflicted
+++ resolved
@@ -80,7 +80,10 @@
     {
         "target_modules": None,
     },
-<<<<<<< HEAD
+    # BOFT
+    {
+        "target_modules": None,
+    },
     # VeRA
     {
         "r": 8,
@@ -90,11 +93,6 @@
         "d_initial": 0.1,
         "save_projection": True,
         "bias": "none",
-=======
-    # BOFT
-    {
-        "target_modules": None,
->>>>>>> c8974c58
     },
 )
 
@@ -105,11 +103,8 @@
     "prompt_encoder": (PromptEncoderConfig, CONFIG_TESTING_KWARGS[3]),
     "prompt_tuning": (PromptTuningConfig, CONFIG_TESTING_KWARGS[4]),
     "adalora": (AdaLoraConfig, CONFIG_TESTING_KWARGS[5]),
-<<<<<<< HEAD
+    "boft": (BOFTConfig, CONFIG_TESTING_KWARGS[6]),
     "vera": (VeraConfig, CONFIG_TESTING_KWARGS[6]),
-=======
-    "boft": (BOFTConfig, CONFIG_TESTING_KWARGS[6]),
->>>>>>> c8974c58
 }
 
 
@@ -980,17 +975,7 @@
 
         loss = output.sum()
         loss.backward()
-<<<<<<< HEAD
-=======
-        # parameter_prefix = "ia3" if config_cls == IA3Config else "lora"
-        if config_cls == IA3Config:
-            parameter_prefix = "ia3"
-        elif config_cls == BOFTConfig:
-            parameter_prefix = "boft"
-        else:
-            parameter_prefix = "lora"
-
->>>>>>> c8974c58
+
         for n, param in model.named_parameters():
             if model.prefix in n:
                 assert param.grad is not None
@@ -1043,12 +1028,8 @@
             assert param.grad is not None
 
     def _test_delete_adapter(self, model_id, config_cls, config_kwargs):
-<<<<<<< HEAD
-        supported_peft_types = [PeftType.LORA, PeftType.LOHA, PeftType.LOKR, PeftType.IA3, PeftType.OFT, PeftType.VERA]
-=======
-        supported_peft_types = [PeftType.LORA, PeftType.LOHA, PeftType.LOKR, PeftType.IA3, PeftType.OFT, PeftType.BOFT]
+        supported_peft_types = [PeftType.LORA, PeftType.LOHA, PeftType.LOKR, PeftType.IA3, PeftType.OFT, PeftType.BOFT, PeftType.VERA]
         # IA3 does not support deleting adapters yet, but it just needs to be added
->>>>>>> c8974c58
         # AdaLora does not support multiple adapters
         config = config_cls(
             base_model_name_or_path=model_id,
@@ -1130,11 +1111,7 @@
         model = get_peft_model(model, config)
         model = model.to(self.torch_device)
 
-<<<<<<< HEAD
-        if config.peft_type not in ("LORA", "ADALORA", "IA3", "VERA"):
-=======
-        if config.peft_type not in ("LORA", "ADALORA", "IA3", "BOFT"):
->>>>>>> c8974c58
+        if config.peft_type not in ("LORA", "ADALORA", "IA3", "BOFT", "VERA"):
             with pytest.raises(AttributeError):
                 model = model.unload()
         else:
