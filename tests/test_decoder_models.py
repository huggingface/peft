# Copyright 2023-present the HuggingFace Inc. team.
#
# Licensed under the Apache License, Version 2.0 (the "License");
# you may not use this file except in compliance with the License.
# You may obtain a copy of the License at
#
#     http://www.apache.org/licenses/LICENSE-2.0
#
# Unless required by applicable law or agreed to in writing, software
# distributed under the License is distributed on an "AS IS" BASIS,
# WITHOUT WARRANTIES OR CONDITIONS OF ANY KIND, either express or implied.
# See the License for the specific language governing permissions and
# limitations under the License.
import tempfile
from unittest.mock import Mock, call, patch

import pytest
import torch
<<<<<<< HEAD
from datasets import load_dataset
=======
from parameterized import parameterized
>>>>>>> 8c8b529b
from transformers import (
    AutoModelForCausalLM,
    AutoTokenizer,
    DataCollatorForLanguageModeling,
    Trainer,
    TrainingArguments,
)

from peft import (
    AdaLoraConfig,
    BOFTConfig,
    BoneConfig,
    CPTConfig,
    FourierFTConfig,
    HRAConfig,
    IA3Config,
    LoraConfig,
    OFTConfig,
    PrefixTuningConfig,
    PromptEncoderConfig,
    PromptLearningConfig,
    PromptTuningConfig,
    PromptTuningInit,
    VBLoRAConfig,
    VeraConfig,
    get_peft_model,
)

from .testing_common import PeftCommonTester
<<<<<<< HEAD
=======
from .testing_common import PeftTestConfigManagerForDecoderModels as PeftTestConfigManager
from .testing_utils import load_dataset_english_quotes
>>>>>>> 8c8b529b


PEFT_DECODER_MODELS_TO_TEST = [
    "hf-internal-testing/tiny-random-OPTForCausalLM",
    "hf-internal-testing/tiny-random-GPTNeoXForCausalLM",
    "hf-internal-testing/tiny-random-GPT2LMHeadModel",
    "hf-internal-testing/tiny-random-BloomForCausalLM",
    "hf-internal-testing/tiny-random-gpt_neo",
    "hf-internal-testing/tiny-random-GPTJForCausalLM",
    "hf-internal-testing/tiny-random-GPTBigCodeForCausalLM",
    "trl-internal-testing/tiny-random-LlamaForCausalLM",
    "peft-internal-testing/tiny-dummy-qwen2",
]

SMALL_GRID_MODELS = [
    "hf-internal-testing/tiny-random-gpt2",
    "hf-internal-testing/tiny-random-OPTForCausalLM",
    "hf-internal-testing/tiny-random-MistralForCausalLM",
    "peft-internal-testing/tiny-dummy-qwen2",
    "trl-internal-testing/tiny-random-LlamaForCausalLM",
]


# Note: Missing from this list are LoKr, LoHa, LN Tuning
ALL_CONFIGS = [
    (
        AdaLoraConfig,
        {
            "task_type": "CAUSAL_LM",
            "target_modules": None,
            "total_step": 1,
        },
    ),
    (
        BOFTConfig,
        {
            "task_type": "CAUSAL_LM",
            "target_modules": None,
        },
    ),
    (
        BoneConfig,
        {
            "task_type": "CAUSAL_LM",
            "target_modules": None,
            "r": 2,
        },
    ),
    (
        CPTConfig,
        {
            "task_type": "CAUSAL_LM",
            "cpt_token_ids": [0, 1, 2, 3, 4, 5, 6, 7],  # Example token IDs for testing
            "cpt_mask": [1, 1, 1, 1, 1, 1, 1, 1],
            "cpt_tokens_type_mask": [1, 2, 2, 2, 3, 3, 4, 4],
        },
    ),
    (
        FourierFTConfig,
        {
            "task_type": "CAUSAL_LM",
            "n_frequency": 10,
            "target_modules": None,
        },
    ),
    (
        HRAConfig,
        {
            "task_type": "CAUSAL_LM",
            "target_modules": None,
        },
    ),
    (
        IA3Config,
        {
            "task_type": "CAUSAL_LM",
            "target_modules": None,
            "feedforward_modules": None,
        },
    ),
    (
        LoraConfig,
        {
            "task_type": "CAUSAL_LM",
            "r": 8,
            "lora_alpha": 32,
            "target_modules": None,
            "lora_dropout": 0.05,
            "bias": "none",
        },
    ),
    # LoRA + trainable tokens
    (
        LoraConfig,
        {
            "task_type": "CAUSAL_LM",
            "r": 8,
            "lora_alpha": 32,
            "target_modules": None,
            "lora_dropout": 0.05,
            "bias": "none",
            "trainable_token_indices": [0, 1, 3],
        },
    ),
    (
        OFTConfig,
        {
            "task_type": "CAUSAL_LM",
            "target_modules": None,
        },
    ),
    (
        PrefixTuningConfig,
        {
            "task_type": "CAUSAL_LM",
            "num_virtual_tokens": 10,
        },
    ),
    (
        PromptEncoderConfig,
        {
            "task_type": "CAUSAL_LM",
            "num_virtual_tokens": 10,
            "encoder_hidden_size": 32,
        },
    ),
    (
        PromptTuningConfig,
        {
            "task_type": "CAUSAL_LM",
            "num_virtual_tokens": 10,
        },
    ),
    (
        VBLoRAConfig,
        {
            "task_type": "CAUSAL_LM",
            "target_modules": None,
            "vblora_dropout": 0.05,
            "vector_length": 1,
            "num_vectors": 2,
        },
    ),
    (
        VeraConfig,
        {
            "task_type": "CAUSAL_LM",
            "r": 8,
            "target_modules": None,
            "vera_dropout": 0.05,
            "projection_prng_key": 0xFF,
            "d_initial": 0.1,
            "save_projection": True,
            "bias": "none",
        },
    ),
]


def _skip_if_not_conv1d_supported(model_id, config_cls):
    if "GPT2LMHeadModel" in model_id and config_cls in [BOFTConfig, BoneConfig, HRAConfig, OFTConfig]:
        pytest.skip("Skipping BOFT/HRA/OFT/Bone for GPT2LMHeadModel")


def _skip_adalora_oft_hra_bone_for_gpt2(model_id, config_cls):
    if "GPT2LMHeadModel" in model_id and config_cls in [
        AdaLoraConfig,
        BOFTConfig,
        HRAConfig,
        OFTConfig,
        BoneConfig,
    ]:
        pytest.skip("Skipping AdaLora/BOFT/HRA/OFT/Bone for GPT2LMHeadModel")


def set_init_weights_false(config_cls, kwargs):
    kwargs = kwargs.copy()

    if issubclass(config_cls, PromptLearningConfig):
        return kwargs
    if config_cls == VBLoRAConfig:
        return kwargs

    if (config_cls == LoraConfig) or (config_cls == AdaLoraConfig):
        kwargs["init_lora_weights"] = False
    elif config_cls == IA3Config:
        kwargs["init_ia3_weights"] = False
    else:
        kwargs["init_weights"] = False
    return kwargs


class TestDecoderModels(PeftCommonTester):
    r"""
    Test if the PeftModel behaves as expected. This includes:
    - test if the model has the expected methods

    We use pytest for debugging purposes to test each model individually.
    """

    transformers_class = AutoModelForCausalLM

    def skipTest(self, reason=""):
        # for backwards compatibility with unittest style test classes
        pytest.skip(reason)

    def prepare_inputs_for_testing(self):
        input_ids = torch.tensor([[1, 1, 1], [1, 2, 1]]).to(self.torch_device)
        attention_mask = torch.tensor([[1, 1, 1], [1, 0, 1]]).to(self.torch_device)
        return {"input_ids": input_ids, "attention_mask": attention_mask}

    @pytest.mark.parametrize("model_id", PEFT_DECODER_MODELS_TO_TEST)
    @pytest.mark.parametrize("config_cls,config_kwargs", ALL_CONFIGS)
    def test_attributes_parametrized(self, model_id, config_cls, config_kwargs):
        _skip_if_not_conv1d_supported(model_id, config_cls)
        self._test_model_attr(model_id, config_cls, config_kwargs.copy())

    @pytest.mark.parametrize("model_id", PEFT_DECODER_MODELS_TO_TEST)
    @pytest.mark.parametrize("config_cls,config_kwargs", ALL_CONFIGS)
    def test_adapter_name(self, model_id, config_cls, config_kwargs):
        _skip_if_not_conv1d_supported(model_id, config_cls)
        self._test_adapter_name(model_id, config_cls, config_kwargs.copy())

    @pytest.mark.parametrize("model_id", PEFT_DECODER_MODELS_TO_TEST)
    @pytest.mark.parametrize("config_cls,config_kwargs", ALL_CONFIGS)
    def test_prepare_for_training_parametrized(self, model_id, config_cls, config_kwargs):
        _skip_if_not_conv1d_supported(model_id, config_cls)
        self._test_prepare_for_training(model_id, config_cls, config_kwargs.copy())

    @pytest.mark.parametrize("model_id", PEFT_DECODER_MODELS_TO_TEST)
    @pytest.mark.parametrize("config_cls,config_kwargs", ALL_CONFIGS)
    def test_prompt_tuning_text_prepare_for_training(self, model_id, config_cls, config_kwargs):
        if config_cls != PromptTuningConfig:
            pytest.skip(f"This test does not apply to {config_cls}")
        config_kwargs = config_kwargs.copy()
        config_kwargs["prompt_tuning_init"] = PromptTuningInit.TEXT
        config_kwargs["prompt_tuning_init_text"] = "This is a test prompt."
        config_kwargs["tokenizer_name_or_path"] = model_id
        self._test_prepare_for_training(model_id, config_cls, config_kwargs.copy())

    def test_prompt_tuning_text_tokenizer_kwargs(self):
        # Allow users to pass additional arguments to Tokenizer.from_pretrained
        # Fix for #1032
        mock = Mock()
        orig_from_pretrained = AutoTokenizer.from_pretrained

        def mock_autotokenizer_from_pretrained(*args, **kwargs):
            mock(*args, **kwargs)
            return orig_from_pretrained(config.tokenizer_name_or_path)

        model_id = "hf-internal-testing/tiny-random-OPTForCausalLM"
        config = PromptTuningConfig(
            base_model_name_or_path=model_id,
            tokenizer_name_or_path=model_id,
            num_virtual_tokens=10,
            prompt_tuning_init=PromptTuningInit.TEXT,
            task_type="CAUSAL_LM",
            prompt_tuning_init_text="This is a test prompt.",
            tokenizer_kwargs={"trust_remote_code": True, "foo": "bar"},
        )
        model = self.transformers_class.from_pretrained(model_id).to(self.torch_device)
        with patch("transformers.AutoTokenizer.from_pretrained", mock_autotokenizer_from_pretrained):
            _ = get_peft_model(model, config)
        expected_call = call(model_id, trust_remote_code=True, foo="bar")
        assert mock.call_args == expected_call

    def test_prompt_tuning_config_invalid_args(self):
        # Raise an error when tokenizer_kwargs is used with prompt_tuning_init!='TEXT', because this argument has no
        # function in that case
        model_id = "hf-internal-testing/tiny-random-OPTForCausalLM"
        with pytest.raises(ValueError, match="tokenizer_kwargs only valid when using prompt_tuning_init='TEXT'."):
            PromptTuningConfig(
                base_model_name_or_path=model_id,
                tokenizer_name_or_path=model_id,
                num_virtual_tokens=10,
                task_type="CAUSAL_LM",
                prompt_tuning_init_text="This is a test prompt.",
                prompt_tuning_init=PromptTuningInit.RANDOM,  # <= should not be used together with tokenizer_kwargs
                tokenizer_kwargs={"trust_remote_code": True, "foo": "bar"},
            )

    @pytest.mark.parametrize("model_id", PEFT_DECODER_MODELS_TO_TEST)
    @pytest.mark.parametrize("config_cls,config_kwargs", ALL_CONFIGS)
    def test_save_pretrained(self, model_id, config_cls, config_kwargs):
        _skip_if_not_conv1d_supported(model_id, config_cls)
        self._test_save_pretrained(model_id, config_cls, config_kwargs.copy())

    @pytest.mark.parametrize("model_id", PEFT_DECODER_MODELS_TO_TEST)
    @pytest.mark.parametrize("config_cls,config_kwargs", ALL_CONFIGS)
    def test_save_pretrained_pickle(self, model_id, config_cls, config_kwargs):
        _skip_if_not_conv1d_supported(model_id, config_cls)
        self._test_save_pretrained(model_id, config_cls, config_kwargs.copy(), safe_serialization=False)

    @pytest.mark.parametrize("model_id", PEFT_DECODER_MODELS_TO_TEST)
    @pytest.mark.parametrize("config_cls,config_kwargs", ALL_CONFIGS)
    def test_save_pretrained_selected_adapters(self, model_id, config_cls, config_kwargs):
        _skip_if_not_conv1d_supported(model_id, config_cls)
        self._test_save_pretrained_selected_adapters(model_id, config_cls, config_kwargs.copy())

    @pytest.mark.parametrize("model_id", PEFT_DECODER_MODELS_TO_TEST)
    @pytest.mark.parametrize("config_cls,config_kwargs", ALL_CONFIGS)
    def test_save_pretrained_selected_adapters_pickle(self, model_id, config_cls, config_kwargs):
        _skip_if_not_conv1d_supported(model_id, config_cls)
        self._test_save_pretrained_selected_adapters(
            model_id, config_cls, config_kwargs.copy(), safe_serialization=False
        )

    @pytest.mark.parametrize("model_id", PEFT_DECODER_MODELS_TO_TEST)
    @pytest.mark.parametrize("config_cls,config_kwargs", ALL_CONFIGS)
    def test_from_pretrained_config_construction(self, model_id, config_cls, config_kwargs):
        _skip_if_not_conv1d_supported(model_id, config_cls)
        self._test_from_pretrained_config_construction(model_id, config_cls, config_kwargs.copy())

    @pytest.mark.parametrize("model_id", PEFT_DECODER_MODELS_TO_TEST)
    @pytest.mark.parametrize("config_cls,config_kwargs", ALL_CONFIGS)
    def test_merge_layers(self, model_id, config_cls, config_kwargs):
        config_kwargs = set_init_weights_false(config_cls, config_kwargs)
        self._test_merge_layers(model_id, config_cls, config_kwargs.copy())

    @pytest.mark.parametrize("model_id", PEFT_DECODER_MODELS_TO_TEST)
    @pytest.mark.parametrize("config_cls,config_kwargs", ALL_CONFIGS)
    def test_merge_layers_multi(self, model_id, config_cls, config_kwargs):
        _skip_if_not_conv1d_supported(model_id, config_cls)
        config_kwargs = set_init_weights_false(config_cls, config_kwargs)
        self._test_merge_layers_multi(model_id, config_cls, config_kwargs.copy())

    @pytest.mark.parametrize("model_id", PEFT_DECODER_MODELS_TO_TEST)
    @pytest.mark.parametrize("config_cls,config_kwargs", ALL_CONFIGS)
    def test_merge_layers_nan(self, model_id, config_cls, config_kwargs):
        config_kwargs = set_init_weights_false(config_cls, config_kwargs)
        self._test_merge_layers_nan(model_id, config_cls, config_kwargs.copy())

    @pytest.mark.parametrize("model_id", PEFT_DECODER_MODELS_TO_TEST)
    @pytest.mark.parametrize("config_cls,config_kwargs", ALL_CONFIGS)
    def test_mixed_adapter_batches(self, model_id, config_cls, config_kwargs):
        if config_cls != LoraConfig:
            pytest.skip("Mixed adapter batches not supported for this config.")
        config_kwargs = set_init_weights_false(config_cls, config_kwargs)
        self._test_mixed_adapter_batches(model_id, config_cls, config_kwargs.copy())

    @pytest.mark.parametrize("model_id", PEFT_DECODER_MODELS_TO_TEST)
    @pytest.mark.parametrize("config_cls,config_kwargs", ALL_CONFIGS)
    def test_generate_with_mixed_adapter_batches(self, model_id, config_cls, config_kwargs):
        if config_cls != LoraConfig:
            pytest.skip("Mixed adapter batches not supported for this config.")
        config_kwargs = set_init_weights_false(config_cls, config_kwargs)
        self._test_generate_with_mixed_adapter_batches_and_beam_search(model_id, config_cls, config_kwargs.copy())

    @pytest.mark.parametrize("model_id", PEFT_DECODER_MODELS_TO_TEST)
    @pytest.mark.parametrize("config_cls,config_kwargs", ALL_CONFIGS)
    def test_generate(self, model_id, config_cls, config_kwargs):
        _skip_if_not_conv1d_supported(model_id, config_cls)
        self._test_generate(model_id, config_cls, config_kwargs.copy())

    @pytest.mark.parametrize("model_id", PEFT_DECODER_MODELS_TO_TEST)
    @pytest.mark.parametrize("config_cls,config_kwargs", ALL_CONFIGS)
    def test_generate_pos_args(self, model_id, config_cls, config_kwargs):
        _skip_if_not_conv1d_supported(model_id, config_cls)
        self._test_generate_pos_args(model_id, config_cls, config_kwargs.copy(), raises_err=False)

    @pytest.mark.parametrize("model_id", PEFT_DECODER_MODELS_TO_TEST)
    @pytest.mark.parametrize("config_cls,config_kwargs", ALL_CONFIGS)
    def test_merge_layers_fp16(self, model_id, config_cls, config_kwargs):
        self._test_merge_layers_fp16(model_id, config_cls, config_kwargs.copy())

    @pytest.mark.parametrize("model_id", PEFT_DECODER_MODELS_TO_TEST)
    @pytest.mark.parametrize("config_cls,config_kwargs", ALL_CONFIGS)
    def test_generate_half_prec(self, model_id, config_cls, config_kwargs):
        self._test_generate_half_prec(model_id, config_cls, config_kwargs.copy())

    @pytest.mark.parametrize("model_id", PEFT_DECODER_MODELS_TO_TEST)
    @pytest.mark.parametrize("config_cls,config_kwargs", ALL_CONFIGS)
    def test_prefix_tuning_half_prec_conversion(self, model_id, config_cls, config_kwargs):
        self._test_prefix_tuning_half_prec_conversion(model_id, config_cls, config_kwargs.copy())

    @pytest.mark.parametrize("model_id", PEFT_DECODER_MODELS_TO_TEST)
    @pytest.mark.parametrize("config_cls,config_kwargs", ALL_CONFIGS)
    def test_training_decoders(self, model_id, config_cls, config_kwargs):
        _skip_if_not_conv1d_supported(model_id, config_cls)
        self._test_training(model_id, config_cls, config_kwargs.copy())

    @pytest.mark.parametrize("model_id", PEFT_DECODER_MODELS_TO_TEST)
    @pytest.mark.parametrize("config_cls,config_kwargs", ALL_CONFIGS)
    def test_training_decoders_layer_indexing(self, model_id, config_cls, config_kwargs):
        self._test_training_layer_indexing(model_id, config_cls, config_kwargs.copy())

    @pytest.mark.parametrize("model_id", PEFT_DECODER_MODELS_TO_TEST)
    @pytest.mark.parametrize("config_cls,config_kwargs", ALL_CONFIGS)
    def test_training_decoders_gradient_checkpointing(self, model_id, config_cls, config_kwargs):
        _skip_if_not_conv1d_supported(model_id, config_cls)
        self._test_training_gradient_checkpointing(model_id, config_cls, config_kwargs.copy())

    @pytest.mark.parametrize("model_id", PEFT_DECODER_MODELS_TO_TEST)
    @pytest.mark.parametrize("config_cls,config_kwargs", ALL_CONFIGS)
    def test_inference_safetensors(self, model_id, config_cls, config_kwargs):
        _skip_if_not_conv1d_supported(model_id, config_cls)
        self._test_inference_safetensors(model_id, config_cls, config_kwargs.copy())

    @pytest.mark.parametrize("model_id", PEFT_DECODER_MODELS_TO_TEST)
    @pytest.mark.parametrize("config_cls,config_kwargs", ALL_CONFIGS)
    def test_peft_model_device_map(self, model_id, config_cls, config_kwargs):
        self._test_peft_model_device_map(model_id, config_cls, config_kwargs.copy())

    @pytest.mark.parametrize("model_id", PEFT_DECODER_MODELS_TO_TEST)
    @pytest.mark.parametrize("config_cls,config_kwargs", ALL_CONFIGS)
    def test_delete_adapter(self, model_id, config_cls, config_kwargs):
        _skip_if_not_conv1d_supported(model_id, config_cls)
        self._test_delete_adapter(model_id, config_cls, config_kwargs.copy())

    @pytest.mark.parametrize("model_id", PEFT_DECODER_MODELS_TO_TEST)
    @pytest.mark.parametrize("config_cls,config_kwargs", ALL_CONFIGS)
    def test_delete_inactive_adapter(self, model_id, config_cls, config_kwargs):
        _skip_if_not_conv1d_supported(model_id, config_cls)
        self._test_delete_inactive_adapter(model_id, config_cls, config_kwargs.copy())

    @pytest.mark.parametrize("model_id", PEFT_DECODER_MODELS_TO_TEST)
    @pytest.mark.parametrize("config_cls,config_kwargs", ALL_CONFIGS)
    def test_adding_multiple_adapters_with_bias_raises(self, model_id, config_cls, config_kwargs):
        _skip_if_not_conv1d_supported(model_id, config_cls)
        self._test_adding_multiple_adapters_with_bias_raises(model_id, config_cls, config_kwargs.copy())

    @pytest.mark.parametrize("model_id", PEFT_DECODER_MODELS_TO_TEST)
    @pytest.mark.parametrize("config_cls,config_kwargs", ALL_CONFIGS)
    def test_unload_adapter(self, model_id, config_cls, config_kwargs):
        _skip_adalora_oft_hra_bone_for_gpt2(model_id, config_cls)
        config_kwargs = set_init_weights_false(config_cls, config_kwargs)
        self._test_unload_adapter(model_id, config_cls, config_kwargs.copy())

    @pytest.mark.parametrize("model_id", PEFT_DECODER_MODELS_TO_TEST)
    @pytest.mark.parametrize("config_cls,config_kwargs", ALL_CONFIGS)
    def test_weighted_combination_of_adapters(self, model_id, config_cls, config_kwargs):
        config_kwargs = set_init_weights_false(config_cls, config_kwargs)
        self._test_weighted_combination_of_adapters(model_id, config_cls, config_kwargs.copy())

    @pytest.mark.parametrize("model_id", PEFT_DECODER_MODELS_TO_TEST)
    @pytest.mark.parametrize("config_cls,config_kwargs", ALL_CONFIGS)
    def test_training_prompt_learning_tasks(self, model_id, config_cls, config_kwargs):
        self._test_training_prompt_learning_tasks(model_id, config_cls, config_kwargs.copy())

    @pytest.mark.parametrize("model_id", PEFT_DECODER_MODELS_TO_TEST)
    @pytest.mark.parametrize("config_cls,config_kwargs", ALL_CONFIGS)
    def test_disable_adapter(self, model_id, config_cls, config_kwargs):
        _skip_if_not_conv1d_supported(model_id, config_cls)
        config_kwargs = set_init_weights_false(config_cls, config_kwargs)
        self._test_disable_adapter(model_id, config_cls, config_kwargs.copy())

    def test_generate_adalora_no_dropout(self):
        # test for issue #730
        model_id = "hf-internal-testing/tiny-random-OPTForCausalLM"
        config_kwargs = {
            "target_modules": None,
            "task_type": "CAUSAL_LM",
            "lora_dropout": 0.0,
            "total_step": 1,
        }
        self._test_generate(model_id, AdaLoraConfig, config_kwargs.copy())

    @pytest.mark.parametrize("model_id", PEFT_DECODER_MODELS_TO_TEST)
    @pytest.mark.parametrize("config_cls,config_kwargs", ALL_CONFIGS)
    def test_passing_input_embeds_works(self, model_id, config_cls, config_kwargs):
        _skip_if_not_conv1d_supported(model_id, config_cls)
        self._test_passing_input_embeds_works("", model_id, config_cls, config_kwargs.copy())

    def test_lora_layer_replication(self):
        model_id = "trl-internal-testing/tiny-random-LlamaForCausalLM"
        config_kwargs = {
            "target_modules": ["down_proj", "up_proj"],
            "task_type": "CAUSAL_LM",
            "lora_dropout": 0.0,
            "layer_replication": [[0, 1], [0, 2], [1, 2]],
        }
        model = self.transformers_class.from_pretrained(model_id).to(self.torch_device)
        config = LoraConfig(base_model_name_or_path=model_id, **config_kwargs)

        assert len(model.model.layers), "Expected 2 layers in original model." == 2
        model = get_peft_model(model, config)
        layers = model.base_model.model.model.layers
        assert len(layers) == 4, "Expected 4 layers in adapted model."
        assert (
            layers[0].mlp.up_proj.base_layer.weight.data.storage().data_ptr()
            == layers[1].mlp.up_proj.base_layer.weight.data.storage().data_ptr()
            and layers[2].mlp.up_proj.base_layer.weight.data.storage().data_ptr()
            == layers[3].mlp.up_proj.base_layer.weight.data.storage().data_ptr()
        ), "Expected layers 0-1 and 2-3 to share weights"
        assert (
            layers[0].mlp.up_proj.base_layer.weight.data.storage().data_ptr()
            != layers[2].mlp.up_proj.base_layer.weight.data.storage().data_ptr()
        ), "Expected layers 0 and 2 to have different weights"
        assert (
            layers[0].mlp.up_proj.lora_A.default.weight.data.storage().data_ptr()
            != layers[1].mlp.up_proj.lora_A.default.weight.data.storage().data_ptr()
            and layers[2].mlp.up_proj.lora_A.default.weight.data.storage().data_ptr()
            != layers[3].mlp.up_proj.lora_A.default.weight.data.storage().data_ptr()
        ), "Expected all LoRA adapters to have distinct weights"
        assert len([n for n, _ in model.named_parameters() if ".lora_A." in n]) == 8, (
            "Expected 8 LoRA adapters since we are adding one each for up and down."
        )
        self._test_prepare_for_training(model_id, LoraConfig, config_kwargs.copy())
        self._test_generate(model_id, LoraConfig, config_kwargs.copy())

    def test_prompt_learning_with_grouped_query_attention(self):
        # See 1901, fixes a bug with handling GQA
        model_id = "peft-internal-testing/tiny-dummy-qwen2"
        base_model = AutoModelForCausalLM.from_pretrained(model_id)
        peft_config = PrefixTuningConfig(num_virtual_tokens=10, task_type="CAUSAL_LM")
        model = get_peft_model(base_model, peft_config)
        x = torch.tensor([[1, 2, 3]])
        # does not raise
        model(x)

    def test_prefix_tuning_mistral(self):
        # See issue 869, 1962
        model_id = "hf-internal-testing/tiny-random-MistralForCausalLM"
        base_model = AutoModelForCausalLM.from_pretrained(model_id)
        peft_config = PrefixTuningConfig(num_virtual_tokens=10, task_type="CAUSAL_LM")
        model = get_peft_model(base_model, peft_config)

        tokenizer = AutoTokenizer.from_pretrained(model_id)
        tokenizer.pad_token = tokenizer.eos_token

        def process(samples):
<<<<<<< HEAD
            return tokenizer(samples["quote"], truncation=True, max_length=128)
=======
            tokenized = tokenizer(samples["quote"], truncation=True, max_length=128)
            return tokenized

        data = load_dataset_english_quotes()
        data = data.map(process, batched=True)
>>>>>>> 8c8b529b

        data = load_dataset("ybelkada/english_quotes_copy").map(process, batched=True)
        with tempfile.TemporaryDirectory() as tmp_dirname:
            trainer = Trainer(
                model=model,
                train_dataset=data["train"],
                args=TrainingArguments(
                    num_train_epochs=1,
                    max_steps=5,
                    per_device_train_batch_size=4,
                    output_dir=tmp_dirname,
                ),
                data_collator=DataCollatorForLanguageModeling(tokenizer, mlm=False),
            )
            trainer.train()

    @pytest.mark.parametrize("model_id", SMALL_GRID_MODELS)
    @pytest.mark.parametrize(
        "config_cls,config_kwargs",
        [
            (
                PromptTuningConfig,
                {
                    "num_virtual_tokens": 10,
                    "task_type": "CAUSAL_LM",
                },
            ),
            (
                PrefixTuningConfig,
                {
                    "num_virtual_tokens": 10,
                    "task_type": "CAUSAL_LM",
                },
            ),
            (
                PromptEncoderConfig,
                {
                    "num_virtual_tokens": 10,
                    "encoder_hidden_size": 32,
                    "task_type": "CAUSAL_LM",
                },
            ),
            (
                CPTConfig,
                {
                    "cpt_token_ids": [0, 1, 2, 3, 4, 5, 6, 7],  # Example token IDs for testing
                    "cpt_mask": [1, 1, 1, 1, 1, 1, 1, 1],
                    "cpt_tokens_type_mask": [1, 2, 2, 2, 3, 3, 4, 4],
                },
            ),
        ],
    )
    def test_prompt_learning_with_gradient_checkpointing(self, model_id, config_cls, config_kwargs):
        # See issue 869
        # Test prompt learning methods with gradient checkpointing in a semi realistic setting.
        # Prefix tuning does not work if the model uses the new caching implementation. In that case, a helpful error
        # should be raised.

        # skip if multi GPU, since this results in DataParallel usage by Trainer, which fails with "CUDA device
        # assertion", breaking subsequent tests
        if torch.cuda.device_count() > 1:
            pytest.skip("Skip on multi-GPU setups")
        peft_config = config_cls(base_model_name_or_path=model_id, **config_kwargs)
        base_model = self.transformers_class.from_pretrained(model_id)
        base_model.gradient_checkpointing_enable()

        try:
            model = get_peft_model(base_model, peft_config)
        except ValueError as exc:
            # Some methods will raise a helpful error. After this, exit the test, as training would fail.
            assert config_cls == PrefixTuningConfig
            assert "Prefix tuning does not work with gradient checkpointing" in str(exc)
            return

        tokenizer = AutoTokenizer.from_pretrained(model_id)
        tokenizer.pad_token = tokenizer.eos_token

        def process(samples):
<<<<<<< HEAD
            return tokenizer(samples["quote"], truncation=True, max_length=128)
=======
            tokenized = tokenizer(samples["quote"], truncation=True, max_length=128)
            return tokenized

        data = load_dataset_english_quotes()
        data = data.map(process, batched=True)
>>>>>>> 8c8b529b

        data = load_dataset("ybelkada/english_quotes_copy").map(process, batched=True)
        with tempfile.TemporaryDirectory() as tmp_dirname:
            trainer = Trainer(
                model=model,
                train_dataset=data["train"],
                args=TrainingArguments(
                    num_train_epochs=1,
                    max_steps=3,
                    per_device_train_batch_size=4,
                    output_dir=tmp_dirname,
                ),
                data_collator=DataCollatorForLanguageModeling(tokenizer, mlm=False),
            )
            trainer.train()<|MERGE_RESOLUTION|>--- conflicted
+++ resolved
@@ -16,11 +16,6 @@
 
 import pytest
 import torch
-<<<<<<< HEAD
-from datasets import load_dataset
-=======
-from parameterized import parameterized
->>>>>>> 8c8b529b
 from transformers import (
     AutoModelForCausalLM,
     AutoTokenizer,
@@ -50,11 +45,7 @@
 )
 
 from .testing_common import PeftCommonTester
-<<<<<<< HEAD
-=======
-from .testing_common import PeftTestConfigManagerForDecoderModels as PeftTestConfigManager
 from .testing_utils import load_dataset_english_quotes
->>>>>>> 8c8b529b
 
 
 PEFT_DECODER_MODELS_TO_TEST = [
@@ -576,17 +567,12 @@
         tokenizer.pad_token = tokenizer.eos_token
 
         def process(samples):
-<<<<<<< HEAD
-            return tokenizer(samples["quote"], truncation=True, max_length=128)
-=======
             tokenized = tokenizer(samples["quote"], truncation=True, max_length=128)
             return tokenized
 
         data = load_dataset_english_quotes()
         data = data.map(process, batched=True)
->>>>>>> 8c8b529b
-
-        data = load_dataset("ybelkada/english_quotes_copy").map(process, batched=True)
+
         with tempfile.TemporaryDirectory() as tmp_dirname:
             trainer = Trainer(
                 model=model,
@@ -663,17 +649,12 @@
         tokenizer.pad_token = tokenizer.eos_token
 
         def process(samples):
-<<<<<<< HEAD
-            return tokenizer(samples["quote"], truncation=True, max_length=128)
-=======
             tokenized = tokenizer(samples["quote"], truncation=True, max_length=128)
             return tokenized
 
         data = load_dataset_english_quotes()
         data = data.map(process, batched=True)
->>>>>>> 8c8b529b
-
-        data = load_dataset("ybelkada/english_quotes_copy").map(process, batched=True)
+
         with tempfile.TemporaryDirectory() as tmp_dirname:
             trainer = Trainer(
                 model=model,
