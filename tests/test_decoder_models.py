--- conflicted
+++ resolved
@@ -59,59 +59,6 @@
     "hf-internal-testing/tiny-random-Gemma3ForCausalLM",
 ]
 
-<<<<<<< HEAD
-FULL_GRID = {
-    "model_ids": PEFT_DECODER_MODELS_TO_TEST,
-    "task_type": "CAUSAL_LM",
-}
-
-SMALL_GRID = {
-    "model_ids": [
-        "hf-internal-testing/tiny-random-gpt2",
-        "hf-internal-testing/tiny-random-OPTForCausalLM",
-        "hf-internal-testing/tiny-random-MistralForCausalLM",
-        "peft-internal-testing/tiny-dummy-qwen2",
-        "trl-internal-testing/tiny-random-LlamaForCausalLM",
-        "hf-internal-testing/tiny-random-Gemma3ForCausalLM",
-    ],
-    "task_type": "CAUSAL_LM",
-}
-
-
-def skip_adalora_and_gpt2(test_list):
-    return [test for test in test_list if not (("GPT2LMHeadModel" in test[1]) and (test[2] == AdaLoraConfig))]
-
-
-def skip_oft_or_hra_and_gpt2(test_list):
-    return [
-        test
-        for test in test_list
-        if not (
-            ("GPT2LMHeadModel" in test[1])
-            and ((test[2] == BOFTConfig) or (test[2] == HRAConfig) or (test[2] == OFTConfig))
-            or (test[2] == BoneConfig)
-            # prefix tuning fails with gemma, possibly because of 4d attention mask
-            or (("gemma" in test[1].lower()) and (test[2] == PrefixTuningConfig))
-        )
-    ]
-
-
-def skip_adalora_or_oft_or_hra_and_gpt2(test_list):
-    return [
-        test
-        for test in test_list
-        if not (
-            ("GPT2LMHeadModel" in test[1])
-            and (
-                (test[2] == AdaLoraConfig)
-                or (test[2] == BOFTConfig)
-                or (test[2] == HRAConfig)
-                or (test[2] == OFTConfig)
-                or (test[2] == BoneConfig)
-            )
-        )
-    ]
-=======
 SMALL_GRID_MODELS = [
     "hf-internal-testing/tiny-random-gpt2",
     "hf-internal-testing/tiny-random-OPTForCausalLM",
@@ -119,7 +66,6 @@
     "peft-internal-testing/tiny-dummy-qwen2",
     "trl-internal-testing/tiny-random-LlamaForCausalLM",
 ]
->>>>>>> dc2ea5a7
 
 
 # TODO Missing from this list are LoKr, LoHa, LN Tuning, add them
@@ -272,6 +218,11 @@
         BoneConfig,
     ]:
         pytest.skip("Skipping AdaLora/BOFT/HRA/OFT/Bone for GPT2LMHeadModel")
+
+
+def _skip_gemma_prefix_tuning(model_id, config_cls):
+    if ("gemma" in model_id.lower()) and (config_cls == PrefixTuningConfig):
+        pytest.skip("Prefix tuning fails with gemma, possibly because of 4d attention mask")
 
 
 class TestDecoderModels(PeftCommonTester):
@@ -381,91 +332,6 @@
         self._test_save_pretrained_selected_adapters(
             model_id, config_cls, config_kwargs.copy(), safe_serialization=False
         )
-<<<<<<< HEAD
-    )
-    def test_merge_layers_multi(self, test_name, model_id, config_cls, config_kwargs):
-        self._test_merge_layers_multi(model_id, config_cls, config_kwargs)
-
-    @parameterized.expand(
-        PeftTestConfigManager.get_grid_parameters(
-            {
-                "model_ids": PEFT_DECODER_MODELS_TO_TEST,
-                "lora_kwargs": {"init_lora_weights": [False]},
-                "ia3_kwargs": {"init_ia3_weights": [False]},
-                "boft_kwargs": {"init_weights": [False]},
-                "oft_kwargs": {"init_weights": [False]},
-                "bone_kwargs": {"init_weights": [False]},
-                "task_type": "CAUSAL_LM",
-            },
-        )
-    )
-    def test_merge_layers_nan(self, test_name, model_id, config_cls, config_kwargs):
-        self._test_merge_layers_nan(model_id, config_cls, config_kwargs)
-
-    @parameterized.expand(
-        PeftTestConfigManager.get_grid_parameters(
-            {
-                "model_ids": PEFT_DECODER_MODELS_TO_TEST,
-                "lora_kwargs": {"init_lora_weights": [False]},
-                "bone_kwargs": {"init_weights": [False]},
-                "task_type": "CAUSAL_LM",
-            },
-        )
-    )
-    def test_mixed_adapter_batches(self, test_name, model_id, config_cls, config_kwargs):
-        self._test_mixed_adapter_batches(model_id, config_cls, config_kwargs)
-
-    @parameterized.expand(
-        PeftTestConfigManager.get_grid_parameters(
-            {
-                "model_ids": PEFT_DECODER_MODELS_TO_TEST,
-                "lora_kwargs": {"init_lora_weights": [False]},
-                "task_type": "CAUSAL_LM",
-            },
-        )
-    )
-    def test_generate_with_mixed_adapter_batches(self, test_name, model_id, config_cls, config_kwargs):
-        self._test_generate_with_mixed_adapter_batches_and_beam_search(model_id, config_cls, config_kwargs)
-
-    @parameterized.expand(
-        PeftTestConfigManager.get_grid_parameters(FULL_GRID, filter_params_func=skip_oft_or_hra_and_gpt2)
-    )
-    def test_generate(self, test_name, model_id, config_cls, config_kwargs):
-        self._test_generate(model_id, config_cls, config_kwargs)
-
-    @parameterized.expand(
-        PeftTestConfigManager.get_grid_parameters(FULL_GRID, filter_params_func=skip_oft_or_hra_and_gpt2)
-    )
-    def test_generate_pos_args(self, test_name, model_id, config_cls, config_kwargs):
-        # positional args are supported for PeftModelForCausalLM
-        self._test_generate_pos_args(model_id, config_cls, config_kwargs, raises_err=False)
-
-    @parameterized.expand(PeftTestConfigManager.get_grid_parameters(FULL_GRID))
-    def test_merge_layers_fp16(self, test_name, model_id, config_cls, config_kwargs):
-        self._test_merge_layers_fp16(model_id, config_cls, config_kwargs)
-
-    @parameterized.expand(PeftTestConfigManager.get_grid_parameters(FULL_GRID))
-    def test_generate_half_prec(self, test_name, model_id, config_cls, config_kwargs):
-        if ("gemma" in model_id.lower()) and (config_cls == PrefixTuningConfig):
-            # gemma with prefix tuning fails
-            self.skipTest("Passing inputs_embeds fails with gemma")
-        self._test_generate_half_prec(model_id, config_cls, config_kwargs)
-
-    @parameterized.expand(PeftTestConfigManager.get_grid_parameters(FULL_GRID))
-    def test_prefix_tuning_half_prec_conversion(self, test_name, model_id, config_cls, config_kwargs):
-        self._test_prefix_tuning_half_prec_conversion(model_id, config_cls, config_kwargs)
-
-    @parameterized.expand(
-        PeftTestConfigManager.get_grid_parameters(FULL_GRID, filter_params_func=skip_oft_or_hra_and_gpt2)
-    )
-    def test_training_decoders(self, test_name, model_id, config_cls, config_kwargs):
-        self._test_training(model_id, config_cls, config_kwargs)
-
-    @parameterized.expand(PeftTestConfigManager.get_grid_parameters(FULL_GRID))
-    def test_training_decoders_layer_indexing(self, test_name, model_id, config_cls, config_kwargs):
-        self._test_training_layer_indexing(model_id, config_cls, config_kwargs)
-=======
->>>>>>> dc2ea5a7
 
     @pytest.mark.parametrize("model_id", PEFT_DECODER_MODELS_TO_TEST)
     @pytest.mark.parametrize("config_cls,config_kwargs", ALL_CONFIGS)
@@ -512,12 +378,14 @@
     @pytest.mark.parametrize("config_cls,config_kwargs", ALL_CONFIGS)
     def test_generate(self, model_id, config_cls, config_kwargs):
         _skip_if_not_conv1d_supported(model_id, config_cls)
+        _skip_gemma_prefix_tuning(model_id, config_cls)
         self._test_generate(model_id, config_cls, config_kwargs.copy())
 
     @pytest.mark.parametrize("model_id", PEFT_DECODER_MODELS_TO_TEST)
     @pytest.mark.parametrize("config_cls,config_kwargs", ALL_CONFIGS)
     def test_generate_pos_args(self, model_id, config_cls, config_kwargs):
         _skip_if_not_conv1d_supported(model_id, config_cls)
+        _skip_gemma_prefix_tuning(model_id, config_cls)
         self._test_generate_pos_args(model_id, config_cls, config_kwargs.copy(), raises_err=False)
 
     @pytest.mark.parametrize("model_id", PEFT_DECODER_MODELS_TO_TEST)
@@ -528,6 +396,7 @@
     @pytest.mark.parametrize("model_id", PEFT_DECODER_MODELS_TO_TEST)
     @pytest.mark.parametrize("config_cls,config_kwargs", ALL_CONFIGS)
     def test_generate_half_prec(self, model_id, config_cls, config_kwargs):
+        _skip_gemma_prefix_tuning(model_id, config_cls)
         self._test_generate_half_prec(model_id, config_cls, config_kwargs.copy())
 
     @pytest.mark.parametrize("model_id", PEFT_DECODER_MODELS_TO_TEST)
@@ -556,6 +425,7 @@
     @pytest.mark.parametrize("config_cls,config_kwargs", ALL_CONFIGS)
     def test_inference_safetensors(self, model_id, config_cls, config_kwargs):
         _skip_if_not_conv1d_supported(model_id, config_cls)
+        _skip_gemma_prefix_tuning(model_id, config_cls)
         self._test_inference_safetensors(model_id, config_cls, config_kwargs.copy())
 
     @pytest.mark.parametrize("model_id", PEFT_DECODER_MODELS_TO_TEST)
@@ -603,6 +473,7 @@
     @pytest.mark.parametrize("config_cls,config_kwargs", ALL_CONFIGS)
     def test_disable_adapter(self, model_id, config_cls, config_kwargs):
         _skip_if_not_conv1d_supported(model_id, config_cls)
+        _skip_gemma_prefix_tuning(model_id, config_cls)
         config_kwargs = set_init_weights_false(config_cls, config_kwargs)
         self._test_disable_adapter(model_id, config_cls, config_kwargs.copy())
 
@@ -617,22 +488,12 @@
         }
         self._test_generate(model_id, AdaLoraConfig, config_kwargs.copy())
 
-<<<<<<< HEAD
-    @parameterized.expand(
-        PeftTestConfigManager.get_grid_parameters(FULL_GRID, filter_params_func=skip_oft_or_hra_and_gpt2)
-    )
-    def test_passing_input_embeds_works(self, test_name, model_id, config_cls, config_kwargs):
-        if "gemma" in model_id.lower():
-            # it appears that gemma requires input_ids
-            self.skipTest("Passing inputs_embeds fails with gemma")
-        self._test_passing_input_embeds_works(test_name, model_id, config_cls, config_kwargs)
-=======
     @pytest.mark.parametrize("model_id", PEFT_DECODER_MODELS_TO_TEST)
     @pytest.mark.parametrize("config_cls,config_kwargs", ALL_CONFIGS)
     def test_passing_input_embeds_works(self, model_id, config_cls, config_kwargs):
         _skip_if_not_conv1d_supported(model_id, config_cls)
+        _skip_gemma_prefix_tuning(model_id, config_cls)
         self._test_passing_input_embeds_works("", model_id, config_cls, config_kwargs.copy())
->>>>>>> dc2ea5a7
 
     def test_lora_layer_replication(self):
         model_id = "trl-internal-testing/tiny-random-LlamaForCausalLM"
