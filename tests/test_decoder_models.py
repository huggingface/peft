# Copyright 2023-present the HuggingFace Inc. team.
#
# Licensed under the Apache License, Version 2.0 (the "License");
# you may not use this file except in compliance with the License.
# You may obtain a copy of the License at
#
#     http://www.apache.org/licenses/LICENSE-2.0
#
# Unless required by applicable law or agreed to in writing, software
# distributed under the License is distributed on an "AS IS" BASIS,
# WITHOUT WARRANTIES OR CONDITIONS OF ANY KIND, either express or implied.
# See the License for the specific language governing permissions and
# limitations under the License.
import platform
import tempfile
from unittest.mock import Mock, call, patch

import pytest
import torch
from safetensors.torch import load_file as safe_load_file
from transformers import (
    AutoModelForCausalLM,
    AutoTokenizer,
    DataCollatorForLanguageModeling,
    Trainer,
    TrainingArguments,
)

from peft import (
    AdaLoraConfig,
    BOFTConfig,
    BoneConfig,
    C3AConfig,
    CPTConfig,
    FourierFTConfig,
    HRAConfig,
    IA3Config,
    LoraConfig,
    MissConfig,
    OFTConfig,
    PrefixTuningConfig,
    PromptEncoderConfig,
    PromptTuningConfig,
    PromptTuningInit,
    RoadConfig,
    ShiraConfig,
    VBLoRAConfig,
    VeraConfig,
    WaveFTConfig,
    get_peft_model,
)

from .testing_common import PeftCommonTester
from .testing_utils import device_count, hub_online_once, load_dataset_english_quotes, set_init_weights_false


PEFT_DECODER_MODELS_TO_TEST = [
    "hf-internal-testing/tiny-random-OPTForCausalLM",
    "hf-internal-testing/tiny-random-GPT2LMHeadModel",
    "hf-internal-testing/tiny-random-BloomForCausalLM",
    "hf-internal-testing/tiny-random-gpt_neo",
    "hf-internal-testing/tiny-random-GPTJForCausalLM",
    "hf-internal-testing/tiny-random-GPTBigCodeForCausalLM",
    "trl-internal-testing/tiny-random-LlamaForCausalLM",
    "peft-internal-testing/tiny-dummy-qwen2",
    "hf-internal-testing/tiny-random-Gemma3ForCausalLM",
]

SMALL_GRID_MODELS = [
    "hf-internal-testing/tiny-random-gpt2",
    "hf-internal-testing/tiny-random-OPTForCausalLM",
    "hf-internal-testing/tiny-random-MistralForCausalLM",
    "peft-internal-testing/tiny-dummy-qwen2",
    "trl-internal-testing/tiny-random-LlamaForCausalLM",
]


# TODO Missing from this list are LoKr, LoHa, LN Tuning, add them
# Note: If the PEFT method offers an initialization option to make it an identity transform (typically via the
# init_weights argument), then this option should be set here, if it's not already the default.
ALL_CONFIGS = [
    (
        AdaLoraConfig,
        {
            "task_type": "CAUSAL_LM",
            "target_modules": None,
            "total_step": 1,
        },
    ),
    (
        BOFTConfig,
        {
            "task_type": "CAUSAL_LM",
            "target_modules": None,
        },
    ),
    (
        BoneConfig,
        {
            "task_type": "CAUSAL_LM",
            "target_modules": None,
            "r": 2,
        },
    ),
    (
        MissConfig,
        {
            "task_type": "CAUSAL_LM",
            "target_modules": None,
            "r": 2,
        },
    ),
    (
        CPTConfig,
        {
            "task_type": "CAUSAL_LM",
            "cpt_token_ids": [0, 1, 2, 3, 4, 5, 6, 7],  # Example token IDs for testing
            "cpt_mask": [1, 1, 1, 1, 1, 1, 1, 1],
            "cpt_tokens_type_mask": [1, 2, 2, 2, 3, 3, 4, 4],
        },
    ),
    (
        FourierFTConfig,
        {
            "task_type": "CAUSAL_LM",
            "n_frequency": 10,
            "target_modules": None,
        },
    ),
    (
        HRAConfig,
        {
            "task_type": "CAUSAL_LM",
            "target_modules": None,
        },
    ),
    (
        IA3Config,
        {
            "task_type": "CAUSAL_LM",
            "target_modules": None,
            "feedforward_modules": None,
        },
    ),
    (
        LoraConfig,
        {
            "task_type": "CAUSAL_LM",
            "r": 8,
            "lora_alpha": 32,
            "target_modules": None,
            "lora_dropout": 0.05,
            "bias": "none",
        },
    ),
    # Activated LoRA (aLoRA)
    (
        LoraConfig,
        {
            "task_type": "CAUSAL_LM",
            "r": 8,
            "lora_alpha": 32,
            "target_modules": None,
            "lora_dropout": 0.05,
            "bias": "none",
            "alora_invocation_tokens": [1],
        },
    ),
    (
        LoraConfig,
        {
            "task_type": "CAUSAL_LM",
            "r": 8,
            "lora_alpha": 32,
            "target_modules": None,
            "lora_dropout": 0.05,
            "bias": "none",
            # not one test input sequence will ever have this token, this should do nothing at all
            "alora_invocation_tokens": [1000],
        },
    ),
    # LoRA + trainable tokens
    (
        LoraConfig,
        {
            "task_type": "CAUSAL_LM",
            "r": 8,
            "lora_alpha": 32,
            "target_modules": None,
            "lora_dropout": 0.05,
            "bias": "none",
            "trainable_token_indices": [0, 1, 3],
        },
    ),
    (
        OFTConfig,
        {
            "task_type": "CAUSAL_LM",
            "target_modules": None,
        },
    ),
    (
        PrefixTuningConfig,
        {
            "task_type": "CAUSAL_LM",
            "num_virtual_tokens": 10,
        },
    ),
    (
        PromptEncoderConfig,
        {
            "task_type": "CAUSAL_LM",
            "num_virtual_tokens": 10,
            "encoder_hidden_size": 32,
        },
    ),
    (
        PromptTuningConfig,
        {
            "task_type": "CAUSAL_LM",
            "num_virtual_tokens": 10,
        },
    ),
    (
        RoadConfig,
        {
            "task_type": "CAUSAL_LM",
            "variant": "road_1",
            "group_size": 2,
        },
    ),
    (
        ShiraConfig,
        {
            "r": 1,
            "task_type": "CAUSAL_LM",
            "target_modules": None,
            "init_weights": False,
        },
    ),
    (
        VBLoRAConfig,
        {
            "task_type": "CAUSAL_LM",
            "target_modules": None,
            "vblora_dropout": 0.05,
            "vector_length": 1,
            "num_vectors": 2,
        },
    ),
    (
        VeraConfig,
        {
            "task_type": "CAUSAL_LM",
            "r": 8,
            "target_modules": None,
            "vera_dropout": 0.05,
            "projection_prng_key": 0xFF,
            "d_initial": 0.1,
            "save_projection": True,
            "bias": "none",
        },
    ),
    (
        C3AConfig,
        {
            "task_type": "CAUSAL_LM",
            "block_size": 1,  # Some test cases contain shapes of prime numbers where `block_size` must be 1
            "target_modules": None,
        },
    ),
    (
        WaveFTConfig,
        {
            "task_type": "CAUSAL_LM",
            "n_frequency": 8,
            "target_modules": None,
        },
    ),
]


def _skip_if_not_conv1d_supported(model_id, config_cls):
    if "GPT2LMHeadModel" in model_id and config_cls in [
        BOFTConfig,
        BoneConfig,
        HRAConfig,
        OFTConfig,
        RoadConfig,
        ShiraConfig,
        C3AConfig,
        MissConfig,
    ]:
        pytest.skip("Skipping BOFT/HRA/OFT/Bone/Road/SHiRA/C3A/MiSS for GPT2LMHeadModel")


def _skip_adalora_oft_hra_bone_for_gpt2(model_id, config_cls):
    if "GPT2LMHeadModel" in model_id and config_cls in [
        AdaLoraConfig,
        BOFTConfig,
        HRAConfig,
        OFTConfig,
        BoneConfig,
        C3AConfig,
        RoadConfig,
        MissConfig,
    ]:
        pytest.skip("Skipping AdaLora/BOFT/HRA/OFT/Bone/MiSS for GPT2LMHeadModel")


def _skip_alora_no_activation(config_cls, config_kwargs):
    if config_cls is LoraConfig and config_kwargs.get("alora_invocation_tokens") == [1000]:
        pytest.skip("Skipping aLoRA no-activation-case because the test expects changed output which there won't be.")


class TestDecoderModels(PeftCommonTester):
    transformers_class = AutoModelForCausalLM

    def skipTest(self, reason=""):
        # for backwards compatibility with unittest style test classes
        pytest.skip(reason)

    def prepare_inputs_for_testing(self):
        input_ids = torch.tensor([[1, 1, 1], [1, 2, 1]]).to(self.torch_device)
        attention_mask = torch.tensor([[1, 1, 1], [1, 0, 1]]).to(self.torch_device)
        return {"input_ids": input_ids, "attention_mask": attention_mask}

    @pytest.mark.parametrize("model_id", PEFT_DECODER_MODELS_TO_TEST)
    @pytest.mark.parametrize("config_cls,config_kwargs", ALL_CONFIGS)
    def test_attributes_parametrized(self, model_id, config_cls, config_kwargs):
        _skip_if_not_conv1d_supported(model_id, config_cls)
        self._test_model_attr(model_id, config_cls, config_kwargs.copy())

    @pytest.mark.parametrize("model_id", PEFT_DECODER_MODELS_TO_TEST)
    @pytest.mark.parametrize("config_cls,config_kwargs", ALL_CONFIGS)
    def test_adapter_name(self, model_id, config_cls, config_kwargs):
        _skip_if_not_conv1d_supported(model_id, config_cls)
        self._test_adapter_name(model_id, config_cls, config_kwargs.copy())

    @pytest.mark.parametrize("model_id", PEFT_DECODER_MODELS_TO_TEST)
    @pytest.mark.parametrize("config_cls,config_kwargs", ALL_CONFIGS)
    def test_prepare_for_training_parametrized(self, model_id, config_cls, config_kwargs):
        _skip_if_not_conv1d_supported(model_id, config_cls)
        self._test_prepare_for_training(model_id, config_cls, config_kwargs.copy())

    @pytest.mark.parametrize("model_id", PEFT_DECODER_MODELS_TO_TEST)
    @pytest.mark.parametrize("config_cls,config_kwargs", ALL_CONFIGS)
    def test_prompt_tuning_text_prepare_for_training(self, model_id, config_cls, config_kwargs):
        if config_cls != PromptTuningConfig:
            pytest.skip(f"This test does not apply to {config_cls}")
        config_kwargs = config_kwargs.copy()
        config_kwargs["prompt_tuning_init"] = PromptTuningInit.TEXT
        config_kwargs["prompt_tuning_init_text"] = "This is a test prompt."
        config_kwargs["tokenizer_name_or_path"] = model_id
        self._test_prepare_for_training(model_id, config_cls, config_kwargs.copy())

    def test_prompt_tuning_text_tokenizer_kwargs(self):
        # Allow users to pass additional arguments to Tokenizer.from_pretrained
        # Fix for #1032
        mock = Mock()
        orig_from_pretrained = AutoTokenizer.from_pretrained

        def mock_autotokenizer_from_pretrained(*args, **kwargs):
            mock(*args, **kwargs)
            return orig_from_pretrained(config.tokenizer_name_or_path)

        model_id = "hf-internal-testing/tiny-random-OPTForCausalLM"
        config = PromptTuningConfig(
            base_model_name_or_path=model_id,
            tokenizer_name_or_path=model_id,
            num_virtual_tokens=10,
            prompt_tuning_init=PromptTuningInit.TEXT,
            task_type="CAUSAL_LM",
            prompt_tuning_init_text="This is a test prompt.",
            tokenizer_kwargs={"trust_remote_code": True, "foo": "bar"},
        )
        model = self.transformers_class.from_pretrained(model_id).to(self.torch_device)
        with patch("transformers.AutoTokenizer.from_pretrained", mock_autotokenizer_from_pretrained):
            _ = get_peft_model(model, config)
        expected_call = call(model_id, trust_remote_code=True, foo="bar")
        assert mock.call_args == expected_call

    @pytest.mark.parametrize("model_id", PEFT_DECODER_MODELS_TO_TEST)
    @pytest.mark.parametrize("config_cls,config_kwargs", ALL_CONFIGS)
    def test_prompt_tuning_sample_vocab_prepare_for_training(self, model_id, config_cls, config_kwargs):
        if config_cls != PromptTuningConfig:
            pytest.skip(f"This test does not apply to {config_cls}")

        config_kwargs = config_kwargs.copy()
        config_kwargs["prompt_tuning_init"] = PromptTuningInit.SAMPLE_VOCAB
        config_kwargs["tokenizer_name_or_path"] = model_id

        self._test_prepare_for_training(model_id, config_cls, config_kwargs.copy())

    def test_prompt_tuning_config_invalid_args(self):
        # Raise an error when tokenizer_kwargs is used with prompt_tuning_init!='TEXT', because this argument has no
        # function in that case
        model_id = "hf-internal-testing/tiny-random-OPTForCausalLM"
        with pytest.raises(ValueError, match="tokenizer_kwargs only valid when using prompt_tuning_init='TEXT'."):
            PromptTuningConfig(
                base_model_name_or_path=model_id,
                tokenizer_name_or_path=model_id,
                num_virtual_tokens=10,
                task_type="CAUSAL_LM",
                prompt_tuning_init_text="This is a test prompt.",
                prompt_tuning_init=PromptTuningInit.RANDOM,  # <= should not be used together with tokenizer_kwargs
                tokenizer_kwargs={"trust_remote_code": True, "foo": "bar"},
            )

    @pytest.mark.parametrize("model_id", PEFT_DECODER_MODELS_TO_TEST)
    @pytest.mark.parametrize("config_cls,config_kwargs", ALL_CONFIGS)
    def test_save_pretrained(self, model_id, config_cls, config_kwargs):
        _skip_if_not_conv1d_supported(model_id, config_cls)
        self._test_save_pretrained(model_id, config_cls, config_kwargs.copy())

    @pytest.mark.parametrize("model_id", PEFT_DECODER_MODELS_TO_TEST)
    @pytest.mark.parametrize("config_cls,config_kwargs", ALL_CONFIGS)
    def test_save_pretrained_pickle(self, model_id, config_cls, config_kwargs):
        _skip_if_not_conv1d_supported(model_id, config_cls)
        self._test_save_pretrained(model_id, config_cls, config_kwargs.copy(), safe_serialization=False)

    @pytest.mark.parametrize("model_id", PEFT_DECODER_MODELS_TO_TEST)
    @pytest.mark.parametrize("config_cls,config_kwargs", ALL_CONFIGS)
    def test_save_pretrained_selected_adapters(self, model_id, config_cls, config_kwargs):
        _skip_if_not_conv1d_supported(model_id, config_cls)
        self._test_save_pretrained_selected_adapters(model_id, config_cls, config_kwargs.copy())

    @pytest.mark.parametrize("model_id", PEFT_DECODER_MODELS_TO_TEST)
    @pytest.mark.parametrize("config_cls,config_kwargs", ALL_CONFIGS)
    def test_save_pretrained_selected_adapters_pickle(self, model_id, config_cls, config_kwargs):
        _skip_if_not_conv1d_supported(model_id, config_cls)
        self._test_save_pretrained_selected_adapters(
            model_id, config_cls, config_kwargs.copy(), safe_serialization=False
        )

    @pytest.mark.parametrize("model_id", PEFT_DECODER_MODELS_TO_TEST)
    @pytest.mark.parametrize("config_cls,config_kwargs", ALL_CONFIGS)
    def test_from_pretrained_config_construction(self, model_id, config_cls, config_kwargs):
        _skip_if_not_conv1d_supported(model_id, config_cls)
        self._test_from_pretrained_config_construction(model_id, config_cls, config_kwargs.copy())

    @pytest.mark.parametrize("model_id", PEFT_DECODER_MODELS_TO_TEST)
    @pytest.mark.parametrize("config_cls,config_kwargs", ALL_CONFIGS)
    def test_merge_layers(self, model_id, config_cls, config_kwargs):
        config_kwargs = set_init_weights_false(config_cls, config_kwargs)
        self._test_merge_layers(model_id, config_cls, config_kwargs.copy())

    @pytest.mark.parametrize("model_id", PEFT_DECODER_MODELS_TO_TEST)
    @pytest.mark.parametrize("config_cls,config_kwargs", ALL_CONFIGS)
    def test_merge_layers_multi(self, model_id, config_cls, config_kwargs):
        _skip_if_not_conv1d_supported(model_id, config_cls)
        config_kwargs = set_init_weights_false(config_cls, config_kwargs)
        self._test_merge_layers_multi(model_id, config_cls, config_kwargs.copy())

    @pytest.mark.parametrize("model_id", PEFT_DECODER_MODELS_TO_TEST)
    @pytest.mark.parametrize("config_cls,config_kwargs", ALL_CONFIGS)
    def test_merge_layers_nan(self, model_id, config_cls, config_kwargs):
        config_kwargs = set_init_weights_false(config_cls, config_kwargs)
        self._test_merge_layers_nan(model_id, config_cls, config_kwargs.copy())

    @pytest.mark.parametrize("model_id", PEFT_DECODER_MODELS_TO_TEST)
    @pytest.mark.parametrize("config_cls,config_kwargs", ALL_CONFIGS)
    def test_mixed_adapter_batches(self, model_id, config_cls, config_kwargs):
        if config_cls != LoraConfig:
            pytest.skip("Mixed adapter batches not supported for this config.")
        _skip_alora_no_activation(config_cls, config_kwargs)
        config_kwargs = set_init_weights_false(config_cls, config_kwargs)
        self._test_mixed_adapter_batches(model_id, config_cls, config_kwargs.copy())

    @pytest.mark.parametrize("model_id", PEFT_DECODER_MODELS_TO_TEST)
    @pytest.mark.parametrize("config_cls,config_kwargs", ALL_CONFIGS)
    def test_generate_with_mixed_adapter_batches(self, model_id, config_cls, config_kwargs):
        if config_cls != LoraConfig:
            pytest.skip("Mixed adapter batches not supported for this config.")
        config_kwargs = set_init_weights_false(config_cls, config_kwargs)
        self._test_generate_with_mixed_adapter_batches_and_beam_search(model_id, config_cls, config_kwargs.copy())

    @pytest.mark.parametrize("model_id", PEFT_DECODER_MODELS_TO_TEST)
    @pytest.mark.parametrize("config_cls,config_kwargs", ALL_CONFIGS)
    def test_generate(self, model_id, config_cls, config_kwargs):
        _skip_if_not_conv1d_supported(model_id, config_cls)
        self._test_generate(model_id, config_cls, config_kwargs.copy())

    @pytest.mark.parametrize("model_id", PEFT_DECODER_MODELS_TO_TEST)
    @pytest.mark.parametrize("config_cls,config_kwargs", ALL_CONFIGS)
    def test_generate_pos_args(self, model_id, config_cls, config_kwargs):
        _skip_if_not_conv1d_supported(model_id, config_cls)
        self._test_generate_pos_args(model_id, config_cls, config_kwargs.copy(), raises_err=False)

    @pytest.mark.parametrize("model_id", PEFT_DECODER_MODELS_TO_TEST)
    @pytest.mark.parametrize("config_cls,config_kwargs", ALL_CONFIGS)
    def test_merge_layers_fp16(self, model_id, config_cls, config_kwargs):
        self._test_merge_layers_fp16(model_id, config_cls, config_kwargs.copy())

    @pytest.mark.parametrize("model_id", PEFT_DECODER_MODELS_TO_TEST)
    @pytest.mark.parametrize("config_cls,config_kwargs", ALL_CONFIGS)
    def test_generate_half_prec(self, model_id, config_cls, config_kwargs):
        self._test_generate_half_prec(model_id, config_cls, config_kwargs.copy())

    @pytest.mark.parametrize("model_id", PEFT_DECODER_MODELS_TO_TEST)
    @pytest.mark.parametrize("config_cls,config_kwargs", ALL_CONFIGS)
    def test_prefix_tuning_half_prec_conversion(self, model_id, config_cls, config_kwargs):
        self._test_prefix_tuning_half_prec_conversion(model_id, config_cls, config_kwargs.copy())

    @pytest.mark.parametrize("model_id", PEFT_DECODER_MODELS_TO_TEST)
    @pytest.mark.parametrize("config_cls,config_kwargs", ALL_CONFIGS)
    def test_training_decoders(self, model_id, config_cls, config_kwargs):
        _skip_if_not_conv1d_supported(model_id, config_cls)
        self._test_training(model_id, config_cls, config_kwargs.copy())

    @pytest.mark.parametrize("model_id", PEFT_DECODER_MODELS_TO_TEST)
    @pytest.mark.parametrize("config_cls,config_kwargs", ALL_CONFIGS)
    def test_training_decoders_layer_indexing(self, model_id, config_cls, config_kwargs):
        self._test_training_layer_indexing(model_id, config_cls, config_kwargs.copy())

    @pytest.mark.parametrize("model_id", PEFT_DECODER_MODELS_TO_TEST)
    @pytest.mark.parametrize("config_cls,config_kwargs", ALL_CONFIGS)
    def test_training_decoders_gradient_checkpointing(self, model_id, config_cls, config_kwargs):
        _skip_if_not_conv1d_supported(model_id, config_cls)
        self._test_training_gradient_checkpointing(model_id, config_cls, config_kwargs.copy())

    @pytest.mark.parametrize("model_id", PEFT_DECODER_MODELS_TO_TEST)
    @pytest.mark.parametrize("config_cls,config_kwargs", ALL_CONFIGS)
    def test_inference_safetensors(self, model_id, config_cls, config_kwargs):
        _skip_if_not_conv1d_supported(model_id, config_cls)
        self._test_inference_safetensors(model_id, config_cls, config_kwargs.copy())

    @pytest.mark.parametrize("model_id", PEFT_DECODER_MODELS_TO_TEST)
    @pytest.mark.parametrize("config_cls,config_kwargs", ALL_CONFIGS)
    def test_peft_model_device_map(self, model_id, config_cls, config_kwargs):
        self._test_peft_model_device_map(model_id, config_cls, config_kwargs.copy())

    @pytest.mark.parametrize("model_id", PEFT_DECODER_MODELS_TO_TEST)
    @pytest.mark.parametrize("config_cls,config_kwargs", ALL_CONFIGS)
    def test_delete_adapter(self, model_id, config_cls, config_kwargs):
        _skip_if_not_conv1d_supported(model_id, config_cls)
        self._test_delete_adapter(model_id, config_cls, config_kwargs.copy())

    @pytest.mark.parametrize("model_id", PEFT_DECODER_MODELS_TO_TEST)
    @pytest.mark.parametrize("config_cls,config_kwargs", ALL_CONFIGS)
    def test_delete_inactive_adapter(self, model_id, config_cls, config_kwargs):
        _skip_if_not_conv1d_supported(model_id, config_cls)
        self._test_delete_inactive_adapter(model_id, config_cls, config_kwargs.copy())

    @pytest.mark.parametrize("model_id", PEFT_DECODER_MODELS_TO_TEST)
    @pytest.mark.parametrize("config_cls,config_kwargs", ALL_CONFIGS)
    def test_adding_multiple_adapters_with_bias_raises(self, model_id, config_cls, config_kwargs):
        _skip_if_not_conv1d_supported(model_id, config_cls)
        self._test_adding_multiple_adapters_with_bias_raises(model_id, config_cls, config_kwargs.copy())

    @pytest.mark.parametrize("model_id", PEFT_DECODER_MODELS_TO_TEST)
    @pytest.mark.parametrize("config_cls,config_kwargs", ALL_CONFIGS)
    def test_unload_adapter(self, model_id, config_cls, config_kwargs):
        _skip_adalora_oft_hra_bone_for_gpt2(model_id, config_cls)
        _skip_if_not_conv1d_supported(model_id, config_cls)
        _skip_alora_no_activation(config_cls, config_kwargs)
        config_kwargs = set_init_weights_false(config_cls, config_kwargs)
        self._test_unload_adapter(model_id, config_cls, config_kwargs.copy())

    @pytest.mark.parametrize("model_id", PEFT_DECODER_MODELS_TO_TEST)
    @pytest.mark.parametrize("config_cls,config_kwargs", ALL_CONFIGS)
    def test_weighted_combination_of_adapters(self, model_id, config_cls, config_kwargs):
        config_kwargs = set_init_weights_false(config_cls, config_kwargs)
        self._test_weighted_combination_of_adapters(model_id, config_cls, config_kwargs.copy())

    @pytest.mark.parametrize("model_id", PEFT_DECODER_MODELS_TO_TEST)
    @pytest.mark.parametrize("config_cls,config_kwargs", ALL_CONFIGS)
    def test_training_prompt_learning_tasks(self, model_id, config_cls, config_kwargs):
        self._test_training_prompt_learning_tasks(model_id, config_cls, config_kwargs.copy())

    @pytest.mark.parametrize("model_id", PEFT_DECODER_MODELS_TO_TEST)
    @pytest.mark.parametrize("config_cls,config_kwargs", ALL_CONFIGS)
    def test_disable_adapter(self, model_id, config_cls, config_kwargs):
        _skip_if_not_conv1d_supported(model_id, config_cls)
        _skip_alora_no_activation(config_cls, config_kwargs)
        config_kwargs = set_init_weights_false(config_cls, config_kwargs)
        self._test_disable_adapter(model_id, config_cls, config_kwargs.copy())

    def test_generate_adalora_no_dropout(self):
        # test for issue #730
        model_id = "hf-internal-testing/tiny-random-OPTForCausalLM"
        config_kwargs = {
            "target_modules": None,
            "task_type": "CAUSAL_LM",
            "lora_dropout": 0.0,
            "total_step": 1,
        }
        self._test_generate(model_id, AdaLoraConfig, config_kwargs.copy())

    @pytest.mark.parametrize("model_id", PEFT_DECODER_MODELS_TO_TEST)
    @pytest.mark.parametrize("config_cls,config_kwargs", ALL_CONFIGS)
    def test_passing_input_embeds_works(self, model_id, config_cls, config_kwargs):
        _skip_if_not_conv1d_supported(model_id, config_cls)
        if (platform.system() == "Darwin") and (config_cls == PrefixTuningConfig):
            # the error is:
            # > RuntimeError: unsupported operation: more than one element of the written-to tensor refers to a single
            # > memory location. Please clone() the tensor before performing the operation.
            # in transformers sdpa_mask_older_torch. As we (currently) cannot upgrade PyTorch on MacOS GH runners, we're
            # stuck with this error.
            # TODO: remove if torch can be upgraded on MacOS or if MacOS CI is removed
            pytest.skip("Prefix tuning fails on MacOS in this case, not worth fixing")
        self._test_passing_input_embeds_works("", model_id, config_cls, config_kwargs.copy())

    def test_lora_layer_replication(self):
        model_id = "trl-internal-testing/tiny-random-LlamaForCausalLM"
        config_kwargs = {
            "target_modules": ["down_proj", "up_proj"],
            "task_type": "CAUSAL_LM",
            "lora_dropout": 0.0,
            "layer_replication": [[0, 1], [0, 2], [1, 2]],
        }
        model = self.transformers_class.from_pretrained(model_id).to(self.torch_device)
        config = LoraConfig(base_model_name_or_path=model_id, **config_kwargs)

        assert len(model.model.layers), "Expected 2 layers in original model." == 2
        model = get_peft_model(model, config)
        layers = model.base_model.model.model.layers
        assert len(layers) == 4, "Expected 4 layers in adapted model."
        assert (
            layers[0].mlp.up_proj.base_layer.weight.data.storage().data_ptr()
            == layers[1].mlp.up_proj.base_layer.weight.data.storage().data_ptr()
            and layers[2].mlp.up_proj.base_layer.weight.data.storage().data_ptr()
            == layers[3].mlp.up_proj.base_layer.weight.data.storage().data_ptr()
        ), "Expected layers 0-1 and 2-3 to share weights"
        assert (
            layers[0].mlp.up_proj.base_layer.weight.data.storage().data_ptr()
            != layers[2].mlp.up_proj.base_layer.weight.data.storage().data_ptr()
        ), "Expected layers 0 and 2 to have different weights"
        assert (
            layers[0].mlp.up_proj.lora_A.default.weight.data.storage().data_ptr()
            != layers[1].mlp.up_proj.lora_A.default.weight.data.storage().data_ptr()
            and layers[2].mlp.up_proj.lora_A.default.weight.data.storage().data_ptr()
            != layers[3].mlp.up_proj.lora_A.default.weight.data.storage().data_ptr()
        ), "Expected all LoRA adapters to have distinct weights"
        assert len([n for n, _ in model.named_parameters() if ".lora_A." in n]) == 8, (
            "Expected 8 LoRA adapters since we are adding one each for up and down."
        )
        self._test_prepare_for_training(model_id, LoraConfig, config_kwargs.copy())
        self._test_generate(model_id, LoraConfig, config_kwargs.copy())

    def test_prompt_learning_with_grouped_query_attention(self):
        # See 1901, fixes a bug with handling GQA
        model_id = "peft-internal-testing/tiny-dummy-qwen2"
        base_model = AutoModelForCausalLM.from_pretrained(model_id)
        peft_config = PrefixTuningConfig(num_virtual_tokens=10, task_type="CAUSAL_LM")
        model = get_peft_model(base_model, peft_config)
        x = torch.tensor([[1, 2, 3]])
        # does not raise
        model(x)

    def test_prefix_tuning_mistral(self):
        # See issue 869, 1962
        model_id = "hf-internal-testing/tiny-random-MistralForCausalLM"
        base_model = AutoModelForCausalLM.from_pretrained(model_id)
        peft_config = PrefixTuningConfig(num_virtual_tokens=10, task_type="CAUSAL_LM")
        model = get_peft_model(base_model, peft_config)

        tokenizer = AutoTokenizer.from_pretrained(model_id)
        tokenizer.pad_token = tokenizer.eos_token

        def process(samples):
            tokenized = tokenizer(samples["quote"], truncation=True, max_length=128)
            return tokenized

        data = load_dataset_english_quotes()
        data = data.map(process, batched=True)

        with tempfile.TemporaryDirectory() as tmp_dirname:
            trainer = Trainer(
                model=model,
                train_dataset=data["train"],
                args=TrainingArguments(
                    num_train_epochs=1,
                    max_steps=5,
                    per_device_train_batch_size=4,
                    output_dir=tmp_dirname,
                ),
                data_collator=DataCollatorForLanguageModeling(tokenizer, mlm=False),
            )
            trainer.train()

    @pytest.mark.parametrize("model_id", SMALL_GRID_MODELS)
    @pytest.mark.parametrize(
        "config_cls,config_kwargs",
        [
            (
                PromptTuningConfig,
                {
                    "num_virtual_tokens": 10,
                    "task_type": "CAUSAL_LM",
                },
            ),
            (
                PrefixTuningConfig,
                {
                    "num_virtual_tokens": 10,
                    "task_type": "CAUSAL_LM",
                },
            ),
            (
                PromptEncoderConfig,
                {
                    "num_virtual_tokens": 10,
                    "encoder_hidden_size": 32,
                    "task_type": "CAUSAL_LM",
                },
            ),
            (
                CPTConfig,
                {
                    "cpt_token_ids": [0, 1, 2, 3, 4, 5, 6, 7],  # Example token IDs for testing
                    "cpt_mask": [1, 1, 1, 1, 1, 1, 1, 1],
                    "cpt_tokens_type_mask": [1, 2, 2, 2, 3, 3, 4, 4],
                },
            ),
        ],
    )
    def test_prompt_learning_with_gradient_checkpointing(self, model_id, config_cls, config_kwargs):
        # See issue 869
        # Test prompt learning methods with gradient checkpointing in a semi realistic setting.
        # Prefix tuning does not work if the model uses the new caching implementation. In that case, a helpful error
        # should be raised.

        # skip if multi GPU, since this results in DataParallel usage by Trainer, which fails with "CUDA device
        # assertion", breaking subsequent tests
        if device_count > 1:
            pytest.skip("Skip on multi-GPU setups")
        peft_config = config_cls(base_model_name_or_path=model_id, **config_kwargs)
        base_model = self.transformers_class.from_pretrained(model_id)
        base_model.gradient_checkpointing_enable()

        try:
            model = get_peft_model(base_model, peft_config)
        except ValueError as exc:
            # Some methods will raise a helpful error. After this, exit the test, as training would fail.
            assert config_cls == PrefixTuningConfig
            assert "Prefix tuning does not work with gradient checkpointing" in str(exc)
            return

        tokenizer = AutoTokenizer.from_pretrained(model_id)
        tokenizer.pad_token = tokenizer.eos_token

        def process(samples):
            tokenized = tokenizer(samples["quote"], truncation=True, max_length=128)
            return tokenized

        data = load_dataset_english_quotes()
        data = data.map(process, batched=True)

        with tempfile.TemporaryDirectory() as tmp_dirname:
            trainer = Trainer(
                model=model,
                train_dataset=data["train"],
                args=TrainingArguments(
                    num_train_epochs=1,
                    max_steps=3,
                    per_device_train_batch_size=4,
                    output_dir=tmp_dirname,
                ),
                data_collator=DataCollatorForLanguageModeling(tokenizer, mlm=False),
            )
            trainer.train()

    @pytest.mark.parametrize("save_embedding_layers", ["auto", True, False])
    @pytest.mark.parametrize(
        "peft_config",
        [
            (LoraConfig(target_modules=["lin0", "embed_tokens"], init_lora_weights=False)),
            (LoraConfig(target_modules=r".*\.embed_tokens", init_lora_weights=False)),
        ],
    )
    def test_save_pretrained_targeting_lora_to_embedding_layer(self, save_embedding_layers, tmp_path, peft_config):
        model_id = "trl-internal-testing/tiny-random-LlamaForCausalLM"

        with hub_online_once(model_id):
            model = AutoModelForCausalLM.from_pretrained(model_id)
            model = get_peft_model(model, peft_config)

            if save_embedding_layers == "auto":
                # assert warning
                msg_start = "Setting `save_embedding_layers` to `True` as embedding layers found in `target_modules`."
                with pytest.warns(UserWarning, match=msg_start):
                    model.save_pretrained(tmp_path, save_embedding_layers=save_embedding_layers)
            else:
                model.save_pretrained(tmp_path, save_embedding_layers=save_embedding_layers)

            state_dict = safe_load_file(tmp_path / "adapter_model.safetensors")
            contains_embedding = "base_model.model.model.embed_tokens.base_layer.weight" in state_dict

            if save_embedding_layers in ["auto", True]:
                assert contains_embedding
                assert torch.allclose(
                    model.base_model.model.model.embed_tokens.base_layer.weight,
                    state_dict["base_model.model.model.embed_tokens.base_layer.weight"],
                )
            else:
                assert not contains_embedding

    def test_lora_embed_scale_is_applied(self):
        """Test that LoRA correctly handles embeddings with scaling (e.g., Gemma3)."""
        model_id = "hf-internal-testing/tiny-random-Gemma3ForCausalLM"
        with hub_online_once(model_id):
<<<<<<< HEAD
            base_model = AutoModelForCausalLM.from_pretrained(model_id)
=======
            base_model = AutoModelForCausalLM.from_pretrained(model_id).to(self.torch_device)
>>>>>>> 9b8cf2a0
            orig_embedding = base_model.get_input_embeddings()

            peft_config = LoraConfig(target_modules=["embed_tokens"], init_lora_weights=False)
            peft_model = get_peft_model(base_model, peft_config)

<<<<<<< HEAD
            # sanity check: with the default embed_scale, the embedding output should be reasonably sized
            peft_embedding = peft_model.base_model.model.get_input_embeddings()
            max_embedding_output = peft_embedding(torch.arange(10)).abs().max(0)[0]
            assert (max_embedding_output < 100.0).all()
=======
            x = torch.arange(10).to(self.torch_device)
            peft_embedding = peft_model.base_model.model.get_input_embeddings()
            embedding_output = peft_embedding(x)
            max_embedding_output = embedding_output.abs().max(0)[0]
            assert (max_embedding_output < 100.0).all()
            peft_model.merge_adapter()
            embedding_merged = peft_embedding(x)
            assert torch.allclose(embedding_output, embedding_merged)
            peft_model.unmerge_adapter()
>>>>>>> 9b8cf2a0

            # set embed_scale to an absurdly high value, then check that the embedding output is also scaled to a high
            # value
            orig_embedding.embed_scale.fill_(10000.0)
<<<<<<< HEAD
            max_embedding_output = peft_embedding(torch.arange(10)).abs().max(0)[0]
=======
            max_embedding_output = peft_embedding(x).abs().max(0)[0]
>>>>>>> 9b8cf2a0
            assert (max_embedding_output > 100.0).all()

            # set embed_scale to zero, then check that the embedding output is also zero
            orig_embedding.embed_scale.fill_(0)
<<<<<<< HEAD
            embedding_output = peft_embedding(torch.arange(10))
=======
            embedding_output = peft_embedding(x)
>>>>>>> 9b8cf2a0
            assert (embedding_output == 0.0).all()

    def test_lora_embed_scale_is_applied_mixed_batch(self):
        """Test that LoRA correctly handles embeddings with scaling in mixed batch mode."""
        model_id = "hf-internal-testing/tiny-random-Gemma3ForCausalLM"
        with hub_online_once(model_id):
            base_model = AutoModelForCausalLM.from_pretrained(model_id)
            orig_embedding = base_model.get_input_embeddings()

            peft_config = LoraConfig(target_modules=["embed_tokens"], init_lora_weights=False)
            peft_model = get_peft_model(base_model, peft_config)
            peft_model.add_adapter("adapter2", peft_config)

            # sanity check: with the default embed_scale, the embedding output should be reasonably sized
            peft_embedding = peft_model.base_model.model.get_input_embeddings()
            input_ids = torch.arange(10).unsqueeze(0).repeat(2, 1)
            adapter_names = ["default", "adapter2"]
            max_embedding_output = peft_embedding(input_ids, adapter_names=adapter_names).abs().max()
            assert max_embedding_output < 100.0

            # set embed_scale to an absurdly high value, then check that the embedding output is also scaled to a high
            # value
            orig_embedding.embed_scale.fill_(10000.0)
            max_embedding_output = peft_embedding(input_ids, adapter_names=adapter_names).abs().max()
            assert max_embedding_output > 100.0

            # set embed_scale to zero, then check that the embedding output is also zero
            orig_embedding.embed_scale.fill_(0)
            embedding_output = peft_embedding(input_ids, adapter_names=adapter_names)
<<<<<<< HEAD
            assert (embedding_output == 0.0).all()
=======
            assert (embedding_output == 0.0).all()

    @pytest.mark.parametrize("config_cls,config_kwargs", ALL_CONFIGS)
    def test_set_requires_grad_prompt_learning_raises(self, config_cls, config_kwargs):
        # Test that for prompt learning, calling set_requires_grad raises an error with an appropriate error message.
        # Note that for non-prompt learning methods, set_requires_grad is being tested for custom models, so there is no
        # specific test here.
        model_id = PEFT_DECODER_MODELS_TO_TEST[0]  # it's enough to test this with one model
        config = config_cls(
            base_model_name_or_path=model_id,
            **config_kwargs,
        )
        if not config.is_prompt_learning:
            pytest.skip("This test is only for prompt learning methods.")

        with hub_online_once(model_id + config_kwargs.get("tokenizer_name_or_path", "")):
            model = self.transformers_class.from_pretrained(model_id).to(self.torch_device)
            model = get_peft_model(model, config)
            msg = "Setting `requires_grad` is not supported for prompt learning methods like"
            with pytest.raises(TypeError, match=msg):
                model.set_requires_grad(adapter_names="adpater0")
>>>>>>> 9b8cf2a0
<|MERGE_RESOLUTION|>--- conflicted
+++ resolved
@@ -800,22 +800,12 @@
         """Test that LoRA correctly handles embeddings with scaling (e.g., Gemma3)."""
         model_id = "hf-internal-testing/tiny-random-Gemma3ForCausalLM"
         with hub_online_once(model_id):
-<<<<<<< HEAD
-            base_model = AutoModelForCausalLM.from_pretrained(model_id)
-=======
             base_model = AutoModelForCausalLM.from_pretrained(model_id).to(self.torch_device)
->>>>>>> 9b8cf2a0
             orig_embedding = base_model.get_input_embeddings()
 
             peft_config = LoraConfig(target_modules=["embed_tokens"], init_lora_weights=False)
             peft_model = get_peft_model(base_model, peft_config)
 
-<<<<<<< HEAD
-            # sanity check: with the default embed_scale, the embedding output should be reasonably sized
-            peft_embedding = peft_model.base_model.model.get_input_embeddings()
-            max_embedding_output = peft_embedding(torch.arange(10)).abs().max(0)[0]
-            assert (max_embedding_output < 100.0).all()
-=======
             x = torch.arange(10).to(self.torch_device)
             peft_embedding = peft_model.base_model.model.get_input_embeddings()
             embedding_output = peft_embedding(x)
@@ -825,25 +815,16 @@
             embedding_merged = peft_embedding(x)
             assert torch.allclose(embedding_output, embedding_merged)
             peft_model.unmerge_adapter()
->>>>>>> 9b8cf2a0
 
             # set embed_scale to an absurdly high value, then check that the embedding output is also scaled to a high
             # value
             orig_embedding.embed_scale.fill_(10000.0)
-<<<<<<< HEAD
-            max_embedding_output = peft_embedding(torch.arange(10)).abs().max(0)[0]
-=======
             max_embedding_output = peft_embedding(x).abs().max(0)[0]
->>>>>>> 9b8cf2a0
             assert (max_embedding_output > 100.0).all()
 
             # set embed_scale to zero, then check that the embedding output is also zero
             orig_embedding.embed_scale.fill_(0)
-<<<<<<< HEAD
-            embedding_output = peft_embedding(torch.arange(10))
-=======
             embedding_output = peft_embedding(x)
->>>>>>> 9b8cf2a0
             assert (embedding_output == 0.0).all()
 
     def test_lora_embed_scale_is_applied_mixed_batch(self):
@@ -873,9 +854,6 @@
             # set embed_scale to zero, then check that the embedding output is also zero
             orig_embedding.embed_scale.fill_(0)
             embedding_output = peft_embedding(input_ids, adapter_names=adapter_names)
-<<<<<<< HEAD
-            assert (embedding_output == 0.0).all()
-=======
             assert (embedding_output == 0.0).all()
 
     @pytest.mark.parametrize("config_cls,config_kwargs", ALL_CONFIGS)
@@ -896,5 +874,4 @@
             model = get_peft_model(model, config)
             msg = "Setting `requires_grad` is not supported for prompt learning methods like"
             with pytest.raises(TypeError, match=msg):
-                model.set_requires_grad(adapter_names="adpater0")
->>>>>>> 9b8cf2a0
+                model.set_requires_grad(adapter_names="adpater0")