--- conflicted
+++ resolved
@@ -196,11 +196,8 @@
                 "ia3_kwargs": {"init_ia3_weights": [False]},
                 "boft_kwargs": {"init_weights": [False]},
                 "vera_kwargs": {"init_weights": [False]},
-<<<<<<< HEAD
+                "fourierft_kwargs": {"init_weights": [False]},
                 "hra_kwargs": {"init_weights": [False]},
-=======
-                "fourierft_kwargs": {"init_weights": [False]},
->>>>>>> e72a96f7
                 "task_type": "CAUSAL_LM",
             },
         )
@@ -216,11 +213,8 @@
                 "ia3_kwargs": {"init_ia3_weights": [False]},
                 "boft_kwargs": {"init_weights": [False]},
                 "vera_kwargs": {"init_weights": [False]},
-<<<<<<< HEAD
+                "fourierft_kwargs": {"init_weights": [False]},
                 "hra_kwargs": {"init_weights": [False]},
-=======
-                "fourierft_kwargs": {"init_weights": [False]},
->>>>>>> e72a96f7
                 "task_type": "CAUSAL_LM",
             },
             filter_params_func=skip_boft_or_hra_and_gpt2,
@@ -332,15 +326,9 @@
                 "adalora_kwargs": {"init_lora_weights": [False]},
                 "ia3_kwargs": {"init_ia3_weights": [False]},
                 "boft_kwargs": {"init_weights": [False]},
-<<<<<<< HEAD
-                "vera_kwargs": {
-                    "init_weights": [False],
-                },
-                "hra_kwargs": {"init_weights": [False]},
-=======
                 "vera_kwargs": {"init_weights": [False]},
                 "fourierft_kwargs": {"init_weights": [False]},
->>>>>>> e72a96f7
+                "hra_kwargs": {"init_weights": [False]},
                 "task_type": "CAUSAL_LM",
             },
             filter_params_func=skip_adalora_or_boft_or_hra_and_gpt2,
@@ -376,11 +364,8 @@
                 "adalora_kwargs": {"init_lora_weights": [False]},
                 "boft_kwargs": {"init_weights": [False]},
                 "vera_kwargs": {"init_weights": [False]},
-<<<<<<< HEAD
+                "fourierft_kwargs": {"init_weights": [False]},
                 "hra_kwargs": {"init_weights": [False]},
-=======
-                "fourierft_kwargs": {"init_weights": [False]},
->>>>>>> e72a96f7
                 "task_type": "CAUSAL_LM",
             },
             filter_params_func=skip_boft_or_hra_and_gpt2,
