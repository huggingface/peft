--- conflicted
+++ resolved
@@ -189,11 +189,6 @@
     def test_disable_adapter(self, test_name, model_id, config_cls, config_kwargs):
         self._test_disable_adapter(model_id, config_cls, config_kwargs)
 
-<<<<<<< HEAD
-    @parameterized.expand(PeftTestConfigManager.get_grid_parameters(FULL_GRID, filter_params_func=skip_non_pt_mqa))
-    def test_passing_input_embeds_works(self, test_name, model_id, config_cls, config_kwargs):
-        self._test_passing_input_embeds_works(test_name, model_id, config_cls, config_kwargs)
-=======
     def test_generate_adalora_no_dropout(self):
         # test for issue #730
         model_id = "hf-internal-testing/tiny-random-OPTForCausalLM"
@@ -203,4 +198,7 @@
             "lora_dropout": 0.0,
         }
         self._test_generate(model_id, AdaLoraConfig, config_kwargs)
->>>>>>> 702f9377
+
+    @parameterized.expand(PeftTestConfigManager.get_grid_parameters(FULL_GRID, filter_params_func=skip_non_pt_mqa))
+    def test_passing_input_embeds_works(self, test_name, model_id, config_cls, config_kwargs):
+        self._test_passing_input_embeds_works(test_name, model_id, config_cls, config_kwargs)