--- conflicted
+++ resolved
@@ -175,24 +175,14 @@
         pytest.skip("Skip tests that are not prompt learning or that are prefix tuning")
 
 
-<<<<<<< HEAD
 def skip_deberta_lora_tests(config_cls, model_id):
     if "deberta" not in model_id.lower():
         return
 
-    to_skip = ["lora", "ia3", "boft", "vera", "fourierft", "hra", "bone"]
+    to_skip = ["lora", "ia3", "boft", "vera", "fourierft", "hra", "bone", "randlora"]
     config_name = config_cls.__name__.lower()
     if any(k in config_name for k in to_skip):
         pytest.skip(f"Skip tests that use {config_name} for Deberta models")
-=======
-def skip_deberta_lora_tests(test_list):
-    r"""
-    Skip tests that are checkpointing with lora/ia3/boft/vera/randlora/fourierft for Deberta models (couldn't find much
-    info on the error)
-    """
-    to_skip = ["lora", "ia3", "boft", "vera", "fourierft", "hra", "bone", "randlora"]
-    return [test for test in test_list if not (any(k in test[0] for k in to_skip) and "Deberta" in test[0])]
->>>>>>> 453a6ff3
 
 
 def skip_deberta_pt_tests(config_cls, model_id):
@@ -261,31 +251,10 @@
     def test_from_pretrained_config_construction(self, model_id, config_cls, config_kwargs):
         self._test_from_pretrained_config_construction(model_id, config_cls, config_kwargs)
 
-<<<<<<< HEAD
     @pytest.mark.parametrize("model_id", PEFT_FEATURE_EXTRACTION_MODELS_TO_TEST)
     @pytest.mark.parametrize("config_cls,config_kwargs", ALL_CONFIGS)
     def test_merge_layers(self, model_id, config_cls, config_kwargs):
         config_kwargs = set_init_weights_false(config_cls, config_kwargs)
-=======
-    @parameterized.expand(
-        PeftTestConfigManager.get_grid_parameters(
-            {
-                "model_ids": PEFT_FEATURE_EXTRACTION_MODELS_TO_TEST,
-                "lora_kwargs": {"init_lora_weights": [False]},
-                "adalora_kwargs": {"init_lora_weights": [False]},
-                "ia3_kwargs": {"init_ia3_weights": [False]},
-                "boft_kwargs": {"init_weights": [False]},
-                "oft_kwargs": {"init_weights": [False]},
-                "vera_kwargs": {"init_weights": [False]},
-                "randlora_kwargs": {"init_weights": [False]},
-                "hra_kwargs": {"init_weights": [False]},
-                "bone_kwargs": {"init_weights": [False]},
-                "task_type": "FEATURE_EXTRACTION",
-            },
-        )
-    )
-    def test_merge_layers(self, test_name, model_id, config_cls, config_kwargs):
->>>>>>> 453a6ff3
         self._test_merge_layers(model_id, config_cls, config_kwargs)
 
     @pytest.mark.parametrize("model_id", PEFT_FEATURE_EXTRACTION_MODELS_TO_TEST)
@@ -330,31 +299,10 @@
     def test_delete_inactive_adapter(self, model_id, config_cls, config_kwargs):
         self._test_delete_inactive_adapter(model_id, config_cls, config_kwargs)
 
-<<<<<<< HEAD
     @pytest.mark.parametrize("model_id", PEFT_FEATURE_EXTRACTION_MODELS_TO_TEST)
     @pytest.mark.parametrize("config_cls,config_kwargs", ALL_CONFIGS)
     def test_unload_adapter(self, model_id, config_cls, config_kwargs):
         config_kwargs = set_init_weights_false(config_cls, config_kwargs)
-=======
-    @parameterized.expand(
-        PeftTestConfigManager.get_grid_parameters(
-            {
-                "model_ids": PEFT_FEATURE_EXTRACTION_MODELS_TO_TEST,
-                "lora_kwargs": {"init_lora_weights": [False]},
-                "adalora_kwargs": {"init_lora_weights": [False]},
-                "ia3_kwargs": {"init_ia3_weights": [False]},
-                "boft_kwargs": {"init_weights": [False]},
-                "oft_kwargs": {"init_weights": [False]},
-                "vera_kwargs": {"init_weights": [False]},
-                "randlora_kwargs": {"init_weights": [False]},
-                "hra_kwargs": {"init_weights": [False]},
-                "bone_kwargs": {"init_weights": [False]},
-                "task_type": "FEATURE_EXTRACTION",
-            },
-        )
-    )
-    def test_unload_adapter(self, test_name, model_id, config_cls, config_kwargs):
->>>>>>> 453a6ff3
         self._test_unload_adapter(model_id, config_cls, config_kwargs)
 
     @pytest.mark.parametrize("model_id", PEFT_FEATURE_EXTRACTION_MODELS_TO_TEST)
