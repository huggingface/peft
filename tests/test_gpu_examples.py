--- conflicted
+++ resolved
@@ -64,10 +64,7 @@
     VeraConfig,
     get_peft_model,
     get_peft_model_state_dict,
-<<<<<<< HEAD
-=======
     initialize_lora_eva_weights,
->>>>>>> 131efba5
     inject_adapter_in_model,
     prepare_model_for_kbit_training,
     replace_lora_weights_loftq,
@@ -3913,9 +3910,6 @@
         logits_low_cpu_mem = model(**inputs).logits
 
         assert torch.allclose(logits_low_cpu_mem, logits_not_low_cpu_mem)
-<<<<<<< HEAD
-        assert {p.device.type for p in model.parameters()} == {device_model}
-=======
         assert {p.device.type for p in model.parameters()} == {device_model}
 
 
@@ -4167,5 +4161,4 @@
         assert exit_code == 0
 
         # check that the recompilation message is not present
-        assert "__recompiles" in stderr.decode()
->>>>>>> 131efba5
+        assert "__recompiles" in stderr.decode()