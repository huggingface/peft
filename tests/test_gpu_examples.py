# Copyright 2023-present the HuggingFace Inc. team.
#
# Licensed under the Apache License, Version 2.0 (the "License");
# you may not use this file except in compliance with the License.
# You may obtain a copy of the License at
#
#     http://www.apache.org/licenses/LICENSE-2.0
#
# Unless required by applicable law or agreed to in writing, software
# distributed under the License is distributed on an "AS IS" BASIS,
# WITHOUT WARRANTIES OR CONDITIONS OF ANY KIND, either express or implied.
# See the License for the specific language governing permissions and
# limitations under the License.
import gc
import importlib
import os
import tempfile
import unittest
from collections import Counter
from copy import deepcopy
from dataclasses import dataclass
from typing import Any, Dict, List, Union

import pytest
import torch
from accelerate import infer_auto_device_map
from accelerate.test_utils.testing import run_command
from accelerate.utils import patch_environment
from datasets import Audio, DatasetDict, load_dataset
from packaging import version
from parameterized import parameterized
from torch.distributed import init_process_group
from torch.distributed.fsdp import FullyShardedDataParallel as FSDP
from transformers import (
    AutoModelForCausalLM,
    AutoModelForSeq2SeqLM,
    AutoTokenizer,
    BitsAndBytesConfig,
    DataCollatorForLanguageModeling,
    Seq2SeqTrainer,
    Seq2SeqTrainingArguments,
    Trainer,
    TrainingArguments,
    WhisperFeatureExtractor,
    WhisperForConditionalGeneration,
    WhisperProcessor,
    WhisperTokenizer,
)

from peft import (
    AdaLoraConfig,
    LoftQConfig,
    LoraConfig,
    PeftModel,
    PromptEncoderConfig,
    TaskType,
    get_peft_model,
    prepare_model_for_kbit_training,
    replace_lora_weights_loftq,
)
from peft.tuners import boft
from peft.utils import SAFETENSORS_WEIGHTS_NAME, infer_device
from peft.utils.loftq_utils import NFQuantizer
from peft.utils.other import fsdp_auto_wrap_policy

from .testing_utils import (
    require_aqlm,
    require_auto_awq,
    require_auto_gptq,
    require_bitsandbytes,
    require_eetq,
    require_hqq,
<<<<<<< HEAD
    require_non_xpu,
=======
    require_non_cpu,
>>>>>>> adf0a1dc
    require_optimum,
    require_torch_gpu,
    require_torch_multi_gpu,
)


# A full testing suite that tests all the necessary features on GPU. The tests should
# rely on the example scripts to test the features.


@dataclass
class DataCollatorSpeechSeq2SeqWithPadding:
    r"""
    Directly copied from:
    https://github.com/huggingface/peft/blob/main/examples/int8_training/peft_bnb_whisper_large_v2_training.ipynb
    """

    processor: Any

    def __call__(self, features: List[Dict[str, Union[List[int], torch.Tensor]]]) -> Dict[str, torch.Tensor]:
        # split inputs and labels since they have to be of different lengths and need different padding methods
        # first treat the audio inputs by simply returning torch tensors
        input_features = [{"input_features": feature["input_features"]} for feature in features]
        batch = self.processor.feature_extractor.pad(input_features, return_tensors="pt")

        # get the tokenized label sequences
        label_features = [{"input_ids": feature["labels"]} for feature in features]
        # pad the labels to max length
        labels_batch = self.processor.tokenizer.pad(label_features, return_tensors="pt")

        # replace padding with -100 to ignore loss correctly
        labels = labels_batch["input_ids"].masked_fill(labels_batch.attention_mask.ne(1), -100)

        # if bos token is appended in previous tokenization step,
        # cut bos token here as it's append later anyways
        if (labels[:, 0] == self.processor.tokenizer.bos_token_id).all().cpu().item():
            labels = labels[:, 1:]

        batch["labels"] = labels

        return batch


@require_torch_gpu
@require_bitsandbytes
class PeftBnbGPUExampleTests(unittest.TestCase):
    r"""
    A single GPU int8 + fp4 test suite, this will test if training fits correctly on a single GPU device (1x NVIDIA T4
    16GB) using bitsandbytes.

    The tests are the following:

    - Seq2Seq model training based on:
      https://github.com/huggingface/peft/blob/main/examples/int8_training/Finetune_flan_t5_large_bnb_peft.ipynb
    - Causal LM model training based on:
      https://github.com/huggingface/peft/blob/main/examples/int8_training/Finetune_opt_bnb_peft.ipynb
    - Audio model training based on:
      https://github.com/huggingface/peft/blob/main/examples/int8_training/peft_bnb_whisper_large_v2_training.ipynb

    """

    def setUp(self):
        self.seq2seq_model_id = "google/flan-t5-base"
        self.causal_lm_model_id = "facebook/opt-6.7b"
        self.tokenizer = AutoTokenizer.from_pretrained(self.causal_lm_model_id)
        self.audio_model_id = "openai/whisper-large"

    def tearDown(self):
        r"""
        Efficient mechanism to free GPU memory after each test. Based on
        https://github.com/huggingface/transformers/issues/21094
        """
        gc.collect()
        if torch.cuda.is_available():
            torch.cuda.empty_cache()
        gc.collect()

    def _check_inference_finite(self, model, batch):
        # try inference without Trainer class
        training = model.training
        model.eval()
        output = model(**batch.to(model.device))
        assert torch.isfinite(output.logits).all()
        model.train(training)

    @pytest.mark.single_gpu_tests
    def test_causal_lm_training(self):
        r"""
        Test the CausalLM training on a single GPU device. This test is a converted version of
        https://github.com/huggingface/peft/blob/main/examples/int8_training/Finetune_opt_bnb_peft.ipynb where we train
        `opt-6.7b` on `english_quotes` dataset in few steps. The test would simply fail if the adapters are not set
        correctly.
        """
        with tempfile.TemporaryDirectory() as tmp_dir:
            model = AutoModelForCausalLM.from_pretrained(
                self.causal_lm_model_id,
                quantization_config=BitsAndBytesConfig(load_in_8bit=True),
                device_map="auto",
            )

            tokenizer = AutoTokenizer.from_pretrained(self.causal_lm_model_id)
            model = prepare_model_for_kbit_training(model)

            config = LoraConfig(
                r=16,
                lora_alpha=32,
                target_modules=["q_proj", "v_proj"],
                lora_dropout=0.05,
                bias="none",
                task_type="CAUSAL_LM",
            )

            model = get_peft_model(model, config)

            data = load_dataset("ybelkada/english_quotes_copy")
            data = data.map(lambda samples: tokenizer(samples["quote"]), batched=True)

            trainer = Trainer(
                model=model,
                train_dataset=data["train"],
                args=TrainingArguments(
                    per_device_train_batch_size=4,
                    gradient_accumulation_steps=4,
                    warmup_steps=2,
                    max_steps=3,
                    learning_rate=2e-4,
                    fp16=True,
                    logging_steps=1,
                    output_dir=tmp_dir,
                ),
                data_collator=DataCollatorForLanguageModeling(tokenizer, mlm=False),
            )
            model.config.use_cache = False
            trainer.train()

            model.cpu().save_pretrained(tmp_dir)

            assert "adapter_config.json" in os.listdir(tmp_dir)
            assert SAFETENSORS_WEIGHTS_NAME in os.listdir(tmp_dir)

            # assert loss is not None
            assert trainer.state.log_history[-1]["train_loss"] is not None

    @pytest.mark.single_gpu_tests
    def test_causal_lm_training_4bit(self):
        r"""
        Test the CausalLM training on a single GPU device. This test is a converted version of
        https://github.com/huggingface/peft/blob/main/examples/int8_training/Finetune_opt_bnb_peft.ipynb where we train
        `opt-6.7b` on `english_quotes` dataset in few steps using 4bit base model. The test would simply fail if the
        adapters are not set correctly.
        """
        with tempfile.TemporaryDirectory() as tmp_dir:
            model = AutoModelForCausalLM.from_pretrained(
                self.causal_lm_model_id,
                quantization_config=BitsAndBytesConfig(load_in_4bit=True),
                device_map="auto",
            )

            tokenizer = AutoTokenizer.from_pretrained(self.causal_lm_model_id)
            model = prepare_model_for_kbit_training(model)

            config = LoraConfig(
                r=16,
                lora_alpha=32,
                target_modules=["q_proj", "v_proj"],
                lora_dropout=0.05,
                bias="none",
                task_type="CAUSAL_LM",
            )

            model = get_peft_model(model, config)

            data = load_dataset("ybelkada/english_quotes_copy")
            data = data.map(lambda samples: tokenizer(samples["quote"]), batched=True)

            trainer = Trainer(
                model=model,
                train_dataset=data["train"],
                args=TrainingArguments(
                    per_device_train_batch_size=4,
                    gradient_accumulation_steps=4,
                    warmup_steps=2,
                    max_steps=3,
                    learning_rate=2e-4,
                    fp16=True,
                    logging_steps=1,
                    output_dir=tmp_dir,
                ),
                data_collator=DataCollatorForLanguageModeling(tokenizer, mlm=False),
            )
            model.config.use_cache = False
            trainer.train()

            model.cpu().save_pretrained(tmp_dir)

            assert "adapter_config.json" in os.listdir(tmp_dir)
            assert SAFETENSORS_WEIGHTS_NAME in os.listdir(tmp_dir)

            # assert loss is not None
            assert trainer.state.log_history[-1]["train_loss"] is not None

    @pytest.mark.multi_gpu_tests
    def test_causal_lm_training_multi_gpu_4bit(self):
        r"""
        Test the CausalLM training on a multi-GPU device with 4bit base model. The test would simply fail if the
        adapters are not set correctly.
        """

        with tempfile.TemporaryDirectory() as tmp_dir:
            model = AutoModelForCausalLM.from_pretrained(
                self.causal_lm_model_id,
                device_map="auto",
                quantization_config=BitsAndBytesConfig(load_in_4bit=True),
            )

            assert set(model.hf_device_map.values()) == set(range(torch.cuda.device_count()))

            model = prepare_model_for_kbit_training(model)

            setattr(model, "model_parallel", True)
            setattr(model, "is_parallelizable", True)

            config = LoraConfig(
                r=16,
                lora_alpha=32,
                target_modules=["q_proj", "v_proj"],
                lora_dropout=0.05,
                bias="none",
                task_type="CAUSAL_LM",
            )

            model = get_peft_model(model, config)

            data = load_dataset("Abirate/english_quotes")
            data = data.map(lambda samples: self.tokenizer(samples["quote"]), batched=True)

            trainer = Trainer(
                model=model,
                train_dataset=data["train"],
                args=TrainingArguments(
                    per_device_train_batch_size=4,
                    gradient_accumulation_steps=4,
                    warmup_steps=2,
                    max_steps=3,
                    learning_rate=2e-4,
                    fp16=True,
                    logging_steps=1,
                    output_dir=tmp_dir,
                ),
                data_collator=DataCollatorForLanguageModeling(self.tokenizer, mlm=False),
            )
            model.config.use_cache = False
            trainer.train()

            model.cpu().save_pretrained(tmp_dir)

            assert "adapter_config.json" in os.listdir(tmp_dir)
            assert SAFETENSORS_WEIGHTS_NAME in os.listdir(tmp_dir)

            # assert loss is not None
            assert trainer.state.log_history[-1]["train_loss"] is not None

    @pytest.mark.single_gpu_tests
    @require_torch_gpu
    def test_4bit_adalora_causalLM(self):
        r"""
        Tests the 4bit training with adalora
        """
        model_id = "facebook/opt-350m"

        # for >3 GPUs, might need: device_map={"": "cuda:0"}
        model = AutoModelForCausalLM.from_pretrained(
            model_id, quantization_config=BitsAndBytesConfig(load_in_4bit=True)
        )
        tokenizer = AutoTokenizer.from_pretrained(model_id)

        model.gradient_checkpointing_enable()
        model = prepare_model_for_kbit_training(model)

        peft_config = AdaLoraConfig(
            init_r=6,
            target_r=4,
            tinit=50,
            tfinal=100,
            deltaT=5,
            beta1=0.3,
            beta2=0.3,
            orth_reg_weight=0.2,
            lora_alpha=32,
            lora_dropout=0.05,
            bias="none",
            task_type="CAUSAL_LM",
        )

        model = get_peft_model(model, peft_config)

        data = load_dataset("ybelkada/english_quotes_copy")
        data = data.map(lambda samples: tokenizer(samples["quote"]), batched=True)
        batch = tokenizer(data["train"][:3]["quote"], return_tensors="pt", padding=True)
        self._check_inference_finite(model, batch)

        with tempfile.TemporaryDirectory() as tmp_dir:
            trainer = Trainer(
                model=model,
                train_dataset=data["train"],
                args=TrainingArguments(
                    per_device_train_batch_size=4,
                    gradient_accumulation_steps=4,
                    warmup_steps=2,
                    max_steps=3,
                    learning_rate=2e-4,
                    fp16=True,
                    logging_steps=1,
                    output_dir=tmp_dir,
                ),
                data_collator=DataCollatorForLanguageModeling(tokenizer, mlm=False),
            )
            model.config.use_cache = False
            trainer.train()

            model.cpu().save_pretrained(tmp_dir)

            assert "adapter_config.json" in os.listdir(tmp_dir)
            assert SAFETENSORS_WEIGHTS_NAME in os.listdir(tmp_dir)

            # assert loss is not None
            assert trainer.state.log_history[-1]["train_loss"] is not None

    @pytest.mark.single_gpu_tests
    @require_torch_gpu
    def test_8bit_adalora_causalLM(self):
        r"""
        Tests the 8bit training with adalora
        """
        model_id = "facebook/opt-350m"

        model = AutoModelForCausalLM.from_pretrained(
            model_id, quantization_config=BitsAndBytesConfig(load_in_8bit=True)
        )
        tokenizer = AutoTokenizer.from_pretrained(model_id)

        model.gradient_checkpointing_enable()
        model = prepare_model_for_kbit_training(model)

        peft_config = AdaLoraConfig(
            init_r=6,
            target_r=4,
            tinit=50,
            tfinal=100,
            deltaT=5,
            beta1=0.3,
            beta2=0.3,
            orth_reg_weight=0.2,
            lora_alpha=32,
            lora_dropout=0.05,
            bias="none",
            task_type="CAUSAL_LM",
        )

        model = get_peft_model(model, peft_config)

        data = load_dataset("ybelkada/english_quotes_copy")
        data = data.map(lambda samples: tokenizer(samples["quote"]), batched=True)
        batch = tokenizer(data["train"][:3]["quote"], return_tensors="pt", padding=True)
        self._check_inference_finite(model, batch)

        with tempfile.TemporaryDirectory() as tmp_dir:
            trainer = Trainer(
                model=model,
                train_dataset=data["train"],
                args=TrainingArguments(
                    per_device_train_batch_size=4,
                    gradient_accumulation_steps=4,
                    warmup_steps=2,
                    max_steps=3,
                    learning_rate=2e-4,
                    fp16=True,
                    logging_steps=1,
                    output_dir=tmp_dir,
                ),
                data_collator=DataCollatorForLanguageModeling(tokenizer, mlm=False),
            )
            model.config.use_cache = False
            trainer.train()

            model.cpu().save_pretrained(tmp_dir)

            assert "adapter_config.json" in os.listdir(tmp_dir)
            assert SAFETENSORS_WEIGHTS_NAME in os.listdir(tmp_dir)

            # assert loss is not None
            assert trainer.state.log_history[-1]["train_loss"] is not None

    @pytest.mark.multi_gpu_tests
    @require_torch_multi_gpu
    def test_causal_lm_training_multi_gpu(self):
        r"""
        Test the CausalLM training on a multi-GPU device. This test is a converted version of
        https://github.com/huggingface/peft/blob/main/examples/int8_training/Finetune_opt_bnb_peft.ipynb where we train
        `opt-6.7b` on `english_quotes` dataset in few steps. The test would simply fail if the adapters are not set
        correctly.
        """
        with tempfile.TemporaryDirectory() as tmp_dir:
            model = AutoModelForCausalLM.from_pretrained(
                self.causal_lm_model_id,
                quantization_config=BitsAndBytesConfig(load_in_8bit=True),
                device_map="auto",
            )

            assert set(model.hf_device_map.values()) == set(range(torch.cuda.device_count()))

            tokenizer = AutoTokenizer.from_pretrained(self.causal_lm_model_id)
            model = prepare_model_for_kbit_training(model)

            setattr(model, "model_parallel", True)
            setattr(model, "is_parallelizable", True)

            config = LoraConfig(
                r=16,
                lora_alpha=32,
                target_modules=["q_proj", "v_proj"],
                lora_dropout=0.05,
                bias="none",
                task_type="CAUSAL_LM",
            )

            model = get_peft_model(model, config)

            data = load_dataset("Abirate/english_quotes")
            data = data.map(lambda samples: tokenizer(samples["quote"]), batched=True)

            trainer = Trainer(
                model=model,
                train_dataset=data["train"],
                args=TrainingArguments(
                    per_device_train_batch_size=4,
                    gradient_accumulation_steps=4,
                    warmup_steps=2,
                    max_steps=3,
                    learning_rate=2e-4,
                    fp16=True,
                    logging_steps=1,
                    output_dir=tmp_dir,
                ),
                data_collator=DataCollatorForLanguageModeling(tokenizer, mlm=False),
            )
            model.config.use_cache = False
            trainer.train()

            model.cpu().save_pretrained(tmp_dir)

            assert "adapter_config.json" in os.listdir(tmp_dir)
            assert SAFETENSORS_WEIGHTS_NAME in os.listdir(tmp_dir)

            # assert loss is not None
            assert trainer.state.log_history[-1]["train_loss"] is not None

    @pytest.mark.single_gpu_tests
    def test_seq2seq_lm_training_single_gpu(self):
        r"""
        Test the Seq2SeqLM training on a single GPU device. This test is a converted version of
        https://github.com/huggingface/peft/blob/main/examples/int8_training/Finetune_opt_bnb_peft.ipynb where we train
        `flan-large` on `english_quotes` dataset in few steps. The test would simply fail if the adapters are not set
        correctly.
        """
        with tempfile.TemporaryDirectory() as tmp_dir:
            model = AutoModelForSeq2SeqLM.from_pretrained(
                self.seq2seq_model_id,
                quantization_config=BitsAndBytesConfig(load_in_8bit=True),
                device_map={"": 0},
            )

            assert set(model.hf_device_map.values()) == {0}

            tokenizer = AutoTokenizer.from_pretrained(self.seq2seq_model_id)
            model = prepare_model_for_kbit_training(model)

            config = LoraConfig(
                r=16,
                lora_alpha=32,
                target_modules=["q", "v"],
                lora_dropout=0.05,
                bias="none",
                task_type="CAUSAL_LM",
            )

            model = get_peft_model(model, config)

            data = load_dataset("ybelkada/english_quotes_copy")
            data = data.map(lambda samples: tokenizer(samples["quote"]), batched=True)

            trainer = Trainer(
                model=model,
                train_dataset=data["train"],
                args=TrainingArguments(
                    per_device_train_batch_size=4,
                    gradient_accumulation_steps=4,
                    warmup_steps=2,
                    max_steps=3,
                    learning_rate=2e-4,
                    fp16=True,
                    logging_steps=1,
                    output_dir=tmp_dir,
                ),
                data_collator=DataCollatorForLanguageModeling(tokenizer, mlm=False),
            )
            model.config.use_cache = False
            trainer.train()

            model.cpu().save_pretrained(tmp_dir)

            assert "adapter_config.json" in os.listdir(tmp_dir)
            assert SAFETENSORS_WEIGHTS_NAME in os.listdir(tmp_dir)

            # assert loss is not None
            assert trainer.state.log_history[-1]["train_loss"] is not None

    @pytest.mark.multi_gpu_tests
    @require_torch_multi_gpu
    def test_seq2seq_lm_training_multi_gpu(self):
        r"""
        Test the Seq2SeqLM training on a multi-GPU device. This test is a converted version of
        https://github.com/huggingface/peft/blob/main/examples/int8_training/Finetune_opt_bnb_peft.ipynb where we train
        `flan-large` on `english_quotes` dataset in few steps. The test would simply fail if the adapters are not set
        correctly.
        """
        with tempfile.TemporaryDirectory() as tmp_dir:
            model = AutoModelForSeq2SeqLM.from_pretrained(
                self.seq2seq_model_id,
                quantization_config=BitsAndBytesConfig(load_in_8bit=True),
                device_map="balanced",
            )

            assert set(model.hf_device_map.values()) == set(range(torch.cuda.device_count()))

            tokenizer = AutoTokenizer.from_pretrained(self.seq2seq_model_id)
            model = prepare_model_for_kbit_training(model)

            config = LoraConfig(
                r=16,
                lora_alpha=32,
                target_modules=["q", "v"],
                lora_dropout=0.05,
                bias="none",
                task_type="CAUSAL_LM",
            )

            model = get_peft_model(model, config)

            data = load_dataset("ybelkada/english_quotes_copy")
            data = data.map(lambda samples: tokenizer(samples["quote"]), batched=True)

            trainer = Trainer(
                model=model,
                train_dataset=data["train"],
                args=TrainingArguments(
                    per_device_train_batch_size=4,
                    gradient_accumulation_steps=4,
                    warmup_steps=2,
                    max_steps=3,
                    learning_rate=2e-4,
                    fp16=True,
                    logging_steps=1,
                    output_dir="outputs",
                ),
                data_collator=DataCollatorForLanguageModeling(tokenizer, mlm=False),
            )
            model.config.use_cache = False
            trainer.train()

            model.cpu().save_pretrained(tmp_dir)

            assert "adapter_config.json" in os.listdir(tmp_dir)
            assert SAFETENSORS_WEIGHTS_NAME in os.listdir(tmp_dir)

            # assert loss is not None
            assert trainer.state.log_history[-1]["train_loss"] is not None

    @pytest.mark.single_gpu_tests
    def test_audio_model_training(self):
        r"""
        Test the audio model training on a single GPU device. This test is a converted version of
        https://github.com/huggingface/peft/blob/main/examples/int8_training/peft_bnb_whisper_large_v2_training.ipynb
        """
        with tempfile.TemporaryDirectory() as tmp_dir:
            dataset_name = "ybelkada/common_voice_mr_11_0_copy"
            task = "transcribe"
            language = "Marathi"
            common_voice = DatasetDict()

            common_voice["train"] = load_dataset(dataset_name, split="train+validation")

            common_voice = common_voice.remove_columns(
                ["accent", "age", "client_id", "down_votes", "gender", "locale", "path", "segment", "up_votes"]
            )

            feature_extractor = WhisperFeatureExtractor.from_pretrained(self.audio_model_id)
            tokenizer = WhisperTokenizer.from_pretrained(self.audio_model_id, language=language, task=task)
            processor = WhisperProcessor.from_pretrained(self.audio_model_id, language=language, task=task)

            common_voice = common_voice.cast_column("audio", Audio(sampling_rate=16000))

            def prepare_dataset(batch):
                # load and resample audio data from 48 to 16kHz
                audio = batch["audio"]

                # compute log-Mel input features from input audio array
                batch["input_features"] = feature_extractor(
                    audio["array"], sampling_rate=audio["sampling_rate"]
                ).input_features[0]

                # encode target text to label ids
                batch["labels"] = tokenizer(batch["sentence"]).input_ids
                return batch

            common_voice = common_voice.map(
                prepare_dataset, remove_columns=common_voice.column_names["train"], num_proc=2
            )
            data_collator = DataCollatorSpeechSeq2SeqWithPadding(processor=processor)

            model = WhisperForConditionalGeneration.from_pretrained(
                self.audio_model_id, quantization_config=BitsAndBytesConfig(load_in_8bit=True), device_map="auto"
            )

            model.config.forced_decoder_ids = None
            model.config.suppress_tokens = []

            model = prepare_model_for_kbit_training(model)

            # as Whisper model uses Conv layer in encoder, checkpointing disables grad computation
            # to avoid this, make the inputs trainable
            def make_inputs_require_grad(module, input, output):
                output.requires_grad_(True)

            model.model.encoder.conv1.register_forward_hook(make_inputs_require_grad)

            config = LoraConfig(
                r=32, lora_alpha=64, target_modules=["q_proj", "v_proj"], lora_dropout=0.05, bias="none"
            )

            model = get_peft_model(model, config)
            model.print_trainable_parameters()

            training_args = Seq2SeqTrainingArguments(
                output_dir=tmp_dir,  # change to a repo name of your choice
                per_device_train_batch_size=8,
                gradient_accumulation_steps=1,  # increase by 2x for every 2x decrease in batch size
                learning_rate=1e-3,
                warmup_steps=2,
                max_steps=3,
                fp16=True,
                per_device_eval_batch_size=8,
                generation_max_length=128,
                logging_steps=25,
                remove_unused_columns=False,  # required as the PeftModel forward doesn't have the signature of the wrapped model's forward
                label_names=["labels"],  # same reason as above
            )

            trainer = Seq2SeqTrainer(
                args=training_args,
                model=model,
                train_dataset=common_voice["train"],
                data_collator=data_collator,
                tokenizer=processor.feature_extractor,
            )

            trainer.train()

            model.cpu().save_pretrained(tmp_dir)

            assert "adapter_config.json" in os.listdir(tmp_dir)
            assert SAFETENSORS_WEIGHTS_NAME in os.listdir(tmp_dir)

            # assert loss is not None
            assert trainer.state.log_history[-1]["train_loss"] is not None

    @pytest.mark.single_gpu_tests
    def test_4bit_non_default_adapter_name(self):
        # See PR 1294
        config = LoraConfig(
            r=16,
            target_modules=["q_proj", "v_proj"],
            bias="none",
            task_type="CAUSAL_LM",
        )

        # default adapter name
        model = AutoModelForCausalLM.from_pretrained(
            "facebook/opt-125m",
            device_map="auto",
            quantization_config=BitsAndBytesConfig(load_in_4bit=True),
        )
        model = prepare_model_for_kbit_training(model)
        model = get_peft_model(model, config)
        n_trainable_default, n_total_default = model.get_nb_trainable_parameters()

        # other adapter name
        model = AutoModelForCausalLM.from_pretrained(
            "facebook/opt-125m",
            device_map="auto",
            quantization_config=BitsAndBytesConfig(load_in_4bit=True),
        )
        model = prepare_model_for_kbit_training(model)
        model = get_peft_model(model, config, adapter_name="other")
        n_trainable_other, n_total_other = model.get_nb_trainable_parameters()

        assert n_trainable_other > 0
        # sanity check
        assert n_trainable_default == n_trainable_other
        assert n_total_default == n_total_other

    @pytest.mark.single_gpu_tests
    def test_8bit_non_default_adapter_name(self):
        # See PR 1294
        config = LoraConfig(
            r=16,
            target_modules=["q_proj", "v_proj"],
            bias="none",
            task_type="CAUSAL_LM",
        )

        # default adapter name
        model = AutoModelForCausalLM.from_pretrained(
            "facebook/opt-125m",
            device_map="auto",
            quantization_config=BitsAndBytesConfig(load_in_8bit=True),
        )
        model = prepare_model_for_kbit_training(model)
        model = get_peft_model(model, config)
        n_trainable_default, n_total_default = model.get_nb_trainable_parameters()

        # other adapter name
        model = AutoModelForCausalLM.from_pretrained(
            "facebook/opt-125m",
            device_map="auto",
            quantization_config=BitsAndBytesConfig(load_in_8bit=True),
        )
        model = prepare_model_for_kbit_training(model)
        model = get_peft_model(model, config, adapter_name="other")
        n_trainable_other, n_total_other = model.get_nb_trainable_parameters()

        assert n_trainable_other > 0
        # sanity check
        assert n_trainable_default == n_trainable_other
        assert n_total_default == n_total_other

    @pytest.mark.single_gpu_tests
    def test_causal_lm_training_4bit_dora(self):
        r"""
        Same as test_causal_lm_training_4bit but with DoRA
        """
        with tempfile.TemporaryDirectory() as tmp_dir:
            model = AutoModelForCausalLM.from_pretrained(
                self.causal_lm_model_id,
                quantization_config=BitsAndBytesConfig(load_in_4bit=True),
                device_map="auto",
            )

            tokenizer = AutoTokenizer.from_pretrained(self.causal_lm_model_id)
            model = prepare_model_for_kbit_training(model)

            config = LoraConfig(
                r=16,
                lora_alpha=32,
                target_modules=["q_proj", "v_proj"],
                lora_dropout=0.05,
                bias="none",
                task_type="CAUSAL_LM",
                use_dora=True,
            )

            model = get_peft_model(model, config)

            data = load_dataset("ybelkada/english_quotes_copy")
            data = data.map(lambda samples: tokenizer(samples["quote"]), batched=True)

            trainer = Trainer(
                model=model,
                train_dataset=data["train"],
                args=TrainingArguments(
                    per_device_train_batch_size=4,
                    gradient_accumulation_steps=4,
                    warmup_steps=2,
                    max_steps=3,
                    learning_rate=2e-4,
                    fp16=True,
                    logging_steps=1,
                    output_dir=tmp_dir,
                ),
                data_collator=DataCollatorForLanguageModeling(tokenizer, mlm=False),
            )
            model.config.use_cache = False
            trainer.train()

            model.cpu().save_pretrained(tmp_dir)

            assert "adapter_config.json" in os.listdir(tmp_dir)
            assert SAFETENSORS_WEIGHTS_NAME in os.listdir(tmp_dir)

            # assert loss is not None
            assert trainer.state.log_history[-1]["train_loss"] is not None

    @pytest.mark.multi_gpu_tests
    def test_causal_lm_training_multi_gpu_4bit_dora(self):
        r"""
        Same as test_causal_lm_training_multi_gpu_4bit but with DoRA
        """

        with tempfile.TemporaryDirectory() as tmp_dir:
            model = AutoModelForCausalLM.from_pretrained(
                self.causal_lm_model_id,
                device_map="auto",
                quantization_config=BitsAndBytesConfig(load_in_4bit=True),
            )

            assert set(model.hf_device_map.values()) == set(range(torch.cuda.device_count()))

            model = prepare_model_for_kbit_training(model)

            setattr(model, "model_parallel", True)
            setattr(model, "is_parallelizable", True)

            config = LoraConfig(
                r=16,
                lora_alpha=32,
                target_modules=["q_proj", "v_proj"],
                lora_dropout=0.05,
                bias="none",
                task_type="CAUSAL_LM",
                use_dora=True,
            )

            model = get_peft_model(model, config)

            data = load_dataset("Abirate/english_quotes")
            data = data.map(lambda samples: self.tokenizer(samples["quote"]), batched=True)

            trainer = Trainer(
                model=model,
                train_dataset=data["train"],
                args=TrainingArguments(
                    per_device_train_batch_size=4,
                    gradient_accumulation_steps=4,
                    warmup_steps=2,
                    max_steps=3,
                    learning_rate=2e-4,
                    fp16=True,
                    logging_steps=1,
                    output_dir=tmp_dir,
                ),
                data_collator=DataCollatorForLanguageModeling(self.tokenizer, mlm=False),
            )
            model.config.use_cache = False
            trainer.train()

            model.cpu().save_pretrained(tmp_dir)

            assert "adapter_config.json" in os.listdir(tmp_dir)
            assert SAFETENSORS_WEIGHTS_NAME in os.listdir(tmp_dir)

            # assert loss is not None
            assert trainer.state.log_history[-1]["train_loss"] is not None

    @pytest.mark.single_gpu_tests
    def test_causal_lm_training_8bit_dora(self):
        r"""
        Same as test_causal_lm_training_4bit_dora but with 8bit
        """
        with tempfile.TemporaryDirectory() as tmp_dir:
            model = AutoModelForCausalLM.from_pretrained(
                self.causal_lm_model_id,
                quantization_config=BitsAndBytesConfig(load_in_8bit=True),
                device_map="auto",
            )

            tokenizer = AutoTokenizer.from_pretrained(self.causal_lm_model_id)
            model = prepare_model_for_kbit_training(model)

            config = LoraConfig(
                r=16,
                lora_alpha=32,
                target_modules=["q_proj", "v_proj"],
                lora_dropout=0.05,
                bias="none",
                task_type="CAUSAL_LM",
                use_dora=True,
            )

            model = get_peft_model(model, config)

            data = load_dataset("ybelkada/english_quotes_copy")
            data = data.map(lambda samples: tokenizer(samples["quote"]), batched=True)

            trainer = Trainer(
                model=model,
                train_dataset=data["train"],
                args=TrainingArguments(
                    per_device_train_batch_size=4,
                    gradient_accumulation_steps=4,
                    warmup_steps=2,
                    max_steps=3,
                    learning_rate=2e-4,
                    fp16=True,
                    logging_steps=1,
                    output_dir=tmp_dir,
                ),
                data_collator=DataCollatorForLanguageModeling(tokenizer, mlm=False),
            )
            model.config.use_cache = False
            trainer.train()

            model.cpu().save_pretrained(tmp_dir)

            assert "adapter_config.json" in os.listdir(tmp_dir)
            assert SAFETENSORS_WEIGHTS_NAME in os.listdir(tmp_dir)

            # assert loss is not None
            assert trainer.state.log_history[-1]["train_loss"] is not None

    @pytest.mark.multi_gpu_tests
    def test_causal_lm_training_multi_gpu_8bit_dora(self):
        r"""
        Same as test_causal_lm_training_multi_gpu_4bit_dora but with 8bit
        """

        with tempfile.TemporaryDirectory() as tmp_dir:
            model = AutoModelForCausalLM.from_pretrained(
                self.causal_lm_model_id,
                device_map="auto",
                quantization_config=BitsAndBytesConfig(load_in_8bit=True),
            )

            assert set(model.hf_device_map.values()) == set(range(torch.cuda.device_count()))

            model = prepare_model_for_kbit_training(model)

            setattr(model, "model_parallel", True)
            setattr(model, "is_parallelizable", True)

            config = LoraConfig(
                r=16,
                lora_alpha=32,
                target_modules=["q_proj", "v_proj"],
                lora_dropout=0.05,
                bias="none",
                task_type="CAUSAL_LM",
                use_dora=True,
            )

            model = get_peft_model(model, config)

            data = load_dataset("Abirate/english_quotes")
            data = data.map(lambda samples: self.tokenizer(samples["quote"]), batched=True)

            trainer = Trainer(
                model=model,
                train_dataset=data["train"],
                args=TrainingArguments(
                    per_device_train_batch_size=4,
                    gradient_accumulation_steps=4,
                    warmup_steps=2,
                    max_steps=3,
                    learning_rate=2e-4,
                    fp16=True,
                    logging_steps=1,
                    output_dir=tmp_dir,
                ),
                data_collator=DataCollatorForLanguageModeling(self.tokenizer, mlm=False),
            )
            model.config.use_cache = False
            trainer.train()

            model.cpu().save_pretrained(tmp_dir)

            assert "adapter_config.json" in os.listdir(tmp_dir)
            assert SAFETENSORS_WEIGHTS_NAME in os.listdir(tmp_dir)

            # assert loss is not None
            assert trainer.state.log_history[-1]["train_loss"] is not None

    @pytest.mark.single_gpu_tests
    def test_causal_lm_training_gpt2_dora(self):
        r"""
        Same as test_causal_lm_training_4bit but with DoRA
        """
        with tempfile.TemporaryDirectory() as tmp_dir:
            model = AutoModelForCausalLM.from_pretrained("gpt2", device_map="auto")

            tokenizer = AutoTokenizer.from_pretrained(self.causal_lm_model_id)
            model = prepare_model_for_kbit_training(model)

            config = LoraConfig(
                r=16,
                lora_alpha=32,
                lora_dropout=0.05,
                bias="none",
                task_type="CAUSAL_LM",
                use_dora=True,
            )

            model = get_peft_model(model, config)

            data = load_dataset("ybelkada/english_quotes_copy")
            data = data.map(lambda samples: tokenizer(samples["quote"]), batched=True)

            trainer = Trainer(
                model=model,
                train_dataset=data["train"],
                args=TrainingArguments(
                    per_device_train_batch_size=4,
                    gradient_accumulation_steps=4,
                    warmup_steps=2,
                    max_steps=3,
                    learning_rate=2e-4,
                    fp16=True,
                    logging_steps=1,
                    output_dir=tmp_dir,
                ),
                data_collator=DataCollatorForLanguageModeling(tokenizer, mlm=False),
            )
            model.config.use_cache = False
            trainer.train()

            model.cpu().save_pretrained(tmp_dir)

            assert "adapter_config.json" in os.listdir(tmp_dir)
            assert SAFETENSORS_WEIGHTS_NAME in os.listdir(tmp_dir)

            # assert loss is not None
            assert trainer.state.log_history[-1]["train_loss"] is not None

    @parameterized.expand(["4bit", "8bit"])
    def test_initialize_dora_with_bnb_on_cpu(self, kbit):
        # 1674
        # The issue is that to initialize DoRA, we need to dequantize the weights. That only works on GPU for bnb.
        # Therefore, intializing DoRA with bnb on CPU used to fail.
        model_id = "facebook/opt-125m"
        if kbit == "4bit":
            bnb_config = BitsAndBytesConfig(load_in_4bit=True, bnb_4bit_quant_type="nf4")
        elif kbit == "8bit":
            bnb_config = BitsAndBytesConfig(load_in_8bit=True)
        else:
            raise ValueError("Only 4bit and 8bit bnb allowed")

        model = AutoModelForCausalLM.from_pretrained(model_id, quantization_config=bnb_config)
        model = model.cpu()  # ensure that we're on CPU
        # sanity check that all weights are on CPU
        weights_not_cpu = [name for name, p in model.named_parameters() if p.device != torch.device("cpu")]
        assert not weights_not_cpu

        lora_config = LoraConfig(use_dora=True)

        # should not raise
        peft_model = get_peft_model(model, lora_config)
        # check that the weights are still on CPU
        weights_not_cpu = [name for name, p in peft_model.named_parameters() if p.device != torch.device("cpu")]
        assert not weights_not_cpu


@require_torch_gpu
@require_auto_gptq
@require_optimum
class PeftGPTQGPUTests(unittest.TestCase):
    r"""
    GPTQ + peft tests
    """

    def setUp(self):
        from transformers import GPTQConfig

        self.causal_lm_model_id = "marcsun13/opt-350m-gptq-4bit"
        # TODO : check if it works for Exllamav2 kernels
        self.quantization_config = GPTQConfig(bits=4, use_exllama=False)
        self.tokenizer = AutoTokenizer.from_pretrained(self.causal_lm_model_id)

    def tearDown(self):
        r"""
        Efficient mechanism to free GPU memory after each test. Based on
        https://github.com/huggingface/transformers/issues/21094
        """
        gc.collect()
        torch.cuda.empty_cache()

    def _check_inference_finite(self, model, batch):
        # try inference without Trainer class
        training = model.training
        model.eval()
        output = model(**batch.to(model.device))
        assert torch.isfinite(output.logits).all()
        model.train(training)

    @pytest.mark.single_gpu_tests
    def test_causal_lm_training(self):
        r"""
        Test the CausalLM training on a single GPU device. The test would simply fail if the adapters are not set
        correctly.
        """
        with tempfile.TemporaryDirectory() as tmp_dir:
            model = AutoModelForCausalLM.from_pretrained(
                self.causal_lm_model_id,
                torch_dtype=torch.float16,
                device_map="auto",
                quantization_config=self.quantization_config,
            )

            model = prepare_model_for_kbit_training(model)
            config = LoraConfig(
                r=16,
                lora_alpha=32,
                target_modules=["q_proj", "v_proj"],
                lora_dropout=0.05,
                bias="none",
                task_type="CAUSAL_LM",
            )
            model = get_peft_model(model, config)

            data = load_dataset("ybelkada/english_quotes_copy")
            data = data.map(lambda samples: self.tokenizer(samples["quote"]), batched=True)

            trainer = Trainer(
                model=model,
                train_dataset=data["train"],
                args=TrainingArguments(
                    per_device_train_batch_size=4,
                    gradient_accumulation_steps=4,
                    warmup_steps=2,
                    max_steps=3,
                    learning_rate=2e-4,
                    fp16=True,
                    logging_steps=1,
                    output_dir=tmp_dir,
                ),
                data_collator=DataCollatorForLanguageModeling(self.tokenizer, mlm=False),
            )
            model.config.use_cache = False
            trainer.train()

            model.cpu().save_pretrained(tmp_dir)

            assert "adapter_config.json" in os.listdir(tmp_dir)
            assert SAFETENSORS_WEIGHTS_NAME in os.listdir(tmp_dir)

            # assert loss is not None
            assert trainer.state.log_history[-1]["train_loss"] is not None

    @pytest.mark.single_gpu_tests
    def test_adalora_causalLM(self):
        r"""
        Tests the gptq training with adalora
        """

        model = AutoModelForCausalLM.from_pretrained(
            self.causal_lm_model_id,
            torch_dtype=torch.float16,
            device_map="auto",
            quantization_config=self.quantization_config,
        )

        tokenizer = AutoTokenizer.from_pretrained(self.causal_lm_model_id)
        model = prepare_model_for_kbit_training(model)

        peft_config = AdaLoraConfig(
            init_r=6,
            target_r=4,
            tinit=50,
            tfinal=100,
            deltaT=5,
            beta1=0.3,
            beta2=0.3,
            orth_reg_weight=0.2,
            lora_alpha=32,
            lora_dropout=0.05,
            bias="none",
            task_type="CAUSAL_LM",
        )

        model = get_peft_model(model, peft_config)

        data = load_dataset("ybelkada/english_quotes_copy")
        data = data.map(lambda samples: self.tokenizer(samples["quote"]), batched=True)
        batch = tokenizer(data["train"][:3]["quote"], return_tensors="pt", padding=True)
        self._check_inference_finite(model, batch)

        with tempfile.TemporaryDirectory() as tmp_dir:
            trainer = Trainer(
                model=model,
                train_dataset=data["train"],
                args=TrainingArguments(
                    per_device_train_batch_size=4,
                    gradient_accumulation_steps=4,
                    warmup_steps=2,
                    max_steps=3,
                    learning_rate=2e-4,
                    fp16=True,
                    logging_steps=1,
                    output_dir=tmp_dir,
                ),
                data_collator=DataCollatorForLanguageModeling(self.tokenizer, mlm=False),
            )
            model.config.use_cache = False
            trainer.train()

            model.cpu().save_pretrained(tmp_dir)

            assert "adapter_config.json" in os.listdir(tmp_dir)
            assert SAFETENSORS_WEIGHTS_NAME in os.listdir(tmp_dir)

            # assert loss is not None
            assert trainer.state.log_history[-1]["train_loss"] is not None

    @pytest.mark.multi_gpu_tests
    @require_torch_multi_gpu
    def test_causal_lm_training_multi_gpu(self):
        r"""
        Test the CausalLM training on a multi-GPU device. The test would simply fail if the adapters are not set
        correctly.
        """

        with tempfile.TemporaryDirectory() as tmp_dir:
            model = AutoModelForCausalLM.from_pretrained(
                self.causal_lm_model_id,
                torch_dtype=torch.float16,
                device_map="auto",
                quantization_config=self.quantization_config,
            )

            assert set(model.hf_device_map.values()) == set(range(torch.cuda.device_count()))

            model = prepare_model_for_kbit_training(model)

            setattr(model, "model_parallel", True)
            setattr(model, "is_parallelizable", True)

            config = LoraConfig(
                r=16,
                lora_alpha=32,
                target_modules=["q_proj", "v_proj"],
                lora_dropout=0.05,
                bias="none",
                task_type="CAUSAL_LM",
            )

            model = get_peft_model(model, config)

            data = load_dataset("Abirate/english_quotes")
            data = data.map(lambda samples: self.tokenizer(samples["quote"]), batched=True)

            trainer = Trainer(
                model=model,
                train_dataset=data["train"],
                args=TrainingArguments(
                    per_device_train_batch_size=4,
                    gradient_accumulation_steps=4,
                    warmup_steps=2,
                    max_steps=3,
                    learning_rate=2e-4,
                    fp16=True,
                    logging_steps=1,
                    output_dir=tmp_dir,
                ),
                data_collator=DataCollatorForLanguageModeling(self.tokenizer, mlm=False),
            )
            model.config.use_cache = False
            trainer.train()

            model.cpu().save_pretrained(tmp_dir)

            assert "adapter_config.json" in os.listdir(tmp_dir)
            assert SAFETENSORS_WEIGHTS_NAME in os.listdir(tmp_dir)

            # assert loss is not None
            assert trainer.state.log_history[-1]["train_loss"] is not None

    @pytest.mark.single_gpu_tests
    def test_non_default_adapter_name(self):
        # See issue 1346
        config = LoraConfig(
            r=16,
            target_modules=["q_proj", "v_proj"],
            task_type="CAUSAL_LM",
        )

        # default adapter name
        model = AutoModelForCausalLM.from_pretrained(
            self.causal_lm_model_id,
            torch_dtype=torch.float16,
            device_map="auto",
            quantization_config=self.quantization_config,
        )
        model = prepare_model_for_kbit_training(model)
        model = get_peft_model(model, config)
        n_trainable_default, n_total_default = model.get_nb_trainable_parameters()

        # other adapter name
        model = AutoModelForCausalLM.from_pretrained(
            self.causal_lm_model_id,
            torch_dtype=torch.float16,
            device_map="auto",
            quantization_config=self.quantization_config,
        )
        model = prepare_model_for_kbit_training(model)
        model = get_peft_model(model, config, adapter_name="other")
        n_trainable_other, n_total_other = model.get_nb_trainable_parameters()

        assert n_trainable_other > 0
        # sanity check
        assert n_trainable_default == n_trainable_other
        assert n_total_default == n_total_other


@require_non_cpu
class OffloadSaveTests(unittest.TestCase):
    def setUp(self):
        self.causal_lm_model_id = "gpt2"

    def tearDown(self):
        r"""
        Efficient mechanism to free GPU memory after each test. Based on
        https://github.com/huggingface/transformers/issues/21094
        """
        gc.collect()
        torch.cuda.empty_cache()

    def test_offload_load(self):
        r"""
        Test the loading of a LoRA model with CPU- and disk-offloaded modules
        """
        torch.manual_seed(0)
        model = AutoModelForCausalLM.from_pretrained(self.causal_lm_model_id)
        tokenizer = AutoTokenizer.from_pretrained(self.causal_lm_model_id)
        memory_limits = {"cpu": "0.4GIB"}  # no "disk" for PeftModel.from_pretrained() compatibility

        # offload around half of all transformer modules to the disk
        device_map = infer_auto_device_map(model, max_memory=memory_limits)
        assert "cpu" in device_map.values()
        assert "disk" in device_map.values()

        config = LoraConfig(task_type="CAUSAL_LM", init_lora_weights=False, target_modules=["c_attn"])

        model = get_peft_model(model, config)
        with tempfile.TemporaryDirectory() as tmp_dir:
            model.save_pretrained(tmp_dir)
            model = AutoModelForCausalLM.from_pretrained(self.causal_lm_model_id, device_map="cpu")
            lora_model = PeftModel.from_pretrained(model, tmp_dir).eval()
            input_tokens = tokenizer.encode("Four score and seven years ago", return_tensors="pt")
            output = lora_model(input_tokens)[0]

            # load the model with device_map
            offloaded_model = AutoModelForCausalLM.from_pretrained(self.causal_lm_model_id, device_map=device_map)
            assert len({p.device for p in offloaded_model.parameters()}) == 2  # 'cpu' and 'meta'
            offloaded_lora_model = PeftModel.from_pretrained(offloaded_model, tmp_dir, max_memory=memory_limits).eval()
            offloaded_output = offloaded_lora_model(input_tokens)[0]
        assert torch.allclose(output, offloaded_output, atol=1e-5)

    @pytest.mark.single_gpu_tests
    def test_offload_merge(self):
        r"""
        Test merging, unmerging, and unloading of a model with CPU- and disk- offloaded modules.
        """
        torch.manual_seed(0)
        model = AutoModelForCausalLM.from_pretrained(self.causal_lm_model_id)
        tokenizer = AutoTokenizer.from_pretrained(self.causal_lm_model_id)
        memory_limits = {0: "0.2GIB", "cpu": "0.2GIB"}  # no "disk" for PeftModel.from_pretrained() compatibility
        # offloads around half of all transformer modules
        device_map = infer_auto_device_map(model, max_memory=memory_limits)
        assert 0 in device_map.values()
        assert "cpu" in device_map.values()
        assert "disk" in device_map.values()

        config = LoraConfig(task_type="CAUSAL_LM", init_lora_weights=False, target_modules=["c_attn"])

        model = get_peft_model(model, config)
        with tempfile.TemporaryDirectory() as tmp_dir:
            model.save_pretrained(tmp_dir)
            # load the model with device_map
            model = AutoModelForCausalLM.from_pretrained(self.causal_lm_model_id, device_map=device_map).eval()
            assert len({p.device for p in model.parameters()}) == 2

            model = PeftModel.from_pretrained(model, tmp_dir, max_memory=memory_limits)

        input_tokens = tokenizer.encode("Four score and seven years ago", return_tensors="pt")
        model.eval()

        # test peft model adapter merge
        pre_merge_olayer = model(input_tokens)[0]
        model.merge_adapter()
        post_merge_olayer = model(input_tokens)[0]
        assert torch.allclose(post_merge_olayer, pre_merge_olayer)

        # test peft model adapter unmerge
        model.unmerge_adapter()
        post_unmerge_olayer = model(input_tokens)[0]
        assert torch.allclose(post_unmerge_olayer, pre_merge_olayer)

        # test LoRA merge and unload
        model = model.merge_and_unload()
        post_unload_merge_olayer = model(input_tokens)[0]
        assert torch.allclose(post_unload_merge_olayer, pre_merge_olayer)


@pytest.mark.skipif(not torch.cuda.is_available(), reason="test requires a GPU")
@pytest.mark.single_gpu_tests
class TestPiSSA:
    r"""
    Tests for PiSSA to ensure that it reduces the quantization error compared to normal LoRA quantization.
    """

    # The error factor indicates by how much the quantization error should be decreased when using PiSSA compared to
    # quantization without PiSSA. Thus 1.03 means that the error should be decreased by 3% at least. This is a very
    # conservative value to prevent flakiness, in practice most gains are > 1.5
    error_factor = 1.03

    def quantize_model(self, model, num_bits=4, device="cuda"):
        # Quantize the `weight.data` of the linear layer in the model to `num_bits` and store it with full precision.
        quantizer = NFQuantizer(num_bits=num_bits, device=device, method="normal", block_size=64)
        for name, module in model.named_modules():
            if isinstance(module, torch.nn.Linear) and "lm_head" not in name:
                quantized_weight, max_abs, shape = quantizer.quantize_block(module.weight.data.to(device))
                module.weight.data = quantizer.dequantize_block(quantized_weight, max_abs, shape)
        return model

    def nuclear_norm(self, base_model, quantized_model):
        # Calculate the nuclear norm (sum of singular values) of the error matrices between the `quantized_model` and the `base_model`.
        error_list = []
        for name, module in base_model.named_modules():
            if isinstance(module, torch.nn.Linear) and "lm_head" not in name:
                quant_module = quantized_model.get_submodule(name)
                error_list.append(torch.linalg.svdvals(module.weight.data - quant_module.weight.data).sum())
        return torch.Tensor(error_list).sum()

    def get_errors(
        self,
        tmp_path,
        bits=4,
        device="cuda",
        model_id="hf-internal-testing/tiny-random-BloomForCausalLM",
    ):
        # Comparing the quantized LoRA model to the base model, vs the PiSSA quantized model to the base model.
        # We expect the PiSSA quantized model to have less error than the normal LoRA quantized model.

        cls = AutoModelForSeq2SeqLM if "t5" in str(model_id) else AutoModelForCausalLM
        base_model = cls.from_pretrained(model_id).eval().to(device)
        task_type = TaskType.SEQ_2_SEQ_LM if base_model.config.is_encoder_decoder else TaskType.CAUSAL_LM

        # logits from the normal quantized LoRA model
        target_modules = "all-linear" if task_type != TaskType.SEQ_2_SEQ_LM else ["o", "k", "wi", "q", "v"]
        lora_config = LoraConfig(task_type=task_type, target_modules=target_modules)

        qlora_model = self.quantize_model(cls.from_pretrained(model_id).eval().to(device), bits, device)
        qlora_model = get_peft_model(
            qlora_model,
            lora_config,
        )
        qlora_model = qlora_model.merge_and_unload()
        qlora_error = self.nuclear_norm(base_model, qlora_model)
        del qlora_model
        gc.collect()
        torch.cuda.empty_cache()

        # logits from quantized LoRA model using PiSSA
        lora_config = LoraConfig(
            task_type=task_type,
            init_lora_weights="pissa",
            target_modules=target_modules,
        )
        pissa_model = cls.from_pretrained(model_id).eval().to(device)
        pissa_model = get_peft_model(pissa_model, lora_config)

        # save LoRA weights, they should be initialized such that they minimize the quantization error
        pissa_model.base_model.peft_config["default"].init_lora_weights = True
        pissa_model.save_pretrained(tmp_path / "pissa_model")

        pissa_model = pissa_model.unload()
        pissa_model.save_pretrained(tmp_path / "residual_model")

        del pissa_model
        gc.collect()
        torch.cuda.empty_cache()

        # now load quantized model and apply PiSSA-initialized weights on top
        qpissa_model = self.quantize_model(
            cls.from_pretrained(tmp_path / "residual_model").eval().to(device), bits, device
        )
        qpissa_model = PeftModel.from_pretrained(qpissa_model, tmp_path / "pissa_model")
        qpissa_model = qpissa_model.merge_and_unload()
        qpissa_error = self.nuclear_norm(base_model, qpissa_model)
        del qpissa_model
        gc.collect()
        torch.cuda.empty_cache()

        assert qlora_error > 0.0
        assert qpissa_error > 0.0

        # next, check that PiSSA quantization errors are smaller than LoRA errors by a certain margin
        assert qpissa_error < (qlora_error / self.error_factor)

    @pytest.mark.parametrize("device", ["cuda", "cpu"])
    def test_bloomz_pissa_4bit(self, device, tmp_path):
        # In this test, we compare the logits of the base model, the quantized LoRA model, and the quantized model
        # using PiSSA. When quantizing, we expect a certain level of error. However, we expect the PiSSA quantized
        # model to have less error than the normal LoRA quantized model. Note that when using normal LoRA, the
        # quantization error is simply the error from quantization without LoRA, as LoRA is a no-op before training.
        # We still apply LoRA for the test for consistency.

        self.get_errors(bits=4, device=device, tmp_path=tmp_path)

    @pytest.mark.parametrize("device", ["cuda", "cpu"])
    def test_bloomz_pissa_8bit(self, device, tmp_path):
        # Same test as test_bloomz_pissa_4bit but with 8 bits.
        self.get_errors(bits=8, device=device, tmp_path=tmp_path)

    @pytest.mark.parametrize("device", ["cuda", "cpu"])
    def test_t5_pissa_4bit(self, device, tmp_path):
        self.get_errors(bits=4, device=device, model_id="t5-small", tmp_path=tmp_path)

    @pytest.mark.parametrize("device", ["cuda", "cpu"])
    def test_t5_pissa_8bit(self, device, tmp_path):
        self.get_errors(bits=8, device=device, model_id="t5-small", tmp_path=tmp_path)

    @require_bitsandbytes
    def test_lora_pissa_conversion_same_output_after_loading_with_quantization(self, tmp_path):
        # A copy of the test `test_lora_pissa_conversion_same_output_after_loading` in peft/tests/test_initialization.py,
        # that would fail if bitsandbytes quantization is used because Quant(W_res) + AB !=Quant(W) + \Delta(AB).
        import bitsandbytes as bnb

        torch.manual_seed(0)
        data = torch.rand(10, 1000).to("cuda")

        class MyModule(torch.nn.Module):
            def __init__(self):
                super().__init__()
                # choose a large weight so that averages are close to expected values
                self.linear = torch.nn.Linear(1000, 1000)
                self.embed = torch.nn.Embedding(1000, 1000)
                self.conv2d = torch.nn.Conv2d(100, 100, 3)

            def forward(self, x):
                x_int = (100 * x).int()
                x_4d = x.flatten().reshape(1, 100, 10, 10)
                return self.linear(x), self.embed(x_int), self.conv2d(x_4d)

        model = MyModule().to("cuda")
        output_base = model(data)[0]

        config = LoraConfig(init_lora_weights="pissa", target_modules=["linear"], r=8)
        peft_model = get_peft_model(deepcopy(model), config)
        # save the initial model
        peft_model.peft_config["default"].init_lora_weights = True
        peft_model.save_pretrained(tmp_path / "init-model")
        peft_model = peft_model.unload()
        torch.save(peft_model.state_dict(), tmp_path / "residual-model")
        del peft_model

        # create 4bit base model
        base_model = deepcopy(model)
        base_model.load_state_dict(torch.load(tmp_path / "residual-model"))
        # sanity check: the base model weights were indeed changed
        tol = 1e-06
        assert not torch.allclose(model.linear.weight, base_model.linear.weight, atol=tol, rtol=tol)
        # quantize the linear layer
        linear4bit = bnb.nn.Linear4bit(base_model.linear.in_features, base_model.linear.out_features)
        linear4bit.load_state_dict(base_model.linear.state_dict())
        linear4bit.to(0)
        base_model.linear = linear4bit
        peft_model = PeftModel.from_pretrained(deepcopy(base_model), tmp_path / "init-model")
        output_quantized_pissa = peft_model(data)[0]
        # sanity check
        tol = 1e-06
        assert not torch.allclose(output_base, output_quantized_pissa, atol=tol, rtol=tol)

        # modify the weights, or else the adapter performs an identity transformation
        peft_model.base_model.linear.lora_B["default"].weight.data *= 2.0
        output_finetuned_pissa = peft_model(data)[0]
        # sanity check
        tol = 1e-06
        assert not torch.allclose(output_quantized_pissa, output_finetuned_pissa, atol=tol, rtol=tol)

        # save the model normally
        peft_model.save_pretrained(tmp_path / "pissa-model")
        model_loaded = PeftModel.from_pretrained(deepcopy(base_model), tmp_path / "pissa-model")
        output_loaded = model_loaded(data)[0]

        assert torch.allclose(output_finetuned_pissa, output_loaded, atol=tol, rtol=tol)
        # sanity check: ranks should still be 8 as initially
        assert model_loaded.peft_config["default"].r == 8
        assert model_loaded.base_model.model.linear.lora_A["default"].weight.shape[0] == 8

        # save the model with conversion
        peft_model.save_pretrained(
            tmp_path / "pissa-model-converted", path_initial_model_for_weight_conversion=tmp_path / "init-model"
        )
        model_converted = PeftModel.from_pretrained(deepcopy(model), tmp_path / "pissa-model-converted")
        output_converted = model_converted(data)[0]

        # rank should be double of what it was initially
        assert model_converted.peft_config["default"].r == 16
        assert model_converted.base_model.model.linear.lora_A["default"].weight.shape[0] == 16
        # base model weights should be the same as the initial model
        assert torch.allclose(
            model.linear.weight, model_converted.base_model.model.linear.base_layer.weight, atol=tol, rtol=tol
        )
        # This check is expected to fail when using bnb
        assert not torch.allclose(output_finetuned_pissa, output_converted, atol=tol, rtol=tol)


@pytest.mark.skipif(not torch.cuda.is_available(), reason="test requires a GPU")
@pytest.mark.single_gpu_tests
class TestOLoRA:
    r"""
    Tests for OLoRA to ensure that it reduces the quantization error compared to normal LoRA quantization.
    """

    # The error factor indicates by how much the quantization error should be decreased when using OLoRA compared to
    # quantization without OLoRA. Thus 1.03 means that the error should be decreased by 3% at least. This is a very
    # conservative value to prevent flakiness, in practice most gains are > 1.5
    error_factor = 1.2

    def quantize_model(self, model, num_bits=4, device="cuda"):
        # Quantize the `weight.data` of the linear layer in the model to `num_bits` and store it with full precision.
        quantizer = NFQuantizer(num_bits=num_bits, device=device, method="normal", block_size=64)
        for name, module in model.named_modules():
            if isinstance(module, torch.nn.Linear) and "lm_head" not in name:
                quantized_weight, max_abs, shape = quantizer.quantize_block(module.weight.data.to(device))
                module.weight.data = quantizer.dequantize_block(quantized_weight, max_abs, shape)
        return model

    def nuclear_norm(self, base_model, quantized_model):
        # Calculate the nuclear norm (sum of singular values) of the error matrices between the `quantized_model` and the `base_model`.
        error_list = []
        for name, module in base_model.named_modules():
            if isinstance(module, torch.nn.Linear) and "lm_head" not in name:
                quant_module = quantized_model.get_submodule(name)
                error_list.append(torch.linalg.svdvals(module.weight.data - quant_module.weight.data).sum())
        return torch.Tensor(error_list).sum()

    def get_errors(
        self,
        tmp_path,
        bits=4,
        device="cuda",
        model_id="hf-internal-testing/tiny-random-BloomForCausalLM",
    ):
        # Comparing the quantized LoRA model to the base model, vs the OLoRA quantized model to the base model.
        # We expect the OLoRA quantized model to have less error than the normal LoRA quantized model.

        cls = AutoModelForSeq2SeqLM if "t5" in str(model_id) else AutoModelForCausalLM
        base_model = cls.from_pretrained(model_id).eval().to(device)
        task_type = TaskType.SEQ_2_SEQ_LM if base_model.config.is_encoder_decoder else TaskType.CAUSAL_LM

        # logits from the normal quantized LoRA model
        target_modules = "all-linear" if task_type != TaskType.SEQ_2_SEQ_LM else ["o", "k", "wi", "q", "v"]
        lora_config = LoraConfig(task_type=task_type, target_modules=target_modules)

        qlora_model = self.quantize_model(cls.from_pretrained(model_id).eval().to(device), bits, device)
        qlora_model = get_peft_model(
            qlora_model,
            lora_config,
        )
        qlora_model = qlora_model.merge_and_unload()
        qlora_error = self.nuclear_norm(base_model, qlora_model)
        del qlora_model
        gc.collect()
        torch.cuda.empty_cache()

        # logits from quantized LoRA model using OLoRA
        lora_config = LoraConfig(
            task_type=task_type,
            init_lora_weights="olora",
            target_modules=target_modules,
        )
        olora_model = cls.from_pretrained(model_id).eval().to(device)
        olora_model = get_peft_model(olora_model, lora_config)

        # save LoRA weights, they should be initialized such that they minimize the quantization error
        olora_model.base_model.peft_config["default"].init_lora_weights = True
        olora_model.save_pretrained(tmp_path / "olora_model")

        olora_model = olora_model.unload()
        olora_model.save_pretrained(tmp_path / "residual_model")

        del olora_model
        gc.collect()
        torch.cuda.empty_cache()

        # now load quantized model and apply OLoRA-initialized weights on top
        qolora_model = self.quantize_model(
            cls.from_pretrained(tmp_path / "residual_model").eval().to(device), bits, device
        )
        qolora_model = PeftModel.from_pretrained(qolora_model, tmp_path / "olora_model")
        qolora_model = qolora_model.merge_and_unload()
        qolora_error = self.nuclear_norm(base_model, qolora_model)
        del qolora_model
        gc.collect()
        torch.cuda.empty_cache()

        assert qlora_error > 0.0
        assert qolora_error > 0.0

        # next, check that OLoRA quantization errors are smaller than LoRA errors by a certain margin
        assert qolora_error < (qlora_error / self.error_factor)

    @pytest.mark.parametrize("device", ["cuda", "cpu"])
    def test_bloomz_olora_4bit(self, device, tmp_path):
        # In this test, we compare the logits of the base model, the quantized LoRA model, and the quantized model
        # using OLoRA. When quantizing, we expect a certain level of error. However, we expect the OLoRA quantized
        # model to have less error than the normal LoRA quantized model. Note that when using normal LoRA, the
        # quantization error is simply the error from quantization without LoRA, as LoRA is a no-op before training.
        # We still apply LoRA for the test for consistency.

        self.get_errors(bits=4, device=device, tmp_path=tmp_path)

    @pytest.mark.parametrize("device", ["cuda", "cpu"])
    def test_bloomz_olora_8bit(self, device, tmp_path):
        # Same test as test_bloomz_olora_4bit but with 8 bits.
        self.get_errors(bits=8, device=device, tmp_path=tmp_path)

    @pytest.mark.parametrize("bits", [4, 8])
    def test_olora_with_quantized_model(self, bits):
        import bitsandbytes as bnb

        # issue 1999
        model_id = "hf-internal-testing/tiny-random-OPTForCausalLM"
        if bits == 4:
            bnb_config = BitsAndBytesConfig(
                load_in_4bit=True,
                bnb_4bit_quant_type="nf4",
                bnb_4bit_compute_dtype=torch.float16,
                bnb_4bit_quant_storage=torch.float16,
                bnb_4bit_use_double_quant=True,
            )
        elif bits == 8:
            bnb_config = BitsAndBytesConfig(load_in_8bit=True)
        else:
            raise ValueError("bits must be 4 or 8")

        model = AutoModelForCausalLM.from_pretrained(model_id, quantization_config=bnb_config)
        model = prepare_model_for_kbit_training(model)
        config = LoraConfig(init_lora_weights="olora")
        model = get_peft_model(model, config)

        # check that the correct type is used for the weights
        base_layer = model.base_model.model.model.decoder.layers[0].self_attn.v_proj.base_layer.weight
        if bits == 4:
            assert isinstance(base_layer, bnb.nn.modules.Params4bit)
        else:
            assert isinstance(base_layer, bnb.nn.modules.Int8Params)

        inputs = torch.arange(10).unsqueeze(0).to(model.device)
        logits = model(inputs).logits  # does not raise
        assert torch.isfinite(logits).all()


@pytest.mark.skipif(not torch.cuda.is_available(), reason="test requires a GPU")
class TestLoftQ:
    r"""
    Tests for LoftQ to ensure that it reduces the quantization error compared to normal LoRA quantization.
    """

    # The error factor indicates by how much the quantization error should be decreased when using LoftQ compared to
    # quantization without LoftQ. Thus 1.03 means that the error should be decreased by 3% at least. This is a very
    # conservative value to prevent flakiness, in practice most gains are > 1.5
    error_factor = 1.03

    def get_input(self, model_id, device):
        tokenizer = AutoTokenizer.from_pretrained(model_id)
        inputs = tokenizer("All I want is", padding=True, return_tensors="pt")
        if device == "cuda":
            inputs = inputs.to("cuda")
        return inputs

    def get_base_model(self, model_id, device, **kwargs):
        cls = AutoModelForSeq2SeqLM if "t5" in str(model_id) else AutoModelForCausalLM
        model = cls.from_pretrained(model_id, **kwargs).eval()
        if device == "cuda":
            model = model.to("cuda")
        return model

    def get_logits(self, model, inputs):
        if model.config.is_encoder_decoder:
            input_ids = inputs["input_ids"]
            return model(input_ids=input_ids, decoder_input_ids=input_ids).logits
        return model(**inputs).logits

    def get_errors(
        self,
        tmp_path,
        bits=4,
        loftq_iter=1,
        device="cuda",
        model_id="hf-internal-testing/tiny-random-BloomForCausalLM",
        use_dora=False,
    ):
        # Helper function that returns the quantization errors (MAE and MSE) when comparing the quantized LoRA model
        # to the base model, vs the LoftQ quantized model to the base model. We expect the LoftQ quantized model to
        # have less error than the normal LoRA quantized model. Since we compare logits, the observed error is
        # already somewhat dampened because of the softmax.
        torch.manual_seed(0)
        model = self.get_base_model(model_id, device)
        task_type = TaskType.SEQ_2_SEQ_LM if model.config.is_encoder_decoder else TaskType.CAUSAL_LM
        inputs = self.get_input(model_id, device)
        # the base logits are the reference, we try to match those as closely as possible
        logits_base = self.get_logits(model, inputs)
        # clean up
        del model
        gc.collect()
        torch.cuda.empty_cache()

        # logits from the normal quantized LoRA model
        target_modules = "all-linear" if task_type != TaskType.SEQ_2_SEQ_LM else ["o", "k", "wi", "q", "v"]
        lora_config = LoraConfig(task_type=task_type, use_dora=use_dora, target_modules=target_modules)
        kwargs = {}
        if bits == 4:
            kwargs["quantization_config"] = BitsAndBytesConfig(load_in_4bit=True, bnb_4bit_quant_type="nf4")
        elif bits == 8:
            kwargs["quantization_config"] = BitsAndBytesConfig(load_in_8bit=True)
        else:
            raise ValueError("bits must be 4 or 8")

        quantized_model = get_peft_model(
            self.get_base_model(model_id, device=None, **kwargs),
            lora_config,
        )
        torch.manual_seed(0)
        logits_quantized = self.get_logits(quantized_model, inputs)
        del quantized_model
        gc.collect()
        torch.cuda.empty_cache()

        # logits from quantized LoRA model using LoftQ
        loftq_config = LoftQConfig(loftq_bits=bits, loftq_iter=loftq_iter)
        lora_config = LoraConfig(
            task_type=task_type,
            init_lora_weights="loftq",
            loftq_config=loftq_config,
            use_dora=use_dora,
            target_modules=target_modules,
        )
        model = self.get_base_model(model_id, device)
        if device == "cuda":
            model = model.to("cuda")
        loftq_model = get_peft_model(model, lora_config)
        if device == "cuda":
            loftq_model = loftq_model.to("cuda")

        # save LoRA weights, they should be initialized such that they minimize the quantization error
        loftq_model.base_model.peft_config["default"].init_lora_weights = True
        loftq_model.save_pretrained(tmp_path / "loftq_model")

        loftq_model = loftq_model.unload()
        loftq_model.save_pretrained(tmp_path / "base_model")

        del loftq_model
        gc.collect()
        torch.cuda.empty_cache()

        # now load quantized model and apply LoftQ-initialized weights on top
        base_model = self.get_base_model(tmp_path / "base_model", device=None, **kwargs, torch_dtype=torch.float32)
        loftq_model = PeftModel.from_pretrained(base_model, tmp_path / "loftq_model", is_trainable=True)

        # TODO sanity check: model is quantized

        torch.manual_seed(0)
        logits_loftq = self.get_logits(loftq_model, inputs)
        del loftq_model
        gc.collect()
        torch.cuda.empty_cache()

        mae_quantized = torch.abs(logits_base - logits_quantized).mean()
        mse_quantized = torch.pow(logits_base - logits_quantized, 2).mean()
        mae_loftq = torch.abs(logits_base - logits_loftq).mean()
        mse_loftq = torch.pow(logits_base - logits_loftq, 2).mean()
        return mae_quantized, mse_quantized, mae_loftq, mse_loftq

    @pytest.mark.parametrize("device", ["cuda", "cpu"])
    def test_bloomz_loftq_4bit(self, device, tmp_path):
        # In this test, we compare the logits of the base model, the quantized LoRA model, and the quantized model
        # using LoftQ. When quantizing, we expect a certain level of error. However, we expect the LoftQ quantized
        # model to have less error than the normal LoRA quantized model. Note that when using normal LoRA, the
        # quantization error is simply the error from quantization without LoRA, as LoRA is a no-op before training.
        # We still apply LoRA for the test for consistency.

        mae_quantized, mse_quantized, mae_loftq, mse_loftq = self.get_errors(bits=4, device=device, tmp_path=tmp_path)
        # first, sanity check that all errors are > 0.0
        assert mae_quantized > 0.0
        assert mse_quantized > 0.0
        assert mae_loftq > 0.0
        assert mse_loftq > 0.0

        # next, check that LoftQ quantization errors are smaller than LoRA errors by a certain margin
        assert mse_loftq < (mse_quantized / self.error_factor)
        assert mae_loftq < (mae_quantized / self.error_factor)

    @pytest.mark.parametrize("device", ["cuda", "cpu"])
    def test_bloomz_loftq_4bit_iter_5(self, device, tmp_path):
        # Same test as the previous one but with 5 iterations. We should expect the error to be even smaller with more
        # iterations, but in practice the difference is not that large, at least not for this small base model.
        mae_quantized, mse_quantized, mae_loftq, mse_loftq = self.get_errors(
            bits=4, loftq_iter=5, device=device, tmp_path=tmp_path
        )
        # first, sanity check that all errors are > 0.0
        assert mae_quantized > 0.0
        assert mse_quantized > 0.0
        assert mae_loftq > 0.0
        assert mse_loftq > 0.0

        # next, check that LoftQ quantization errors are smaller than LoRA errors by a certain margin
        assert mse_loftq < (mse_quantized / self.error_factor)
        assert mae_loftq < (mae_quantized / self.error_factor)

    @pytest.mark.parametrize("device", ["cuda", "cpu"])
    def test_bloomz_loftq_8bit(self, device, tmp_path):
        # Same test as test_bloomz_loftq_4bit but with 8 bits.
        mae_quantized, mse_quantized, mae_loftq, mse_loftq = self.get_errors(bits=8, device=device, tmp_path=tmp_path)

        # first, sanity check that all errors are > 0.0
        assert mae_quantized > 0.0
        assert mse_quantized > 0.0
        assert mae_loftq > 0.0
        assert mse_loftq > 0.0

        # next, check that LoftQ quantization errors are smaller than LoRA errors by a certain margin
        assert mse_loftq < (mse_quantized / self.error_factor)
        assert mae_loftq < (mae_quantized / self.error_factor)

    @pytest.mark.parametrize("device", ["cuda", "cpu"])
    def test_bloomz_loftq_8bit_iter_5(self, device, tmp_path):
        # Same test as test_bloomz_loftq_4bit_iter_5 but with 8 bits.
        mae_quantized, mse_quantized, mae_loftq, mse_loftq = self.get_errors(
            bits=8, loftq_iter=5, device=device, tmp_path=tmp_path
        )

        # first, sanity check that all errors are > 0.0
        assert mae_quantized > 0.0
        assert mse_quantized > 0.0
        assert mae_loftq > 0.0
        assert mse_loftq > 0.0

        # next, check that LoftQ quantization errors are smaller than LoRA errors by a certain margin
        assert mse_loftq < (mse_quantized / self.error_factor)
        assert mae_loftq < (mae_quantized / self.error_factor)

    @pytest.mark.parametrize("device", ["cuda", "cpu"])
    def test_t5_loftq_4bit(self, device, tmp_path):
        mae_quantized, mse_quantized, mae_loftq, mse_loftq = self.get_errors(
            bits=4, device=device, model_id="t5-small", tmp_path=tmp_path
        )
        # first, sanity check that all errors are > 0.0
        assert mae_quantized > 0.0
        assert mse_quantized > 0.0
        assert mae_loftq > 0.0
        assert mse_loftq > 0.0

        # next, check that LoftQ quantization errors are smaller than LoRA errors by a certain margin
        assert mse_loftq < (mse_quantized / self.error_factor)
        assert mae_loftq < (mae_quantized / self.error_factor)

    @pytest.mark.parametrize("device", ["cuda", "cpu"])
    def test_t5_loftq_8bit(self, device, tmp_path):
        mae_quantized, mse_quantized, mae_loftq, mse_loftq = self.get_errors(
            bits=8, device=device, model_id="t5-small", tmp_path=tmp_path
        )
        # first, sanity check that all errors are > 0.0
        assert mae_quantized > 0.0
        assert mse_quantized > 0.0
        assert mae_loftq > 0.0
        assert mse_loftq > 0.0

        # next, check that LoftQ quantization errors are smaller than LoRA errors by a certain margin
        assert mse_loftq < (mse_quantized / self.error_factor)
        assert mae_loftq < (mae_quantized / self.error_factor)

    @pytest.mark.xfail  # failing for now, but having DoRA pass is only a nice-to-have, not a must, so we're good
    @pytest.mark.parametrize("device", ["cuda", "cpu"])
    def test_bloomz_loftq_4bit_dora(self, device, tmp_path):
        # same as test_bloomz_loftq_4bit but with DoRA
        mae_quantized, mse_quantized, mae_loftq, mse_loftq = self.get_errors(
            bits=4, device=device, use_dora=True, tmp_path=tmp_path
        )
        # first, sanity check that all errors are > 0.0
        assert mae_quantized > 0.0
        assert mse_quantized > 0.0
        assert mae_loftq > 0.0
        assert mse_loftq > 0.0

        # next, check that LoftQ quantization errors are smaller than LoRA errors by a certain margin
        factor = 3
        assert mae_loftq < (mae_quantized / factor)
        assert mse_loftq < (mse_quantized / factor)

    @pytest.mark.parametrize("device", ["cuda", "cpu"])
    def test_bloomz_loftq_8bit_dora(self, device, tmp_path):
        # same as test_bloomz_loftq_8bit but with DoRA
        mae_quantized, mse_quantized, mae_loftq, mse_loftq = self.get_errors(
            bits=8, device=device, use_dora=True, tmp_path=tmp_path
        )

        # first, sanity check that all errors are > 0.0
        assert mae_quantized > 0.0
        assert mse_quantized > 0.0
        assert mae_loftq > 0.0
        assert mse_loftq > 0.0

        # next, check that LoftQ quantization errors are smaller than LoRA errors by a certain margin
        assert mae_loftq < (mae_quantized / self.error_factor)
        assert mse_loftq < (mse_quantized / self.error_factor)

    def test_replace_lora_weights_with_loftq_using_callable(self):
        """
        Test replacing LoRa weights with LoFTQ using a callable.

        Using the replace_lora_weights_loftq function, we replace the LoRa weights of a bnb-quantized model with LoRA
        weights initialized by LoftQ on the fly. We use a callable to decide whether to replace the weights or not.
        This callable checks, for each weight, if replacing it would actually result in logits that are closer to the
        original logits of the non-quantized model.

        """
        torch.manual_seed(0)
        model_id = "bigscience/bloomz-560m"
        device = "cuda"
        tokenizer = AutoTokenizer.from_pretrained(model_id)
        inputs = tokenizer("The dog was", padding=True, return_tensors="pt").to(device)

        with tempfile.TemporaryDirectory() as tmp_dir:
            model = AutoModelForCausalLM.from_pretrained(model_id).to(device)
            logits_base = model(**inputs).logits
            model.save_pretrained(tmp_dir)

            # load in 4bit
            bnb_config = BitsAndBytesConfig(
                load_in_4bit=True,
                bnb_4bit_use_double_quant=True,
            )
            model = AutoModelForCausalLM.from_pretrained(model_id, quantization_config=bnb_config)
            model = get_peft_model(model, LoraConfig(task_type="CAUSAL_LM", target_modules="all-linear"))
            logits_lora = model(**inputs).logits

            current_mse = float("inf")
            logs = []

            def my_callback(model, module_name):
                """Callable to replace weights with LoFTQ if the mse is lower than the current best one."""
                nonlocal current_mse

                logits = model(**inputs).logits
                mse = ((logits_base - logits) ** 2).mean()
                if mse < current_mse:
                    current_mse = mse
                    logs.append(True)
                    return True
                logs.append(False)
                return False

            replace_lora_weights_loftq(model, model_path=tmp_dir, callback=my_callback)
            logits_loftq = model(**inputs).logits

            mae_lora = (logits_base - logits_lora).abs().mean()
            mae_loftq = (logits_base - logits_loftq).abs().mean()
            mse_lora = ((logits_base - logits_lora) ** 2).mean()
            mse_loftq = ((logits_base - logits_loftq) ** 2).mean()

            # check that the error was reduced by a certain margin
            assert mae_loftq * 1.5 < mae_lora
            assert mse_loftq * 2.5 < mse_lora

            # check that the callback has returned some True and some False values
            assert any(logs)
            assert not all(logs)

        del model
        if torch.cuda.is_available():
            torch.cuda.empty_cache()
        gc.collect()

    def test_replace_lora_weights_with_local_model(self):
        # see issue 2020
        torch.manual_seed(0)
        model_id = "hf-internal-testing/tiny-random-OPTForCausalLM"
        device = "cuda"

        with tempfile.TemporaryDirectory() as tmp_dir:
            # save base model locally
            model = AutoModelForCausalLM.from_pretrained(model_id).to(device)
            model.save_pretrained(tmp_dir)
            del model

            # load in 4bit
            bnb_config = BitsAndBytesConfig(
                load_in_4bit=True,
                bnb_4bit_use_double_quant=True,
            )

            # load the base model from local directory
            model = AutoModelForCausalLM.from_pretrained(tmp_dir, quantization_config=bnb_config)
            model = get_peft_model(model, LoraConfig())

            # passing the local path directly works
            replace_lora_weights_loftq(model, model_path=tmp_dir)
            del model

            # load the base model from local directory
            model = AutoModelForCausalLM.from_pretrained(tmp_dir, quantization_config=bnb_config)
            model = get_peft_model(model, LoraConfig())

            # when not passing, ensure that users are made aware of the `model_path` argument
            with pytest.raises(ValueError, match="model_path"):
                replace_lora_weights_loftq(model)

        del model
        if torch.cuda.is_available():
            torch.cuda.empty_cache()
        gc.collect()


@require_bitsandbytes
@require_torch_gpu
class MultiprocessTester(unittest.TestCase):
    def test_notebook_launcher(self):
        script_path = os.path.join("scripts", "launch_notebook_mp.py")
        cmd = ["python", script_path]
        with patch_environment(omp_num_threads=1):
            run_command(cmd, env=os.environ.copy())


@require_non_cpu
class MixedPrecisionTests(unittest.TestCase):
    def setUp(self):
        self.causal_lm_model_id = "facebook/opt-125m"
        self.tokenizer = AutoTokenizer.from_pretrained(self.causal_lm_model_id)
        self.config = LoraConfig(
            r=16,
            lora_alpha=32,
            task_type="CAUSAL_LM",
        )

        data = load_dataset("ybelkada/english_quotes_copy")
        self.data = data.map(lambda samples: self.tokenizer(samples["quote"]), batched=True)

    def tearDown(self):
        r"""
        Efficient mechanism to free GPU memory after each test. Based on
        https://github.com/huggingface/transformers/issues/21094
        """
        gc.collect()
        if torch.cuda.is_available():
            torch.cuda.empty_cache()
        gc.collect()

    @pytest.mark.single_gpu_tests
    def test_model_using_float16_with_amp_raises(self):
        # This test shows the issue with using a model in fp16 and then trying to use it with mixed precision training,
        # which should not use fp16.
        model = AutoModelForCausalLM.from_pretrained(
            self.causal_lm_model_id,
            torch_dtype=torch.float16,
        )
        model = get_peft_model(model, self.config, autocast_adapter_dtype=False)

        with tempfile.TemporaryDirectory() as tmp_dir:
            trainer = Trainer(
                model=model,
                train_dataset=self.data["train"],
                args=TrainingArguments(
                    fp16=True,  # <= this is required for the error to be raised
                    output_dir=tmp_dir,
                    max_steps=3,
                ),
                data_collator=DataCollatorForLanguageModeling(self.tokenizer, mlm=False),
            )
            with pytest.raises(ValueError, match="Attempting to unscale FP16 gradients."):
                trainer.train()

    @pytest.mark.single_gpu_tests
    def test_model_using_float16_autocast_dtype(self):
        # Here we use autocast_adapter_dtype=True (the default) to automatically promote the adapter weights to float32.
        # No exception should be raised.
        model = AutoModelForCausalLM.from_pretrained(
            self.causal_lm_model_id,
            torch_dtype=torch.float16,
        )
        model = get_peft_model(model, self.config, autocast_adapter_dtype=True)

        with tempfile.TemporaryDirectory() as tmp_dir:
            trainer = Trainer(
                model=model,
                train_dataset=self.data["train"],
                args=TrainingArguments(
                    fp16=True,  # <= this is required for the error to be raised
                    output_dir=tmp_dir,
                    max_steps=3,
                ),
                data_collator=DataCollatorForLanguageModeling(self.tokenizer, mlm=False),
            )
            trainer.train()  # does not raise

    @pytest.mark.single_gpu_tests
    def test_model_using_float16_explicit_cast(self):
        # Same test as above but containing the fix to make it work
        model = AutoModelForCausalLM.from_pretrained(
            self.causal_lm_model_id,
            torch_dtype=torch.float16,
        )
        model = get_peft_model(model, self.config, autocast_adapter_dtype=False)

        # here we manually promote the adapter weights to float32
        for param in model.parameters():
            if param.requires_grad:
                param.data = param.data.float()

        dtype_counts_before = Counter(p.dtype for p in model.parameters())
        model = AutoModelForCausalLM.from_pretrained(
            self.causal_lm_model_id,
            torch_dtype=torch.float16,
        )

        model = get_peft_model(model, self.config, autocast_adapter_dtype=True)
        dtype_counts_after = Counter(p.dtype for p in model.parameters())
        assert dtype_counts_before == dtype_counts_after

        with tempfile.TemporaryDirectory() as tmp_dir:
            trainer = Trainer(
                model=model,
                train_dataset=self.data["train"],
                args=TrainingArguments(
                    fp16=True,  # <= this is required for the error to be raised
                    max_steps=3,
                    output_dir=tmp_dir,
                ),
                data_collator=DataCollatorForLanguageModeling(self.tokenizer, mlm=False),
            )
            trainer.train()  # does not raise

    @pytest.mark.single_gpu_tests
    def test_load_model_using_float16_with_amp_raises(self):
        # Same as previous tests, but loading the adapter with PeftModel.from_pretrained instead
        model = AutoModelForCausalLM.from_pretrained(
            self.causal_lm_model_id,
            torch_dtype=torch.float16,
        )
        model = get_peft_model(model, self.config, autocast_adapter_dtype=False)

        with tempfile.TemporaryDirectory() as tmp_dir:
            model.save_pretrained(tmp_dir)
            model = AutoModelForCausalLM.from_pretrained(self.causal_lm_model_id, torch_dtype=torch.float16)
            model = PeftModel.from_pretrained(model, tmp_dir, autocast_adapter_dtype=False, is_trainable=True)

            trainer = Trainer(
                model=model,
                train_dataset=self.data["train"],
                args=TrainingArguments(
                    fp16=True,  # <= this is required for the error to be raised
                    output_dir=tmp_dir,
                    max_steps=3,
                ),
                data_collator=DataCollatorForLanguageModeling(self.tokenizer, mlm=False),
            )
            with pytest.raises(ValueError, match="Attempting to unscale FP16 gradients."):
                trainer.train()

    @pytest.mark.single_gpu_tests
    def test_load_model_using_float16_autocast_dtype(self):
        # Same as previous tests, but loading the adapter with PeftModel.from_pretrained instead
        model = AutoModelForCausalLM.from_pretrained(
            self.causal_lm_model_id,
            torch_dtype=torch.float16,
        )
        # Below, we purposefully set autocast_adapter_dtype=False so that the saved adapter uses float16. We still want
        # the loaded adapter to use float32 when we load it with autocast_adapter_dtype=True.
        model = get_peft_model(model, self.config, autocast_adapter_dtype=False)
        # sanity check: this should have float16 adapter weights:
        assert (
            model.base_model.model.model.decoder.layers[0].self_attn.v_proj.lora_A["default"].weight.dtype
            == torch.float16
        )

        with tempfile.TemporaryDirectory() as tmp_dir:
            model.save_pretrained(tmp_dir)
            model = AutoModelForCausalLM.from_pretrained(self.causal_lm_model_id, torch_dtype=torch.float16)
            model = PeftModel.from_pretrained(model, tmp_dir, autocast_adapter_dtype=True, is_trainable=True)
            # sanity check: this should NOT have float16 adapter weights:
            assert (
                model.base_model.model.model.decoder.layers[0].self_attn.v_proj.lora_A["default"].weight.dtype
                == torch.float32
            )

            trainer = Trainer(
                model=model,
                train_dataset=self.data["train"],
                args=TrainingArguments(
                    fp16=True,  # <= this is required for the error to be raised
                    output_dir=tmp_dir,
                    max_steps=3,
                ),
                data_collator=DataCollatorForLanguageModeling(self.tokenizer, mlm=False),
            )
            trainer.train()  # does not raise

    @pytest.mark.single_gpu_tests
    def test_load_adapter_using_float16_autocast_dtype(self):
        # Here we test the load_adapter method with autocast_adapter_dtype. We show that autocasting is prevented when
        # calling load_model(..., autocast_adapter_dtype=False) and that it is enabled when calling
        # load_model(..., autocast_adapter_dtype=True) (the default).
        model = AutoModelForCausalLM.from_pretrained(
            self.causal_lm_model_id,
            torch_dtype=torch.float16,
        )
        # Below, we purposefully set autocast_adapter_dtype=False so that the saved adapter uses float16. We still want
        # the loaded adapter to use float32 when we load it with autocast_adapter_dtype=True.
        model = get_peft_model(model, self.config, autocast_adapter_dtype=False)
        # sanity check: this should have float16 adapter weights:
        assert (
            model.base_model.model.model.decoder.layers[0].self_attn.v_proj.lora_A["default"].weight.dtype
            == torch.float16
        )

        with tempfile.TemporaryDirectory() as tmp_dir:
            model.save_pretrained(tmp_dir)
            model = AutoModelForCausalLM.from_pretrained(self.causal_lm_model_id, torch_dtype=torch.float16)
            # the default adapter is now in float16
            model = get_peft_model(model, self.config, autocast_adapter_dtype=False)
            # sanity check: this should NOT have float16 adapter weights:
            assert (
                model.base_model.model.model.decoder.layers[0].self_attn.v_proj.lora_A["default"].weight.dtype
                == torch.float16
            )

            # now load the first adapter in float16 using the adapter name "loaded16"
            model.load_adapter(tmp_dir, "loaded16", autocast_adapter_dtype=False)
            assert (
                model.base_model.model.model.decoder.layers[0].self_attn.v_proj.lora_A["loaded16"].weight.dtype
                == torch.float16
            )

            # now load the first adapter in float32 using the adapter name "loaded32"
            model.load_adapter(tmp_dir, "loaded32", autocast_adapter_dtype=True)
            assert (
                model.base_model.model.model.decoder.layers[0].self_attn.v_proj.lora_A["loaded32"].weight.dtype
                == torch.float32
            )

            # training with the default adapter, which is in float16, should raise
            model.set_adapter("default")
            trainer = Trainer(
                model=model,
                train_dataset=self.data["train"],
                args=TrainingArguments(
                    fp16=True,  # <= this is required for the error to be raised
                    output_dir=tmp_dir,
                    max_steps=3,
                ),
                data_collator=DataCollatorForLanguageModeling(self.tokenizer, mlm=False),
            )
            with pytest.raises(ValueError, match="Attempting to unscale FP16 gradients."):
                trainer.train()

            # training the model with the adapter "loaded16", which is in float16, should also raise
            model.set_adapter("loaded16")
            trainer = Trainer(
                model=model,
                train_dataset=self.data["train"],
                args=TrainingArguments(
                    fp16=True,  # <= this is required for the error to be raised
                    output_dir=tmp_dir,
                    max_steps=3,
                ),
                data_collator=DataCollatorForLanguageModeling(self.tokenizer, mlm=False),
            )
            with pytest.raises(ValueError, match="Attempting to unscale FP16 gradients."):
                trainer.train()

            # training the model with the adapter "loaded32", which is in float32, should not raise
            model.set_adapter("loaded32")
            trainer = Trainer(
                model=model,
                train_dataset=self.data["train"],
                args=TrainingArguments(
                    fp16=True,  # <= this is required for the error to be raised
                    output_dir=tmp_dir,
                    max_steps=3,
                ),
                data_collator=DataCollatorForLanguageModeling(self.tokenizer, mlm=False),
            )
            trainer.train()  # does not raise


@require_non_xpu
@require_torch_gpu
@require_aqlm
@unittest.skipUnless(
    version.parse(importlib.metadata.version("transformers")) >= version.parse("4.38.0"),
    "test requires `transformers>=4.38.0`",
)
class PeftAqlmGPUTests(unittest.TestCase):
    r"""
    AQLM + peft tests
    """

    def setUp(self):
        self.causal_lm_model_id = "BlackSamorez/TinyLlama-1_1B-Chat-v1_0-AQLM-2Bit-1x16-hf"
        self.tokenizer = AutoTokenizer.from_pretrained(self.causal_lm_model_id)

    def tearDown(self):
        r"""
        Efficient mechanism to free GPU memory after each test. Based on
        https://github.com/huggingface/transformers/issues/21094
        """
        gc.collect()
        torch.cuda.empty_cache()

    def _check_inference_finite(self, model, batch):
        # try inference without Trainer class
        training = model.training
        model.eval()
        output = model(**batch.to(model.device))
        assert torch.isfinite(output.logits).all()
        model.train(training)

    @pytest.mark.single_gpu_tests
    def test_causal_lm_training_aqlm(self):
        r"""
        Test the CausalLM training on a single GPU device. The test would simply fail if the adapters are not set
        correctly.
        """
        with tempfile.TemporaryDirectory() as tmp_dir:
            model = AutoModelForCausalLM.from_pretrained(
                self.causal_lm_model_id,
                device_map="cuda",
                torch_dtype="auto",
            )

            model = prepare_model_for_kbit_training(model)
            config = LoraConfig(
                r=16,
                lora_alpha=32,
                target_modules=["q_proj", "v_proj"],
                lora_dropout=0.05,
                bias="none",
                task_type="CAUSAL_LM",
            )
            model = get_peft_model(model, config)

            data = load_dataset("ybelkada/english_quotes_copy")
            data = data.map(lambda samples: self.tokenizer(samples["quote"]), batched=True)

            trainer = Trainer(
                model=model,
                train_dataset=data["train"],
                args=TrainingArguments(
                    per_device_train_batch_size=4,
                    gradient_accumulation_steps=4,
                    warmup_steps=2,
                    max_steps=3,
                    learning_rate=2e-4,
                    logging_steps=1,
                    output_dir=tmp_dir,
                    fp16=True,
                ),
                data_collator=DataCollatorForLanguageModeling(self.tokenizer, mlm=False),
            )
            model.config.use_cache = False
            trainer.train()

            model.cpu().save_pretrained(tmp_dir)

            assert "adapter_config.json" in os.listdir(tmp_dir)
            assert SAFETENSORS_WEIGHTS_NAME in os.listdir(tmp_dir)

            # assert loss is not None
            assert trainer.state.log_history[-1]["train_loss"] is not None


@require_non_xpu
@require_torch_gpu
@require_hqq
@unittest.skipUnless(
    version.parse(importlib.metadata.version("transformers")) >= version.parse("4.36.1"),
    "test requires `transformers>=4.36.1`",
)
class PeftHqqGPUTests(unittest.TestCase):
    r"""
    HQQ + peft tests
    """

    def setUp(self):
        self.causal_lm_model_id = "TinyLlama/TinyLlama-1.1B-Chat-v1.0"
        self.tokenizer = AutoTokenizer.from_pretrained(self.causal_lm_model_id)

    def tearDown(self):
        r"""
        Efficient mechanism to free GPU memory after each test. Based on
        https://github.com/huggingface/transformers/issues/21094
        """
        gc.collect()
        torch.cuda.empty_cache()

    @pytest.mark.single_gpu_tests
    @parameterized.expand([False, True])
    def test_causal_lm_training_hqq(self, use_dora):
        r"""
        Test the CausalLM training on a single GPU device. The test would simply fail if the adapters are not set
        correctly.
        """

        from transformers import HqqConfig

        with tempfile.TemporaryDirectory() as tmp_dir:
            device = "cuda"
            compute_dtype = torch.float16

            quant_config = HqqConfig(nbits=4, group_size=64)

            model = AutoModelForCausalLM.from_pretrained(
                self.causal_lm_model_id,
                device_map=device,
                torch_dtype=compute_dtype,
                quantization_config=quant_config,
            )

            model = prepare_model_for_kbit_training(model)
            config = LoraConfig(
                r=16,
                lora_alpha=32,
                target_modules=["q_proj", "v_proj"],
                lora_dropout=0.05,
                bias="none",
                task_type="CAUSAL_LM",
                use_dora=use_dora,
            )
            model = get_peft_model(model, config)

            data = load_dataset("ybelkada/english_quotes_copy")
            data = data.map(lambda samples: self.tokenizer(samples["quote"]), batched=True)

            trainer = Trainer(
                model=model,
                train_dataset=data["train"],
                args=TrainingArguments(
                    per_device_train_batch_size=4,
                    gradient_accumulation_steps=4,
                    warmup_steps=2,
                    max_steps=3,
                    learning_rate=2e-4,
                    logging_steps=1,
                    output_dir=tmp_dir,
                    fp16=True,
                ),
                data_collator=DataCollatorForLanguageModeling(self.tokenizer, mlm=False),
            )
            model.config.use_cache = False
            trainer.train()

            model.save_pretrained(tmp_dir)

            assert "adapter_config.json" in os.listdir(tmp_dir)
            assert SAFETENSORS_WEIGHTS_NAME in os.listdir(tmp_dir)

            # assert loss is not None
            assert trainer.state.log_history[-1]["train_loss"] is not None

    @pytest.mark.single_gpu_tests
    def test_hqq_lora_model_outputs(self):
        # check that the outputs generated by HQQ with LoRA are similar to those without HQQ
        from transformers import HqqConfig

        device = "cuda"
        compute_dtype = torch.float16

        # first load the model without HQQ
        model = AutoModelForCausalLM.from_pretrained(
            self.causal_lm_model_id,
            device_map=device,
            torch_dtype=compute_dtype,
        )
        config = LoraConfig(
            target_modules=["q_proj", "v_proj"],
            task_type="CAUSAL_LM",
            init_lora_weights=False,
        )
        torch.manual_seed(0)
        model = get_peft_model(model, config).eval()
        inputs = self.tokenizer("The meaning of unit tests is", return_tensors="pt").to(model.device)

        with torch.inference_mode():
            output_normal = model(**inputs).logits
        assert torch.isfinite(output_normal).all()

        del model
        gc.collect()
        torch.cuda.empty_cache()

        # now load with HQQ
        quant_config = HqqConfig(nbits=4, group_size=64)
        model = AutoModelForCausalLM.from_pretrained(
            self.causal_lm_model_id,
            device_map=device,
            torch_dtype=compute_dtype,
            quantization_config=quant_config,
        )
        torch.manual_seed(0)
        model = get_peft_model(model, config).eval()
        with torch.inference_mode():
            output_hqq = model(**inputs).logits

        # check that outputs of HQQ are highly correlated; there are outliers, so don't check for equality
        cc_matrix = torch.corrcoef(torch.stack((output_normal.flatten(), output_hqq.flatten())))
        assert cc_matrix.min() > 0.97

        # check that outputs are the same after merging
        cc_matrix = torch.corrcoef(torch.stack((output_normal.flatten(), output_hqq.flatten())))
        assert cc_matrix.min() > 0.97

        # check outputs are the same after unmerging
        model.unmerge_adapter()
        with torch.inference_mode():
            output_unmerged = model(**inputs).logits
        cc_matrix = torch.corrcoef(torch.stack((output_normal.flatten(), output_unmerged.flatten())))
        assert cc_matrix.min() > 0.97

        # check that the results are the same after saving and loading
        with tempfile.TemporaryDirectory() as tmp_dir:
            model.save_pretrained(tmp_dir)
            del model
            gc.collect()
            torch.cuda.empty_cache()

            quant_config = HqqConfig(nbits=4, group_size=64)
            model = AutoModelForCausalLM.from_pretrained(
                self.causal_lm_model_id,
                device_map=device,
                torch_dtype=compute_dtype,
                quantization_config=quant_config,
            )
            model = PeftModel.from_pretrained(model, tmp_dir)
            with torch.inference_mode():
                output_loaded = model(**inputs).logits

            # for loading, we expect high precision, so check for equality and not just correlation
            atol, rtol = 1e-6, 1e-6
            assert torch.allclose(output_hqq, output_loaded, atol=atol, rtol=rtol)

        # check that outputs are the same after merge_and_unload
        model = model.merge_and_unload()
        with torch.inference_mode():
            output_merged_unloaded = model(**inputs).logits
        cc_matrix = torch.corrcoef(torch.stack((output_normal.flatten(), output_merged_unloaded.flatten())))
        assert cc_matrix.min() > 0.97


# TODO: unskip the tests once https://github.com/casper-hansen/AutoAWQ/issues/466 is fixed
@require_torch_gpu
@require_auto_awq
@pytest.mark.skip(reason="Needs https://github.com/casper-hansen/AutoAWQ/issues/466 to be fixed first")
class PeftAwqGPUTests(unittest.TestCase):
    r"""
    Awq + peft tests
    """

    def setUp(self):
        self.causal_lm_model_id = "peft-internal-testing/opt-125m-awq"
        self.tokenizer = AutoTokenizer.from_pretrained(self.causal_lm_model_id)

    def tearDown(self):
        r"""
        Efficient mechanism to free GPU memory after each test. Based on
        https://github.com/huggingface/transformers/issues/21094
        """
        gc.collect()
        torch.cuda.empty_cache()

    def _check_inference_finite(self, model, batch):
        # try inference without Trainer class
        training = model.training
        model.eval()
        output = model(**batch.to(model.device))
        assert torch.isfinite(output.logits).all()
        model.train(training)

    @pytest.mark.single_gpu_tests
    def test_causal_lm_training_awq(self):
        r"""
        Test the CausalLM training on a single GPU device. The test would simply fail if the adapters are not set
        correctly.
        """
        with tempfile.TemporaryDirectory() as tmp_dir:
            model = AutoModelForCausalLM.from_pretrained(
                self.causal_lm_model_id,
                device_map="auto",
            )

            model = prepare_model_for_kbit_training(model)
            config = LoraConfig(
                r=16,
                lora_alpha=32,
                target_modules=["q_proj", "v_proj"],
                lora_dropout=0.05,
                bias="none",
                task_type="CAUSAL_LM",
            )
            model = get_peft_model(model, config)

            data = load_dataset("ybelkada/english_quotes_copy")
            data = data.map(lambda samples: self.tokenizer(samples["quote"]), batched=True)

            # TODO: deal correctly with this case in transformers
            model._is_quantized_training_enabled = True

            trainer = Trainer(
                model=model,
                train_dataset=data["train"],
                args=TrainingArguments(
                    per_device_train_batch_size=4,
                    gradient_accumulation_steps=4,
                    warmup_steps=2,
                    max_steps=3,
                    learning_rate=2e-4,
                    logging_steps=1,
                    output_dir=tmp_dir,
                    fp16=True,
                ),
                data_collator=DataCollatorForLanguageModeling(self.tokenizer, mlm=False),
            )
            model.config.use_cache = False
            trainer.train()

            model.cpu().save_pretrained(tmp_dir)

            assert "adapter_config.json" in os.listdir(tmp_dir)
            assert SAFETENSORS_WEIGHTS_NAME in os.listdir(tmp_dir)

            # assert loss is not None
            assert trainer.state.log_history[-1]["train_loss"] is not None

    @pytest.mark.multi_gpu_tests
    @require_torch_multi_gpu
    def test_causal_lm_training_multi_gpu(self):
        r"""
        Test the CausalLM training on a multi-GPU device. The test would simply fail if the adapters are not set
        correctly.
        """

        with tempfile.TemporaryDirectory() as tmp_dir:
            model = AutoModelForCausalLM.from_pretrained(
                self.causal_lm_model_id,
                device_map="auto",
            )

            assert set(model.hf_device_map.values()) == set(range(torch.cuda.device_count()))

            model = prepare_model_for_kbit_training(model)

            setattr(model, "model_parallel", True)
            setattr(model, "is_parallelizable", True)

            config = LoraConfig(
                r=16,
                lora_alpha=32,
                target_modules=["q_proj", "v_proj"],
                lora_dropout=0.05,
                bias="none",
                task_type="CAUSAL_LM",
            )

            model = get_peft_model(model, config)

            data = load_dataset("Abirate/english_quotes")
            data = data.map(lambda samples: self.tokenizer(samples["quote"]), batched=True)

            trainer = Trainer(
                model=model,
                train_dataset=data["train"],
                args=TrainingArguments(
                    per_device_train_batch_size=4,
                    gradient_accumulation_steps=4,
                    warmup_steps=2,
                    max_steps=3,
                    learning_rate=2e-4,
                    logging_steps=1,
                    output_dir=tmp_dir,
                ),
                data_collator=DataCollatorForLanguageModeling(self.tokenizer, mlm=False),
            )
            model.config.use_cache = False
            trainer.train()

            model.cpu().save_pretrained(tmp_dir)

            assert "adapter_config.json" in os.listdir(tmp_dir)
            assert SAFETENSORS_WEIGHTS_NAME in os.listdir(tmp_dir)

            # assert loss is not None
            assert trainer.state.log_history[-1]["train_loss"] is not None


@require_non_xpu
@require_torch_gpu
@require_eetq
class PeftEetqGPUTests(unittest.TestCase):
    r"""
    EETQ + peft tests
    """

    def setUp(self):
        self.causal_lm_model_id = "facebook/opt-125m"
        self.tokenizer = AutoTokenizer.from_pretrained(self.causal_lm_model_id)

    def tearDown(self):
        r"""
        Efficient mechanism to free GPU memory after each test. Based on
        https://github.com/huggingface/transformers/issues/21094
        """
        gc.collect()
        torch.cuda.empty_cache()

    def _check_inference_finite(self, model, batch):
        # try inference without Trainer class
        training = model.training
        model.eval()
        output = model(**batch.to(model.device))
        assert torch.isfinite(output.logits).all()
        model.train(training)

    @pytest.mark.single_gpu_tests
    def test_causal_lm_training_eetq(self):
        r"""
        Test the CausalLM training on a single GPU device. The test would simply fail if the adapters are not set
        correctly.
        """
        from transformers import EetqConfig

        with tempfile.TemporaryDirectory() as tmp_dir:
            quantization_config = EetqConfig("int8")

            model = AutoModelForCausalLM.from_pretrained(
                self.causal_lm_model_id, device_map="auto", quantization_config=quantization_config
            )

            model = prepare_model_for_kbit_training(model)

            config = LoraConfig(
                r=16,
                lora_alpha=32,
                target_modules=["q_proj", "v_proj"],
                lora_dropout=0.05,
                bias="none",
                task_type="CAUSAL_LM",
            )
            model = get_peft_model(model, config)

            data = load_dataset("ybelkada/english_quotes_copy")
            data = data.map(lambda samples: self.tokenizer(samples["quote"]), batched=True)

            trainer = Trainer(
                model=model,
                train_dataset=data["train"],
                args=TrainingArguments(
                    per_device_train_batch_size=4,
                    gradient_accumulation_steps=4,
                    warmup_steps=2,
                    max_steps=3,
                    learning_rate=2e-4,
                    logging_steps=1,
                    output_dir=tmp_dir,
                ),
                data_collator=DataCollatorForLanguageModeling(self.tokenizer, mlm=False),
            )
            model.config.use_cache = False
            trainer.train()

            model.cpu().save_pretrained(tmp_dir)

            assert "adapter_config.json" in os.listdir(tmp_dir)
            assert SAFETENSORS_WEIGHTS_NAME in os.listdir(tmp_dir)

            # assert loss is not None
            assert trainer.state.log_history[-1]["train_loss"] is not None

    @pytest.mark.multi_gpu_tests
    @require_torch_multi_gpu
    def test_causal_lm_training_multi_gpu_eetq(self):
        r"""
        Test the CausalLM training on a multi-GPU device. The test would simply fail if the adapters are not set
        correctly.
        """
        from transformers import EetqConfig

        with tempfile.TemporaryDirectory() as tmp_dir:
            quantization_config = EetqConfig("int8")

            model = AutoModelForCausalLM.from_pretrained(
                self.causal_lm_model_id,
                device_map="auto",
                quantization_config=quantization_config,
            )

            assert set(model.hf_device_map.values()) == set(range(torch.cuda.device_count()))

            model = prepare_model_for_kbit_training(model)

            setattr(model, "model_parallel", True)
            setattr(model, "is_parallelizable", True)

            config = LoraConfig(
                r=16,
                lora_alpha=32,
                target_modules=["q_proj", "v_proj"],
                lora_dropout=0.05,
                bias="none",
                task_type="CAUSAL_LM",
            )

            model = get_peft_model(model, config)

            data = load_dataset("Abirate/english_quotes")
            data = data.map(lambda samples: self.tokenizer(samples["quote"]), batched=True)

            trainer = Trainer(
                model=model,
                train_dataset=data["train"],
                args=TrainingArguments(
                    per_device_train_batch_size=4,
                    gradient_accumulation_steps=4,
                    warmup_steps=2,
                    max_steps=3,
                    learning_rate=2e-4,
                    logging_steps=1,
                    output_dir=tmp_dir,
                ),
                data_collator=DataCollatorForLanguageModeling(self.tokenizer, mlm=False),
            )
            model.config.use_cache = False
            trainer.train()

            model.cpu().save_pretrained(tmp_dir)

            assert "adapter_config.json" in os.listdir(tmp_dir)
            assert SAFETENSORS_WEIGHTS_NAME in os.listdir(tmp_dir)

            # assert loss is not None
            assert trainer.state.log_history[-1]["train_loss"] is not None


PRECISIONS = [(torch.float32), (torch.float16), (torch.bfloat16)]

LORA_PARAMS = {
    "r": 8,
    "lora_alpha": 16,
    "lora_dropout": 0.05,
}


class SimpleModel(torch.nn.Module):
    def __init__(self):
        super().__init__()

        self.embedding_layer = torch.nn.Embedding(1000, 768)
        self.layer_norm = torch.nn.LayerNorm(768)
        self.linear_transform = torch.nn.Linear(768, 256)

    def forward(self, input_ids):
        embedded_output = self.embedding_layer(input_ids)
        norm_output = self.layer_norm(embedded_output)
        linear_output = self.linear_transform(norm_output)

        return linear_output


class SimpleConv2DModel(torch.nn.Module):
    def __init__(self):
        super().__init__()

        self.embedding_layer = torch.nn.Embedding(1000, 768)
        self.layer_norm = torch.nn.LayerNorm(768)
        self.conv2d_transform = torch.nn.Conv2d(1, 256, kernel_size=(3, 3), stride=(1, 1), padding=(1, 1))

    def forward(self, input_ids):
        # Additional layers for your custom model
        embedded_output = self.embedding_layer(input_ids)
        norm_output = self.layer_norm(embedded_output)

        # Reshape for Conv2d input (add batch size dimension)
        norm_output = norm_output.unsqueeze(1)
        conv_output = self.conv2d_transform(norm_output)

        # Remove batch size dimension
        conv_output = conv_output.squeeze(1)

        return conv_output


@require_non_cpu
class TestAutoCast(unittest.TestCase):
    device = infer_device()

    # This test makes sure, that Lora dtypes are consistent with the types
    # infered by torch.autocast under tested PRECISIONS
    @parameterized.expand(PRECISIONS)
    def test_simple_model(self, *args, **kwargs):
        self._test_model(SimpleModel(), *args, **kwargs)

    @parameterized.expand(PRECISIONS)
    def test_simple_lora_linear_model(self, *args, **kwargs):
        simple_model = SimpleModel()
        config = LoraConfig(
            **LORA_PARAMS,
            target_modules=["linear_transform"],
        )

        lora_model = get_peft_model(simple_model, config)

        self._test_model(lora_model, *args, **kwargs)

    @parameterized.expand(PRECISIONS)
    def test_simple_lora_embedding_model(self, *args, **kwargs):
        simple_model = SimpleModel()
        config = LoraConfig(
            **LORA_PARAMS,
            target_modules=["embedding_layer"],
        )
        lora_model = get_peft_model(simple_model, config)

        self._test_model(lora_model, *args, **kwargs)

    @parameterized.expand(PRECISIONS)
    def test_simple_conv2d_model(self, *args, **kwargs):
        self._test_model(SimpleConv2DModel(), *args, **kwargs)

    @parameterized.expand(PRECISIONS)
    def test_simple_lora_conv2d_model(self, *args, **kwargs):
        simple_model = SimpleConv2DModel()
        config = LoraConfig(
            **LORA_PARAMS,
            target_modules=["conv2d_transform"],
        )
        lora_model = get_peft_model(simple_model, config)
        self._test_model(lora_model, *args, **kwargs)

    def _test_model(self, model, precision):
        # Move model to GPU
        model = model.to(self.device)

        # Prepare dummy inputs
        input_ids = torch.randint(0, 1000, (2, 10)).to(self.device)
        if precision == torch.bfloat16:
            is_xpu = self.device == "xpu"
            is_cuda_bf16 = self.device == "cuda" and torch.cuda.is_bf16_supported()
            if not (is_xpu or is_cuda_bf16):
                self.skipTest("Bfloat16 not supported on this device")

        # Forward pass with test precision
        with torch.autocast(enabled=True, dtype=precision, device_type=self.device):
            outputs = model(input_ids)
            assert outputs.dtype == precision


class TestFSDPWrap:
    """
    Test that we can successfully initialize an FSDP instance of the module.

    This is a very simple test, as it does not perform actual FSDP training. Here we just ensure that the FSDP instance
    can be created. This can fail for several reasons, e.g. int dtype from BNB or inconsistent requires_grad settings
    due to the auto wrap policy.

    """

    @pytest.mark.single_gpu_tests
    @require_bitsandbytes
    def test_bnb_4bit_wrap_fsdp(self):
        quant_config = BitsAndBytesConfig(
            load_in_4bit=True,
            # float32 must be used, or else FSDP will complain about mixed int and float dtypes
            bnb_4bit_compute_dtype=torch.float32,
            bnb_4bit_quant_storage=torch.float32,
            bnb_4bit_use_double_quant=True,
        )
        model = AutoModelForCausalLM.from_pretrained(
            "facebook/opt-125m",
            quantization_config=quant_config,
            torch_dtype=torch.float32,
        )
        # model = prepare_model_for_kbit_training(model)
        config = LoraConfig(
            target_modules=["q_proj", "v_proj"],
            task_type="CAUSAL_LM",
            use_dora=True,
        )
        model = get_peft_model(model, config)

        os.environ["MASTER_ADDR"] = "localhost"
        os.environ["MASTER_PORT"] = "29501"

        init_process_group(world_size=1, rank=0)
        # check that this does not raise:
        FSDP(model, auto_wrap_policy=fsdp_auto_wrap_policy(model), use_orig_params=False, sync_module_states=True)


class TestBOFT:
    """
    Test that we can correctly use half-precision models with BOFT.
    """

    @require_torch_gpu
    @pytest.mark.single_gpu_tests
    def test_boft_half_linear(self):
        # Check that we can use BoFT with model loaded in half precision
        layer = torch.nn.Linear(160, 160).cuda()
        layer = boft.layer.Linear(layer, "layer", boft_n_butterfly_factor=2).to(dtype=torch.bfloat16)
        x = torch.randn(160, 160, device="cuda", dtype=torch.bfloat16)
        layer(x)  # does not raise

    @require_torch_gpu
    @pytest.mark.single_gpu_tests
    def test_boft_half_conv(self):
        conv = torch.nn.Conv2d(1, 1, 4).cuda()
        conv = boft.layer.Conv2d(conv, "conv", boft_n_butterfly_factor=2).to(dtype=torch.bfloat16)
        x = torch.randn(1, 160, 160, device="cuda", dtype=torch.bfloat16)
        conv(x)  # does not raise


@require_torch_gpu
class TestPTuningReproducibility:
    device = infer_device()

    def test_p_tuning_exactly_reproducible_after_loading(self, tmp_path):
        # See: https://github.com/huggingface/peft/issues/2043#issuecomment-2321522577
        # Ensure that after loading a p-tuning checkpoint, results are exactly reproducible (before the patch, they were
        # only _almost_ identical).

        # The model must be sufficiently large for the effect to be measurable, which is why this test requires is not
        # run on CPU.
        model_id = "facebook/opt-125m"
        inputs = torch.arange(10).view(-1, 1).to(self.device)

        torch.manual_seed(0)
        model = AutoModelForCausalLM.from_pretrained(model_id).to(self.device)
        peft_config = PromptEncoderConfig(task_type="CAUSAL_LM", num_virtual_tokens=20, encoder_hidden_size=128)
        model = get_peft_model(model, peft_config).eval()

        with torch.inference_mode():
            output_peft = model(inputs).logits
            gen_peft = model.generate(inputs, min_new_tokens=10, max_new_tokens=10)

        model.save_pretrained(tmp_path)
        del model
        torch.cuda.empty_cache()
        gc.collect()

        model = AutoModelForCausalLM.from_pretrained(model_id).to(self.device)
        model = PeftModel.from_pretrained(model, tmp_path)

        with torch.inference_mode():
            output_loaded = model(inputs).logits
            gen_loaded = model.generate(inputs, min_new_tokens=10, max_new_tokens=10)

        torch.testing.assert_close(output_loaded, output_peft)
        torch.testing.assert_close(gen_loaded, gen_peft)<|MERGE_RESOLUTION|>--- conflicted
+++ resolved
@@ -70,11 +70,8 @@
     require_bitsandbytes,
     require_eetq,
     require_hqq,
-<<<<<<< HEAD
+    require_non_cpu,
     require_non_xpu,
-=======
-    require_non_cpu,
->>>>>>> adf0a1dc
     require_optimum,
     require_torch_gpu,
     require_torch_multi_gpu,
