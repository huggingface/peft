--- conflicted
+++ resolved
@@ -705,8 +705,7 @@
                 per_device_eval_batch_size=8,
                 generation_max_length=128,
                 logging_steps=25,
-                remove_unused_columns=False,
-                # required as the PeftModel forward doesn't have the signature of the wrapped model's forward
+                remove_unused_columns=False,  # required as the PeftModel forward doesn't have the signature of the wrapped model's forward
                 label_names=["labels"],  # same reason as above
             )
 
@@ -1011,114 +1010,6 @@
             # assert loss is not None
             self.assertIsNotNone(trainer.state.log_history[-1]["train_loss"])
 
-<<<<<<< HEAD
-
-PRECISIONS = [(torch.float32), (torch.float16), (torch.bfloat16)]
-
-LORA_PARAMS = {
-    "r": 8,
-    "lora_alpha": 16,
-    "lora_dropout": 0.05,
-}
-
-
-class SimpleModel(torch.nn.Module):
-    def __init__(self):
-        super().__init__()
-
-        self.embedding_layer = torch.nn.Embedding(1000, 768)
-        self.layer_norm = torch.nn.LayerNorm(768)
-        self.linear_transform = torch.nn.Linear(768, 256)
-
-    def forward(self, input_ids):
-        embedded_output = self.embedding_layer(input_ids)
-        norm_output = self.layer_norm(embedded_output)
-        linear_output = self.linear_transform(norm_output)
-
-        return linear_output
-
-
-class SimpleConv2DModel(torch.nn.Module):
-    def __init__(self):
-        super().__init__()
-
-        self.embedding_layer = torch.nn.Embedding(1000, 768)
-        self.layer_norm = torch.nn.LayerNorm(768)
-        self.conv2d_transform = torch.nn.Conv2d(1, 256, kernel_size=(3, 3), stride=(1, 1), padding=(1, 1))
-
-    def forward(self, input_ids):
-        # Additional layers for your custom model
-        embedded_output = self.embedding_layer(input_ids)
-        norm_output = self.layer_norm(embedded_output)
-
-        # Reshape for Conv2d input (add batch size dimension)
-        norm_output = norm_output.unsqueeze(1)
-        conv_output = self.conv2d_transform(norm_output)
-
-        # Remove batch size dimension
-        conv_output = conv_output.squeeze(1)
-
-        return conv_output
-
-
-@require_torch_gpu
-class TestAutoCast(unittest.TestCase):
-    @parameterized.expand(PRECISIONS)
-    def test_simple_model(self, *args, **kwargs):
-        self._test_model(SimpleModel(), *args, **kwargs)
-
-    @parameterized.expand(PRECISIONS)
-    def test_simple_lora_linear_model(self, *args, **kwargs):
-        simple_model = SimpleModel()
-        config = LoraConfig(
-            **LORA_PARAMS,
-            target_modules=["linear_transform"],
-        )
-
-        lora_model = get_peft_model(simple_model, config)
-
-        self._test_model(lora_model, *args, **kwargs)
-
-    @parameterized.expand(PRECISIONS)
-    def test_simple_lora_embedding_model(self, *args, **kwargs):
-        simple_model = SimpleModel()
-        config = LoraConfig(
-            **LORA_PARAMS,
-            target_modules=["embedding_layer"],
-        )
-        lora_model = get_peft_model(simple_model, config)
-
-        self._test_model(lora_model, *args, **kwargs)
-
-    @parameterized.expand(PRECISIONS)
-    def test_simple_conv2d_model(self, *args, **kwargs):
-        self._test_model(SimpleConv2DModel(), *args, **kwargs)
-
-    @parameterized.expand(PRECISIONS)
-    def test_simple_lora_conv2d_model(self, *args, **kwargs):
-        simple_model = SimpleConv2DModel()
-        config = LoraConfig(
-            **LORA_PARAMS,
-            target_modules=["conv2d_transform"],
-        )
-        lora_model = get_peft_model(simple_model, config)
-        self._test_model(lora_model, *args, **kwargs)
-
-    def _test_model(self, model, precision):
-        # Move model to GPU
-        model = model.cuda()
-
-        # Prepare dummy inputs
-        input_ids = torch.randint(0, 1000, (2, 10)).cuda()
-        if precision == torch.bfloat16:
-            if not torch.cuda.is_bf16_supported():
-                return
-
-        # Forward pass with test precision
-        with torch.autocast(enabled=True, dtype=precision, device_type="cuda"):
-            outputs = model(input_ids)
-            self.assertEqual(outputs.dtype, precision)
-=======
     @pytest.mark.single_gpu_tests
     def test_non_default_adapter_name(self):
         # See issue 1346
@@ -1487,4 +1378,110 @@
                 data_collator=DataCollatorForLanguageModeling(self.tokenizer, mlm=False),
             )
             trainer.train()
->>>>>>> 4a155958
+
+
+PRECISIONS = [(torch.float32), (torch.float16), (torch.bfloat16)]
+
+LORA_PARAMS = {
+    "r": 8,
+    "lora_alpha": 16,
+    "lora_dropout": 0.05,
+}
+
+
+class SimpleModel(torch.nn.Module):
+    def __init__(self):
+        super().__init__()
+
+        self.embedding_layer = torch.nn.Embedding(1000, 768)
+        self.layer_norm = torch.nn.LayerNorm(768)
+        self.linear_transform = torch.nn.Linear(768, 256)
+
+    def forward(self, input_ids):
+        embedded_output = self.embedding_layer(input_ids)
+        norm_output = self.layer_norm(embedded_output)
+        linear_output = self.linear_transform(norm_output)
+
+        return linear_output
+
+
+class SimpleConv2DModel(torch.nn.Module):
+    def __init__(self):
+        super().__init__()
+
+        self.embedding_layer = torch.nn.Embedding(1000, 768)
+        self.layer_norm = torch.nn.LayerNorm(768)
+        self.conv2d_transform = torch.nn.Conv2d(1, 256, kernel_size=(3, 3), stride=(1, 1), padding=(1, 1))
+
+    def forward(self, input_ids):
+        # Additional layers for your custom model
+        embedded_output = self.embedding_layer(input_ids)
+        norm_output = self.layer_norm(embedded_output)
+
+        # Reshape for Conv2d input (add batch size dimension)
+        norm_output = norm_output.unsqueeze(1)
+        conv_output = self.conv2d_transform(norm_output)
+
+        # Remove batch size dimension
+        conv_output = conv_output.squeeze(1)
+
+        return conv_output
+
+
+@require_torch_gpu
+class TestAutoCast(unittest.TestCase):
+    @parameterized.expand(PRECISIONS)
+    def test_simple_model(self, *args, **kwargs):
+        self._test_model(SimpleModel(), *args, **kwargs)
+
+    @parameterized.expand(PRECISIONS)
+    def test_simple_lora_linear_model(self, *args, **kwargs):
+        simple_model = SimpleModel()
+        config = LoraConfig(
+            **LORA_PARAMS,
+            target_modules=["linear_transform"],
+        )
+
+        lora_model = get_peft_model(simple_model, config)
+
+        self._test_model(lora_model, *args, **kwargs)
+
+    @parameterized.expand(PRECISIONS)
+    def test_simple_lora_embedding_model(self, *args, **kwargs):
+        simple_model = SimpleModel()
+        config = LoraConfig(
+            **LORA_PARAMS,
+            target_modules=["embedding_layer"],
+        )
+        lora_model = get_peft_model(simple_model, config)
+
+        self._test_model(lora_model, *args, **kwargs)
+
+    @parameterized.expand(PRECISIONS)
+    def test_simple_conv2d_model(self, *args, **kwargs):
+        self._test_model(SimpleConv2DModel(), *args, **kwargs)
+
+    @parameterized.expand(PRECISIONS)
+    def test_simple_lora_conv2d_model(self, *args, **kwargs):
+        simple_model = SimpleConv2DModel()
+        config = LoraConfig(
+            **LORA_PARAMS,
+            target_modules=["conv2d_transform"],
+        )
+        lora_model = get_peft_model(simple_model, config)
+        self._test_model(lora_model, *args, **kwargs)
+
+    def _test_model(self, model, precision):
+        # Move model to GPU
+        model = model.cuda()
+
+        # Prepare dummy inputs
+        input_ids = torch.randint(0, 1000, (2, 10)).cuda()
+        if precision == torch.bfloat16:
+            if not torch.cuda.is_bf16_supported():
+                return
+
+        # Forward pass with test precision
+        with torch.autocast(enabled=True, dtype=precision, device_type="cuda"):
+            outputs = model(input_ids)
+            self.assertEqual(outputs.dtype, precision)