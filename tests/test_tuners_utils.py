#!/usr/bin/env python3

# coding=utf-8
# Copyright 2023-present the HuggingFace Inc. team.
#
# Licensed under the Apache License, Version 2.0 (the "License");
# you may not use this file except in compliance with the License.
# You may obtain a copy of the License at
#
#     http://www.apache.org/licenses/LICENSE-2.0
#
# Unless required by applicable law or agreed to in writing, software
# distributed under the License is distributed on an "AS IS" BASIS,
# WITHOUT WARRANTIES OR CONDITIONS OF ANY KIND, either express or implied.
# See the License for the specific language governing permissions and
# limitations under the License.
import unittest
from copy import deepcopy

from diffusers import StableDiffusionPipeline
from parameterized import parameterized
<<<<<<< HEAD
from torch import nn
from transformers import AutoModel, AutoModelForCausalLM
=======
from transformers import AutoModel, AutoModelForCausalLM, AutoModelForSeq2SeqLM
>>>>>>> 54ee2fb1

from peft import IA3Config, LoHaConfig, LoraConfig, get_peft_model
from peft.tuners.tuners_utils import (
    INCLUDE_LINEAR_LAYERS_SHORTHAND,
    _maybe_include_all_linear_layers,
    check_target_module_exists,
    inspect_matched_modules,
)

from .testing_utils import require_bitsandbytes, require_torch_gpu


# Implements tests for regex matching logic common for all BaseTuner subclasses, and
# tests for correct behaviour with different config kwargs for BaseTuners (Ex: feedforward for IA3, etc) and
# tests for utlity function to include all linear layers

REGEX_TEST_CASES = [
    # tuple of
    # 1. key
    # 2. target_modules
    # 3. layers_to_transform
    # 4. layers_pattern
    # 5. expected result
    # some basic examples
    ("", [], None, None, False),
    ("", ["foo"], None, None, False),
    ("foo", [], None, None, False),
    ("foo", ["foo"], None, None, True),
    ("foo", ["bar"], None, None, False),
    ("foo", ["foo", "bar"], None, None, True),
    # with regex
    ("foo", "foo", None, None, True),
    ("foo", ".*oo", None, None, True),
    ("foo", "fo.*", None, None, True),
    ("foo", ".*bar.*", None, None, False),
    ("foobar", ".*oba.*", None, None, True),
    # with layers_to_transform
    ("foo.bar.1.baz", ["baz"], [1], ["bar"], True),
    ("foo.bar.1.baz", ["baz"], [0], ["bar"], False),
    ("foo.bar.1.baz", ["baz"], [2], ["bar"], False),
    ("foo.bar.10.baz", ["baz"], [0], ["bar"], False),
    ("foo.bar.10.baz", ["baz"], [1], ["bar"], False),
    ("foo.bar.1.baz", ["baz"], [0, 1, 2], ["bar"], True),
    ("foo.bar.1.baz", ["baz", "spam"], [1], ["bar"], True),
    ("foo.bar.1.baz", ["baz", "spam"], [0, 1, 2], ["bar"], True),
    # TODO: Unclear what expected behaviour is when layers_pattern is an empty list.
    # Currently, an empty layers_pattern leads to all layer indexes being matched,
    # which means layers_to_transform is ignored.
    ("foo.bar.1.baz", ["baz"], [1], [], True),
    # TODO: Below test currently fails, again because of empty layers_pattern
    # layers_to_transform is 0, but layers_pattern is empty, so all layer indexes are matched
    # ("foo.bar.1.baz", ["baz"], [0], [], False),
    ("foo.bar.1.baz", ["baz"], [1], ["ar"], True),
    # some realistic examples: transformers model
    ("transformer.h.1.attn.attention.q_proj.foo", ["q_proj"], None, [], False),
    ("transformer.h.1.attn.attention.q_proj", [], None, [], False),
    ("transformer.h.1.attn.attention.q_proj", ["q_proj"], None, [], True),
    ("transformer.h.1.attn.attention.q_proj", ["q_proj", "v_proj"], None, [], True),
    ("transformer.h.1.attn.attention.resid_dropout", ["q_proj", "v_proj"], None, [], False),
    ("transformer.h.1.attn.attention.q_proj", ["q_proj"], [1], ["h"], True),
    ("transformer.h.1.attn.attention.q_proj", ["q_proj"], [0], ["h"], False),
    ("transformer.h.1.attn.attention.q_proj", ["q_proj"], [2], ["h"], False),
    ("transformer.h.1.attn.attention.q_proj", ["q_proj"], [0, 1, 2], ["h"], True),
    ("transformer.h.1.attn.attention.q_proj", ["q_proj", "v_proj"], [0, 1, 2], ["h"], True),
    ("foo.bar.q_proj", ["q_proj"], None, [], True),
    ("foo.bar.1.baz", ["baz"], [1], ["foo"], False),
    # other corner cases. For ex, below is a case where layers_pattern
    # is one of the target nn.modules
    ("foo.bar.1.baz", ["baz"], [1], ["baz"], False),
    # here, layers_pattern is 'bar', but only keys that contain '.bar' are valid.
    ("bar.1.baz", ["baz"], [1], ["bar"], False),
    ("foo.bar.001.baz", ["baz"], [1], ["bar"], True),
    ("foo.bar.1.spam.2.baz", ["baz"], [1], ["bar"], True),
    ("foo.bar.2.spam.1.baz", ["baz"], [1], ["bar"], False),
    # some realistic examples: module using nn.Sequential
    # for the below test case, key should contain '.blocks' to be valid, because of how layers_pattern is matched
    ("blocks.1.weight", ["weight"], [1], ["blocks"], False),
    ("blocks.1.bias", ["weight"], [1], ["blocks"], False),
    ("mlp.blocks.1.weight", ["weight"], [1], ["blocks"], True),
    ("mlp.blocks.1.bias", ["weight"], [1], ["blocks"], False),
]

MAYBE_INCLUDE_ALL_LINEAR_LAYERS_TEST_CASES = [
    # model_name, model_type, initial_target_modules, expected_target_modules
    # test for a causal Llama model
    (
        "HuggingFaceH4/tiny-random-LlamaForCausalLM",
        "causal",
        INCLUDE_LINEAR_LAYERS_SHORTHAND,
        ["k_proj", "v_proj", "q_proj", "o_proj", "down_proj", "up_proj", "gate_proj"],
    ),
    # test for a Llama model without the LM head
    (
        "HuggingFaceH4/tiny-random-LlamaForCausalLM",
        "base",
        INCLUDE_LINEAR_LAYERS_SHORTHAND,
        ["k_proj", "v_proj", "q_proj", "o_proj", "down_proj", "up_proj", "gate_proj"],
    ),
    # test for gpt2 with Conv1D layers
    ("hf-internal-testing/tiny-random-gpt2", "causal", INCLUDE_LINEAR_LAYERS_SHORTHAND, ["c_attn", "c_proj", "c_fc"]),
    # test for T5 model
    (
        "hf-internal-testing/tiny-random-t5",
        "seq2seq",
        INCLUDE_LINEAR_LAYERS_SHORTHAND,
        ["k", "q", "v", "o", "wi", "wo"],
    ),
    # test for GPTNeoX. output module list should exclude classification head - which is named as "embed_out" instead of the usual "lm_head" for GPTNeoX
    (
        "hf-internal-testing/tiny-random-GPTNeoXForCausalLM",
        "causal",
        INCLUDE_LINEAR_LAYERS_SHORTHAND,
        ["query_key_value", "dense", "dense_h_to_4h", "dense_4h_to_h"],
    ),
]

# tests for a few args that should remain unchanged
MAYBE_INCLUDE_ALL_LINEAR_LAYERS_TEST_INTERNALS = [
    # initial_target_modules, expected_target_modules
    (["k_proj"], ["k_proj"]),
    # test with target_modules as None
    (None, None),
    # test with target_modules as a regex expression
    (".*(q_proj|v_proj)$", ".*(q_proj|v_proj)$"),
]

BNB_QUANTIZATIONS = [("4bit",), ("8bit",)]
BNB_TEST_CASES = [(x + y) for x in MAYBE_INCLUDE_ALL_LINEAR_LAYERS_TEST_CASES for y in BNB_QUANTIZATIONS]


class PeftCustomKwargsTester(unittest.TestCase):
    r"""
    Test if the PeftModel is instantiated with correct behaviour for custom kwargs. This includes:
    - test if regex matching works correctly
    - test if adapters handle custom kwargs the right way e.g. IA3 for `feedforward_modules`

    """

    transformers_class_map = {"causal": AutoModelForCausalLM, "seq2seq": AutoModelForSeq2SeqLM, "base": AutoModel}

    @parameterized.expand(REGEX_TEST_CASES)
    def test_regex_matching_valid(self, key, target_modules, layers_to_transform, layers_pattern, expected_result):
        # We use a LoRA Config for testing, but the regex matching function is common for all BaseTuner subclasses.
        # example model_id for config initialization. key is matched only against the target_modules given, so this can be any model
        model_id = "peft-internal-testing/tiny-OPTForCausalLM-lora"
        config = LoraConfig(
            base_model_name_or_path=model_id,
            target_modules=target_modules,
            layers_pattern=layers_pattern,
            layers_to_transform=layers_to_transform,
        )
        actual_result = bool(check_target_module_exists(config, key))
        self.assertEqual(actual_result, expected_result)

    def test_module_matching_lora(self):
        # peft models that have a module matching method to inspect the matching modules to allow
        # users to easily debug their configuration. Here we only test a single case, not all possible combinations of
        # configs that could exist. This is okay as the method calls `check_target_module_exists` internally, which
        # has been extensively tested above.
        model_id = "hf-internal-testing/tiny-random-BloomForCausalLM"
        model = AutoModel.from_pretrained(model_id)
        # by default, this model matches query_key_value
        config = LoraConfig()
        peft_model = get_peft_model(model, config)

        output = inspect_matched_modules(peft_model)  # inspects default adapter for peft_model
        matched = output["matched"]
        expected = [
            "h.0.self_attention.query_key_value",
            "h.1.self_attention.query_key_value",
            "h.2.self_attention.query_key_value",
            "h.3.self_attention.query_key_value",
            "h.4.self_attention.query_key_value",
        ]
        self.assertEqual(matched, expected)  # module lists should match exactly

        # no overlap with matched modules
        unmatched = output["unmatched"]
        for key in expected:
            self.assertFalse(key in unmatched)

    def test_feedforward_matching_ia3(self):
        model_id = "hf-internal-testing/tiny-random-T5ForConditionalGeneration"
        model = AutoModelForSeq2SeqLM.from_pretrained(model_id)
        # simple example for just one t5 block for testing
        config_kwargs = {
            "target_modules": ".*encoder.*block.0.*(SelfAttention|EncDecAttention|DenseReluDense).(k|q|v|wo|wi)$",
            "feedforward_modules": ["wo", "wi"],
        }
        config = IA3Config(base_model_name_or_path=model_id, **config_kwargs)
        peft_model = get_peft_model(model, config)
        output = inspect_matched_modules(peft_model)  # inspects default adapter for peft_model
        matched = output["matched"]
        expected = [
            "encoder.block.0.layer.0.SelfAttention.q",
            "encoder.block.0.layer.0.SelfAttention.k",
            "encoder.block.0.layer.0.SelfAttention.v",
            "encoder.block.0.layer.1.DenseReluDense.wi",
            "encoder.block.0.layer.1.DenseReluDense.wo",
        ]
        expected_feedforward = [
            "encoder.block.0.layer.1.DenseReluDense.wi",
            "encoder.block.0.layer.1.DenseReluDense.wo",
        ]
        self.assertEqual(matched, expected)  # not required since we do similar checks above, but just to be sure
        module_dict = dict(model.named_modules())
        for key in matched:
            module = module_dict[key]
            if key in expected_feedforward:
                self.assertTrue(module.is_feedforward)
            else:  # other IA3 modules should not be marked as feedforward
                self.assertFalse(module.is_feedforward)

<<<<<<< HEAD

class MLP(nn.Module):
    def __init__(self, bias=True):
        super().__init__()
        self.lin0 = nn.Linear(10, 20, bias=bias)
        self.relu = nn.ReLU()
        self.drop = nn.Dropout(0.5)
        self.lin1 = nn.Linear(20, 2, bias=bias)
        self.sm = nn.LogSoftmax(dim=-1)


class TestTargetedModuleNames(unittest.TestCase):
    """Check that the attribute targeted_module_names is correctly set.

    This checks LoRA and IA³, but this should be sufficient, testing all other tuners is not necessary.
    """

    def test_one_targeted_module_regex(self):
        model = MLP()
        model = get_peft_model(model, LoraConfig(target_modules="lin0"))
        self.assertEqual(model.targeted_module_names, ["lin0"])

    def test_two_targeted_module_regex(self):
        model = MLP()
        model = get_peft_model(model, LoraConfig(target_modules="lin.*"))
        self.assertEqual(model.targeted_module_names, ["lin0", "lin1"])

    def test_one_targeted_module_list(self):
        model = MLP()
        model = get_peft_model(model, LoraConfig(target_modules=["lin0"]))
        self.assertEqual(model.targeted_module_names, ["lin0"])

    def test_two_targeted_module_list(self):
        model = MLP()
        model = get_peft_model(model, LoraConfig(target_modules=["lin0", "lin1"]))
        self.assertEqual(model.targeted_module_names, ["lin0", "lin1"])

    def test_ia3_targeted_module_regex(self):
        model = MLP()
        model = get_peft_model(model, IA3Config(target_modules=".*lin.*", feedforward_modules=".*lin.*"))
        self.assertEqual(model.targeted_module_names, ["lin0", "lin1"])

    def test_ia3_targeted_module_list(self):
        model = MLP()
        model = get_peft_model(model, IA3Config(target_modules=["lin0", "lin1"], feedforward_modules=["lin0", "lin1"]))
        self.assertEqual(model.targeted_module_names, ["lin0", "lin1"])

    def test_realistic_example(self):
        model = AutoModelForCausalLM.from_pretrained("hf-internal-testing/tiny-random-BloomForCausalLM")
        config = LoraConfig(task_type="CAUSAL_LM")
        model = get_peft_model(model, config)
        expected = [
            f"transformer.h.{i}.self_attention.query_key_value" for i in range(len(model.base_model.transformer.h))
        ]
        self.assertEqual(model.targeted_module_names, expected)
=======
    @parameterized.expand(MAYBE_INCLUDE_ALL_LINEAR_LAYERS_TEST_CASES)
    def test_maybe_include_all_linear_layers_lora(
        self, model_id, model_type, initial_target_modules, expected_target_modules
    ):
        model = self.transformers_class_map[model_type].from_pretrained(model_id)
        config_cls = LoraConfig
        self._check_match_with_expected_target_modules(
            model_id, model, config_cls, initial_target_modules, expected_target_modules
        )

    @parameterized.expand(BNB_TEST_CASES)
    @require_torch_gpu
    @require_bitsandbytes
    def test_maybe_include_all_linear_layers_lora_bnb(
        self, model_id, model_type, initial_target_modules, expected_target_modules, quantization
    ):
        if quantization == "4bit":
            config_kwargs = {"load_in_4bit": True}
        elif quantization == "8bit":
            config_kwargs = {"load_in_8bit": True}
        model = self.transformers_class_map[model_type].from_pretrained(model_id, device_map="auto", **config_kwargs)
        config_cls = LoraConfig
        self._check_match_with_expected_target_modules(
            model_id, model, config_cls, initial_target_modules, expected_target_modules
        )

    def _check_match_with_expected_target_modules(
        self, model_id, model, config_cls, initial_target_modules, expected_target_modules
    ):
        """
        Helper function for the test for `_maybe_include_all_linear_layers`
        """
        actual_config = config_cls(base_model_name_or_path=model_id, target_modules=initial_target_modules)
        expected_config = config_cls(base_model_name_or_path=model_id, target_modules=expected_target_modules)
        model_copy = deepcopy(model)
        actual_model = get_peft_model(model, peft_config=actual_config)
        expected_model = get_peft_model(model_copy, peft_config=expected_config)
        expected_model_module_dict = dict(expected_model.named_modules())
        # compare the two models and assert that all layers are of the same type
        for name, actual_module in actual_model.named_modules():
            expected_module = expected_model_module_dict[name]
            self.assertEqual(type(actual_module), type(expected_module))

    def test_maybe_include_all_linear_layers_ia3_loha(self):
        model_id, initial_target_modules, expected_target_modules = (
            "HuggingFaceH4/tiny-random-LlamaForCausalLM",
            INCLUDE_LINEAR_LAYERS_SHORTHAND,
            ["k_proj", "v_proj", "q_proj", "o_proj", "down_proj", "up_proj", "gate_proj"],
        )
        model_ia3 = AutoModelForCausalLM.from_pretrained(model_id)
        model_loha = deepcopy(model_ia3)
        config_classes = [IA3Config, LoHaConfig]
        models = [model_ia3, model_loha]
        for config_cls, model in zip(config_classes, models):
            self._check_match_with_expected_target_modules(
                model_id, model, config_cls, initial_target_modules, expected_target_modules
            )

    @parameterized.expand(MAYBE_INCLUDE_ALL_LINEAR_LAYERS_TEST_INTERNALS)
    def test_maybe_include_all_linear_layers_internals(self, initial_target_modules, expected_target_modules):
        model_id = "HuggingFaceH4/tiny-random-LlamaForCausalLM"
        model = AutoModelForCausalLM.from_pretrained(model_id)
        config = LoraConfig(base_model_name_or_path=model_id, target_modules=initial_target_modules)
        new_config = _maybe_include_all_linear_layers(config, model)
        if isinstance(expected_target_modules, list):
            # assert that expected and actual target_modules have the same items
            self.assertCountEqual(new_config.target_modules, expected_target_modules)
        else:
            self.assertEqual(new_config.target_modules, expected_target_modules)

    def test_maybe_include_all_linear_layers_diffusion(self):
        model_id = "hf-internal-testing/tiny-stable-diffusion-torch"
        model = StableDiffusionPipeline.from_pretrained(model_id)
        config = LoraConfig(base_model_name_or_path=model_id, target_modules="all-linear")
        with self.assertRaisesRegex(
            ValueError,
            "Only instances of PreTrainedModel support `target_modules='all-linear'`",
        ):
            model.unet = get_peft_model(model.unet, config)
>>>>>>> 54ee2fb1
<|MERGE_RESOLUTION|>--- conflicted
+++ resolved
@@ -19,12 +19,8 @@
 
 from diffusers import StableDiffusionPipeline
 from parameterized import parameterized
-<<<<<<< HEAD
 from torch import nn
-from transformers import AutoModel, AutoModelForCausalLM
-=======
 from transformers import AutoModel, AutoModelForCausalLM, AutoModelForSeq2SeqLM
->>>>>>> 54ee2fb1
 
 from peft import IA3Config, LoHaConfig, LoraConfig, get_peft_model
 from peft.tuners.tuners_utils import (
@@ -238,63 +234,6 @@
             else:  # other IA3 modules should not be marked as feedforward
                 self.assertFalse(module.is_feedforward)
 
-<<<<<<< HEAD
-
-class MLP(nn.Module):
-    def __init__(self, bias=True):
-        super().__init__()
-        self.lin0 = nn.Linear(10, 20, bias=bias)
-        self.relu = nn.ReLU()
-        self.drop = nn.Dropout(0.5)
-        self.lin1 = nn.Linear(20, 2, bias=bias)
-        self.sm = nn.LogSoftmax(dim=-1)
-
-
-class TestTargetedModuleNames(unittest.TestCase):
-    """Check that the attribute targeted_module_names is correctly set.
-
-    This checks LoRA and IA³, but this should be sufficient, testing all other tuners is not necessary.
-    """
-
-    def test_one_targeted_module_regex(self):
-        model = MLP()
-        model = get_peft_model(model, LoraConfig(target_modules="lin0"))
-        self.assertEqual(model.targeted_module_names, ["lin0"])
-
-    def test_two_targeted_module_regex(self):
-        model = MLP()
-        model = get_peft_model(model, LoraConfig(target_modules="lin.*"))
-        self.assertEqual(model.targeted_module_names, ["lin0", "lin1"])
-
-    def test_one_targeted_module_list(self):
-        model = MLP()
-        model = get_peft_model(model, LoraConfig(target_modules=["lin0"]))
-        self.assertEqual(model.targeted_module_names, ["lin0"])
-
-    def test_two_targeted_module_list(self):
-        model = MLP()
-        model = get_peft_model(model, LoraConfig(target_modules=["lin0", "lin1"]))
-        self.assertEqual(model.targeted_module_names, ["lin0", "lin1"])
-
-    def test_ia3_targeted_module_regex(self):
-        model = MLP()
-        model = get_peft_model(model, IA3Config(target_modules=".*lin.*", feedforward_modules=".*lin.*"))
-        self.assertEqual(model.targeted_module_names, ["lin0", "lin1"])
-
-    def test_ia3_targeted_module_list(self):
-        model = MLP()
-        model = get_peft_model(model, IA3Config(target_modules=["lin0", "lin1"], feedforward_modules=["lin0", "lin1"]))
-        self.assertEqual(model.targeted_module_names, ["lin0", "lin1"])
-
-    def test_realistic_example(self):
-        model = AutoModelForCausalLM.from_pretrained("hf-internal-testing/tiny-random-BloomForCausalLM")
-        config = LoraConfig(task_type="CAUSAL_LM")
-        model = get_peft_model(model, config)
-        expected = [
-            f"transformer.h.{i}.self_attention.query_key_value" for i in range(len(model.base_model.transformer.h))
-        ]
-        self.assertEqual(model.targeted_module_names, expected)
-=======
     @parameterized.expand(MAYBE_INCLUDE_ALL_LINEAR_LAYERS_TEST_CASES)
     def test_maybe_include_all_linear_layers_lora(
         self, model_id, model_type, initial_target_modules, expected_target_modules
@@ -374,4 +313,59 @@
             "Only instances of PreTrainedModel support `target_modules='all-linear'`",
         ):
             model.unet = get_peft_model(model.unet, config)
->>>>>>> 54ee2fb1
+
+
+class MLP(nn.Module):
+    def __init__(self, bias=True):
+        super().__init__()
+        self.lin0 = nn.Linear(10, 20, bias=bias)
+        self.relu = nn.ReLU()
+        self.drop = nn.Dropout(0.5)
+        self.lin1 = nn.Linear(20, 2, bias=bias)
+        self.sm = nn.LogSoftmax(dim=-1)
+
+
+class TestTargetedModuleNames(unittest.TestCase):
+    """Check that the attribute targeted_module_names is correctly set.
+
+    This checks LoRA and IA³, but this should be sufficient, testing all other tuners is not necessary.
+    """
+
+    def test_one_targeted_module_regex(self):
+        model = MLP()
+        model = get_peft_model(model, LoraConfig(target_modules="lin0"))
+        self.assertEqual(model.targeted_module_names, ["lin0"])
+
+    def test_two_targeted_module_regex(self):
+        model = MLP()
+        model = get_peft_model(model, LoraConfig(target_modules="lin.*"))
+        self.assertEqual(model.targeted_module_names, ["lin0", "lin1"])
+
+    def test_one_targeted_module_list(self):
+        model = MLP()
+        model = get_peft_model(model, LoraConfig(target_modules=["lin0"]))
+        self.assertEqual(model.targeted_module_names, ["lin0"])
+
+    def test_two_targeted_module_list(self):
+        model = MLP()
+        model = get_peft_model(model, LoraConfig(target_modules=["lin0", "lin1"]))
+        self.assertEqual(model.targeted_module_names, ["lin0", "lin1"])
+
+    def test_ia3_targeted_module_regex(self):
+        model = MLP()
+        model = get_peft_model(model, IA3Config(target_modules=".*lin.*", feedforward_modules=".*lin.*"))
+        self.assertEqual(model.targeted_module_names, ["lin0", "lin1"])
+
+    def test_ia3_targeted_module_list(self):
+        model = MLP()
+        model = get_peft_model(model, IA3Config(target_modules=["lin0", "lin1"], feedforward_modules=["lin0", "lin1"]))
+        self.assertEqual(model.targeted_module_names, ["lin0", "lin1"])
+
+    def test_realistic_example(self):
+        model = AutoModelForCausalLM.from_pretrained("hf-internal-testing/tiny-random-BloomForCausalLM")
+        config = LoraConfig(task_type="CAUSAL_LM")
+        model = get_peft_model(model, config)
+        expected = [
+            f"transformer.h.{i}.self_attention.query_key_value" for i in range(len(model.base_model.transformer.h))
+        ]
+        self.assertEqual(model.targeted_module_names, expected)