--- conflicted
+++ resolved
@@ -1546,12 +1546,7 @@
 
 
 class TestBaseTunerWarnForTiedEmbeddings:
-<<<<<<< HEAD
-    model_id = "HuggingFaceH4/tiny-random-LlamaForCausalLM"
-=======
     model_id = "peft-internal-testing/tiny-random-LlamaForCausalLM"
-    warn_end_inject = "huggingface/peft/issues/2018."
->>>>>>> 708d69d2
     warn_end_merge = (
         "# Now use the original model but in untied format\n"
         "model = AutoModelForCausalLM.from_pretrained(untied_model_dir)\n```\n"
