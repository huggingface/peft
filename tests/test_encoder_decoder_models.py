--- conflicted
+++ resolved
@@ -116,10 +116,22 @@
     def test_peft_model_device_map(self, test_name, model_id, config_cls, config_kwargs):
         self._test_peft_model_device_map(model_id, config_cls, config_kwargs)
 
-<<<<<<< HEAD
     @parameterized.expand(PeftTestConfigManager.get_grid_parameters(FULL_GRID))
     def test_delete_adapter(self, test_name, model_id, config_cls, config_kwargs):
         self._test_delete_adapter(model_id, config_cls, config_kwargs)
+
+    @parameterized.expand(
+        PeftTestConfigManager.get_grid_parameters(
+            {
+                "model_ids": PEFT_ENCODER_DECODER_MODELS_TO_TEST,
+                "lora_kwargs": {"init_lora_weights": [False]},
+                "ia3_kwargs": {"init_ia3_weights": [False]},
+                "task_type": "SEQ_2_SEQ_LM",
+            },
+        )
+    )
+    def test_unload_adapter(self, test_name, model_id, config_cls, config_kwargs):
+        self._test_unload_adapter(model_id, config_cls, config_kwargs)
 
     @parameterized.expand(
         PeftTestConfigManager.get_grid_parameters(
@@ -130,32 +142,22 @@
             },
         )
     )
-    def test_unload_adapter(self, test_name, model_id, config_cls, config_kwargs):
-        self._test_unload_adapter(model_id, config_cls, config_kwargs)
-
-=======
->>>>>>> 61a8e3a3
-    @parameterized.expand(
-        PeftTestConfigManager.get_grid_parameters(
-            {
-                "model_ids": PEFT_ENCODER_DECODER_MODELS_TO_TEST,
-                "lora_kwargs": {"init_lora_weights": [False]},
-<<<<<<< HEAD
-=======
-                "ia3_kwargs": {"init_ia3_weights": [False]},
->>>>>>> 61a8e3a3
-                "task_type": "SEQ_2_SEQ_LM",
-            },
-        )
-    )
-<<<<<<< HEAD
     def test_weighted_combination_of_adapters(self, test_name, model_id, config_cls, config_kwargs):
         self._test_weighted_combination_of_adapters(model_id, config_cls, config_kwargs)
 
     @parameterized.expand(PeftTestConfigManager.get_grid_parameters(FULL_GRID))
     def test_training_prompt_learning_tasks(self, test_name, model_id, config_cls, config_kwargs):
         self._test_training_prompt_learning_tasks(model_id, config_cls, config_kwargs)
-=======
+
+    @parameterized.expand(
+        PeftTestConfigManager.get_grid_parameters(
+            {
+                "model_ids": PEFT_ENCODER_DECODER_MODELS_TO_TEST,
+                "lora_kwargs": {"init_lora_weights": [False]},
+                "ia3_kwargs": {"init_ia3_weights": [False]},
+                "task_type": "SEQ_2_SEQ_LM",
+            },
+        )
+    )
     def test_disable_adapter(self, test_name, model_id, config_cls, config_kwargs):
-        self._test_disable_adapter(model_id, config_cls, config_kwargs)
->>>>>>> 61a8e3a3
+        self._test_disable_adapter(model_id, config_cls, config_kwargs)