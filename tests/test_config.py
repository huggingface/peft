# Copyright 2023-present the HuggingFace Inc. team.
#
# Licensed under the Apache License, Version 2.0 (the "License");
# you may not use this file except in compliance with the License.
# You may obtain a copy of the License at
#
#     http://www.apache.org/licenses/LICENSE-2.0
#
# Unless required by applicable law or agreed to in writing, software
# distributed under the License is distributed on an "AS IS" BASIS,
# WITHOUT WARRANTIES OR CONDITIONS OF ANY KIND, either express or implied.
# See the License for the specific language governing permissions and
# limitations under the License.
import copy
import json
import os
import pickle
import tempfile
import warnings

import pytest

from peft import (
    AdaLoraConfig,
    AdaptionPromptConfig,
    BOFTConfig,
    FourierFTConfig,
    HRAConfig,
    IA3Config,
    LNTuningConfig,
    LoHaConfig,
    LoKrConfig,
    LoraConfig,
    MultitaskPromptTuningConfig,
    OFTConfig,
    PeftConfig,
    PeftType,
    PolyConfig,
    PrefixTuningConfig,
    PromptEncoder,
    PromptEncoderConfig,
    PromptTuningConfig,
    VBLoRAConfig,
    VeraConfig,
)


PEFT_MODELS_TO_TEST = [("lewtun/tiny-random-OPTForCausalLM-delta", "v1")]

ALL_CONFIG_CLASSES = (
    AdaLoraConfig,
    AdaptionPromptConfig,
    BOFTConfig,
    FourierFTConfig,
    HRAConfig,
    IA3Config,
    LNTuningConfig,
    LoHaConfig,
    LoKrConfig,
    LoraConfig,
    MultitaskPromptTuningConfig,
    OFTConfig,
    PolyConfig,
    PrefixTuningConfig,
    PromptEncoderConfig,
    PromptTuningConfig,
    VeraConfig,
    VBLoRAConfig,
)


class TestPeftConfig:
    @pytest.mark.parametrize("config_class", ALL_CONFIG_CLASSES)
    def test_methods(self, config_class):
        r"""
        Test if all configs have the expected methods. Here we test
        - to_dict
        - save_pretrained
        - from_pretrained
        - from_json_file
        """
        # test if all configs have the expected methods
        config = config_class()
        assert hasattr(config, "to_dict")
        assert hasattr(config, "save_pretrained")
        assert hasattr(config, "from_pretrained")
        assert hasattr(config, "from_json_file")

    @pytest.mark.parametrize("config_class", ALL_CONFIG_CLASSES)
    def test_task_type(self, config_class):
        config_class(task_type="test")

    def test_from_peft_type(self):
        r"""
        Test if the config is correctly loaded using:
        - from_peft_type
        """
        from peft.mapping import PEFT_TYPE_TO_CONFIG_MAPPING

        for peft_type in PeftType:
            expected_cls = PEFT_TYPE_TO_CONFIG_MAPPING[peft_type]
            config = PeftConfig.from_peft_type(peft_type=peft_type)
            assert type(config) is expected_cls

    @pytest.mark.parametrize("config_class", ALL_CONFIG_CLASSES)
    def test_from_pretrained(self, config_class):
        r"""
        Test if the config is correctly loaded using:
        - from_pretrained
        """
        for model_name, revision in PEFT_MODELS_TO_TEST:
            # Test we can load config from delta
            config_class.from_pretrained(model_name, revision=revision)

    @pytest.mark.parametrize("config_class", ALL_CONFIG_CLASSES)
    def test_save_pretrained(self, config_class):
        r"""
        Test if the config is correctly saved and loaded using
        - save_pretrained
        """
        config = config_class()
        with tempfile.TemporaryDirectory() as tmp_dirname:
            config.save_pretrained(tmp_dirname)

            config_from_pretrained = config_class.from_pretrained(tmp_dirname)
            assert config.to_dict() == config_from_pretrained.to_dict()

    @pytest.mark.parametrize("config_class", ALL_CONFIG_CLASSES)
    def test_from_json_file(self, config_class):
        config = config_class()
        with tempfile.TemporaryDirectory() as tmp_dirname:
            config.save_pretrained(tmp_dirname)

            config_path = os.path.join(tmp_dirname, "adapter_config.json")
            config_from_json = config_class.from_json_file(config_path)
            assert config.to_dict() == config_from_json

            # Also test with a runtime_config entry -- they should be ignored, even if they
            # were accidentally saved to disk
            config_from_json["runtime_config"] = {"ephemeral_gpu_offload": True}
            json.dump(config_from_json, open(config_path, "w"))

            config_from_json = config_class.from_json_file(config_path)
            assert config.to_dict() == config_from_json

    @pytest.mark.parametrize("config_class", ALL_CONFIG_CLASSES)
    def test_to_dict(self, config_class):
        r"""
        Test if the config can be correctly converted to a dict using:
        - to_dict
        """
        config = config_class()
        assert isinstance(config.to_dict(), dict)

    @pytest.mark.parametrize("config_class", ALL_CONFIG_CLASSES)
    def test_from_pretrained_cache_dir(self, config_class):
        r"""
        Test if the config is correctly loaded with extra kwargs
        """
        with tempfile.TemporaryDirectory() as tmp_dirname:
            for model_name, revision in PEFT_MODELS_TO_TEST:
                # Test we can load config from delta
                config_class.from_pretrained(model_name, revision=revision, cache_dir=tmp_dirname)

    def test_from_pretrained_cache_dir_remote(self):
        r"""
        Test if the config is correctly loaded with a checkpoint from the hub
        """
        with tempfile.TemporaryDirectory() as tmp_dirname:
            PeftConfig.from_pretrained("ybelkada/test-st-lora", cache_dir=tmp_dirname)
            assert "models--ybelkada--test-st-lora" in os.listdir(tmp_dirname)

    @pytest.mark.parametrize("config_class", ALL_CONFIG_CLASSES)
    def test_save_pretrained_with_runtime_config(self, config_class):
        r"""
        Test if the config correctly removes runtime config when saving
        """
        with tempfile.TemporaryDirectory() as tmp_dirname:
            for model_name, revision in PEFT_MODELS_TO_TEST:
                cfg = config_class.from_pretrained(model_name, revision=revision)
                # NOTE: cfg is always a LoraConfig here, because the configuration of the loaded model was a LoRA.
                # Hence we can expect a runtime_config to exist regardless of config_class.
                cfg.runtime_config.ephemeral_gpu_offload = True
                cfg.save_pretrained(tmp_dirname)
                cfg = config_class.from_pretrained(tmp_dirname)
                assert not cfg.runtime_config.ephemeral_gpu_offload

    @pytest.mark.parametrize("config_class", ALL_CONFIG_CLASSES)
    def test_set_attributes(self, config_class):
        # manually set attributes and check if they are correctly written
        config = config_class(peft_type="test")

        # save pretrained
        with tempfile.TemporaryDirectory() as tmp_dirname:
            config.save_pretrained(tmp_dirname)

            config_from_pretrained = config_class.from_pretrained(tmp_dirname)
            assert config.to_dict() == config_from_pretrained.to_dict()

    @pytest.mark.parametrize("config_class", ALL_CONFIG_CLASSES)
    def test_config_copy(self, config_class):
        # see https://github.com/huggingface/peft/issues/424
        config = config_class()
        copied = copy.copy(config)
        assert config.to_dict() == copied.to_dict()

    @pytest.mark.parametrize("config_class", ALL_CONFIG_CLASSES)
    def test_config_deepcopy(self, config_class):
        # see https://github.com/huggingface/peft/issues/424
        config = config_class()
        copied = copy.deepcopy(config)
        assert config.to_dict() == copied.to_dict()

    @pytest.mark.parametrize("config_class", ALL_CONFIG_CLASSES)
    def test_config_pickle_roundtrip(self, config_class):
        # see https://github.com/huggingface/peft/issues/424
        config = config_class()
        copied = pickle.loads(pickle.dumps(config))
        assert config.to_dict() == copied.to_dict()

    def test_prompt_encoder_warning_num_layers(self):
        # This test checks that if a prompt encoder config is created with an argument that is ignored, there should be
        # warning. However, there should be no warning if the default value is used.
        kwargs = {
            "num_virtual_tokens": 20,
            "num_transformer_submodules": 1,
            "token_dim": 768,
            "encoder_hidden_size": 768,
        }

        # there should be no warning with just default argument for encoder_num_layer
        config = PromptEncoderConfig(**kwargs)
        with warnings.catch_warnings():
            PromptEncoder(config)

        # when changing encoder_num_layer, there should be a warning for MLP since that value is not used
        config = PromptEncoderConfig(encoder_num_layers=123, **kwargs)
        with pytest.warns(UserWarning) as record:
            PromptEncoder(config)
        expected_msg = "for MLP, the argument `encoder_num_layers` is ignored. Exactly 2 MLP layers are used."
        assert str(record.list[0].message) == expected_msg

<<<<<<< HEAD
    @pytest.mark.parametrize("config_class", [LoHaConfig, LoraConfig, IA3Config, OFTConfig, BOFTConfig, HRAConfig])
=======
    @parameterized.expand([LoHaConfig, LoraConfig, IA3Config, OFTConfig, BOFTConfig, HRAConfig, VBLoRAConfig])
>>>>>>> aa3bd8fb
    def test_save_pretrained_with_target_modules(self, config_class):
        # See #1041, #1045
        config = config_class(target_modules=["a", "list"])
        with tempfile.TemporaryDirectory() as tmp_dirname:
            config.save_pretrained(tmp_dirname)

            config_from_pretrained = config_class.from_pretrained(tmp_dirname)
            assert config.to_dict() == config_from_pretrained.to_dict()
            # explicit test that target_modules should be converted to set
            assert isinstance(config_from_pretrained.target_modules, set)

    def test_regex_with_layer_indexing_lora(self):
        # This test checks that an error is raised if `target_modules` is a regex expression and `layers_to_transform` or
        # `layers_pattern` are not None

        invalid_config1 = {"target_modules": ".*foo", "layers_to_transform": [0]}
        invalid_config2 = {"target_modules": ".*foo", "layers_pattern": ["bar"]}

        valid_config = {"target_modules": ["foo"], "layers_pattern": ["bar"], "layers_to_transform": [0]}

        with pytest.raises(ValueError, match="`layers_to_transform` cannot be used when `target_modules` is a str."):
            LoraConfig(**invalid_config1)

        with pytest.raises(ValueError, match="`layers_pattern` cannot be used when `target_modules` is a str."):
            LoraConfig(**invalid_config2)

        # should run without errors
        LoraConfig(**valid_config)

    def test_ia3_is_feedforward_subset_invalid_config(self):
        # This test checks that the IA3 config raises a value error if the feedforward_modules argument
        # is not a subset of the target_modules argument

        # an example invalid config
        invalid_config = {"target_modules": ["k", "v"], "feedforward_modules": ["q"]}

        with pytest.raises(ValueError, match="^`feedforward_modules` should be a subset of `target_modules`$"):
            IA3Config(**invalid_config)

    def test_ia3_is_feedforward_subset_valid_config(self):
        # This test checks that the IA3 config is created without errors with valid arguments.
        # feedforward_modules should be a subset of target_modules if both are lists

        # an example valid config with regex expressions.
        valid_config_regex_exp = {
            "target_modules": ".*.(SelfAttention|EncDecAttention|DenseReluDense).*(q|v|wo)$",
            "feedforward_modules": ".*.DenseReluDense.wo$",
        }
        # an example valid config with module lists.
        valid_config_list = {"target_modules": ["k", "v", "wo"], "feedforward_modules": ["wo"]}

        # should run without errors
        IA3Config(**valid_config_regex_exp)
        IA3Config(**valid_config_list)

    def test_adalora_config_r_warning(self):
        # This test checks that a warning is raised when r is set other than default in AdaLoraConfig
        # No warning should be raised when initializing AdaLoraConfig with default values.
        kwargs = {"peft_type": "ADALORA", "task_type": "SEQ_2_SEQ_LM", "init_r": 12, "lora_alpha": 32}
        # Test that no warning is raised with default initialization
        with warnings.catch_warnings():
            warnings.simplefilter("error")
            try:
                AdaLoraConfig(**kwargs)
            except Warning:
                pytest.fail("AdaLoraConfig raised a warning with default initialization.")
        # Test that a warning is raised when r != 8 in AdaLoraConfig
        with pytest.warns(UserWarning, match="Note that `r` is not used in AdaLora and will be ignored."):
            AdaLoraConfig(r=10)

    @pytest.mark.parametrize("config_class", ALL_CONFIG_CLASSES)
    def test_from_pretrained_future_proof(self, config_class, tmp_path, recwarn):
        r"""
        Make it possible to load configs that contain unknown keys by ignoring them.

        The idea is to make PEFT configs forward-compatible with future versions of the library.
        """
        config = config_class()
        config.save_pretrained(tmp_path)
        # add a spurious key to the config
        with open(os.path.join(tmp_path, "adapter_config.json")) as f:
            config_dict = json.load(f)
        config_dict["foobar"] = "baz"
        config_dict["spam"] = 123
        with open(os.path.join(tmp_path, "adapter_config.json"), "w") as f:
            json.dump(config_dict, f)

        msg = f"Unexpected keyword arguments ['foobar', 'spam'] for class {config_class.__name__}, these are ignored."
        config_from_pretrained = config_class.from_pretrained(tmp_path)

        assert len(recwarn) == 1
        assert recwarn.list[0].message.args[0].startswith(msg)
        assert "foo" not in config_from_pretrained.to_dict()
        assert "spam" not in config_from_pretrained.to_dict()
        assert config.to_dict() == config_from_pretrained.to_dict()
        assert isinstance(config_from_pretrained, config_class)<|MERGE_RESOLUTION|>--- conflicted
+++ resolved
@@ -240,11 +240,9 @@
         expected_msg = "for MLP, the argument `encoder_num_layers` is ignored. Exactly 2 MLP layers are used."
         assert str(record.list[0].message) == expected_msg
 
-<<<<<<< HEAD
-    @pytest.mark.parametrize("config_class", [LoHaConfig, LoraConfig, IA3Config, OFTConfig, BOFTConfig, HRAConfig])
-=======
-    @parameterized.expand([LoHaConfig, LoraConfig, IA3Config, OFTConfig, BOFTConfig, HRAConfig, VBLoRAConfig])
->>>>>>> aa3bd8fb
+    @pytest.mark.parametrize(
+        "config_class", [LoHaConfig, LoraConfig, IA3Config, OFTConfig, BOFTConfig, HRAConfig, VBLoRAConfig]
+    )
     def test_save_pretrained_with_target_modules(self, config_class):
         # See #1041, #1045
         config = config_class(target_modules=["a", "list"])
