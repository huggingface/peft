# coding=utf-8
# Copyright 2023-present the HuggingFace Inc. team.
#
# Licensed under the Apache License, Version 2.0 (the "License");
# you may not use this file except in compliance with the License.
# You may obtain a copy of the License at
#
#     http://www.apache.org/licenses/LICENSE-2.0
#
# Unless required by applicable law or agreed to in writing, software
# distributed under the License is distributed on an "AS IS" BASIS,
# WITHOUT WARRANTIES OR CONDITIONS OF ANY KIND, either express or implied.
# See the License for the specific language governing permissions and
# limitations under the License.
import copy
import os
import pickle
import tempfile
import unittest
import warnings

import pytest
from parameterized import parameterized

from peft import (
    AdaLoraConfig,
    AdaptionPromptConfig,
    IA3Config,
    LoHaConfig,
    LoraConfig,
    MultitaskPromptTuningConfig,
    OFTConfig,
    PeftConfig,
    PrefixTuningConfig,
    PromptEncoder,
    PromptEncoderConfig,
    PromptTuningConfig,
    BOFTConfig,
)


PEFT_MODELS_TO_TEST = [("lewtun/tiny-random-OPTForCausalLM-delta", "v1")]

<<<<<<< HEAD

class PeftConfigTestMixin:
    all_config_classes = (
        LoraConfig,
        PromptEncoderConfig,
        PrefixTuningConfig,
        PromptTuningConfig,
        AdaptionPromptConfig,
        IA3Config,
        BOFTConfig,
    )
=======
ALL_CONFIG_CLASSES = (
    AdaptionPromptConfig,
    AdaLoraConfig,
    IA3Config,
    LoHaConfig,
    LoraConfig,
    MultitaskPromptTuningConfig,
    PrefixTuningConfig,
    PromptEncoderConfig,
    PromptTuningConfig,
    OFTConfig,
)
>>>>>>> 2a0fb71f


class PeftConfigTester(unittest.TestCase):
    @parameterized.expand(ALL_CONFIG_CLASSES)
    def test_methods(self, config_class):
        r"""
        Test if all configs have the expected methods. Here we test
        - to_dict
        - save_pretrained
        - from_pretrained
        - from_json_file
        """
        # test if all configs have the expected methods
        config = config_class()
        self.assertTrue(hasattr(config, "to_dict"))
        self.assertTrue(hasattr(config, "save_pretrained"))
        self.assertTrue(hasattr(config, "from_pretrained"))
        self.assertTrue(hasattr(config, "from_json_file"))

    @parameterized.expand(ALL_CONFIG_CLASSES)
    def test_task_type(self, config_class):
        config_class(task_type="test")

    @parameterized.expand(ALL_CONFIG_CLASSES)
    def test_from_pretrained(self, config_class):
        r"""
        Test if the config is correctly loaded using:
        - from_pretrained
        """
        for model_name, revision in PEFT_MODELS_TO_TEST:
            # Test we can load config from delta
            config_class.from_pretrained(model_name, revision=revision)

    @parameterized.expand(ALL_CONFIG_CLASSES)
    def test_save_pretrained(self, config_class):
        r"""
        Test if the config is correctly saved and loaded using
        - save_pretrained
        """
        config = config_class()
        with tempfile.TemporaryDirectory() as tmp_dirname:
            config.save_pretrained(tmp_dirname)

            config_from_pretrained = config_class.from_pretrained(tmp_dirname)
            self.assertEqual(config.to_dict(), config_from_pretrained.to_dict())

    @parameterized.expand(ALL_CONFIG_CLASSES)
    def test_from_json_file(self, config_class):
        config = config_class()
        with tempfile.TemporaryDirectory() as tmp_dirname:
            config.save_pretrained(tmp_dirname)

            config_from_json = config_class.from_json_file(os.path.join(tmp_dirname, "adapter_config.json"))
            self.assertEqual(config.to_dict(), config_from_json)

    @parameterized.expand(ALL_CONFIG_CLASSES)
    def test_to_dict(self, config_class):
        r"""
        Test if the config can be correctly converted to a dict using:
        - to_dict
        """
        config = config_class()
        self.assertTrue(isinstance(config.to_dict(), dict))

    @parameterized.expand(ALL_CONFIG_CLASSES)
    def test_from_pretrained_cache_dir(self, config_class):
        r"""
        Test if the config is correctly loaded with extra kwargs
        """
        with tempfile.TemporaryDirectory() as tmp_dirname:
            for model_name, revision in PEFT_MODELS_TO_TEST:
                # Test we can load config from delta
                config_class.from_pretrained(model_name, revision=revision, cache_dir=tmp_dirname)

    def test_from_pretrained_cache_dir_remote(self):
        r"""
        Test if the config is correctly loaded with a checkpoint from the hub
        """
        with tempfile.TemporaryDirectory() as tmp_dirname:
            PeftConfig.from_pretrained("ybelkada/test-st-lora", cache_dir=tmp_dirname)
            self.assertTrue("models--ybelkada--test-st-lora" in os.listdir(tmp_dirname))

    @parameterized.expand(ALL_CONFIG_CLASSES)
    def test_set_attributes(self, config_class):
        # manually set attributes and check if they are correctly written
        config = config_class(peft_type="test")

        # save pretrained
        with tempfile.TemporaryDirectory() as tmp_dirname:
            config.save_pretrained(tmp_dirname)

            config_from_pretrained = config_class.from_pretrained(tmp_dirname)
            self.assertEqual(config.to_dict(), config_from_pretrained.to_dict())

    @parameterized.expand(ALL_CONFIG_CLASSES)
    def test_config_copy(self, config_class):
        # see https://github.com/huggingface/peft/issues/424
        config = config_class()
        copied = copy.copy(config)
        self.assertEqual(config.to_dict(), copied.to_dict())

    @parameterized.expand(ALL_CONFIG_CLASSES)
    def test_config_deepcopy(self, config_class):
        # see https://github.com/huggingface/peft/issues/424
        config = config_class()
        copied = copy.deepcopy(config)
        self.assertEqual(config.to_dict(), copied.to_dict())

    @parameterized.expand(ALL_CONFIG_CLASSES)
    def test_config_pickle_roundtrip(self, config_class):
        # see https://github.com/huggingface/peft/issues/424
        config = config_class()
        copied = pickle.loads(pickle.dumps(config))
        self.assertEqual(config.to_dict(), copied.to_dict())

    def test_prompt_encoder_warning_num_layers(self):
        # This test checks that if a prompt encoder config is created with an argument that is ignored, there should be
        # warning. However, there should be no warning if the default value is used.
        kwargs = {
            "num_virtual_tokens": 20,
            "num_transformer_submodules": 1,
            "token_dim": 768,
            "encoder_hidden_size": 768,
        }

        # there should be no warning with just default argument for encoder_num_layer
        config = PromptEncoderConfig(**kwargs)
        with warnings.catch_warnings():
            PromptEncoder(config)

        # when changing encoder_num_layer, there should be a warning for MLP since that value is not used
        config = PromptEncoderConfig(encoder_num_layers=123, **kwargs)
        with pytest.warns(UserWarning) as record:
            PromptEncoder(config)
        expected_msg = "for MLP, the argument `encoder_num_layers` is ignored. Exactly 2 MLP layers are used."
        assert str(record.list[0].message) == expected_msg

    @parameterized.expand([LoHaConfig, LoraConfig, IA3Config, OFTConfig])
    def test_save_pretrained_with_target_modules(self, config_class):
        # See #1041, #1045
        config = config_class(target_modules=["a", "list"])
        with tempfile.TemporaryDirectory() as tmp_dirname:
            config.save_pretrained(tmp_dirname)

            config_from_pretrained = config_class.from_pretrained(tmp_dirname)
            self.assertEqual(config.to_dict(), config_from_pretrained.to_dict())
            # explicit test that target_modules should be converted to set
            self.assertTrue(isinstance(config_from_pretrained.target_modules, set))

    def test_regex_with_layer_indexing_lora(self):
        # This test checks that an error is raised if `target_modules` is a regex expression and `layers_to_transform` or
        # `layers_pattern` are not None

        invalid_config1 = {"target_modules": ".*foo", "layers_to_transform": [0]}
        invalid_config2 = {"target_modules": ".*foo", "layers_pattern": ["bar"]}

        valid_config = {"target_modules": ["foo"], "layers_pattern": ["bar"], "layers_to_transform": [0]}

        with self.assertRaisesRegex(
            ValueError,
            expected_regex="`layers_to_transform` cannot be used when `target_modules` is a str.",
        ):
            LoraConfig(**invalid_config1)

        with self.assertRaisesRegex(
            ValueError, expected_regex="`layers_pattern` cannot be used when `target_modules` is a str."
        ):
            LoraConfig(**invalid_config2)

        # should run without errors
        LoraConfig(**valid_config)

    def test_ia3_is_feedforward_subset_invalid_config(self):
        # This test checks that the IA3 config raises a value error if the feedforward_modules argument
        # is not a subset of the target_modules argument

        # an example invalid config
        invalid_config = {"target_modules": ["k", "v"], "feedforward_modules": ["q"]}

        with self.assertRaisesRegex(
            ValueError, expected_regex="^`feedforward_modules` should be a subset of `target_modules`$"
        ):
            IA3Config(**invalid_config)

    def test_ia3_is_feedforward_subset_valid_config(self):
        # This test checks that the IA3 config is created without errors with valid arguments.
        # feedforward_modules should be a subset of target_modules if both are lists

        # an example valid config with regex expressions.
        valid_config_regex_exp = {
            "target_modules": ".*.(SelfAttention|EncDecAttention|DenseReluDense).*(q|v|wo)$",
            "feedforward_modules": ".*.DenseReluDense.wo$",
        }
        # an example valid config with module lists.
        valid_config_list = {"target_modules": ["k", "v", "wo"], "feedforward_modules": ["wo"]}

        # should run without errors
        IA3Config(**valid_config_regex_exp)
        IA3Config(**valid_config_list)<|MERGE_RESOLUTION|>--- conflicted
+++ resolved
@@ -41,19 +41,6 @@
 
 PEFT_MODELS_TO_TEST = [("lewtun/tiny-random-OPTForCausalLM-delta", "v1")]
 
-<<<<<<< HEAD
-
-class PeftConfigTestMixin:
-    all_config_classes = (
-        LoraConfig,
-        PromptEncoderConfig,
-        PrefixTuningConfig,
-        PromptTuningConfig,
-        AdaptionPromptConfig,
-        IA3Config,
-        BOFTConfig,
-    )
-=======
 ALL_CONFIG_CLASSES = (
     AdaptionPromptConfig,
     AdaLoraConfig,
@@ -65,8 +52,8 @@
     PromptEncoderConfig,
     PromptTuningConfig,
     OFTConfig,
+    BOFTConfig,
 )
->>>>>>> 2a0fb71f
 
 
 class PeftConfigTester(unittest.TestCase):
