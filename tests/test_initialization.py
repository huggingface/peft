# Copyright 2023-present the HuggingFace Inc. team.
#
# Licensed under the Apache License, Version 2.0 (the "License");
# you may not use this file except in compliance with the License.
# You may obtain a copy of the License at
#
#     http://www.apache.org/licenses/LICENSE-2.0
#
# Unless required by applicable law or agreed to in writing, software
# distributed under the License is distributed on an "AS IS" BASIS,
# WITHOUT WARRANTIES OR CONDITIONS OF ANY KIND, either express or implied.
# See the License for the specific language governing permissions and
# limitations under the License.

import re

import pytest
import torch
from scipy import stats
from torch import nn
from copy import deepcopy

<<<<<<< HEAD
from peft import LoraConfig, PromptTuningConfig, get_peft_model, PeftModel
=======
from peft import AdaLoraConfig, LoraConfig, PromptTuningConfig, VeraConfig, get_peft_model
>>>>>>> 77b7238b
from peft.utils import infer_device


class TestLoraInitialization:
    """Test class to check the initialization of adapters."""

    torch_device = infer_device()

    def get_uniform(self, amin, amax, size=(10000,)):
        unif = torch.distributions.uniform.Uniform(amin, amax)
        samples = unif.sample(size)
        return samples

    def get_normal(self, mean, std, size=(10000,)):
        normal = torch.distributions.normal.Normal(mean, std)
        samples = normal.sample(size)
        return samples

    def get_model(self):
        class MyModule(nn.Module):
            def __init__(self):
                super().__init__()
                # choose a large weight so that averages are close to expected values
                self.linear = nn.Linear(1000, 1000)
                self.embed = nn.Embedding(1000, 1000)
                self.conv2d = nn.Conv2d(100, 100, 3)

            def forward(self, x):
                x_int = (100 * x).int()
                x_4d = x.flatten().reshape(1, 100, 10, 10)
                return self.linear(x), self.embed(x_int), self.conv2d(x_4d)

        return MyModule().eval().to(self.torch_device)

    @pytest.fixture
    def data(self):
        return torch.rand(10, 1000).to(self.torch_device)

    def test_lora_linear_init_default(self):
        # default is True
        torch.manual_seed(0)

        model = self.get_model()
        config = LoraConfig(target_modules=["linear"])
        model = get_peft_model(model, config)
        weight_A = model.linear.lora_A["default"].weight
        weight_B = model.linear.lora_B["default"].weight

        # use statistical test to check if weight A is from a uniform distribution
        unif = self.get_uniform(weight_A.min().item(), weight_A.max().item())
        _, p_value = stats.kstest(weight_A.detach().flatten().cpu().numpy(), unif.flatten().cpu().numpy())
        assert p_value > 0.5

        # check that weight A is *not* from a normal distribution
        normal = self.get_normal(weight_A.mean().item(), weight_A.std().item())
        _, p_value = stats.kstest(weight_A.detach().flatten().cpu().numpy(), normal.flatten().cpu().numpy())
        assert p_value < 0.05

        # check that weight B is zero
        assert (weight_B == 0.0).all()

    def test_lora_linear_init_gaussian(self):
        # use gaussian init
        torch.manual_seed(0)

        model = self.get_model()
        config = LoraConfig(target_modules=["linear"], init_lora_weights="gaussian")
        model = get_peft_model(model, config)
        weight_A = model.linear.lora_A["default"].weight
        weight_B = model.linear.lora_B["default"].weight

        # use statistical test to check if weight A is from a normal distribution
        normal = self.get_normal(0.0, 1 / config.r)
        _, p_value = stats.kstest(weight_A.detach().flatten().cpu().numpy(), normal.flatten().cpu().numpy())

        # import matplotlib.pyplot as plt
        # x = weight_A.detach().flatten().cpu().numpy()
        # breakpoint()

        assert p_value > 0.5

        # check that weight A is *not* from a uniform distribution
        unif = self.get_uniform(weight_A.min().item(), weight_A.max().item())
        _, p_value = stats.kstest(weight_A.detach().flatten().cpu().numpy(), unif.flatten().cpu().numpy())
        assert p_value < 0.05

        # check that weight B is zero
        assert (weight_B == 0.0).all()

    def test_lora_linear_false(self):
        torch.manual_seed(0)

        model = self.get_model()
        config = LoraConfig(target_modules=["linear"], init_lora_weights=False)
        model = get_peft_model(model, config)
        weight_B = model.linear.lora_B["default"].weight

        # with init_lora_weights=False, weight B should *not* be zero. We don't care so much about the actual values
        # as long as they are not zero, in order to avoid identity transformation.
        assert not torch.allclose(weight_B, torch.zeros_like(weight_B))

    def test_lora_embedding_default(self):
        # embedding is initialized as a normal distribution, not kaiming uniform
        torch.manual_seed(0)

        model = self.get_model()
        config = LoraConfig(target_modules=["embed"])
        model = get_peft_model(model, config)
        weight_A = model.embed.lora_embedding_A["default"]
        weight_B = model.embed.lora_embedding_B["default"]

        # use statistical test to check if weight B is from a normal distribution
        normal = self.get_normal(0.0, 1.0)
        _, p_value = stats.kstest(weight_B.detach().flatten().cpu().numpy(), normal.flatten().cpu().numpy())
        assert p_value > 0.5

        # check that weight B is *not* from a uniform distribution
        unif = self.get_uniform(weight_B.min().item(), weight_B.max().item())
        _, p_value = stats.kstest(weight_B.detach().flatten().cpu().numpy(), unif.flatten().cpu().numpy())
        assert p_value < 0.05

        # check that weight A is zero
        assert (weight_A == 0.0).all()

    def test_lora_embedding_gaussian(self):
        # embedding does not change with init_lora_weights="gaussian" vs True
        torch.manual_seed(0)

        model = self.get_model()
        config = LoraConfig(target_modules=["embed"], init_lora_weights="gaussian")
        model = get_peft_model(model, config)
        weight_A = model.embed.lora_embedding_A["default"]
        weight_B = model.embed.lora_embedding_B["default"]

        # use statistical test to check if weight B is from a normal distribution
        normal = self.get_normal(0.0, 1.0)
        _, p_value = stats.kstest(weight_B.detach().flatten().cpu().numpy(), normal.flatten().cpu().numpy())
        assert p_value > 0.5

        # check that weight B is *not* from a uniform distribution
        unif = self.get_uniform(weight_B.min().item(), weight_B.max().item())
        _, p_value = stats.kstest(weight_B.detach().flatten().cpu().numpy(), unif.flatten().cpu().numpy())
        assert p_value < 0.05

        # check that weight A is zero
        assert (weight_A == 0.0).all()

    def test_lora_embedding_false(self):
        torch.manual_seed(0)

        model = self.get_model()
        config = LoraConfig(target_modules=["embed"], init_lora_weights=False)
        model = get_peft_model(model, config)
        weight_A = model.embed.lora_embedding_B["default"]

        # with init_lora_weights=False, weight A should *not* be zero. We don't care so much about the actual values
        # as long as they are not zero, in order to avoid identity transformation.
        assert not torch.allclose(weight_A, torch.zeros_like(weight_A))

    def test_lora_conv2d_default(self):
        # default is True
        torch.manual_seed(0)

        model = self.get_model()
        config = LoraConfig(target_modules=["conv2d"])
        model = get_peft_model(model, config)
        weight_A = model.conv2d.lora_A["default"].weight
        weight_B = model.conv2d.lora_B["default"].weight

        # use statistical test to check if weight A is from a uniform distribution
        unif = self.get_uniform(weight_A.min().item(), weight_A.max().item())
        _, p_value = stats.kstest(weight_A.detach().flatten().cpu().numpy(), unif.flatten().cpu().numpy())
        assert p_value > 0.5

        # check that weight A is *not* from a normal distribution
        normal = self.get_normal(weight_A.mean().item(), weight_A.std().item())
        _, p_value = stats.kstest(weight_A.detach().flatten().cpu().numpy(), normal.flatten().cpu().numpy())
        assert p_value < 0.05

        # check that weight B is zero
        assert (weight_B == 0.0).all()

    def test_lora_conv2d_init_gaussian(self):
        # use gaussian init
        torch.manual_seed(0)

        model = self.get_model()
        config = LoraConfig(target_modules=["conv2d"], init_lora_weights="gaussian")
        model = get_peft_model(model, config)
        weight_A = model.conv2d.lora_A["default"].weight
        weight_B = model.conv2d.lora_B["default"].weight

        # use statistical test to check if weight A is from a normal distribution
        normal = self.get_normal(0.0, 1 / config.r)
        _, p_value = stats.kstest(weight_A.detach().flatten().cpu().numpy(), normal.flatten().cpu().numpy())
        assert p_value > 0.5

        # check that weight A is *not* from a uniform distribution
        unif = self.get_uniform(weight_A.min().item(), weight_A.max().item())
        _, p_value = stats.kstest(weight_A.detach().flatten().cpu().numpy(), unif.flatten().cpu().numpy())
        assert p_value < 0.05

        # check that weight B is zero
        assert (weight_B == 0.0).all()

    def test_lora_conv2d_false(self):
        torch.manual_seed(0)

        model = self.get_model()
        config = LoraConfig(target_modules=["conv2d"], init_lora_weights=False)
        model = get_peft_model(model, config)
        weight_B = model.conv2d.lora_B["default"].weight

        # with init_lora_weights=False, weight B should *not* be zero. We don't care so much about the actual values
        # as long as they are not zero, in order to avoid identity transformation.
        assert not torch.allclose(weight_B, torch.zeros_like(weight_B))

    def test_lora_scaling_default(self):
        # default is True
        torch.manual_seed(0)

        model = self.get_model()

        # check scaling factor use_rslora=False
        config = LoraConfig(target_modules=["linear", "embed", "conv2d"], lora_alpha=3, r=16, use_rslora=False)
        model = get_peft_model(model, config)

        expected_scaling = config.lora_alpha / config.r

        assert model.linear.scaling["default"] == expected_scaling
        assert model.embed.scaling["default"] == expected_scaling
        assert model.conv2d.scaling["default"] == expected_scaling

<<<<<<< HEAD
    def test_lora_pissa_linear_init_default(self, data):

        model = self.get_model()
        output = model(data)[0]

        config = LoraConfig(init_lora_weights="pissa", target_modules=["linear"])
        peft_model = get_peft_model(deepcopy(model), config)
        assert torch.allclose(output, peft_model(data)[0], atol=1e-06)

        config = LoraConfig(init_lora_weights="pissa_niter_16", target_modules=["linear"])
        peft_model = get_peft_model(deepcopy(model), config)
        assert torch.allclose(output, peft_model(data)[0], atol=1e-06)
        
    def test_lora_pissa_conversion_same_output_after_loading(self, data, tmp_path):
        model = self.get_model()
        output_base = model(data)[0]

        config = LoraConfig(init_lora_weights="pissa", target_modules=["linear"], r=8)
        peft_model = get_peft_model(deepcopy(model), config)
        # save the initial model
        peft_model.peft_config["default"].init_lora_weights = True
        peft_model.save_pretrained(tmp_path / "init-model")
        peft_model.peft_config["default"].init_lora_weights = "pissa"

        # modify the weights, or else the adapter performs an identity transformation
        peft_model.base_model.linear.lora_B["default"].weight.data *= 2.0
        output_pissa = peft_model(data)[0]

        # sanity check
        tol = 1e-06
        assert not torch.allclose(output_base, output_pissa, atol=tol, rtol=tol)

        # save the model normally
        peft_model.save_pretrained(tmp_path / "pissa-model")
        model_loaded = PeftModel.from_pretrained(deepcopy(model), tmp_path / "pissa-model")
        output_loaded = model_loaded(data)[0]

        assert torch.allclose(output_pissa, output_loaded, atol=tol, rtol=tol)
        # sanity check: ranks should still be 8 as initially
        assert model_loaded.peft_config["default"].r == 8
        assert model_loaded.base_model.model.linear.lora_A["default"].weight.shape[0] == 8
        # sanity check: the base model weights were indeed changed
        assert not torch.allclose(model.linear.weight, model_loaded.base_model.model.linear.base_layer.weight, atol=tol, rtol=tol)

        # save the model with conversion
        peft_model.save_pretrained(tmp_path / "pissa-model-converted", convert_pissa_to_lora=tmp_path / "init-model")
        model_converted = PeftModel.from_pretrained(deepcopy(model), tmp_path / "pissa-model-converted")
        output_converted = model_converted(data)[0]

        assert torch.allclose(output_pissa, output_converted, atol=tol, rtol=tol)
        # rank should be double of what it was initially
        assert model_converted.peft_config["default"].r == 16
        assert model_converted.base_model.model.linear.lora_A["default"].weight.shape[0] == 16
        # base model weights should be the same as the initial model
        assert torch.allclose(model.linear.weight, model_converted.base_model.model.linear.base_layer.weight, atol=tol, rtol=tol)

    def test_rslora_scaling(self):
=======
    def test_lora_rslora_scaling(self):
>>>>>>> 77b7238b
        # default is True
        torch.manual_seed(0)

        model = self.get_model()

        # check scaling factor use_rslora=True
        config = LoraConfig(target_modules=["linear", "embed", "conv2d"], lora_alpha=3, r=16, use_rslora=True)
        model = get_peft_model(model, config)

        expected_scaling = config.lora_alpha / (config.r**0.5)

        assert model.linear.scaling["default"] == expected_scaling
        assert model.embed.scaling["default"] == expected_scaling
        assert model.conv2d.scaling["default"] == expected_scaling

    def test_lora_default_scaling_pattern(self):
        # default is True
        torch.manual_seed(0)

        model = self.get_model()

        # check scaling factor use_rslora=False with rank and alpha pattern
        config = LoraConfig(
            target_modules=["linear", "embed", "conv2d"],
            rank_pattern={"embed": 9, "conv2d": 16},
            alpha_pattern={"linear": 11, "conv2d": 13},
            lora_alpha=17,
            r=25,
            use_rslora=False,
        )
        model = get_peft_model(model, config)

        expected_scaling = {
            "linear": config.alpha_pattern["linear"] / config.r,
            "embed": config.lora_alpha / config.rank_pattern["embed"],
            "conv2d": config.alpha_pattern["conv2d"] / config.rank_pattern["conv2d"],
        }

        assert model.linear.scaling["default"] == expected_scaling["linear"]
        assert model.embed.scaling["default"] == expected_scaling["embed"]
        assert model.conv2d.scaling["default"] == expected_scaling["conv2d"]

    def test_lora_rslora_scaling_pattern(self):
        # default is True
        torch.manual_seed(0)

        model = self.get_model()

        # check scaling factor use_rslora=True with rank and alpha pattern
        config = LoraConfig(
            target_modules=["linear", "embed", "conv2d"],
            rank_pattern={"embed": 9, "conv2d": 16},
            alpha_pattern={"linear": 11, "conv2d": 13},
            lora_alpha=17,
            r=25,
            use_rslora=True,
        )
        model = get_peft_model(model, config)

        expected_scaling = {
            "linear": config.alpha_pattern["linear"] / (config.r**0.5),
            "embed": config.lora_alpha / (config.rank_pattern["embed"] ** 0.5),
            "conv2d": config.alpha_pattern["conv2d"] / (config.rank_pattern["conv2d"] ** 0.5),
        }

        assert model.linear.scaling["default"] == expected_scaling["linear"]
        assert model.embed.scaling["default"] == expected_scaling["embed"]
        assert model.conv2d.scaling["default"] == expected_scaling["conv2d"]

    def test_lora_use_dora_linear(self, data):
        # check that dora is a no-op when initialized
        torch.manual_seed(0)
        model = self.get_model()
        output_base, _, _ = model(data)

        # check scaling factor use_rslora=True
        config = LoraConfig(target_modules=["linear"], use_dora=True)
        model = get_peft_model(model, config)

        with model.disable_adapter():
            output_disabled, _, _ = model(data)
        output_dora, _, _ = model(data)

        assert torch.allclose(output_base, output_disabled)
        assert torch.allclose(output_base, output_dora)

    def test_lora_use_dora_linear_init_false(self, data):
        # with init_lora_weights=False, dora should not be a no-op
        torch.manual_seed(0)
        model = self.get_model()
        output_base, _, _ = model(data)

        # check scaling factor use_rslora=True
        config = LoraConfig(target_modules=["linear"], use_dora=True, init_lora_weights=False)
        model = get_peft_model(model, config)

        with model.disable_adapter():
            output_disabled, _, _ = model(data)
        output_dora, _, _ = model(data)

        assert torch.allclose(output_base, output_disabled)
        assert not torch.allclose(output_base, output_dora)

    def test_lora_use_dora_with_megatron_core_raises(self):
        megatron_config = {"does-not": "matter-here"}
        with pytest.raises(ValueError, match="DoRA does not support megatron_core"):
            LoraConfig(target_modules=["linear"], use_dora=True, megatron_config=megatron_config)


class TestAdaLoraInitialization:
    def test_adalora_target_modules_set(self):
        config = AdaLoraConfig(target_modules=["linear", "embed", "conv2d"])
        assert config.target_modules == {"linear", "embed", "conv2d"}

    def test_adalora_use_dora_raises(self):
        with pytest.raises(ValueError, match="ADALORA does not support DoRA"):
            AdaLoraConfig(use_dora=True)

    def test_adalora_loftq_config_raises(self):
        with pytest.raises(ValueError, match="ADALORA does not support LOFTQ"):
            AdaLoraConfig(loftq_config={"loftq": "config"})


class TestPromptTuningInitialization:
    torch_device = infer_device()

    def get_model(self):
        class MyModule(nn.Module):
            def __init__(self):
                super().__init__()
                # choose a large weight so that averages are close to expected values
                self.linear = nn.Linear(1000, 1000)
                self.embed = nn.Embedding(1000, 1000)
                self.conv2d = nn.Conv2d(100, 100, 3)

            def forward(self, x):
                x_int = (100 * x).int()
                x_4d = x.flatten().reshape(1, 100, 10, 10)
                return self.linear(x), self.embed(x_int), self.conv2d(x_4d)

        return MyModule().eval().to(self.torch_device)

    def test_use_prompt_tuning_init_text_raises(self):
        with pytest.raises(ValueError, match="When prompt_tuning_init='TEXT', tokenizer_name_or_path can't be None"):
            PromptTuningConfig(prompt_tuning_init="TEXT", prompt_tuning_init_text="prompt tuning init text")
        with pytest.raises(ValueError, match="When prompt_tuning_init='TEXT', prompt_tuning_init_text can't be None"):
            PromptTuningConfig(prompt_tuning_init="TEXT", tokenizer_name_or_path="t5-base")

    def test_vera_mixing_save_projection_raises(self):
        # it is unclear what the right thing to do would be if some adapters save the projection weights and some don't
        # so we better raise an error

        config0 = VeraConfig(target_modules="linear", init_weights=False, save_projection=True)
        model = self.get_model()
        model = get_peft_model(model, config0)
        config1 = VeraConfig(target_modules="linear", init_weights=False, save_projection=False)
        msg = re.escape(
            "VeRA projection weights must be saved for all adapters or none, but got multiple different values: "
            "[False, True]"
        )
        with pytest.raises(ValueError, match=msg):
            model.add_adapter("other", config1)<|MERGE_RESOLUTION|>--- conflicted
+++ resolved
@@ -19,12 +19,7 @@
 from scipy import stats
 from torch import nn
 from copy import deepcopy
-
-<<<<<<< HEAD
-from peft import LoraConfig, PromptTuningConfig, get_peft_model, PeftModel
-=======
-from peft import AdaLoraConfig, LoraConfig, PromptTuningConfig, VeraConfig, get_peft_model
->>>>>>> 77b7238b
+from peft import AdaLoraConfig, LoraConfig, PromptTuningConfig, VeraConfig, get_peft_model, PeftModel
 from peft.utils import infer_device
 
 
@@ -258,7 +253,6 @@
         assert model.embed.scaling["default"] == expected_scaling
         assert model.conv2d.scaling["default"] == expected_scaling
 
-<<<<<<< HEAD
     def test_lora_pissa_linear_init_default(self, data):
 
         model = self.get_model()
@@ -271,7 +265,7 @@
         config = LoraConfig(init_lora_weights="pissa_niter_16", target_modules=["linear"])
         peft_model = get_peft_model(deepcopy(model), config)
         assert torch.allclose(output, peft_model(data)[0], atol=1e-06)
-        
+
     def test_lora_pissa_conversion_same_output_after_loading(self, data, tmp_path):
         model = self.get_model()
         output_base = model(data)[0]
@@ -301,7 +295,9 @@
         assert model_loaded.peft_config["default"].r == 8
         assert model_loaded.base_model.model.linear.lora_A["default"].weight.shape[0] == 8
         # sanity check: the base model weights were indeed changed
-        assert not torch.allclose(model.linear.weight, model_loaded.base_model.model.linear.base_layer.weight, atol=tol, rtol=tol)
+        assert not torch.allclose(
+            model.linear.weight, model_loaded.base_model.model.linear.base_layer.weight, atol=tol, rtol=tol
+        )
 
         # save the model with conversion
         peft_model.save_pretrained(tmp_path / "pissa-model-converted", convert_pissa_to_lora=tmp_path / "init-model")
@@ -313,12 +309,11 @@
         assert model_converted.peft_config["default"].r == 16
         assert model_converted.base_model.model.linear.lora_A["default"].weight.shape[0] == 16
         # base model weights should be the same as the initial model
-        assert torch.allclose(model.linear.weight, model_converted.base_model.model.linear.base_layer.weight, atol=tol, rtol=tol)
-
-    def test_rslora_scaling(self):
-=======
+        assert torch.allclose(
+            model.linear.weight, model_converted.base_model.model.linear.base_layer.weight, atol=tol, rtol=tol
+        )
+
     def test_lora_rslora_scaling(self):
->>>>>>> 77b7238b
         # default is True
         torch.manual_seed(0)
 
