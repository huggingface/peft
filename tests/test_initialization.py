--- conflicted
+++ resolved
@@ -1557,7 +1557,6 @@
         with pytest.raises(ValueError, match=msg):
             model.load_adapter(tmp_path, adapter_name="other")
 
-<<<<<<< HEAD
     def test_kasa_mixed_adapter_error(self):
         """Test that KaSA adapters cannot be mixed with other adapter types."""
         model = self.get_model()
@@ -1599,7 +1598,7 @@
         )
         with pytest.raises(ValueError, match="KaSA adapters cannot be mixed with other adapter types"):
             model.add_adapter("lora1", config2)
-=======
+            
     def test_multiple_configs_with_bias_raises(self, tmp_path):
         # There cannot be more than one config with bias != "none".
         # Note: This would need to be tested for all PEFT methods that support the bias parameter, but as this method
@@ -1619,7 +1618,6 @@
         # it's okay to add a config with bias="none" (the default)
         config2 = LoraConfig(target_modules=["linear"], bias="none")
         model.add_adapter("other", config2)  # does not raise
->>>>>>> 4d63474f
 
 
 class TestLokrInitialization:
