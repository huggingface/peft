# Copyright 2023-present the HuggingFace Inc. team.
#
# Licensed under the Apache License, Version 2.0 (the "License");
# you may not use this file except in compliance with the License.
# You may obtain a copy of the License at
#
#     http://www.apache.org/licenses/LICENSE-2.0
#
# Unless required by applicable law or agreed to in writing, software
# distributed under the License is distributed on an "AS IS" BASIS,
# WITHOUT WARRANTIES OR CONDITIONS OF ANY KIND, either express or implied.
# See the License for the specific language governing permissions and
# limitations under the License.

from __future__ import annotations

import collections
import copy
import inspect
import os
import warnings
from contextlib import contextmanager, nullcontext
from copy import deepcopy
from dataclasses import dataclass
from typing import Any, Literal, Optional, Union

import packaging.version
import torch
import transformers
from accelerate import dispatch_model, infer_auto_device_map
from accelerate.hooks import AlignDevicesHook, add_hook_to_module, remove_hook_from_submodules
from accelerate.utils import get_balanced_memory, named_module_tensors
from huggingface_hub import HfFileSystem, ModelCard, ModelCardData, hf_hub_download
from safetensors import safe_open
from safetensors.torch import save_file as safe_save_file
from torch.nn import BCEWithLogitsLoss, CrossEntropyLoss, MSELoss
from transformers import Cache, DynamicCache, EncoderDecoderCache, PreTrainedModel
from transformers.modeling_outputs import QuestionAnsweringModelOutput, SequenceClassifierOutput, TokenClassifierOutput
from transformers.utils import PushToHubMixin

from peft.tuners.tuners_utils import BaseTuner, BaseTunerLayer
from peft.utils.constants import DUMMY_MODEL_CONFIG
from peft.utils.integrations import init_empty_weights
from peft.utils.other import TrainableTokensWrapper

from . import __version__
from .config import PeftConfig
from .mapping import PEFT_TYPE_TO_CONFIG_MAPPING, PEFT_TYPE_TO_PREFIX_MAPPING, PEFT_TYPE_TO_TUNER_MAPPING
from .utils import (
    SAFETENSORS_WEIGHTS_NAME,
    TRANSFORMERS_MODELS_TO_PREFIX_TUNING_POSTPROCESS_MAPPING,
    WEIGHTS_NAME,
    PeftType,
    TaskType,
    _get_batch_size,
    _get_input_embeddings_name,
    _prepare_prompt_learning_config,
    _set_adapter,
    _set_trainable,
    get_peft_model_state_dict,
    id_tensor_storage,
    infer_device,
    load_peft_weights,
    map_cache_to_layer_device_map,
    set_peft_model_state_dict,
    shift_tokens_right,
)


class PeftModel(PushToHubMixin, torch.nn.Module):
    """
    Base model encompassing various Peft methods.

    Args:
        model ([`~transformers.PreTrainedModel`]): The base transformer model used for Peft.
        peft_config ([`PeftConfig`]): The configuration of the Peft model.
        adapter_name (`str`,  *optional*): The name of the adapter, defaults to `"default"`.
        autocast_adapter_dtype (`bool`, *optional*):
            Whether to autocast the adapter dtype. Defaults to `True`. Right now, this will only cast adapter weights
            using float16 and bfloat16 to float32, as this is typically required for stable training, and only affect
            select PEFT tuners.
        low_cpu_mem_usage (`bool`, `optional`, defaults to `False`):
            Create empty adapter weights on meta device. Useful to speed up the loading loading process.

            <Tip>

            Don't use `low_cpu_mem_usage=True` when creating a new PEFT adapter for training.

            </Tip>

    **Attributes**:
        - **base_model** ([`torch.nn.Module`]) -- The base transformer model used for Peft.
        - **peft_config** ([`PeftConfig`]) -- The configuration of the Peft model.
        - **modules_to_save** (`list` of `str`) -- The list of sub-module names to save when
            saving the model.
        - **prompt_encoder** ([`PromptEncoder`]) -- The prompt encoder used for Peft if
            using [`PromptLearningConfig`].
        - **prompt_tokens** (`torch.Tensor`) -- The virtual prompt tokens used for Peft if
            using [`PromptLearningConfig`].
        - **transformer_backbone_name** (`str`) -- The name of the transformer
            backbone in the base model if using [`PromptLearningConfig`].
        - **word_embeddings** (`torch.nn.Embedding`) -- The word embeddings of the transformer backbone
            in the base model if using [`PromptLearningConfig`].
    """

    def __init__(
        self,
        model: PreTrainedModel,
        peft_config: PeftConfig,
        adapter_name: str = "default",
        autocast_adapter_dtype: bool = True,
        low_cpu_mem_usage: bool = False,
    ) -> None:
        super().__init__()
        self.active_adapter = adapter_name
        self.peft_type = peft_config.peft_type
        # These args are special PEFT arguments that users can pass. They need to be removed before passing them to
        # forward.
        self.special_peft_forward_args = {"adapter_names"}

        self._is_prompt_learning = peft_config.is_prompt_learning
        if self._is_prompt_learning:
            self._peft_config = {adapter_name: peft_config}
            self.base_model = model
            self.add_adapter(adapter_name, peft_config, low_cpu_mem_usage=low_cpu_mem_usage)
        else:
            self._peft_config = None
            cls = PEFT_TYPE_TO_TUNER_MAPPING[peft_config.peft_type]
            ctx = init_empty_weights if low_cpu_mem_usage else nullcontext
            with ctx():
                self.base_model = cls(model, {adapter_name: peft_config}, adapter_name)

        self.set_additional_trainable_modules(peft_config, adapter_name)

        if hasattr(self.base_model, "_cast_adapter_dtype"):
            self.base_model._cast_adapter_dtype(
                adapter_name=adapter_name, autocast_adapter_dtype=autocast_adapter_dtype
            )

        if getattr(model, "is_gradient_checkpointing", True):
            model = self._prepare_model_for_gradient_checkpointing(model)

        # the `pretraining_tp` is set for some models to simulate Tensor Parallelism during inference to avoid
        # numerical differences, https://github.com/pytorch/pytorch/issues/76232 - to avoid any unexpected
        # behavior we disable that in this line.
        if hasattr(self.base_model, "config") and hasattr(self.base_model.config, "pretraining_tp"):
            self.base_model.config.pretraining_tp = 1

    @property
    def peft_config(self) -> dict[str, PeftConfig]:
        if self._is_prompt_learning:
            return self._peft_config
        return self.base_model.peft_config

    @property
    def active_adapters(self) -> list[str]:
        try:
            adapters = self.base_model.active_adapters
            if not isinstance(adapters, list):
                # Base model is probably a transformers model, see:
                # https://github.com/huggingface/transformers/pull/30790#issuecomment-2253808249
                # Unfortunately, transformers models also have an active_adapters method but it's 1) not a property and
                # 2) calling it fails because the base model (usually) has no loaded adapter. The base model can be a
                # transformers model for prompt learning, where the base model is not wrapped in a LoraModel or similar.
                adapters = self.active_adapter
                if isinstance(adapters, str):
                    adapters = [adapters]
        except AttributeError:
            adapters = self.active_adapter
            if isinstance(adapters, str):
                adapters = [adapters]
        return adapters

    @peft_config.setter
    def peft_config(self, value: dict[str, PeftConfig]):
        if self._is_prompt_learning:
            self._peft_config = value
        else:
            self.base_model.peft_config = value

    def save_pretrained(
        self,
        save_directory: str,
        safe_serialization: bool = True,
        selected_adapters: Optional[list[str]] = None,
        save_embedding_layers: Union[str, bool] = "auto",
        is_main_process: bool = True,
        path_initial_model_for_weight_conversion: Optional[str] = None,
        **kwargs: Any,
    ) -> None:
        r"""
        This function saves the adapter model and the adapter configuration files to a directory, so that it can be
        reloaded using the [`PeftModel.from_pretrained`] class method, and also used by the [`PeftModel.push_to_hub`]
        method.

        Args:
            save_directory (`str`):
                Directory where the adapter model and configuration files will be saved (will be created if it does not
                exist).
            safe_serialization (`bool`, *optional*):
                Whether to save the adapter files in safetensors format, defaults to `True`.
            selected_adapters (`List[str]`,  *optional*):
                A list of adapters to be saved. If `None`, will default to all adapters.
            save_embedding_layers (`Union[bool, str]`, *optional*, defaults to `"auto"`):
                If `True`, save the embedding layers in addition to adapter weights. If `auto`, checks the common
                embedding layers `peft.utils.other.EMBEDDING_LAYER_NAMES` in config's `target_modules` when available.
                and automatically sets the boolean flag. This only works for 🤗 transformers models.
            is_main_process (`bool`, *optional*):
                Whether the process calling this is the main process or not. Will default to `True`. Will not save the
                checkpoint if not on the main process, which is important for multi device setups (e.g. DDP).
            path_initial_model_for_weight_conversion (`str, *optional*`):
                The path to the initialized adapter, which is obtained after initializing the model with
                PiSSA/CorDA/OLoRA and before performing any training. When `path_initial_model_for_weight_conversion`
                is not None, the difference in adapter before and after fine-tuning is calculated. This difference can
                be represented as the parameters of a standard LoRA adapter. Using this converted adapter does not
                require changes to the base model, thus conveniently allowing the use of multiple PiSSA/CorDA/OLoRA
                adapters with LoRA adapters, and the activation or deactivation of any adapters. Note that this
                conversion is not supported if `rslora` is used in combination with `rank_pattern` or `alpha_pattern`.
            kwargs (additional keyword arguments, *optional*):
                Additional keyword arguments passed along to the `push_to_hub` method.

        """
        if os.path.isfile(save_directory):
            raise ValueError(f"Provided path ({save_directory}) should be a directory, not a file")

        if selected_adapters is None:
            selected_adapters = list(self.peft_config.keys())
        else:
            if any(
                selected_adapter_name not in list(self.peft_config.keys())
                for selected_adapter_name in selected_adapters
            ):
                raise ValueError(
                    f"You passed an invalid `selected_adapters` arguments, current supported adapter names are"
                    f" {list(self.peft_config.keys())} - got {selected_adapters}."
                )

        def save_mutated_as_lora(peft_config, path_initial_model_for_weight_conversion, output_state_dict, kwargs):
            if peft_config.use_rslora and (peft_config.rank_pattern or peft_config.alpha_pattern):
                msg = (
                    "Passing `path_initial_model_for_weight_conversion` to `save_pretrained` is not supported when "
                    "using `rank_pattern` or `alpha_pattern` at the same time as `use_rslora=True`."
                )
                raise ValueError(msg)

            if not any(
                str(peft_config.init_lora_weights).lower().startswith(prefix)
                for prefix in ["pissa", "corda", "olora", "true"]
            ):
                warnings.warn(
                    "`path_initial_model_for_weight_conversion` only works for converting a PiSSA/CorDA/OLoRA adapter to "
                    "a LoRA adapter"
                )
            initial_adapter_name = os.path.basename(path_initial_model_for_weight_conversion)
            try:
                self.load_adapter(
                    os.path.dirname(path_initial_model_for_weight_conversion),
                    subfolder=initial_adapter_name,
                    adapter_name=initial_adapter_name,
                )
                is_pissa = str(self.peft_config[initial_adapter_name].init_lora_weights).lower().startswith("pissa")
                is_corda = str(self.peft_config[initial_adapter_name].init_lora_weights).lower() == "corda"
                is_olora = str(self.peft_config[initial_adapter_name].init_lora_weights).lower() == "olora"
                if is_pissa or is_corda or is_olora:
                    raise ValueError(
                        "The `init_lora_weights` parameter of the initial adapter should be set to `True`. "
                        "Otherwise, `self.load_adapter` will subtract the decomposed values again based on the "
                        "residual model."
                    )
                output_state_dict = self.base_model.subtract_mutated_init(
                    output_state_dict, initial_adapter_name, kwargs
                )
            finally:
                self.delete_adapter(initial_adapter_name)
            return output_state_dict

        if is_main_process:
            os.makedirs(save_directory, exist_ok=True)
            self.create_or_update_model_card(save_directory)

        for adapter_name in selected_adapters:
            peft_config = self.peft_config[adapter_name]
            # save only the trainable weights
            output_state_dict = get_peft_model_state_dict(
                self,
                state_dict=kwargs.get("state_dict", None),
                adapter_name=adapter_name,
                save_embedding_layers=save_embedding_layers,
            )
            output_dir = os.path.join(save_directory, adapter_name) if adapter_name != "default" else save_directory
            os.makedirs(output_dir, exist_ok=True)

            if is_main_process and safe_serialization:
                # Section copied from: https://github.com/huggingface/transformers/blob/main/src/transformers/modeling_utils.py#L2111-L2134
                # Safetensors does not allow tensor aliasing.
                # We're going to remove aliases before saving
                ptrs = collections.defaultdict(list)
                for name, tensor in output_state_dict.items():
                    # Sometimes in the state_dict we have non-tensor objects.
                    # e.g. in bitsandbytes we have some `str` objects in the state_dict
                    if isinstance(tensor, torch.Tensor):
                        ptrs[id_tensor_storage(tensor)].append(name)
                    else:
                        # In the non-tensor case, fall back to the pointer of the object itself
                        ptrs[id(tensor)].append(name)

                # These are all the pointers of shared tensors.
                shared_ptrs = {ptr: names for ptr, names in ptrs.items() if len(names) > 1}

                for _, names in shared_ptrs.items():
                    # Here we just clone the shared tensors to avoid tensor aliasing which is
                    # not supported in safetensors.
                    for shared_tensor_name in names[1:]:
                        output_state_dict[shared_tensor_name] = output_state_dict[shared_tensor_name].clone()
                if path_initial_model_for_weight_conversion is not None:
                    peft_config = copy.deepcopy(peft_config)
                    peft_config.init_lora_weights = True
                    peft_config.save_pretrained(path_initial_model_for_weight_conversion)
                    output_state_dict = save_mutated_as_lora(
                        peft_config, path_initial_model_for_weight_conversion, output_state_dict, kwargs
                    )
                safe_save_file(
                    output_state_dict,
                    os.path.join(output_dir, SAFETENSORS_WEIGHTS_NAME),
                    metadata={"format": "pt"},
                )
            elif is_main_process:
                if path_initial_model_for_weight_conversion is not None:
                    peft_config = copy.deepcopy(peft_config)
                    peft_config.init_lora_weights = True
                    peft_config.save_pretrained(path_initial_model_for_weight_conversion)
                    output_state_dict = save_mutated_as_lora(
                        peft_config, path_initial_model_for_weight_conversion, output_state_dict, kwargs
                    )
                torch.save(output_state_dict, os.path.join(output_dir, WEIGHTS_NAME))

            # save the config and change the inference mode to `True`
            if peft_config.base_model_name_or_path is None:
                peft_config.base_model_name_or_path = (
                    self.base_model.__dict__.get("name_or_path", None)
                    if peft_config.is_prompt_learning
                    else self.base_model.model.__dict__.get("name_or_path", None)
                )
            inference_mode = peft_config.inference_mode
            peft_config.inference_mode = True

            if peft_config.task_type is None:
                # deal with auto mapping
                base_model_class = self._get_base_model_class(
                    is_prompt_tuning=peft_config.is_prompt_learning,
                )
                parent_library = base_model_class.__module__

                auto_mapping_dict = {
                    "base_model_class": base_model_class.__name__,
                    "parent_library": parent_library,
                }
            else:
                auto_mapping_dict = None

            if is_main_process:
                if path_initial_model_for_weight_conversion is not None:
                    peft_config.init_lora_weights = True
                    peft_config.r *= 2
                    if not peft_config.use_rslora:
                        peft_config.lora_alpha *= 2
                    else:
                        # with rslora, we have scaling = alpha / sqrt(r), we thus adjust alpha to keep the same scaling
                        peft_config.lora_alpha *= 2**0.5

                    if peft_config.rank_pattern:
                        peft_config.rank_pattern = {key: 2 * val for key, val in peft_config.rank_pattern.items()}
                    if peft_config.alpha_pattern:
                        peft_config.alpha_pattern = {key: 2 * val for key, val in peft_config.alpha_pattern.items()}

                peft_config.save_pretrained(output_dir, auto_mapping_dict=auto_mapping_dict)
            peft_config.inference_mode = inference_mode

    @classmethod
    def from_pretrained(
        cls,
        model: torch.nn.Module,
        model_id: Union[str, os.PathLike],
        adapter_name: str = "default",
        is_trainable: bool = False,
        config: Optional[PeftConfig] = None,
        autocast_adapter_dtype: bool = True,
        ephemeral_gpu_offload: bool = False,
        low_cpu_mem_usage: bool = False,
        **kwargs: Any,
    ) -> PeftModel:
        r"""
        Instantiate a PEFT model from a pretrained model and loaded PEFT weights.

        Note that the passed `model` may be modified inplace.

        Args:
            model ([`torch.nn.Module`]):
                The model to be adapted. For 🤗 Transformers models, the model should be initialized with the
                [`~transformers.PreTrainedModel.from_pretrained`].
            model_id (`str` or `os.PathLike`):
                The name of the PEFT configuration to use. Can be either:
                    - A string, the `model id` of a PEFT configuration hosted inside a model repo on the Hugging Face
                      Hub.
                    - A path to a directory containing a PEFT configuration file saved using the `save_pretrained`
                      method (`./my_peft_config_directory/`).
            adapter_name (`str`, *optional*, defaults to `"default"`):
                The name of the adapter to be loaded. This is useful for loading multiple adapters.
            is_trainable (`bool`, *optional*, defaults to `False`):
                Whether the adapter should be trainable or not. If `False`, the adapter will be frozen and can only be
                used for inference.
            config ([`~peft.PeftConfig`], *optional*):
                The configuration object to use instead of an automatically loaded configuration. This configuration
                object is mutually exclusive with `model_id` and `kwargs`. This is useful when configuration is already
                loaded before calling `from_pretrained`.
            autocast_adapter_dtype (`bool`, *optional*):
                Whether to autocast the adapter dtype. Defaults to `True`. Only relevant for specific adapter types.
            ephemeral_gpu_offload (`bool`, *optional*):
                Whether to use ephemeral GPU offloading for partially loaded modules. Defaults to `False`. This is
                useful when parts of the model and/or components (such as adapters) are kept in CPU memory until they
                are needed. Rather than perform expensive operations on small data, the data is transferred to the GPU
                on-demand, the operation(s) performed, and the results moved back to CPU memory. This brings a slight
                momentary VRAM overhead but gives orders of magnitude speedup in certain cases.
            low_cpu_mem_usage (`bool`, `optional`, defaults to `False`):
                Create empty adapter weights on meta device before loading the saved weights. Useful to speed up the
                process.
            torch_device (`str`, *optional*, defaults to None):
                The device to load the adapter on. If `None`, the device will be inferred.
            kwargs: (`optional`):
                Additional keyword arguments passed along to the specific PEFT configuration class.
        """
        from .auto import MODEL_TYPE_TO_PEFT_MODEL_MAPPING
        from .tuners import XLoraConfig, XLoraModel

        # load the config
        if config is None:
            config = PEFT_TYPE_TO_CONFIG_MAPPING[
                PeftConfig._get_peft_type(
                    model_id,
                    subfolder=kwargs.get("subfolder", None),
                    revision=kwargs.get("revision", None),
                    cache_dir=kwargs.get("cache_dir", None),
                    use_auth_token=kwargs.get("use_auth_token", None),
                    token=kwargs.get("token", None),
                )
            ].from_pretrained(model_id, **kwargs)
        elif isinstance(config, PeftConfig):
            config.inference_mode = not is_trainable
        else:
            raise ValueError(f"The input config must be a PeftConfig, got {config.__class__}")

        # Runtime configuration, if supported
        if hasattr(config, "runtime_config"):
            config.runtime_config.ephemeral_gpu_offload = ephemeral_gpu_offload
        else:
            if ephemeral_gpu_offload:
                warnings.warn("Ephemeral GPU offloading is not supported for this model. Ignoring.")

        if hasattr(model, "hf_device_map"):
            weight_map = dict(named_module_tensors(model, recurse=True))

            # recreate the offload_index for disk-offloaded modules: we need to know the location in storage of each weight
            # before the offload hook is removed from the model
            disk_modules = set()
            index = None
            for name, module in model.named_modules():
                if hasattr(module, "_hf_hook") and hasattr(module._hf_hook, "original_devices"):
                    if hasattr(module._hf_hook.weights_map, "dataset"):
                        index = module._hf_hook.weights_map.dataset.index
                    for key in module._hf_hook.original_devices.keys():
                        if module._hf_hook.original_devices[key] == torch.device("meta"):
                            disk_modules.add(str(name) + "." + str(key))

            if disk_modules and not kwargs.get("use_safetensors", True):
                raise ValueError("Disk offloading currently only supported for safetensors")

            if index:
                offload_index = {
                    p: {
                        "safetensors_file": index[p]["safetensors_file"],
                        "weight_name": p,
                        "dtype": str(weight_map[p].dtype).replace("torch.", ""),
                    }
                    for p in weight_map.keys()
                    if p in disk_modules
                }
                kwargs["offload_index"] = offload_index

        if (getattr(model, "hf_device_map", None) is not None) and len(
            set(model.hf_device_map.values()).intersection({"cpu", "disk"})
        ) > 0:
            remove_hook_from_submodules(model)

        if config.is_prompt_learning and is_trainable:
            raise ValueError("Cannot set a prompt learning adapter to trainable when loading pretrained adapter.")
        else:
            config.inference_mode = not is_trainable
        if isinstance(getattr(model, "base_model", None), XLoraModel):
            if not isinstance(config, XLoraConfig):
                raise TypeError(f"Expected 'XLoraConfig', got '{type(config)}' instead.")
            if "adapters" in kwargs:
                config.adapters = kwargs["adapters"]
            else:
                # If the path is on HF hub, then we get the adapter names to create a subfolders list which tells
                # `load_adapter` where the adapters are.
                if not os.path.exists(model_id):
                    s = HfFileSystem()

                    # The names of the adapters which must be in folders
                    adapter_names = [
                        file["name"][len(model_id) + 1 :] for file in s.ls(model_id) if file["type"] == "directory"
                    ]
                    # Prepare a dict of adapter paths, which really just point to the hf id; we will use the subfolders
                    adapter_paths = {}
                    for adapter_name in adapter_names:
                        adapter_paths[adapter_name] = os.path.join(model_id, model_id)
                    config.adapters = adapter_paths
                    config._subfolders = adapter_names
                else:
                    if "adapters" not in kwargs:
                        raise ValueError("If model_id is a local path, then `adapters` must be passed in kwargs.")

        if config.task_type not in MODEL_TYPE_TO_PEFT_MODEL_MAPPING.keys():
            model = cls(
                model,
                config,
                adapter_name,
                autocast_adapter_dtype=autocast_adapter_dtype,
                low_cpu_mem_usage=low_cpu_mem_usage,
            )
        else:
            model = MODEL_TYPE_TO_PEFT_MODEL_MAPPING[config.task_type](
                model,
                config,
                adapter_name,
                autocast_adapter_dtype=autocast_adapter_dtype,
                low_cpu_mem_usage=low_cpu_mem_usage,
            )

        load_result = model.load_adapter(
            model_id,
            adapter_name,
            is_trainable=is_trainable,
            autocast_adapter_dtype=autocast_adapter_dtype,
            low_cpu_mem_usage=low_cpu_mem_usage,
            **kwargs,
        )

        # 1. Remove VB-LoRA vector bank, since it's a shared parameter set via the VBLoRAModel
        # 2. Remove the prompt encoder, as it does not need to be part of the checkpoint
        missing_keys = [
            k for k in load_result.missing_keys if "vblora_vector_bank" not in k and "prompt_encoder" not in k
        ]
        if missing_keys:
            # Let's warn here since (in contrast to load_adapter) we don't return the load result, so it could be quite
            # difficult for users to even notice that something might have gone wrong here. As we filter out non PEFT
            # keys from the missing keys, this gives no false positives.

            warn_message = f"Found missing adapter keys while loading the checkpoint: {missing_keys}."

            prefix = PEFT_TYPE_TO_PREFIX_MAPPING.get(config.peft_type)
            if prefix and adapter_name in prefix:
                warn_message += (
                    f"Adapter name {adapter_name} should not be contained in the prefix {prefix}."
                    "This could be the potential reason for missing adapter keys."
                )

            warnings.warn(warn_message)

        return model

    def _setup_prompt_encoder(self, adapter_name: str):
        config = self.peft_config[adapter_name]
        if not hasattr(self, "prompt_encoder"):
            self.prompt_encoder = torch.nn.ModuleDict({})
            self.prompt_tokens = {}
        transformer_backbone = None
        for name, module in self.base_model.named_children():
            for param in module.parameters():
                param.requires_grad = False
            if isinstance(module, PreTrainedModel):
                # Make sure to freeze Tranformers model
                if transformer_backbone is None:
                    transformer_backbone = module
                    self.transformer_backbone_name = name
        if transformer_backbone is None:
            transformer_backbone = self.base_model

        if config.num_transformer_submodules is None:
            config.num_transformer_submodules = 2 if config.task_type == TaskType.SEQ_2_SEQ_LM else 1

        # determine the word embeddings
        word_embeddings = None
        try:
            # First try to find the word embeddings based on the module name, this should work for models like Bert,
            # Roberta, Deberta, etc.
            word_embeddings = self.base_model.get_submodule("embeddings.word_embeddings")
        except AttributeError:
            pass

        if word_embeddings is None:
            # Word embeddings could not be determined. Next try to guess them by checking which parameter has the size
            # of the vocab.
            for named_param, value in list(transformer_backbone.named_parameters()):
                # for ZeRO-3, the tensor is sharded across accelerators and deepspeed modifies it to a tensor with shape
                # [0] the actual unsharded shape is stored in "ds_shape" attribute special handling is needed in case
                # the model is initialized in deepspeed.zero.Init() context or HfDeepSpeedConfig has been called before
                # For reference refer to issue: https://github.com/huggingface/peft/issues/996
                deepspeed_distributed_tensor_shape = getattr(value, "ds_shape", None)

                if value.shape[0] == self.base_model.config.vocab_size or (
                    deepspeed_distributed_tensor_shape is not None
                    and deepspeed_distributed_tensor_shape[0] == self.base_model.config.vocab_size
                ):
                    word_embeddings = transformer_backbone.get_submodule(named_param.replace(".weight", ""))
                    break

        self.word_embeddings = word_embeddings
        model_cls = PEFT_TYPE_TO_TUNER_MAPPING[config.peft_type]

        if config.peft_type in (PeftType.PROMPT_TUNING, PeftType.MULTITASK_PROMPT_TUNING, PeftType.CPT):
            prompt_encoder = model_cls(config, self.word_embeddings)
        elif config.peft_type == PeftType.P_TUNING:
            prompt_encoder = model_cls(config)
        elif config.peft_type == PeftType.PREFIX_TUNING:
            # prefix tuning now uses Cache but that won't work with gradient checkpointing
            if any(getattr(module, "gradient_checkpointing", False) for module in self.get_base_model().modules()):
                raise ValueError("Prefix tuning does not work with gradient checkpointing.")
            prompt_encoder = model_cls(config)
        else:
            raise ValueError("Not supported")

        prompt_encoder = prompt_encoder.to(self.device)
        self.prompt_encoder.update(torch.nn.ModuleDict({adapter_name: prompt_encoder}))
        self.prompt_tokens[adapter_name] = torch.arange(
            config.num_virtual_tokens * config.num_transformer_submodules
        ).long()

    def _prepare_model_for_gradient_checkpointing(self, model: PreTrainedModel):
        r"""
        Prepares the model for gradient checkpointing if necessary
        """
        if not (
            getattr(model, "is_loaded_in_8bit", False)
            or getattr(model, "is_loaded_in_4bit", False)
            or getattr(model, "is_quantized", False)
        ):
            if hasattr(model, "enable_input_require_grads"):
                model.enable_input_require_grads()
            elif hasattr(model, "get_input_embeddings"):

                def make_inputs_require_grad(module, input, output):
                    output.requires_grad_(True)

                model.get_input_embeddings().register_forward_hook(make_inputs_require_grad)
        return model

    def get_prompt_embedding_to_save(self, adapter_name: str) -> torch.Tensor:
        """
        Returns the prompt embedding to save when saving the model. Only applicable when using a prompt learning
        method.
        """
        prompt_encoder = self.prompt_encoder[adapter_name]
        prompt_tokens = (
            self.prompt_tokens[adapter_name].unsqueeze(0).expand(1, -1).to(prompt_encoder.embedding.weight.device)
        )
        peft_type = self.peft_config[adapter_name].peft_type
        if self.peft_config[adapter_name].peft_type == PeftType.PREFIX_TUNING:
            prompt_tokens = prompt_tokens[:, : self.peft_config[adapter_name].num_virtual_tokens]

        if self.peft_config[adapter_name].peft_type == PeftType.MULTITASK_PROMPT_TUNING:
            prompt_embedding_cls = PEFT_TYPE_TO_TUNER_MAPPING[peft_type]
            prompt_embeddings = super(prompt_embedding_cls, prompt_encoder).forward(prompt_tokens)
        else:
            prompt_embeddings = prompt_encoder(prompt_tokens)

        return prompt_embeddings[0].detach().cpu()

    def get_prompt(self, batch_size: int, task_ids: Optional[torch.Tensor] = None) -> torch.Tensor:
        """
        Returns the virtual prompts to use for Peft. Only applicable when using a prompt learning method.
        """
        peft_config = self.active_peft_config
        prompt_encoder = self.prompt_encoder[self.active_adapter]
        prompt_tokens = (
            self.prompt_tokens[self.active_adapter]
            .unsqueeze(0)
            .expand(batch_size, -1)
            .to(prompt_encoder.embedding.weight.device)
        )
        if peft_config.peft_type == PeftType.PREFIX_TUNING:
            prompt_tokens = prompt_tokens[:, : peft_config.num_virtual_tokens]
            if peft_config.inference_mode:
                past_key_values = prompt_encoder.embedding.weight.repeat(batch_size, 1, 1)
            else:
                past_key_values = prompt_encoder(prompt_tokens)
            if self.base_model_torch_dtype is not None:
                past_key_values = past_key_values.to(self.base_model_torch_dtype)
            past_key_values = past_key_values.view(
                batch_size,
                peft_config.num_virtual_tokens,
                peft_config.num_layers * 2,
                peft_config.num_attention_heads,
                peft_config.token_dim // peft_config.num_attention_heads,
            )
            if peft_config.num_transformer_submodules == 2:
                past_key_values = torch.cat([past_key_values, past_key_values], dim=2)
            past_key_values = past_key_values.permute([2, 0, 3, 1, 4]).split(
                peft_config.num_transformer_submodules * 2
            )
            if TRANSFORMERS_MODELS_TO_PREFIX_TUNING_POSTPROCESS_MAPPING.get(self.config.model_type, None) is not None:
                post_process_fn = TRANSFORMERS_MODELS_TO_PREFIX_TUNING_POSTPROCESS_MAPPING[self.config.model_type]
                past_key_values = post_process_fn(past_key_values)
            elif peft_config.num_transformer_submodules == 1:
                # Dont' apply this to encoder-decoder models and not to models requiring special processing.
                # local import in case users use a very old transformers version
                past_key_values = DynamicCache.from_legacy_cache(past_key_values)
            elif peft_config.num_transformer_submodules == 2 and self.base_model._supports_cache_class:
                # Dont' apply this to encoder-decoder models that don't support new Cachc format yet
                # If we don't apply this, prefix-tuning fails to update cross-attn cache
                past_key_values = EncoderDecoderCache.from_legacy_cache(past_key_values)
                past_key_values.cross_attention_cache = DynamicCache()
                past_key_values.is_updated = {
                    layer_idx: False for layer_idx in range(len(past_key_values.cross_attention_cache.key_cache))
                }
            map_cache_to_layer_device_map(self.get_base_model(), past_key_values)  # no-op if not a Cache instance
            return past_key_values
        else:
            if peft_config.peft_type == PeftType.MULTITASK_PROMPT_TUNING:
                prompts = prompt_encoder(prompt_tokens, task_ids)
            else:
                if peft_config.inference_mode:
                    prompts = prompt_encoder.embedding.weight
                else:
                    # Take only one prompt token sample and expand the output instead of expanding the input, see:
                    # https://github.com/huggingface/peft/issues/2043#issuecomment-2321522577
                    prompt_tokens = prompt_tokens[:1]
                    prompts = prompt_encoder(prompt_tokens)
                prompts = prompts.repeat(batch_size, 1, 1)
            return prompts

    def get_nb_trainable_parameters(self) -> tuple[int, int]:
        r"""
        Returns the number of trainable parameters and the number of all parameters in the model.
        """
        trainable_params = 0
        all_param = 0
        for _, param in self.named_parameters():
            num_params = param.numel()
            # if using DS Zero 3 and the weights are initialized empty
            if num_params == 0 and hasattr(param, "ds_numel"):
                num_params = param.ds_numel

            # Due to the design of 4bit linear layers from bitsandbytes
            # one needs to multiply the number of parameters by 2 to get
            # the correct number of parameters
            if param.__class__.__name__ == "Params4bit":
                if hasattr(param, "element_size"):
                    num_bytes = param.element_size()
                elif not hasattr(param, "quant_storage"):
                    num_bytes = 1
                else:
                    num_bytes = param.quant_storage.itemsize
                num_params = num_params * 2 * num_bytes

            all_param += num_params
            if param.requires_grad:
                trainable_params += num_params

        return trainable_params, all_param

    def print_trainable_parameters(self) -> None:
        """
        Prints the number of trainable parameters in the model.

        Note: print_trainable_parameters() uses get_nb_trainable_parameters() which is different from
        num_parameters(only_trainable=True) from huggingface/transformers. get_nb_trainable_parameters() returns
        (trainable parameters, all parameters) of the Peft Model which includes modified backbone transformer model.
        For techniques like LoRA, the backbone transformer model is modified in place with LoRA modules. However, for
        prompt tuning, the backbone transformer model is unmodified. num_parameters(only_trainable=True) returns number
        of trainable parameters of the backbone transformer model which can be different.
        """
        trainable_params, all_param = self.get_nb_trainable_parameters()

        print(
            f"trainable params: {trainable_params:,d} || all params: {all_param:,d} || trainable%: {100 * trainable_params / all_param:.4f}"
        )

    def __getattr__(self, name: str):
        """Forward missing attributes to the wrapped module."""
        try:
            return super().__getattr__(name)  # defer to nn.Module's logic
        except AttributeError:
            if name == "base_model":  # see #1892: prevent infinite recursion if class is not initialized
                raise
            return getattr(self.base_model, name)

    @contextmanager
    def _enable_peft_forward_hooks(self, *args, **kwargs):
        # If the base model has a method called _enable_peft_forward_hooks, it is invoked as a context. Otherwise, this
        # runs without any changes
        if hasattr(self.base_model, "_enable_peft_forward_hooks"):
            with self.base_model._enable_peft_forward_hooks(*args, **kwargs):
                yield
            return
        else:
            # nothing to enable
            yield
            return

    def forward(self, *args: Any, **kwargs: Any):
        """
        Forward pass of the model.
        """
        with self._enable_peft_forward_hooks(*args, **kwargs):
            kwargs = {k: v for k, v in kwargs.items() if k not in self.special_peft_forward_args}
            return self.get_base_model()(*args, **kwargs)

    def generate(self, *args, **kwargs):
        with self._enable_peft_forward_hooks(*args, **kwargs):
            kwargs = {k: v for k, v in kwargs.items() if k not in self.special_peft_forward_args}
            return self.get_base_model().generate(*args, **kwargs)

    def _get_base_model_class(self, is_prompt_tuning=False):
        """
        Returns the base model class.
        """
        if not is_prompt_tuning:
            return self.base_model.model.__class__
        return self.base_model.__class__

    @contextmanager
    def disable_adapter(self):
        """
        Context manager that disables the adapter module. Use this to run inference on the base model.

        Example:

        ```py
        >>> with model.disable_adapter():
        ...     model(inputs)
        ```
        """
        if self.peft_config[self.active_adapter].is_prompt_learning:
            try:
                # TODO: consider replacing this patching of methods with a more robust mechanism: setting a flag and
                # letting the underlying methods deal with it, same as how LoRA does it.
                old_forward = self.forward
                self.forward = self.base_model.forward
                old_prepare_inputs_for_generation = self.prepare_inputs_for_generation
                self.prepare_inputs_for_generation = self.base_model.prepare_inputs_for_generation
                yield
            finally:
                self.forward = old_forward
                self.prepare_inputs_for_generation = old_prepare_inputs_for_generation

        elif self.peft_config[self.active_adapter].is_adaption_prompt:
            try:
                self.base_model.disable_adapter_layers()
                yield
            finally:
                self.base_model.enable_adapter_layers()

        else:  # LoRA, LoHa, etc.
            model_status = self.get_model_status()
            if model_status.enabled == "irregular":
                warnings.warn(
                    "The model contains some adapter layers that are enabled and others that are disabled. "
                    "This is most likely unintentional. After exiting the disable_adapter context, all adapters "
                    "will be enabled"
                )
            try:
                self.base_model.disable_adapter_layers()
                yield
            finally:
                if model_status.enabled is not False:
                    # model_status.enabled is `True` or `"irregular"`
                    self.base_model.enable_adapter_layers()

    def get_base_model(self) -> torch.nn.Module:
        """
        Returns the base model.
        """
        return (
            self.base_model
            if (self.active_peft_config.is_prompt_learning or self.peft_type == PeftType.POLY)
            else self.base_model.model
        )

    def add_adapter(self, adapter_name: str, peft_config: PeftConfig, low_cpu_mem_usage: bool = False) -> None:
        """
        Add an adapter to the model based on the passed configuration.

        This adapter is not trained. To load a trained adapter, check out [`PeftModel.load_adapter`].

        The name for the new adapter should be unique.

        The new adapter is not automatically set as the active adapter. Use [`PeftModel.set_adapter`] to set the active
        adapter.

        Args:
            adapter_name (`str`):
                The name of the adapter to be added.
            peft_config ([`PeftConfig`]):
                The configuration of the adapter to be added.
            low_cpu_mem_usage (`bool`, `optional`, defaults to `False`):
                Create empty adapter weights on meta device. Useful to speed up the process when loading saved
                adapters. Don't use this option when creating a new PEFT adapter for training.

        """
        prefix = PEFT_TYPE_TO_PREFIX_MAPPING.get(peft_config.peft_type)
        if prefix and adapter_name in prefix:
            warnings.warn(
                f"Adapter name {adapter_name} should not be contained in the prefix {prefix}."
                "This may lead to reinitialization of the adapter weights during loading."
            )

        if peft_config.peft_type != self.peft_type:
            raise ValueError(
                f"Cannot combine adapters with different peft types. "
                f"Found {self.peft_type} and {peft_config.peft_type}."
            )

        try:
            if peft_config.is_prompt_learning:
                self.peft_config[adapter_name] = peft_config
                if hasattr(self.config, "to_dict"):
                    dict_config = self.config.to_dict()
                else:
                    dict_config = self.config

                peft_config = _prepare_prompt_learning_config(peft_config, dict_config)
                self._setup_prompt_encoder(adapter_name)
            elif peft_config.is_adaption_prompt:
                self.base_model.add_adapter(adapter_name, peft_config)
            else:
                self.peft_config[adapter_name] = peft_config
                self.base_model.inject_adapter(
                    self.base_model.model, adapter_name, low_cpu_mem_usage=low_cpu_mem_usage
                )
        except Exception:  # something went wrong, roll back
            if adapter_name in self.peft_config:
                del self.peft_config[adapter_name]
            raise

        self.set_additional_trainable_modules(peft_config, adapter_name)

    def delete_adapter(self, adapter_name: str) -> None:
        """
        Deletes an existing adapter.

        Args:
            adapter_name (str): Name of the adapter to be deleted.
        """
        if adapter_name not in self.peft_config:
            raise ValueError(f"Adapter {adapter_name} does not exist")

        self.base_model.delete_adapter(adapter_name=adapter_name)
        new_active_adapters = self.active_adapters
        num_adapters = len(new_active_adapters)
        # Note: PeftModel assumes that there is exactly one active adapter, so we should theoretically raise if
        # num_adapters != 1. However, we have allowed this in the past (maybe inadvertently), so we let it slip and
        # don't introduce a backwards incompatibility by raising an error.
        if num_adapters == 1:
            self.active_adapter = new_active_adapters[0]

    @property
    def modules_to_save(self) -> Optional[set[str]]:
        modules: set[str] = set()
        for config in self.peft_config.values():
            if config.modules_to_save:
                # modules_to_save can only be a sequence of str, not a str
                modules.update(config.modules_to_save)

        if not modules:
            # for backwards compatibility, as modules_to_save was initialized as None
            return None
        return modules

    def set_additional_trainable_modules(self, peft_config, adapter_name):
        if getattr(peft_config, "modules_to_save", None) is not None:
            # this may add a new ModulesToSaveWrapper
            _set_trainable(self, adapter_name, module_names=getattr(peft_config, "modules_to_save", None))

        if getattr(peft_config, "trainable_token_indices", None) is not None:
            if isinstance(peft_config.trainable_token_indices, dict):
                target_layers = peft_config.trainable_token_indices
            else:
                layer_name = _get_input_embeddings_name(self.model, "embed_tokens")
                target_layers = {layer_name: peft_config.trainable_token_indices}

            if self.modules_to_save:
                for target_layer in target_layers:
                    if target_layer in self.modules_to_save:
                        raise ValueError(
                            "The embedding layer is already marked to be trained fully, either specify "
                            f'`modules_to_save=[..., "{target_layer}", ...]` or '
                            f"`trainable_tokens={{'{target_layer}': x}}` but not both."
                        )

            # we are not adding these module names to `self.modules_to_save` as this is strictly reserved for the
            # `ModulesToSaveWrapper`.

            for target_layer, token_indices in target_layers.items():
                _set_trainable(
                    self,
                    adapter_name,
                    module_names=[target_layer],
                    strict_module_check=True,
                    wrapper_cls=TrainableTokensWrapper,
                    token_indices=token_indices,
                )

            # There might be the possibility that we have output weights that are tied to the input weights.
            # In that case we will tie any module that wants tied weights to the token adapter to make sure that
            # any modification is reflected in the tied layers as well.
            model_config = BaseTuner.get_model_config(self)
            if (
                model_config.get("tie_word_embeddings", False)
                # some models may be misconfigured to have weight tying enabled but don't define tied weights keys
                and self.model._tied_weights_keys is not None
                and isinstance(self.model.get_input_embeddings(), TrainableTokensWrapper)
            ):
                # the embedding layer is modified and we want weight tying.
                module_keys = [".".join(n.split(".")[:-1]) for n in self.model._tied_weights_keys]

                token_adapter = self.model.get_input_embeddings().token_adapter
                _set_trainable(
                    self,
                    adapter_name,
                    module_names=module_keys,
                    strict_module_check=True,
                    wrapper_cls=TrainableTokensWrapper,
                    token_indices=token_adapter.token_indices[adapter_name],
                    tied_adapter=self.model.get_input_embeddings().token_adapter,
                )

    def get_layer_status(self) -> list[TunerLayerStatus]:
        """Get the status of each adapter layer in the model.

        This method returns a list of `TunerLayerStatus` dataclass instances, each of which contains the following
        attributes:

        - `name` (`str`):
           The name of the adapter layer, e.g. `model.encoder.block.0.layer.0.SelfAttention.q`.
        - `module_type` (`str`):
           The type of the adapter layer, e.g. `lora.Linear`.
        - `enabled` (`bool`):
           Whether the adapter layer is enabled.
        - `active_adapters` (`list[str]`):
           The names of the active adapters, if any, e.g. `["default"]`.
        - `merged_adapters` (`list[str]`):
           The names of the merged adapters, if any, e.g. `["default"]`.
        - `available_adapters` (`list[str]`):
           The names of the available adapters, e.g. `["default"]`.

        Args:
            model ([`~PeftModel`]):
                The model to get the adapter layer status from.

        Returns:
            list[`peft.peft_model.TunerLayerStatus`]:
                A list of dataclasses, each containing the status of the corresponding adapter layer.

        """
        return get_layer_status(self)

    def get_model_status(self) -> TunerModelStatus:
        """Get the status of tuners of the model.

        This method returns a `TunerModelStatus` dataclass instance, which contains the following attributes:

        - `base_model_type` (`str`):
           The type of the base model, e.g. `T5Model`.
        - `adapter_model_type` (`str`):
           The type of the adapter model, e.g. `LoraModel`.
        - `peft_types` (`dict[str, str]`):
           The mapping of adapter name to adapter type, e.g. `{"default": "LORA"}`.
        - `trainable_params` (`int`):
           The number of trainable parameters in the model.
        - `total_params` (`int`):
           The total number of parameters in the model.
        - `num_adapter_layers` (`int`):
           The number of adapter layers in the model.
        - `enabled` (`bool`, `Literal["irregular"]`):
           Whether all adapter layers are enabled. If some are enabled and some are not, this will be `"irregular"`.
           This means that your model is in an inconsistent state and might not work as expected.
        - `active_adapters` (`list[str]`, `Literal["irregular"]`):
           The names of the active adapters. If the active adapters are not consistent across all layers, this will be
           `"irregular"`, which means that your model is in an inconsistent state and might not work as expected.
        - `merged_adapters` (`list[str]`, `Literal["irregular"]`):
           The names of the merged adapters. If the merged adapters are not consistent across all layers, this will be
           `"irregular"`, which means that your model is in an inconsistent state and might not work as expected.
        - `available_adapters` (`list[str]`):
           The names of the available adapters, e.g. `["default"]`.

        Args:
            model ([`~PeftModel`]):
                The model to get the adapter layer status from.

        Returns:
            `peft.peft_model.TunerModelStatus`:
                A dataclass containing the status of the model.

        """
        return get_model_status(self)

    @classmethod
    def _split_kwargs(cls, kwargs: dict[str, Any]):
        _kwargs_not_in_hf_hub_download_signature = ("use_auth_token",)
        hf_hub_download_kwargs = {}
        other_kwargs = {}

        for key, value in kwargs.items():
            if key in inspect.signature(hf_hub_download).parameters or key in _kwargs_not_in_hf_hub_download_signature:
                hf_hub_download_kwargs[key] = value
            else:
                other_kwargs[key] = value

        return hf_hub_download_kwargs, other_kwargs

    def _update_offload(self, offload_index: dict[str, dict[str, str]], adapters_weights: dict[str, torch.tensor]):
        """
        Update the offload_index and safetensors files for loading and mergine PeftModels with disk-offloaded modules.

        Args:
            offload_index (Dict[str: str]):
                Dictionary of disk-offloaded modules with their metadata and safetensors filenames
            adapters_weights (Dict[str: torch.tensor]):
                Dictionary of Peft adapter module names and weights
        """

        if not offload_index:
            return offload_index

        prefix = "base_model.model."
        # rename offload index weight and model names
        adapter_names = list(self.peft_config.keys())
        for adapter_name in adapter_names:
            keys = list(offload_index.keys())
            block_id = keys[0].split(".")[0] + "."  # for writing safetensors key,

            # replace original offload index keys with PeftModel keys
            for key in keys:
                suffix_pos = key.rfind(".")
                extended_prefix = prefix + key[:suffix_pos]
                module = dict(self.named_modules())[extended_prefix]
                if isinstance(module, BaseTunerLayer):
                    new_key = prefix + key[:suffix_pos] + ".base_layer" + key[suffix_pos:]
                else:
                    new_key = prefix + key
                offload_index[key]["weight_name"] = new_key
                offload_index[new_key] = offload_index[key]
                del offload_index[key]

            files_seen = set()
            # rename safetensors for dispatch
            for new_key in list(offload_index.keys()):
                fname = offload_index[new_key]["safetensors_file"]

                # make a new file name
                new_fname_list = list(fname.split(os.sep))
                for i, name in enumerate(new_fname_list):
                    if "--" in name:
                        new_fname_list[i] += "-peft"
                        break
                new_fname = os.path.join(*new_fname_list)

                if fname in files_seen:
                    continue
                safe_dict = {}
                with safe_open(fname, framework="pt") as f:
                    for safe_key in f.keys():
                        safe_tensor = f.get_tensor(safe_key)
                        metadata = f.metadata()
                        suffix_pos = safe_key.rfind(".")
                        extended_prefix = prefix + block_id + safe_key[:suffix_pos]
                        safe_module = dict(self.named_modules())[extended_prefix]
                        if isinstance(safe_module, BaseTunerLayer):
                            final_key = extended_prefix + ".base_layer" + safe_key[suffix_pos:]
                            lora_dict = {key: val for key, val in adapters_weights.items() if extended_prefix in key}

                            # add LoRA keys and values to disk offload
                            for lora_key, lora_val in lora_dict.items():
                                divide = lora_key.rfind(".")
                                new_key = lora_key[:divide] + f".{adapter_name}" + lora_key[divide:]
                                safe_dict[new_key] = lora_val
                        else:
                            final_key = prefix + block_id + safe_key
                        safe_dict[final_key] = safe_tensor
                    files_seen.add(new_fname)

                    # avoid overwriting original safetensors
                    for key in safe_dict.keys():
                        offload_index[key] = {"safetensors_file": new_fname, "weight_name": key}

                    base_name = os.path.dirname(new_fname)
                    if not os.path.exists(base_name):
                        os.makedirs(base_name)
                    safe_save_file(safe_dict, new_fname, metadata=metadata)

    def _check_new_adapter_config(self, peft_config: PeftConfig, is_trainable: bool) -> None:
        """Perform checks on newly added PEFT configs to ensure integrity."""
        if peft_config.is_prompt_learning and is_trainable:
            raise ValueError("Cannot set a prompt learning adapter to trainable when loading pretrained adapter.")

        # Since PiSSA/CorDA/OLoRA modifies the base weights, it should not be combined with other adapters.
        all_configs = [peft_config] + list(self.peft_config.values())
        if len(all_configs) > 1:
            if any(getattr(config, "init_lora_weights", None) == "pissa" for config in all_configs):
                msg = (
                    "PiSSA changes the base weights of the model and should thus not be used with other adapters. "
                    "Consider converting the PiSSA adapter into a normal LoRA adapter: "
                    "https://github.com/huggingface/peft/tree/main/examples/pissa_finetuning#convert-pissa-to-lora"
                )
                warnings.warn(msg)
            elif any(getattr(config, "init_lora_weights", None) == "corda" for config in all_configs):
                msg = (
                    "CorDA changes the base weights of the model and should thus not be used with other adapters. "
                    "Consider converting the CorDA adapter into a normal LoRA adapter: "
                    "https://github.com/huggingface/peft/tree/main/examples/corda_finetuning#convert-corda-to-lora"
                )
                warnings.warn(msg)
            elif any(getattr(config, "init_lora_weights", None) == "olora" for config in all_configs):
                msg = (
                    "OLoRA changes the base weights of the model and should thus not be used with other adapters. "
                    "Consider converting the OLoRA adapter into a normal LoRA adapter: "
                    "https://github.com/huggingface/peft/tree/main/examples/olora_finetuning#olora-and-lora"
                )
                warnings.warn(msg)

    def load_adapter(
        self,
        model_id: Union[str, os.PathLike],
        adapter_name: str,
        is_trainable: bool = False,
        torch_device: Optional[str] = None,
        autocast_adapter_dtype: bool = True,
        ephemeral_gpu_offload: bool = False,
        low_cpu_mem_usage: bool = False,
        **kwargs: Any,
    ):
        """
        Load a trained adapter into the model.

        The name for the new adapter should be unique.

        The new adapter is not automatically set as the active adapter. Use [`PeftModel.set_adapter`] to set the active
        adapter.

        Args:
            model_id (`str` or `os.PathLike`):
                The name of the PEFT configuration to use. Can be either:
                    - A string, the `model id` of a PEFT configuration hosted inside a model repo on the Hugging Face
                      Hub.
                    - A path to a directory containing a PEFT configuration file saved using the `save_pretrained`
                      method (`./my_peft_config_directory/`).
            adapter_name (`str`):
                The name of the adapter to be added.
            is_trainable (`bool`, *optional*, defaults to `False`):
                Whether the adapter should be trainable or not. If `False`, the adapter will be frozen and can only be
                used for inference.
            torch_device (`str`, *optional*, defaults to None):
                The device to load the adapter on. If `None`, the device will be inferred.
            autocast_adapter_dtype (`bool`, *optional*, defaults to `True`):
                Whether to autocast the adapter dtype. Defaults to `True`. Right now, this will only cast adapter
                weights using float16 and bfloat16 to float32, as this is typically required for stable training, and
                only affect select PEFT tuners.
            ephemeral_gpu_offload (`bool`, *optional*, defaults to `False`):
                Whether to use ephemeral GPU offloading for partially loaded modules. Defaults to `False`.
            low_cpu_mem_usage (`bool`, `optional`, defaults to `False`):
                Create empty adapter weights on meta device before loading the saved weights. Useful to speed up the
                process.
            kwargs: (`optional`):
                Additional arguments to modify the way the adapter is loaded, e.g. the token for Hugging Face Hub.
        """
        from .mapping import PEFT_TYPE_TO_CONFIG_MAPPING

        hf_hub_download_kwargs, kwargs = self._split_kwargs(kwargs)
        if torch_device is None:
            torch_device = infer_device()

        if adapter_name not in self.peft_config:
            # load the config
            peft_config = PEFT_TYPE_TO_CONFIG_MAPPING[
                PeftConfig._get_peft_type(
                    model_id,
                    **hf_hub_download_kwargs,
                )
            ].from_pretrained(
                model_id,
                ephemeral_gpu_offload=ephemeral_gpu_offload,
                **hf_hub_download_kwargs,
            )
            self._check_new_adapter_config(peft_config, is_trainable=is_trainable)
            peft_config.inference_mode = not is_trainable
            self.add_adapter(adapter_name, peft_config, low_cpu_mem_usage=low_cpu_mem_usage)

        adapters_weights = load_peft_weights(model_id, device=torch_device, **hf_hub_download_kwargs)

        # load the weights into the model
        ignore_mismatched_sizes = kwargs.get("ignore_mismatched_sizes", False)
        load_result = set_peft_model_state_dict(
            self,
            adapters_weights,
            adapter_name=adapter_name,
            ignore_mismatched_sizes=ignore_mismatched_sizes,
            low_cpu_mem_usage=low_cpu_mem_usage,
        )

        tuner = self.peft_config[adapter_name].peft_type
        tuner_prefix = PEFT_TYPE_TO_PREFIX_MAPPING.get(tuner, "")
        adapter_missing_keys = []

        # Filter missing keys specific to the current adapter and tuner prefix.
        for key in load_result.missing_keys:
            if tuner_prefix in key and adapter_name in key:
                adapter_missing_keys.append(key)

        load_result.missing_keys.clear()
        load_result.missing_keys.extend(adapter_missing_keys)

        if (
            (getattr(self, "hf_device_map", None) is not None)
            and (len(set(self.hf_device_map.values()).intersection({"cpu", "disk"})) > 0)
            and len(self.peft_config) == 1
        ):
            device_map = kwargs.get("device_map", "auto")
            max_memory = kwargs.get("max_memory", None)
            offload_dir = kwargs.get("offload_folder", None)
            offload_index = kwargs.get("offload_index", None)

            dispatch_model_kwargs = {}
            # Safety checker for previous `accelerate` versions
            # `offload_index` was introduced in https://github.com/huggingface/accelerate/pull/873/
            if "offload_index" in inspect.signature(dispatch_model).parameters:
                dispatch_model_kwargs["offload_index"] = offload_index

            no_split_module_classes = self._no_split_modules

            if device_map != "sequential":
                max_memory = get_balanced_memory(
                    self,
                    max_memory=max_memory,
                    no_split_module_classes=no_split_module_classes,
                    low_zero=(device_map == "balanced_low_0"),
                )

            if isinstance(device_map, str):
                device_map = infer_auto_device_map(
                    self, max_memory=max_memory, no_split_module_classes=no_split_module_classes
                )

            self._update_offload(offload_index, adapters_weights)
            dispatch_model_kwargs["offload_index"] = offload_index

            dispatch_model(
                self,
                device_map=device_map,
                offload_dir=offload_dir,
                **dispatch_model_kwargs,
            )

            hook = AlignDevicesHook(io_same_device=True)
            if self.peft_config[adapter_name].is_prompt_learning:
                remove_hook_from_submodules(self.prompt_encoder)
            add_hook_to_module(self.get_base_model(), hook)

        if hasattr(self.base_model, "_cast_adapter_dtype"):
            self.base_model._cast_adapter_dtype(
                adapter_name=adapter_name, autocast_adapter_dtype=autocast_adapter_dtype
            )

        # Set model in evaluation mode to deactivate Dropout modules by default
        if not is_trainable:
            self.eval()
        return load_result

    def set_adapter(self, adapter_name: str) -> None:
        """
        Sets the active adapter.

        Only one adapter can be active at a time.

        Additionally, this function will set the specified adapter to trainable (i.e., requires_grad=True). If this is
        not desired, use the following code.

        ```py
        >>> for name, param in model_peft.named_parameters():
        ...     if ...:  # some check on name (ex. if 'lora' in name)
        ...         param.requires_grad = False
        ```

        Args:
            adapter_name (`str`):
                The name of the adapter to be set as active. The adapter must be loaded first.
        """
        if adapter_name not in self.peft_config:
            raise ValueError(f"Adapter {adapter_name} not found.")
        self.active_adapter = adapter_name
        if not self.peft_config[adapter_name].is_prompt_learning:
            self.base_model.set_adapter(adapter_name)
        _set_adapter(self, adapter_name)

    @property
    def base_model_torch_dtype(self):
        return getattr(self.base_model, "dtype", None)

    @property
    def active_peft_config(self):
        return self.peft_config[self.active_adapter]

    def create_or_update_model_card(self, output_dir: str):
        """
        Updates or create model card to include information about peft:
        1. Adds `peft` library tag
        2. Adds peft version
        3. Adds base model info
        4. Adds quantization information if it was used
        """

        filename = os.path.join(output_dir, "README.md")

        card = ModelCard.load(filename) if os.path.exists(filename) else ModelCard.from_template(ModelCardData())

        card.data["library_name"] = "peft"

        model_config = BaseTuner.get_model_config(self)
        model_config = None if model_config == DUMMY_MODEL_CONFIG else model_config
        if model_config is not None and "_name_or_path" in model_config:
            card.data["base_model"] = model_config["_name_or_path"]

        lines = card.text.splitlines()

        quantization_config = None
        if hasattr(model_config, "quantization_config"):
            quantization_config = self.config.quantization_config.to_dict()
        training_config_text = ""
        quantization_prefix = "The following `bitsandbytes` quantization config was used during training:"
        # Adds quantization information if it was used
        if quantization_config is not None:
            training_config_text += f"\n{quantization_prefix}\n"
            training_config_text += "\n".join([f"- {name}: {value}" for name, value in quantization_config.items()])
            training_config_text += "\n"

        training_procedure_heading = "## Training procedure"
        if quantization_prefix not in lines and bool(training_config_text):
            if training_procedure_heading in lines:
                lines.insert(lines.index(training_procedure_heading) + 2, training_config_text)
            else:
                lines.append(f"{training_procedure_heading}\n{training_config_text}")

        # Adds peft version
        framework_block_heading = "### Framework versions"
        if f"- PEFT {__version__}" not in lines:
            if framework_block_heading in lines:
                lines.insert(lines.index(framework_block_heading) + 2, f"- PEFT {__version__}")
            else:
                lines.append(f"{framework_block_heading}\n\n- PEFT {__version__}")

        card.text = "\n".join(lines)
        card.save(filename)


class PeftModelForSequenceClassification(PeftModel):
    """
    Peft model for sequence classification tasks.

    Args:
        model ([`~transformers.PreTrainedModel`]): Base transformer model.
        peft_config ([`PeftConfig`]): Peft config.
        adapter_name (`str`,  *optional*): The name of the adapter, defaults to `"default"`.
        autocast_adapter_dtype (`bool`, *optional*):
            Whether to autocast the adapter dtype. Defaults to `True`. Right now, this will only cast adapter weights
            using float16 and bfloat16 to float32, as this is typically required for stable training, and only affect
            select PEFT tuners.

    **Attributes**:
        - **config** ([`~transformers.PretrainedConfig`]) -- The configuration object of the base model.
        - **cls_layer_name** (`str`) -- The name of the classification layer.

    Example:

        ```py
        >>> from transformers import AutoModelForSequenceClassification
        >>> from peft import PeftModelForSequenceClassification, get_peft_config

        >>> config = {
        ...     "peft_type": "PREFIX_TUNING",
        ...     "task_type": "SEQ_CLS",
        ...     "inference_mode": False,
        ...     "num_virtual_tokens": 20,
        ...     "token_dim": 768,
        ...     "num_transformer_submodules": 1,
        ...     "num_attention_heads": 12,
        ...     "num_layers": 12,
        ...     "encoder_hidden_size": 768,
        ...     "prefix_projection": False,
        ...     "postprocess_past_key_value_function": None,
        ... }

        >>> peft_config = get_peft_config(config)
        >>> model = AutoModelForSequenceClassification.from_pretrained("bert-base-cased")
        >>> peft_model = PeftModelForSequenceClassification(model, peft_config)
        >>> peft_model.print_trainable_parameters()
        trainable params: 370178 || all params: 108680450 || trainable%: 0.3406113979101117
        ```
    """

    def __init__(
        self, model: torch.nn.Module, peft_config: PeftConfig, adapter_name: str = "default", **kwargs
    ) -> None:
        classifier_module_names = ["classifier", "score"]
<<<<<<< HEAD

=======
>>>>>>> 896b5154
        if hasattr(peft_config, "modules_to_save"):
            if peft_config.modules_to_save is None:
                peft_config.modules_to_save = classifier_module_names[:]
            else:
                peft_config.modules_to_save.extend(classifier_module_names)

        # The modification of peft_config must happen before the init call as the `modules_to_save` information
        # will be used to guard the target layer matching against matching `modules_to_save` layers. Only the
        # config is relevant for this, the `modules_to_save` attribute can follow later.
        super().__init__(model, peft_config, adapter_name, **kwargs)

        if self.modules_to_save is None:
            self.modules_to_save = set(classifier_module_names)
        else:
            self.modules_to_save.update(classifier_module_names)

        for name, _ in self.base_model.named_children():
            if any(module_name in name for module_name in self.modules_to_save):
                self.cls_layer_name = name
                break

        # to make sure classifier layer is trainable; this may add a new ModulesToSaveWrapper
        _set_trainable(self, adapter_name, module_names=getattr(peft_config, "modules_to_save", None))

    def add_adapter(self, adapter_name: str, peft_config: PeftConfig, low_cpu_mem_usage: bool = False) -> None:
        """
        Add an adapter to the model based on the passed configuration.

        This adapter is not trained. To load a trained adapter, check out [`PeftModel.load_adapter`].

        The name for the new adapter should be unique.

        The new adapter is not automatically set as the active adapter. Use [`PeftModel.set_adapter`] to set the active
        adapter.

        Args:
            adapter_name (`str`):
                The name of the adapter to be added.
            peft_config ([`PeftConfig`]):
                The configuration of the adapter to be added.
            low_cpu_mem_usage (`bool`, `optional`, defaults to `False`):
                Create empty adapter weights on meta device. Useful to speed up the process when loading saved
                adapters. Don't use this option when creating a new PEFT adapter for training.

        """
        # ensure that additional adapters also add the classifier layer to modules_to_save
        if hasattr(peft_config, "modules_to_save"):
            classifier_module_names = ["classifier", "score"]
            if peft_config.modules_to_save is None:
                peft_config.modules_to_save = classifier_module_names[:]
            else:
                peft_config.modules_to_save.extend(classifier_module_names)

        return super().add_adapter(adapter_name, peft_config, low_cpu_mem_usage=low_cpu_mem_usage)

    def forward(
        self,
        input_ids=None,
        attention_mask=None,
        inputs_embeds=None,
        labels=None,
        output_attentions=None,
        output_hidden_states=None,
        return_dict=None,
        task_ids=None,
        **kwargs,
    ):
        return_dict = return_dict if return_dict is not None else self.config.use_return_dict
        peft_config = self.active_peft_config
        if not peft_config.is_prompt_learning:
            with self._enable_peft_forward_hooks(**kwargs):
                kwargs = {k: v for k, v in kwargs.items() if k not in self.special_peft_forward_args}
                if peft_config.peft_type == PeftType.POLY:
                    kwargs["task_ids"] = task_ids
                return self.base_model(
                    input_ids=input_ids,
                    attention_mask=attention_mask,
                    inputs_embeds=inputs_embeds,
                    labels=labels,
                    output_attentions=output_attentions,
                    output_hidden_states=output_hidden_states,
                    return_dict=return_dict,
                    **kwargs,
                )

        batch_size = _get_batch_size(input_ids, inputs_embeds)
        if attention_mask is not None:
            # concat prompt attention mask
            prefix_attention_mask = torch.ones(batch_size, peft_config.num_virtual_tokens).to(attention_mask.device)
            attention_mask = torch.cat((prefix_attention_mask, attention_mask), dim=1)
        if kwargs.get("position_ids", None) is not None:
            warnings.warn("Position ids are not supported for parameter efficient tuning. Ignoring position ids.")
            kwargs["position_ids"] = None
        kwargs.update(
            {
                "attention_mask": attention_mask,
                "labels": labels,
                "output_attentions": output_attentions,
                "output_hidden_states": output_hidden_states,
                "return_dict": return_dict,
            }
        )

        if peft_config.peft_type == PeftType.PREFIX_TUNING:
            return self._prefix_tuning_forward(input_ids=input_ids, **kwargs)
        else:
            if kwargs.get("token_type_ids", None) is not None:
                kwargs["token_type_ids"] = torch.cat(
                    (
                        torch.zeros(batch_size, peft_config.num_virtual_tokens).to(self.word_embeddings.weight.device),
                        kwargs["token_type_ids"],
                    ),
                    dim=1,
                ).long()
            if inputs_embeds is None:
                inputs_embeds = self.word_embeddings(input_ids)
            prompts = self.get_prompt(batch_size=batch_size, task_ids=task_ids)
            prompts = prompts.to(inputs_embeds.dtype)
            inputs_embeds = torch.cat((prompts, inputs_embeds), dim=1)
            return self.base_model(inputs_embeds=inputs_embeds, **kwargs)

    def _prefix_tuning_forward(
        self,
        input_ids=None,
        attention_mask=None,
        inputs_embeds=None,
        labels=None,
        output_attentions=None,
        output_hidden_states=None,
        return_dict=None,
        **kwargs,
    ):
        batch_size = _get_batch_size(input_ids, inputs_embeds)
        past_key_values = self.get_prompt(batch_size)
        fwd_params = list(inspect.signature(self.base_model.forward).parameters.keys())
        kwargs.update(
            {
                "input_ids": input_ids,
                "attention_mask": attention_mask,
                "inputs_embeds": inputs_embeds,
                "output_attentions": output_attentions,
                "output_hidden_states": output_hidden_states,
                "return_dict": return_dict,
                "past_key_values": past_key_values,
            }
        )
        if "past_key_values" in fwd_params:
            return self.base_model(labels=labels, **kwargs)
        else:
            transformer_backbone_name = self.base_model.get_submodule(self.transformer_backbone_name)
            fwd_params = list(inspect.signature(transformer_backbone_name.forward).parameters.keys())
            if "past_key_values" not in fwd_params:
                raise ValueError("Model does not support past key values which are required for prefix tuning.")
            outputs = transformer_backbone_name(**kwargs)
            pooled_output = outputs[1] if len(outputs) > 1 else outputs[0]
            if "dropout" in [name for name, _ in list(self.base_model.named_children())]:
                pooled_output = self.base_model.dropout(pooled_output)
            logits = self.base_model.get_submodule(self.cls_layer_name)(pooled_output)

            loss = None
            if labels is not None:
                if self.config.problem_type is None:
                    if self.base_model.num_labels == 1:
                        self.config.problem_type = "regression"
                    elif self.base_model.num_labels > 1 and (labels.dtype == torch.long or labels.dtype == torch.int):
                        self.config.problem_type = "single_label_classification"
                    else:
                        self.config.problem_type = "multi_label_classification"

                if self.config.problem_type == "regression":
                    loss_fct = MSELoss()
                    if self.base_model.num_labels == 1:
                        loss = loss_fct(logits.squeeze(), labels.squeeze())
                    else:
                        loss = loss_fct(logits, labels)
                elif self.config.problem_type == "single_label_classification":
                    loss_fct = CrossEntropyLoss()
                    loss = loss_fct(logits.view(-1, self.base_model.num_labels), labels.view(-1))
                elif self.config.problem_type == "multi_label_classification":
                    loss_fct = BCEWithLogitsLoss()
                    loss = loss_fct(logits, labels)
            if not return_dict:
                output = (logits,) + outputs[2:]
                return ((loss,) + output) if loss is not None else output

            return SequenceClassifierOutput(
                loss=loss,
                logits=logits,
                hidden_states=outputs.hidden_states,
                attentions=outputs.attentions,
            )


class PeftModelForCausalLM(PeftModel):
    """
    Peft model for causal language modeling.

    Args:
        model ([`~transformers.PreTrainedModel`]): Base transformer model.
        peft_config ([`PeftConfig`]): Peft config.
        adapter_name (`str`,  *optional*): The name of the adapter, defaults to `"default"`.
        autocast_adapter_dtype (`bool`, *optional*):
            Whether to autocast the adapter dtype. Defaults to `True`. Right now, this will only cast adapter weights
            using float16 and bfloat16 to float32, as this is typically required for stable training, and only affect
            select PEFT tuners.

    Example:

        ```py
        >>> from transformers import AutoModelForCausalLM
        >>> from peft import PeftModelForCausalLM, get_peft_config

        >>> config = {
        ...     "peft_type": "PREFIX_TUNING",
        ...     "task_type": "CAUSAL_LM",
        ...     "inference_mode": False,
        ...     "num_virtual_tokens": 20,
        ...     "token_dim": 1280,
        ...     "num_transformer_submodules": 1,
        ...     "num_attention_heads": 20,
        ...     "num_layers": 36,
        ...     "encoder_hidden_size": 1280,
        ...     "prefix_projection": False,
        ...     "postprocess_past_key_value_function": None,
        ... }

        >>> peft_config = get_peft_config(config)
        >>> model = AutoModelForCausalLM.from_pretrained("gpt2-large")
        >>> peft_model = PeftModelForCausalLM(model, peft_config)
        >>> peft_model.print_trainable_parameters()
        trainable params: 1843200 || all params: 775873280 || trainable%: 0.23756456724479544
        ```
    """

    def __init__(
        self, model: torch.nn.Module, peft_config: PeftConfig, adapter_name: str = "default", **kwargs
    ) -> None:
        super().__init__(model, peft_config, adapter_name, **kwargs)
        self.base_model_prepare_inputs_for_generation = self.base_model.prepare_inputs_for_generation

    def forward(
        self,
        input_ids=None,
        attention_mask=None,
        inputs_embeds=None,
        labels=None,
        output_attentions=None,
        output_hidden_states=None,
        return_dict=None,
        task_ids=None,
        **kwargs,
    ):
        peft_config = self.active_peft_config
        if not peft_config.is_prompt_learning:
            if self.base_model.config.model_type == "mpt":
                if inputs_embeds is not None:
                    raise AssertionError("forward in MPTForCausalLM does not support inputs_embeds")
                return self.base_model(
                    input_ids=input_ids,
                    attention_mask=attention_mask,
                    labels=labels,
                    output_attentions=output_attentions,
                    output_hidden_states=output_hidden_states,
                    return_dict=return_dict,
                    **kwargs,
                )

            if peft_config.peft_type == PeftType.POLY:
                kwargs["task_ids"] = task_ids

            with self._enable_peft_forward_hooks(**kwargs):
                kwargs = {k: v for k, v in kwargs.items() if k not in self.special_peft_forward_args}
                return self.base_model(
                    input_ids=input_ids,
                    attention_mask=attention_mask,
                    inputs_embeds=inputs_embeds,
                    labels=labels,
                    output_attentions=output_attentions,
                    output_hidden_states=output_hidden_states,
                    return_dict=return_dict,
                    **kwargs,
                )

        batch_size = _get_batch_size(input_ids, inputs_embeds)
        if attention_mask is not None:
            # concat prompt attention mask
            prefix_attention_mask = torch.ones(batch_size, peft_config.num_virtual_tokens).to(attention_mask.device)
            attention_mask = torch.cat((prefix_attention_mask, attention_mask), dim=1)

        if kwargs.get("position_ids", None) is not None:
            warnings.warn("Position ids are not supported for parameter efficient tuning. Ignoring position ids.")
            kwargs["position_ids"] = None
        if kwargs.get("token_type_ids", None) is not None:
            warnings.warn("Token type ids are not supported for parameter efficient tuning. Ignoring token type ids")
            kwargs["token_type_ids"] = None
        kwargs.update(
            {
                "attention_mask": attention_mask,
                "labels": labels,
                "output_attentions": output_attentions,
                "output_hidden_states": output_hidden_states,
                "return_dict": return_dict,
            }
        )

        if peft_config.peft_type == PeftType.PREFIX_TUNING:
            # overwrite past_kv in kwargs
            kwargs["past_key_values"] = self.get_prompt(batch_size)
            return self.base_model(input_ids=input_ids, inputs_embeds=inputs_embeds, **kwargs)
        elif peft_config.peft_type == PeftType.CPT:
            return self._cpt_forward(input_ids, inputs_embeds, peft_config, task_ids, batch_size, **kwargs)
        else:
            if inputs_embeds is None:
                inputs_embeds = self.word_embeddings(input_ids)
            # concat prompt labels
            if labels is not None:
                prefix_labels = torch.full((batch_size, peft_config.num_virtual_tokens), -100).to(labels.device)
                kwargs["labels"] = torch.cat((prefix_labels, labels), dim=1)
            prompts = self.get_prompt(batch_size=batch_size, task_ids=task_ids)
            prompts = prompts.to(inputs_embeds.dtype)
            inputs_embeds = torch.cat((prompts, inputs_embeds), dim=1)
            return self.base_model(inputs_embeds=inputs_embeds, **kwargs)

    def _cpt_forward(self, input_ids, inputs_embeds, peft_config, task_ids, batch_size, **kwargs):
        # Extract labels from kwargs
        labels = kwargs.pop("labels")
        device = [i.device for i in [input_ids, inputs_embeds, labels] if i is not None][0]
        # Extract input_type_mask from kwargs and move it to the same device as labels
        if "input_type_mask" in kwargs.keys():
            input_type_mask = kwargs.pop("input_type_mask").to(device)
        else:
            if input_ids is None:
                N_tokens = inputs_embeds.shape[1]
            else:
                N_tokens = input_ids.shape[1]
            input_type_mask = torch.ones((batch_size, N_tokens)).to(device) * 4

        cpt_token_ids = peft_config.cpt_token_ids
        cpt_tokens_type_mask = peft_config.cpt_tokens_type_mask

        # Generate embeddings if not provided
        if inputs_embeds is None:
            inputs_embeds = self.word_embeddings(input_ids)
        # Get prompt and concatenate with input embeddings
        prompts = self.get_prompt(batch_size=batch_size, task_ids=task_ids)
        prompts = prompts.to(inputs_embeds.dtype)
        inputs_embeds = torch.cat((prompts, inputs_embeds), dim=1)
        # If labels are provided, generate prefix labels and type mask
        cpt_labels = None
        if labels is not None:
            # Generate prefix labels and concatenate with the input labels
            prefix_labels = torch.Tensor(cpt_token_ids).long().view(1, -1)
            prefix_labels = prefix_labels.repeat(batch_size, 1).to(labels.device)
            cpt_labels = torch.cat((prefix_labels, labels), dim=1)
            # Generate prefix type mask and shift input type mask values to avoid conflicts
            prefix_type_mask = torch.Tensor(cpt_tokens_type_mask).long().view(1, -1)
            prefix_type_mask = prefix_type_mask.repeat(batch_size, 1).to(labels.device)
            adjusted_input_type_mask = input_type_mask
            adjusted_input_type_mask[adjusted_input_type_mask > 0] += prefix_type_mask.max()
            # Concatenate prefix and shifted input type masks
            cpt_type_mask = torch.cat((prefix_type_mask, adjusted_input_type_mask), dim=1)
            # Identify valid label positions and mask invalid ones with -100
            labels_idx = (cpt_type_mask > 0) & (cpt_type_mask % 4 == 0)
            cpt_labels[~labels_idx] = -100
            # Update kwargs with the modified labels

        kwargs["labels"] = cpt_labels
        # Pass the modified inputs to the base model
        base_model_output = self.base_model(inputs_embeds=inputs_embeds, **kwargs)
        if labels is None:
            return base_model_output
        else:
            # Calculate the loss using the custom CPT loss function
            cpt_embedding = PEFT_TYPE_TO_TUNER_MAPPING[peft_config.peft_type]
            base_model_output = cpt_embedding.calculate_loss(
                base_model_output, cpt_labels, cpt_type_mask, self.peft_config["default"]
            )
            return base_model_output

    def generate(self, *args, **kwargs):
        peft_config = self.active_peft_config
        self.base_model.prepare_inputs_for_generation = self.prepare_inputs_for_generation
        if hasattr(self.base_model, "model"):
            self.base_model.model.generation_config = self.generation_config
        else:
            self.base_model.generation_config = self.generation_config
        try:
            if not peft_config.is_prompt_learning:
                with self._enable_peft_forward_hooks(*args, **kwargs):
                    kwargs = {k: v for k, v in kwargs.items() if k not in self.special_peft_forward_args}
                    outputs = self.base_model.generate(*args, **kwargs)
            else:
                outputs = self.base_model.generate(**kwargs)
        except:
            self.base_model.prepare_inputs_for_generation = self.base_model_prepare_inputs_for_generation
            raise
        else:
            self.base_model.prepare_inputs_for_generation = self.base_model_prepare_inputs_for_generation
            return outputs

    def prepare_inputs_for_generation(self, *args, task_ids: Optional[torch.Tensor] = None, **kwargs):
        peft_config = self.active_peft_config
        model_kwargs = self.base_model_prepare_inputs_for_generation(*args, **kwargs)

        # https://github.com/huggingface/transformers/pull/26681/ introduced new cache format
        # for some architectures which requires a special fix for prompt tuning etc.
        # TODO: starting with transformers 4.38, all architectures should support caching.
        uses_transformers_4_38 = packaging.version.parse(transformers.__version__) >= packaging.version.parse("4.38.0")
        uses_transformers_4_36 = packaging.version.parse(transformers.__version__) >= packaging.version.parse("4.36.0")
        transformers_new_cache_archs = ["llama", "mistral", "persimmon", "phi"]
        if packaging.version.parse(transformers.__version__) > packaging.version.parse("4.43.3"):
            # https://github.com/huggingface/transformers/pull/31445
            transformers_new_cache_archs.append("bloom")

        uses_cache = uses_transformers_4_38 or (
            uses_transformers_4_36 and self.base_model.config.model_type in transformers_new_cache_archs
        )

        if peft_config.peft_type == PeftType.POLY:
            model_kwargs["task_ids"] = task_ids
        if peft_config.is_prompt_learning:
            if uses_cache and (model_kwargs.get("past_key_values", None) is not None):
                # change in the logic of `prepare_inputs_for_generation` makes the below code necessary
                # In prompt learning methods, past key values are longer when compared to the `input_ids`.
                # As such only consider the last input ids in the autogressive generation phase.
                past_key_values = model_kwargs["past_key_values"]
                if isinstance(past_key_values, (tuple, list)):
                    seq_len = past_key_values[0][0].shape[-2]
                else:  # using transformers kv cache
                    seq_len = past_key_values.get_seq_length()
                if seq_len >= model_kwargs["input_ids"].shape[1]:
                    model_kwargs["input_ids"] = model_kwargs["input_ids"][:, -1:]

            if model_kwargs.get("attention_mask", None) is not None:
                size = model_kwargs["input_ids"].shape[0], peft_config.num_virtual_tokens
                prefix_attention_mask = torch.ones(size).to(model_kwargs["input_ids"].device)
                model_kwargs["attention_mask"] = torch.cat(
                    (prefix_attention_mask, model_kwargs["attention_mask"]), dim=1
                )

            if model_kwargs.get("position_ids", None) is not None:
                warnings.warn("Position ids are not supported for parameter efficient tuning. Ignoring position ids.")
                model_kwargs["position_ids"] = None

            if kwargs.get("token_type_ids", None) is not None:
                warnings.warn(
                    "Token type ids are not supported for parameter efficient tuning. Ignoring token type ids"
                )
                kwargs["token_type_ids"] = None

            # no past_key_values or past_key_values empty cache
            requires_prompt_injection = (model_kwargs.get("past_key_values", None) is None) or (
                isinstance(model_kwargs["past_key_values"], transformers.Cache)
                and not model_kwargs["past_key_values"].get_seq_length()
            )

            if requires_prompt_injection and peft_config.peft_type == PeftType.PREFIX_TUNING:
                new_past_key_values = self.get_prompt(batch_size=model_kwargs["input_ids"].shape[0])
                model_kwargs["past_key_values"] = new_past_key_values
            elif requires_prompt_injection:
                inputs_embeds = self.word_embeddings(model_kwargs["input_ids"])
                prompts = self.get_prompt(batch_size=model_kwargs["input_ids"].shape[0], task_ids=task_ids)
                prompts = prompts.to(inputs_embeds.dtype)
                model_kwargs["inputs_embeds"] = torch.cat((prompts, inputs_embeds), dim=1)
                model_kwargs["input_ids"] = None

        # For transformers>=4.38.0 - for some architectures such as Llama, `cache_position` is
        # passed in the forward pass to keep track of the position ids of the cache. We have to
        # pop that from `model_kwargs` as `cache_position` is properly created by the model, using the passed
        # `inputs_embeds`: https://github.com/huggingface/transformers/blob/593230f0a1150ea9c0477b9d859f25daf73c8c33/src/transformers/models/llama/modeling_llama.py#L956
        _ = model_kwargs.pop("cache_position", None)

        return model_kwargs


class PeftModelForSeq2SeqLM(PeftModel):
    """
    Peft model for sequence-to-sequence language modeling.

    Args:
        model ([`~transformers.PreTrainedModel`]): Base transformer model.
        peft_config ([`PeftConfig`]): Peft config.
        adapter_name (`str`,  *optional*): The name of the adapter, defaults to `"default"`.
        autocast_adapter_dtype (`bool`, *optional*):
            Whether to autocast the adapter dtype. Defaults to `True`. Right now, this will only cast adapter weights
            using float16 and bfloat16 to float32, as this is typically required for stable training, and only affect
            select PEFT tuners.

    Example:

        ```py
        >>> from transformers import AutoModelForSeq2SeqLM
        >>> from peft import PeftModelForSeq2SeqLM, get_peft_config

        >>> config = {
        ...     "peft_type": "LORA",
        ...     "task_type": "SEQ_2_SEQ_LM",
        ...     "inference_mode": False,
        ...     "r": 8,
        ...     "target_modules": ["q", "v"],
        ...     "lora_alpha": 32,
        ...     "lora_dropout": 0.1,
        ...     "fan_in_fan_out": False,
        ...     "enable_lora": None,
        ...     "bias": "none",
        ... }

        >>> peft_config = get_peft_config(config)
        >>> model = AutoModelForSeq2SeqLM.from_pretrained("t5-base")
        >>> peft_model = PeftModelForSeq2SeqLM(model, peft_config)
        >>> peft_model.print_trainable_parameters()
        trainable params: 884736 || all params: 223843584 || trainable%: 0.3952474242013566
        ```
    """

    def __init__(
        self, model: torch.nn.Module, peft_config: PeftConfig, adapter_name: str = "default", **kwargs
    ) -> None:
        super().__init__(model, peft_config, adapter_name, **kwargs)
        self.base_model_prepare_inputs_for_generation = self.base_model.prepare_inputs_for_generation
        self.base_model_prepare_encoder_decoder_kwargs_for_generation = (
            self.base_model._prepare_encoder_decoder_kwargs_for_generation
        )

    def forward(
        self,
        input_ids=None,
        attention_mask=None,
        inputs_embeds=None,
        decoder_input_ids=None,
        decoder_attention_mask=None,
        decoder_inputs_embeds=None,
        labels=None,
        output_attentions=None,
        output_hidden_states=None,
        return_dict=None,
        task_ids=None,
        **kwargs,
    ):
        peft_config = self.active_peft_config
        if not peft_config.is_prompt_learning:
            if peft_config.peft_type == PeftType.POLY:
                kwargs["task_ids"] = task_ids

            with self._enable_peft_forward_hooks(**kwargs):
                kwargs = {k: v for k, v in kwargs.items() if k not in self.special_peft_forward_args}
                return self.base_model(
                    input_ids=input_ids,
                    attention_mask=attention_mask,
                    inputs_embeds=inputs_embeds,
                    decoder_input_ids=decoder_input_ids,
                    decoder_attention_mask=decoder_attention_mask,
                    decoder_inputs_embeds=decoder_inputs_embeds,
                    labels=labels,
                    output_attentions=output_attentions,
                    output_hidden_states=output_hidden_states,
                    return_dict=return_dict,
                    **kwargs,
                )

        batch_size = _get_batch_size(input_ids, inputs_embeds)
        if decoder_attention_mask is not None:
            # concat prompt attention mask
            prefix_attention_mask = torch.ones(batch_size, peft_config.num_virtual_tokens).to(
                decoder_attention_mask.device
            )
            if peft_config.peft_type not in [PeftType.PROMPT_TUNING, PeftType.P_TUNING]:
                decoder_attention_mask = torch.cat((prefix_attention_mask, decoder_attention_mask), dim=1)

        if kwargs.get("position_ids", None) is not None:
            warnings.warn("Position ids are not supported for parameter efficient tuning. Ignoring position ids.")
            kwargs["position_ids"] = None
        if kwargs.get("token_type_ids", None) is not None:
            warnings.warn("Token type ids are not supported for parameter efficient tuning. Ignoring token type ids")
            kwargs["token_type_ids"] = None
        kwargs.update(
            {
                "attention_mask": attention_mask,
                "decoder_attention_mask": decoder_attention_mask,
                "labels": labels,
                "output_attentions": output_attentions,
                "output_hidden_states": output_hidden_states,
                "return_dict": return_dict,
            }
        )

        if peft_config.peft_type == PeftType.PREFIX_TUNING:
            # overwrite past_kv in kwargs
            kwargs["past_key_values"] = self.get_prompt(batch_size)
            return self.base_model(
                input_ids=input_ids,
                decoder_input_ids=decoder_input_ids,
                decoder_inputs_embeds=decoder_inputs_embeds,
                **kwargs,
            )
        elif peft_config.peft_type in [PeftType.PROMPT_TUNING, PeftType.P_TUNING]:
            if inputs_embeds is None:
                inputs_embeds = self.word_embeddings(input_ids)

            if attention_mask is not None:
                # concat prompt attention mask
                prefix_attention_mask = torch.ones(batch_size, peft_config.num_virtual_tokens).to(
                    attention_mask.device
                )
                kwargs["attention_mask"] = torch.cat((prefix_attention_mask, attention_mask), dim=1)

            prompts = self.get_prompt(batch_size=batch_size)
            prompts = prompts.to(inputs_embeds.dtype)
            inputs_embeds = torch.cat((prompts[:, : peft_config.num_virtual_tokens], inputs_embeds), dim=1)

            return self.base_model(
                inputs_embeds=inputs_embeds,
                decoder_input_ids=decoder_input_ids,
                decoder_inputs_embeds=decoder_inputs_embeds,
                **kwargs,
            )
        else:
            if inputs_embeds is None:
                inputs_embeds = self.word_embeddings(input_ids)
            if decoder_inputs_embeds is None and decoder_input_ids is None:
                decoder_input_ids = shift_tokens_right(
                    labels, self.config.pad_token_id, self.config.decoder_start_token_id
                )
                decoder_inputs_embeds = self.word_embeddings(decoder_input_ids)

            if attention_mask is not None:
                # concat prompt attention mask
                prefix_attention_mask = torch.ones(batch_size, peft_config.num_virtual_tokens).to(
                    attention_mask.device
                )
                kwargs["attention_mask"] = torch.cat((prefix_attention_mask, attention_mask), dim=1)
            # concat prompt labels
            if labels is not None:
                if peft_config.num_transformer_submodules == 1:
                    kwargs["labels"] = labels
                elif peft_config.num_transformer_submodules == 2:
                    prefix_labels = torch.full((batch_size, peft_config.num_virtual_tokens), -100).to(labels.device)
                    kwargs["labels"] = torch.cat((prefix_labels, labels), dim=1)
            prompts = self.get_prompt(batch_size=batch_size, task_ids=task_ids)
            prompts = prompts.to(inputs_embeds.dtype)
            inputs_embeds = torch.cat((prompts[:, : peft_config.num_virtual_tokens], inputs_embeds), dim=1)
            if peft_config.num_transformer_submodules == 1:
                return self.base_model(inputs_embeds=inputs_embeds, **kwargs)
            elif peft_config.num_transformer_submodules == 2:
                decoder_inputs_embeds = torch.cat(
                    (prompts[:, peft_config.num_virtual_tokens :], decoder_inputs_embeds), dim=1
                )
                return self.base_model(
                    inputs_embeds=inputs_embeds, decoder_inputs_embeds=decoder_inputs_embeds, **kwargs
                )

    def generate(self, **kwargs):
        peft_config = self.active_peft_config
        self.base_model.prepare_inputs_for_generation = self.prepare_inputs_for_generation
        self.base_model._prepare_encoder_decoder_kwargs_for_generation = (
            self._prepare_encoder_decoder_kwargs_for_generation
        )
        try:
            if not peft_config.is_prompt_learning:
                with self._enable_peft_forward_hooks(**kwargs):
                    kwargs = {k: v for k, v in kwargs.items() if k not in self.special_peft_forward_args}
                    outputs = self.base_model.generate(**kwargs)
            else:
                if "input_ids" not in kwargs:
                    raise ValueError("input_ids must be provided for Peft model generation")
                if kwargs.get("position_ids", None) is not None:
                    warnings.warn(
                        "Position ids are not supported for parameter efficient tuning. Ignoring position ids."
                    )
                    kwargs["position_ids"] = None
                if kwargs.get("token_type_ids", None) is not None:
                    warnings.warn(
                        "Token type ids are not supported for parameter efficient tuning. Ignoring token type ids"
                    )
                    kwargs["token_type_ids"] = None

                if peft_config.peft_type == PeftType.PREFIX_TUNING:
                    outputs = self.base_model.generate(**kwargs)
                elif peft_config.peft_type in [
                    PeftType.PROMPT_TUNING,
                    PeftType.P_TUNING,
                    PeftType.MULTITASK_PROMPT_TUNING,
                ]:
                    kwargs = deepcopy(kwargs)

                    if "encoder_outputs" in kwargs:
                        del kwargs["encoder_outputs"]
                        warnings.warn(
                            "`encoder_outputs` should not be passed to `generate` when using prompt tuning. Ignoring it."
                        )

                    input_ids = kwargs.pop("input_ids")
                    inputs_embeds = self.word_embeddings(input_ids)
                    batch_size = inputs_embeds.shape[0]
                    prompts = self.get_prompt(batch_size=batch_size, task_ids=kwargs.pop("task_ids", None))
                    prompts = prompts.to(inputs_embeds.dtype)

                    inputs_embeds = torch.cat((prompts[:, : peft_config.num_virtual_tokens], inputs_embeds), dim=1)
                    kwargs["inputs_embeds"] = inputs_embeds

                    if "attention_mask" in kwargs:
                        prefix_attention_mask = torch.ones(batch_size, peft_config.num_virtual_tokens).to(
                            kwargs["attention_mask"].device
                        )
                        kwargs["attention_mask"] = torch.cat((prefix_attention_mask, kwargs["attention_mask"]), dim=1)

                    return self.base_model.generate(**kwargs)
                else:
                    raise NotImplementedError
        except:
            self.base_model.prepare_inputs_for_generation = self.base_model_prepare_inputs_for_generation
            self.base_model._prepare_encoder_decoder_kwargs_for_generation = (
                self.base_model_prepare_encoder_decoder_kwargs_for_generation
            )
            raise
        else:
            self.base_model.prepare_inputs_for_generation = self.base_model_prepare_inputs_for_generation
            self.base_model._prepare_encoder_decoder_kwargs_for_generation = (
                self.base_model_prepare_encoder_decoder_kwargs_for_generation
            )
            return outputs

    def prepare_inputs_for_generation(self, *args, task_ids: torch.Tensor = None, **kwargs):
        peft_config = self.active_peft_config
        model_kwargs = self.base_model_prepare_inputs_for_generation(*args, **kwargs)
        if peft_config.peft_type == PeftType.POLY:
            model_kwargs["task_ids"] = task_ids
        elif peft_config.peft_type == PeftType.PREFIX_TUNING:
            past_key_values = model_kwargs.get("past_key_values", None)
            cache_position = model_kwargs.get("cache_position", [None])
            # check prefill stage
            is_prefill_stage = (
                # old cache implementation
                (past_key_values is None)
                # new cache implementation
                or (isinstance(past_key_values, Cache) and (cache_position[0] == 0))
            )
            if is_prefill_stage:
                batch_size = model_kwargs["decoder_input_ids"].shape[0]
                new_past_key_values = self.get_prompt(batch_size)
                model_kwargs["past_key_values"] = new_past_key_values

        return model_kwargs


class PeftModelForTokenClassification(PeftModel):
    """
    Peft model for token classification tasks.

    Args:
        model ([`~transformers.PreTrainedModel`]): Base transformer model.
        peft_config ([`PeftConfig`]): Peft config.
        adapter_name (`str`,  *optional*): The name of the adapter, defaults to `"default"`.
        autocast_adapter_dtype (`bool`, *optional*):
            Whether to autocast the adapter dtype. Defaults to `True`. Right now, this will only cast adapter weights
            using float16 and bfloat16 to float32, as this is typically required for stable training, and only affect
            select PEFT tuners.

    **Attributes**:
        - **config** ([`~transformers.PretrainedConfig`]) -- The configuration object of the base model.
        - **cls_layer_name** (`str`) -- The name of the classification layer.

    Example:

        ```py
        >>> from transformers import AutoModelForSequenceClassification
        >>> from peft import PeftModelForTokenClassification, get_peft_config

        >>> config = {
        ...     "peft_type": "PREFIX_TUNING",
        ...     "task_type": "TOKEN_CLS",
        ...     "inference_mode": False,
        ...     "num_virtual_tokens": 20,
        ...     "token_dim": 768,
        ...     "num_transformer_submodules": 1,
        ...     "num_attention_heads": 12,
        ...     "num_layers": 12,
        ...     "encoder_hidden_size": 768,
        ...     "prefix_projection": False,
        ...     "postprocess_past_key_value_function": None,
        ... }

        >>> peft_config = get_peft_config(config)
        >>> model = AutoModelForTokenClassification.from_pretrained("bert-base-cased")
        >>> peft_model = PeftModelForTokenClassification(model, peft_config)
        >>> peft_model.print_trainable_parameters()
        trainable params: 370178 || all params: 108680450 || trainable%: 0.3406113979101117
        ```
    """

    def __init__(
        self, model: torch.nn.Module, peft_config: PeftConfig = None, adapter_name: str = "default", **kwargs
    ) -> None:
        super().__init__(model, peft_config, adapter_name, **kwargs)

        classifier_module_names = ["classifier", "score"]
        if hasattr(peft_config, "modules_to_save"):
            if peft_config.modules_to_save is None:
                peft_config.modules_to_save = classifier_module_names[:]
            else:
                peft_config.modules_to_save.extend(classifier_module_names)

        for name, _ in self.base_model.named_children():
            if any(module_name in name for module_name in self.modules_to_save):
                self.cls_layer_name = name
                break

        # to make sure classifier layer is trainable; this may add a new ModulesToSaveWrapper
        _set_trainable(self, adapter_name, module_names=getattr(peft_config, "modules_to_save", None))

    def add_adapter(self, adapter_name: str, peft_config: PeftConfig, low_cpu_mem_usage: bool = False) -> None:
        """
        Add an adapter to the model based on the passed configuration.

        This adapter is not trained. To load a trained adapter, check out [`PeftModel.load_adapter`].

        The name for the new adapter should be unique.

        The new adapter is not automatically set as the active adapter. Use [`PeftModel.set_adapter`] to set the active
        adapter.

        Args:
            adapter_name (`str`):
                The name of the adapter to be added.
            peft_config ([`PeftConfig`]):
                The configuration of the adapter to be added.
            low_cpu_mem_usage (`bool`, `optional`, defaults to `False`):
                Create empty adapter weights on meta device. Useful to speed up the process when loading saved
                adapters. Don't use this option when creating a new PEFT adapter for training.

        """
        # ensure that additional adapters also add the classifier layer to modules_to_save
        if hasattr(peft_config, "modules_to_save"):
            classifier_module_names = ["classifier", "score"]
            if peft_config.modules_to_save is None:
                peft_config.modules_to_save = classifier_module_names[:]
            else:
                peft_config.modules_to_save.extend(classifier_module_names)

        return super().add_adapter(adapter_name, peft_config, low_cpu_mem_usage=low_cpu_mem_usage)

    def forward(
        self,
        input_ids=None,
        attention_mask=None,
        inputs_embeds=None,
        labels=None,
        output_attentions=None,
        output_hidden_states=None,
        return_dict=None,
        task_ids=None,
        **kwargs,
    ):
        peft_config = self.active_peft_config
        return_dict = return_dict if return_dict is not None else self.config.use_return_dict

        if not peft_config.is_prompt_learning:
            with self._enable_peft_forward_hooks(**kwargs):
                kwargs = {k: v for k, v in kwargs.items() if k not in self.special_peft_forward_args}
                if peft_config.peft_type == PeftType.POLY:
                    kwargs["task_ids"] = task_ids
                return self.base_model(
                    input_ids=input_ids,
                    attention_mask=attention_mask,
                    inputs_embeds=inputs_embeds,
                    labels=labels,
                    output_attentions=output_attentions,
                    output_hidden_states=output_hidden_states,
                    return_dict=return_dict,
                    **kwargs,
                )

        batch_size = _get_batch_size(input_ids, inputs_embeds)
        if attention_mask is not None:
            # concat prompt attention mask
            prefix_attention_mask = torch.ones(batch_size, peft_config.num_virtual_tokens).to(attention_mask.device)
            attention_mask = torch.cat((prefix_attention_mask, attention_mask), dim=1)
        if kwargs.get("position_ids", None) is not None:
            warnings.warn("Position ids are not supported for parameter efficient tuning. Ignoring position ids.")
            kwargs["position_ids"] = None
        kwargs.update(
            {
                "attention_mask": attention_mask,
                "labels": labels,
                "output_attentions": output_attentions,
                "output_hidden_states": output_hidden_states,
                "return_dict": return_dict,
            }
        )

        if peft_config.peft_type == PeftType.PREFIX_TUNING:
            return self._prefix_tuning_forward(input_ids=input_ids, **kwargs)
        else:
            if kwargs.get("token_type_ids", None) is not None:
                kwargs["token_type_ids"] = torch.cat(
                    (
                        torch.zeros(batch_size, peft_config.num_virtual_tokens).to(self.word_embeddings.weight.device),
                        kwargs["token_type_ids"],
                    ),
                    dim=1,
                ).long()
            if inputs_embeds is None:
                inputs_embeds = self.word_embeddings(input_ids)
            prompts = self.get_prompt(batch_size=batch_size, task_ids=task_ids)
            prompts = prompts.to(inputs_embeds.dtype)
            inputs_embeds = torch.cat((prompts, inputs_embeds), dim=1)
            return self.base_model(inputs_embeds=inputs_embeds, **kwargs)

    def _prefix_tuning_forward(
        self,
        input_ids=None,
        attention_mask=None,
        inputs_embeds=None,
        labels=None,
        output_attentions=None,
        output_hidden_states=None,
        return_dict=None,
        **kwargs,
    ):
        batch_size = _get_batch_size(input_ids, inputs_embeds)
        past_key_values = self.get_prompt(batch_size)
        fwd_params = list(inspect.signature(self.base_model.forward).parameters.keys())
        kwargs.update(
            {
                "input_ids": input_ids,
                "attention_mask": attention_mask,
                "inputs_embeds": inputs_embeds,
                "output_attentions": output_attentions,
                "output_hidden_states": output_hidden_states,
                "return_dict": return_dict,
                "past_key_values": past_key_values,
            }
        )
        if "past_key_values" in fwd_params:
            return self.base_model(labels=labels, **kwargs)
        else:
            transformer_backbone_name = self.base_model.get_submodule(self.transformer_backbone_name)
            fwd_params = list(inspect.signature(transformer_backbone_name.forward).parameters.keys())
            if "past_key_values" not in fwd_params:
                raise ValueError("Model does not support past key values which are required for prefix tuning.")
            outputs = transformer_backbone_name(**kwargs)
            sequence_output = outputs[0]
            if "dropout" in [name for name, _ in list(self.base_model.named_children())]:
                sequence_output = self.base_model.dropout(sequence_output)
            logits = self.base_model.get_submodule(self.cls_layer_name)(sequence_output)

            loss = None
            if labels is not None:
                loss_fct = CrossEntropyLoss()
                loss = loss_fct(logits.view(-1, self.num_labels), labels.view(-1))

            if not return_dict:
                output = (logits,) + outputs[2:]
                return ((loss,) + output) if loss is not None else output

            return TokenClassifierOutput(
                loss=loss,
                logits=logits,
                hidden_states=outputs.hidden_states,
                attentions=outputs.attentions,
            )


class PeftModelForQuestionAnswering(PeftModel):
    """
    Peft model for extractive question answering.

    Args:
        model ([`~transformers.PreTrainedModel`]): Base transformer model.
        peft_config ([`PeftConfig`]): Peft config.
        adapter_name (`str`,  *optional*): The name of the adapter, defaults to `"default"`.
        autocast_adapter_dtype (`bool`, *optional*):
            Whether to autocast the adapter dtype. Defaults to `True`. Right now, this will only cast adapter weights
            using float16 and bfloat16 to float32, as this is typically required for stable training, and only affect
            select PEFT tuners.

    **Attributes**:
        - **config** ([`~transformers.PretrainedConfig`]) -- The configuration object of the base model.
        - **cls_layer_name** (`str`) -- The name of the classification layer.

    Example:

        ```py
        >>> from transformers import AutoModelForQuestionAnswering
        >>> from peft import PeftModelForQuestionAnswering, get_peft_config

        >>> config = {
        ...     "peft_type": "LORA",
        ...     "task_type": "QUESTION_ANS",
        ...     "inference_mode": False,
        ...     "r": 16,
        ...     "target_modules": ["query", "value"],
        ...     "lora_alpha": 32,
        ...     "lora_dropout": 0.05,
        ...     "fan_in_fan_out": False,
        ...     "bias": "none",
        ... }

        >>> peft_config = get_peft_config(config)
        >>> model = AutoModelForQuestionAnswering.from_pretrained("bert-base-cased")
        >>> peft_model = PeftModelForQuestionAnswering(model, peft_config)
        >>> peft_model.print_trainable_parameters()
        trainable params: 592900 || all params: 108312580 || trainable%: 0.5473971721475013
        ```
    """

    def __init__(
        self, model: torch.nn.Module, peft_config: PeftConfig, adapter_name: str = "default", **kwargs
    ) -> None:
        super().__init__(model, peft_config, adapter_name, **kwargs)

        qa_module_names = ["qa_outputs"]
        if hasattr(peft_config, "modules_to_save"):
            if peft_config.modules_to_save is None:
                peft_config.modules_to_save = qa_module_names[:]
            else:
                peft_config.modules_to_save.extend(qa_module_names)

        for name, _ in self.base_model.named_children():
            if any(module_name in name for module_name in self.modules_to_save):
                self.cls_layer_name = name
                break

        # to make sure classifier layer is trainable; this may add a new ModulesToSaveWrapper
        _set_trainable(self, adapter_name, module_names=getattr(peft_config, "modules_to_save", None))

    def add_adapter(self, adapter_name: str, peft_config: PeftConfig, low_cpu_mem_usage: bool = False) -> None:
        """
        Add an adapter to the model based on the passed configuration.

        This adapter is not trained. To load a trained adapter, check out [`PeftModel.load_adapter`].

        The name for the new adapter should be unique.

        The new adapter is not automatically set as the active adapter. Use [`PeftModel.set_adapter`] to set the active
        adapter.

        Args:
            adapter_name (`str`):
                The name of the adapter to be added.
            peft_config ([`PeftConfig`]):
                The configuration of the adapter to be added.
            low_cpu_mem_usage (`bool`, `optional`, defaults to `False`):
                Create empty adapter weights on meta device. Useful to speed up the process when loading saved
                adapters. Don't use this option when creating a new PEFT adapter for training.

        """
        # ensure that additional adapters also add the classifier layer to modules_to_save
        if hasattr(peft_config, "modules_to_save"):
            qa_module_names = ["qa_outputs"]
            if peft_config.modules_to_save is None:
                peft_config.modules_to_save = qa_module_names[:]
            else:
                peft_config.modules_to_save.extend(qa_module_names)

        return super().add_adapter(adapter_name, peft_config, low_cpu_mem_usage=low_cpu_mem_usage)

    def forward(
        self,
        input_ids=None,
        attention_mask=None,
        token_type_ids=None,
        position_ids=None,
        inputs_embeds=None,
        start_positions=None,
        end_positions=None,
        output_attentions=None,
        output_hidden_states=None,
        return_dict=None,
        task_ids=None,
        **kwargs,
    ):
        peft_config = self.active_peft_config
        return_dict = return_dict if return_dict is not None else self.config.use_return_dict

        if not peft_config.is_prompt_learning:
            if peft_config.peft_type == PeftType.POLY:
                kwargs["task_ids"] = task_ids

            with self._enable_peft_forward_hooks(**kwargs):
                kwargs = {k: v for k, v in kwargs.items() if k not in self.special_peft_forward_args}
                return self.base_model(
                    input_ids=input_ids,
                    attention_mask=attention_mask,
                    inputs_embeds=inputs_embeds,
                    start_positions=start_positions,
                    end_positions=end_positions,
                    output_attentions=output_attentions,
                    output_hidden_states=output_hidden_states,
                    return_dict=return_dict,
                    **kwargs,
                )

        batch_size = _get_batch_size(input_ids, inputs_embeds)
        if attention_mask is not None:
            # concat prompt attention mask
            prefix_attention_mask = torch.ones(batch_size, peft_config.num_virtual_tokens).to(attention_mask.device)
            attention_mask = torch.cat((prefix_attention_mask, attention_mask), dim=1)
        if kwargs.get("position_ids", None) is not None:
            warnings.warn("Position ids are not supported for parameter efficient tuning. Ignoring position ids.")
            kwargs["position_ids"] = None
        kwargs.update(
            {
                "attention_mask": attention_mask,
                "start_positions": start_positions,
                "end_positions": end_positions,
                "output_attentions": output_attentions,
                "output_hidden_states": output_hidden_states,
                "return_dict": return_dict,
            }
        )

        if peft_config.peft_type == PeftType.PREFIX_TUNING:
            return self._prefix_tuning_forward(input_ids=input_ids, **kwargs)
        else:
            if kwargs.get("token_type_ids", None) is not None:
                kwargs["token_type_ids"] = torch.cat(
                    (
                        torch.zeros(batch_size, peft_config.num_virtual_tokens).to(self.word_embeddings.weight.device),
                        kwargs["token_type_ids"],
                    ),
                    dim=1,
                ).long()
            if inputs_embeds is None:
                inputs_embeds = self.word_embeddings(input_ids)
            prompts = self.get_prompt(batch_size=batch_size)
            prompts = prompts.to(inputs_embeds.dtype)
            inputs_embeds = torch.cat((prompts, inputs_embeds), dim=1)
            return self.base_model(inputs_embeds=inputs_embeds, **kwargs)

    def _prefix_tuning_forward(
        self,
        input_ids=None,
        attention_mask=None,
        inputs_embeds=None,
        start_positions=None,
        end_positions=None,
        output_attentions=None,
        output_hidden_states=None,
        return_dict=None,
        **kwargs,
    ):
        batch_size = _get_batch_size(input_ids, inputs_embeds)
        past_key_values = self.get_prompt(batch_size)
        fwd_params = list(inspect.signature(self.base_model.forward).parameters.keys())
        kwargs.update(
            {
                "input_ids": input_ids,
                "attention_mask": attention_mask,
                "inputs_embeds": inputs_embeds,
                "output_attentions": output_attentions,
                "output_hidden_states": output_hidden_states,
                "return_dict": return_dict,
                "past_key_values": past_key_values,
            }
        )
        if "past_key_values" in fwd_params:
            return self.base_model(start_positions=start_positions, end_positions=end_positions, **kwargs)
        else:
            transformer_backbone_name = self.base_model.get_submodule(self.transformer_backbone_name)
            fwd_params = list(inspect.signature(transformer_backbone_name.forward).parameters.keys())
            if "past_key_values" not in fwd_params:
                raise ValueError("Model does not support past key values which are required for prefix tuning.")
            outputs = transformer_backbone_name(**kwargs)
            sequence_output = outputs[0]
            if "dropout" in [name for name, _ in list(self.base_model.named_children())]:
                sequence_output = self.base_model.dropout(sequence_output)
            logits = self.base_model.get_submodule(self.cls_layer_name)(sequence_output)
            start_logits, end_logits = logits.split(1, dim=-1)
            start_logits = start_logits.squeeze(-1).contiguous()
            end_logits = end_logits.squeeze(-1).contiguous()

            total_loss = None
            if start_positions is not None and end_positions is not None:
                # If we are on multi-GPU, split add a dimension
                if len(start_positions.size()) > 1:
                    start_positions = start_positions.squeeze(-1)
                if len(end_positions.size()) > 1:
                    end_positions = end_positions.squeeze(-1)
                # sometimes the start/end positions are outside our model inputs, we ignore these terms
                ignored_index = start_logits.size(1)
                start_positions = start_positions.clamp(0, ignored_index)
                end_positions = end_positions.clamp(0, ignored_index)

                loss_fct = CrossEntropyLoss(ignore_index=ignored_index)
                start_loss = loss_fct(start_logits, start_positions)
                end_loss = loss_fct(end_logits, end_positions)
                total_loss = (start_loss + end_loss) / 2

            if not return_dict:
                output = (start_logits, end_logits) + outputs[2:]
                return ((total_loss,) + output) if total_loss is not None else output

            return QuestionAnsweringModelOutput(
                loss=total_loss,
                start_logits=start_logits,
                end_logits=end_logits,
                hidden_states=outputs.hidden_states,
                attentions=outputs.attentions,
            )


class PeftModelForFeatureExtraction(PeftModel):
    """
    Peft model for extracting features/embeddings from transformer models

    Args:
        model ([`~transformers.PreTrainedModel`]): Base transformer model.
        peft_config ([`PeftConfig`]): Peft config.
        adapter_name (`str`,  *optional*): The name of the adapter, defaults to `"default"`.
        autocast_adapter_dtype (`bool`, *optional*):
            Whether to autocast the adapter dtype. Defaults to `True`. Right now, this will only cast adapter weights
            using float16 and bfloat16 to float32, as this is typically required for stable training, and only affect
            select PEFT tuners.

    **Attributes**:
        - **config** ([`~transformers.PretrainedConfig`]) -- The configuration object of the base model.

    Example:

        ```py
        >>> from transformers import AutoModel
        >>> from peft import PeftModelForFeatureExtraction, get_peft_config

        >>> config = {
        ...     "peft_type": "LORA",
        ...     "task_type": "FEATURE_EXTRACTION",
        ...     "inference_mode": False,
        ...     "r": 16,
        ...     "target_modules": ["query", "value"],
        ...     "lora_alpha": 32,
        ...     "lora_dropout": 0.05,
        ...     "fan_in_fan_out": False,
        ...     "bias": "none",
        ... }
        >>> peft_config = get_peft_config(config)
        >>> model = AutoModel.from_pretrained("bert-base-cased")
        >>> peft_model = PeftModelForFeatureExtraction(model, peft_config)
        >>> peft_model.print_trainable_parameters()
        ```
    """

    def __init__(self, model: torch.nn.Module, peft_config: PeftConfig, adapter_name: str = "default", **kwargs):
        super().__init__(model, peft_config, adapter_name, **kwargs)

    def forward(
        self,
        input_ids=None,
        attention_mask=None,
        inputs_embeds=None,
        output_attentions=None,
        output_hidden_states=None,
        return_dict=None,
        task_ids=None,
        **kwargs,
    ):
        peft_config = self.active_peft_config
        if not peft_config.is_prompt_learning:
            if peft_config.peft_type == PeftType.POLY:
                kwargs["task_ids"] = task_ids

            with self._enable_peft_forward_hooks(**kwargs):
                kwargs = {k: v for k, v in kwargs.items() if k not in self.special_peft_forward_args}
                return self.base_model(
                    input_ids=input_ids,
                    attention_mask=attention_mask,
                    inputs_embeds=inputs_embeds,
                    output_attentions=output_attentions,
                    output_hidden_states=output_hidden_states,
                    return_dict=return_dict,
                    **kwargs,
                )

        batch_size = _get_batch_size(input_ids, inputs_embeds)
        if attention_mask is not None:
            # concat prompt attention mask
            prefix_attention_mask = torch.ones(batch_size, peft_config.num_virtual_tokens).to(attention_mask.device)
            attention_mask = torch.cat((prefix_attention_mask, attention_mask), dim=1)

        if kwargs.get("position_ids", None) is not None:
            warnings.warn("Position ids are not supported for parameter efficient tuning. Ignoring position ids.")
            kwargs["position_ids"] = None
        if kwargs.get("token_type_ids", None) is not None:
            warnings.warn("Token type ids are not supported for parameter efficient tuning. Ignoring token type ids")
            kwargs["token_type_ids"] = None
        kwargs.update(
            {
                "attention_mask": attention_mask,
                "output_attentions": output_attentions,
                "output_hidden_states": output_hidden_states,
                "return_dict": return_dict,
            }
        )

        if peft_config.peft_type == PeftType.PREFIX_TUNING:
            # overwrite past_kv in kwargs
            kwargs["past_key_values"] = self.get_prompt(batch_size)
            return self.base_model(input_ids=input_ids, **kwargs)
        else:
            if inputs_embeds is None:
                inputs_embeds = self.word_embeddings(input_ids)
            prompts = self.get_prompt(batch_size=batch_size)
            prompts = prompts.to(inputs_embeds.dtype)
            inputs_embeds = torch.cat((prompts, inputs_embeds), dim=1)
            return self.base_model(inputs_embeds=inputs_embeds, **kwargs)


@dataclass
class TunerLayerStatus:
    name: str
    module_type: str
    enabled: bool
    active_adapters: list[str]
    merged_adapters: list[str]
    requires_grad: dict[str, bool | Literal["irregular"]]
    available_adapters: list[str]
    devices: dict[str, list[str]]


def get_layer_status(model: torch.nn.Module) -> list[TunerLayerStatus]:
    """Get the status of each adapter layer in the model.

    This function returns a list of `TunerLayerStatus` dataclass instances, each of which contains the following
    attributes:

    - `name` (`str`):
       The name of the adapter layer, e.g. `model.encoder.block.0.layer.0.SelfAttention.q`.
    - `module_type` (`str`):
       The type of the adapter layer, e.g. `lora.Linear`.
    - `enabled` (`bool`):
       Whether the adapter layer is enabled.
    - `active_adapters` (`list[str]`):
       The names of the active adapters, if any, e.g. `["default"]`.
    - `merged_adapters` (`list[str]`):
       The names of the merged adapters, if any, e.g. `["default"]`.
    - requires_grad : dict[str, bool | Literal["irregular"]]
       The requires_grad status of the parameters for each adapter module. Ideally, it should be either `True` or
       `False`. If the requires_grad status is not consistent across all parameters, the value will be set to
       `"irregular"`.
    - `available_adapters` (`list[str]`):
       The names of the available adapters, e.g. `["default"]`.
    - `devices` (`dict[str, list[str]]`):
       The devices where the parameters of the given adapter are stored, e.g. `["cuda"]`.

    Args:
        model ([Union[`~PeftModel`, `~transformers.PreTrainedModel`, `nn.Module`]]):
            The model to get the adapter layer status from.

    Returns:
        list[`peft.peft_model.TunerLayerStatus`]:
            A list of dataclasses, each containing the status of the corresponding adapter layer.

    """
    if isinstance(model, PeftModel):
        base_model = model.base_model
        if not isinstance(base_model, BaseTuner):
            raise TypeError(
                "get_layer_status() got an invalid PeftModel instance; prefix tuning and adaption prompt are not "
                "supported."
            )
    else:
        base_model = model

    layer_status: list[TunerLayerStatus] = []
    for name, module in base_model.named_modules():
        if not isinstance(module, BaseTunerLayer):
            continue

        # determine if all submodules/parameters if this module require grad or not
        mapping_requires_grad_list: dict[str, list[bool]] = collections.defaultdict(list)
        for adapter_module_name in module.adapter_layer_names:
            adapter_module = getattr(module, adapter_module_name)
            if isinstance(adapter_module, torch.nn.ModuleDict):
                for key, submodule in adapter_module.items():
                    for param in submodule.parameters():
                        mapping_requires_grad_list[key].append(param.requires_grad)
            elif isinstance(adapter_module, torch.nn.ParameterDict):
                for key, param in adapter_module.items():
                    mapping_requires_grad_list[key].append(param.requires_grad)
            else:
                # strange, we don't know how to handle this, ignore for now
                pass

        def check_irrgular(vals: list[bool]) -> bool | Literal["irregular"]:
            if all(vals):
                return True
            if not any(vals):
                return False
            return "irregular"

        requires_grad = {key: check_irrgular(vals) for key, vals in mapping_requires_grad_list.items()}

        devices_dd = collections.defaultdict(list)
        for adapter_module_name in module.adapter_layer_names + module.other_param_names:
            adapter_module = getattr(module, adapter_module_name)
            if isinstance(adapter_module, torch.nn.ModuleDict):
                for key, submodule in adapter_module.items():
                    devices_dd[key].extend([param.device.type for param in submodule.parameters()])
            elif isinstance(adapter_module, torch.nn.ParameterDict) or (
                adapter_module.__class__.__name__ == "BufferDict"
            ):  # VeRA
                for key, param in adapter_module.items():
                    devices_dd[key].append(param.device.type)
        devices = {key: sorted(set(val)) for key, val in devices_dd.items()}

        status = TunerLayerStatus(
            name=name,
            module_type=repr(module).partition("(")[0],
            enabled=not module.disable_adapters,
            active_adapters=module.active_adapters,
            merged_adapters=module.merged_adapters,
            requires_grad=requires_grad,
            available_adapters=sorted(module._get_available_adapters()),
            devices=devices,
        )
        layer_status.append(status)

    if not layer_status:
        raise ValueError(
            "No adapter layers found in the model, please ensure that it's a PEFT model or that you have PEFT adapters "
            "injected in the model."
        )

    return layer_status


@dataclass
class TunerModelStatus:
    base_model_type: str
    adapter_model_type: str
    peft_types: dict[str, str]
    trainable_params: int
    total_params: int
    num_adapter_layers: int
    enabled: bool | Literal["irregular"]
    active_adapters: list[str] | Literal["irregular"]
    merged_adapters: list[str] | Literal["irregular"]
    requires_grad: dict[str, bool | Literal["irregular"]]
    available_adapters: list[str]
    devices: dict[str, list[str]]


def get_model_status(model: torch.nn.Module) -> TunerModelStatus:
    """Get the status of tuners of the model.

    This function returns a `TunerModelStatus` dataclass instance, which contains the following attributes:

    - `base_model_type` (`str`):
       The type of the base model, e.g. `T5Model`.
    - `adapter_model_type` (`str`):
       The type of the adapter model, e.g. `LoraModel`.
    - `peft_types` (`dict[str, str]`):
       The mapping of adapter name to adapter type, e.g. `{"default": "LORA"}`.
    - `trainable_params` (`int`):
       The number of trainable parameters in the model.
    - `total_params` (`int`):
       The total number of parameters in the model.
    - `num_adapter_layers` (`int`):
       The number of adapter layers in the model.
    - `enabled` (`bool`, `Literal["irregular"]`):
       Whether all adapter layers are enabled. If some are enabled and some are not, this will be `"irregular"`. This
       means that your model is in an inconsistent state and might not work as expected.
    - `active_adapters` (`list[str]`, `Literal["irregular"]`):
       The names of the active adapters. If the active adapters are not consistent across all layers, this will be
       `"irregular"`, which means that your model is in an inconsistent state and might not work as expected.
    - `merged_adapters` (`list[str]`, `Literal["irregular"]`):
       The names of the merged adapters. If the merged adapters are not consistent across all layers, this will be
       `"irregular"`, which means that your model is in an inconsistent state and might not work as expected.
    - `requires_grad` (`dict[str, bool | Literal["irregular"]]`):
       Whether for the given adapter, all adapter layers have `requires_grad` set to `True` or `False`. If there is a
       mix, this will be set to `"irregular"`, which means that your model is in an inconsistent state and might not
       work as expected.
    - `available_adapters` (`list[str]`):
       The names of the available adapters, e.g. `["default"]`.
    - `devices` (`dict[str, list[str]]`):
       The devices where the parameters of the given adapter are stored, e.g. `["cuda"]`.

    Args:
        model ([Union[`~PeftModel`, `~transformers.PreTrainedModel`, `nn.Module`]]):
            The model to get the adapter layer status from.

    Returns:
        `peft.peft_model.TunerModelStatus`:
            A dataclass containing the status of the model.

    """
    if isinstance(model, PeftModel):
        if not isinstance(model.base_model, BaseTuner):
            raise TypeError(
                "get_model_status() got an invalid PeftModel instance; prefix tuning and adaption prompt are not "
                "supported."
            )
        base_model_type = model.get_base_model().__class__.__name__
        trainable_params, total_params = model.get_nb_trainable_parameters()
        base_model = model.base_model
        peft_types = {key: str(config.peft_type).partition(".")[-1] for key, config in base_model.peft_config.items()}
        adapter_model_type = base_model.__class__.__name__
    elif isinstance(model, PreTrainedModel):
        base_model_type = model.__class__.__name__
        trainable_params, total_params = PeftModel.get_nb_trainable_parameters(model)
        base_model = model
        peft_types = {}
        adapter_model_type = "None"
    else:
        base_model_type = "other"
        trainable_params, total_params = PeftModel.get_nb_trainable_parameters(model)
        base_model = model
        peft_types = {}
        adapter_model_type = "None"

    layer_status = get_layer_status(model)
    num_adapter_layers = len(layer_status)

    enabled_set: set[bool] = {status.enabled for status in layer_status}  # must be {True}, {False}, or {True, False}
    enabled: bool | Literal["irregular"]
    if len(enabled_set) == 1:
        enabled = enabled_set.pop()
    else:
        enabled = "irregular"

    available_adapters: list[str] = sorted(set().union(*(status.available_adapters for status in layer_status)))

    # ideally, active adapters should be consistent across all layers of the model, but we cannot guarantee it
    all_active_adapters: set[tuple[str, ...]] = {tuple(status.active_adapters) for status in layer_status}
    active_adapters: list[str] | Literal["irregular"]
    if not all_active_adapters:
        active_adapters = []
    elif len(all_active_adapters) == 1:
        active_adapters = list(all_active_adapters.pop())
    else:
        active_adapters = "irregular"

    # Here we determine what adapters are merged. This is not trivial because multiple adapters can be merged or not at
    # the same time. Some layers may only have adapter A, some only adapter B, so it's not as easy as just checking
    # which adapters are merged on each layer.

    # First, determine all adapters that are merged on at least on module.
    merged_all: set[str] = set()
    for status in layer_status:
        merged_all.update(status.merged_adapters)

    # Next, check if on any layer, on of these adapters is not merged.
    merged_adapters: list[str] | Literal["irregular"] = sorted(merged_all)
    for status in layer_status:
        unmerged = set(status.available_adapters) - set(status.merged_adapters)
        if unmerged & merged_all:
            # there is overlap between unmerged adapters and adapters that should be merged
            merged_adapters = "irregular"
            break

    # check status of requires_grad
    # first, merge the values for all layers
    requires_grad_all: dict[str, list[bool | Literal["irregular"]]] = collections.defaultdict(list)
    for status in layer_status:
        for key, val in status.requires_grad.items():
            requires_grad_all[key].append(val)

    # then, check if the values are consistent
    def check_irrgular(vals: list[bool | Literal["irregular"]]) -> bool | Literal["irregular"]:
        if all(val is True for val in vals):
            return True
        if all(val is False for val in vals):
            return False
        return "irregular"

    requires_grad = {key: check_irrgular(vals) for key, vals in requires_grad_all.items()}

    devices_dd = collections.defaultdict(list)
    for status in layer_status:
        for key, val in status.devices.items():
            devices_dd[key].extend(val)
    devices = {key: sorted(set(val)) for key, val in devices_dd.items()}

    adapter_model_status = TunerModelStatus(
        base_model_type=base_model_type,
        adapter_model_type=adapter_model_type,
        peft_types=peft_types,
        trainable_params=trainable_params,
        total_params=total_params,
        num_adapter_layers=num_adapter_layers,
        enabled=enabled,
        active_adapters=active_adapters,
        merged_adapters=merged_adapters,
        requires_grad=requires_grad,
        available_adapters=available_adapters,
        devices=devices,
    )
    return adapter_model_status


def __getattr__(name):
    if name == "PEFT_TYPE_TO_MODEL_MAPPING":
        # This is for backwards compatibility: In #2282, PEFT_TYPE_TO_MODEL_MAPPING was removed as it was redundant with
        # PEFT_TYPE_TO_TUNER_MAPPING. However, third party code could still use this mapping, e.g.:
        # https://github.com/AutoGPTQ/AutoGPTQ/blob/6689349625de973b9ee3016c28c11f32acf7f02c/auto_gptq/utils/peft_utils.py#L8
        # TODO: Remove after 2026-01
        msg = (
            "PEFT_TYPE_TO_MODEL_MAPPING is deprecated, please use `from peft import PEFT_TYPE_TO_TUNER_MAPPING` instead. "
            "The deprecated variable will be removed in 2026."
        )
        warnings.warn(msg, category=DeprecationWarning)
        return PEFT_TYPE_TO_TUNER_MAPPING

    raise AttributeError(f"module {__name__!r} has no attribute {name!r}")<|MERGE_RESOLUTION|>--- conflicted
+++ resolved
@@ -1511,10 +1511,7 @@
         self, model: torch.nn.Module, peft_config: PeftConfig, adapter_name: str = "default", **kwargs
     ) -> None:
         classifier_module_names = ["classifier", "score"]
-<<<<<<< HEAD
-
-=======
->>>>>>> 896b5154
+
         if hasattr(peft_config, "modules_to_save"):
             if peft_config.modules_to_save is None:
                 peft_config.modules_to_save = classifier_module_names[:]
@@ -1525,11 +1522,6 @@
         # will be used to guard the target layer matching against matching `modules_to_save` layers. Only the
         # config is relevant for this, the `modules_to_save` attribute can follow later.
         super().__init__(model, peft_config, adapter_name, **kwargs)
-
-        if self.modules_to_save is None:
-            self.modules_to_save = set(classifier_module_names)
-        else:
-            self.modules_to_save.update(classifier_module_names)
 
         for name, _ in self.base_model.named_children():
             if any(module_name in name for module_name in self.modules_to_save):
