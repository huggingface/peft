--- conflicted
+++ resolved
@@ -46,11 +46,8 @@
     AdaLoraModel,
     AdaptionPromptModel,
     BOFTModel,
-<<<<<<< HEAD
+    BoneModel,
     CPTEmbedding,
-=======
-    BoneModel,
->>>>>>> b1fd97dc
     FourierFTModel,
     HRAModel,
     IA3Model,
@@ -109,11 +106,8 @@
     PeftType.XLORA: XLoraModel,
     PeftType.HRA: HRAModel,
     PeftType.VBLORA: VBLoRAModel,
-<<<<<<< HEAD
     PeftType.CPT: CPTEmbedding,
-=======
     PeftType.BONE: BoneModel,
->>>>>>> b1fd97dc
 }
 
 
