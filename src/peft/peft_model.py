--- conflicted
+++ resolved
@@ -20,11 +20,7 @@
 import warnings
 from contextlib import contextmanager
 from copy import deepcopy
-<<<<<<< HEAD
-from typing import Any, Dict, Union
-=======
-from typing import Optional
->>>>>>> f5352f08
+from typing import Any, Dict, Optional, Union
 
 import torch
 from accelerate import dispatch_model, infer_auto_device_map
@@ -168,16 +164,13 @@
 
     @classmethod
     def from_pretrained(
-<<<<<<< HEAD
         cls,
         model: PreTrainedModel,
         model_id: Union[str, os.PathLike],
         adapter_name: str = "default",
         is_trainable: bool = False,
+        config: Optional[PeftConfig] = None,
         **kwargs: Any,
-=======
-        cls, model, model_id, adapter_name="default", is_trainable=False, config: Optional[PeftConfig] = None, **kwargs
->>>>>>> f5352f08
     ):
         r"""
         Instantiate a [`LoraModel`] from a pretrained Lora configuration and weights.
