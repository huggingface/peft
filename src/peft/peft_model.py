--- conflicted
+++ resolved
@@ -19,11 +19,8 @@
 import os
 import warnings
 from contextlib import contextmanager
-<<<<<<< HEAD
 from typing import Any, Dict, Union
-=======
 from copy import deepcopy
->>>>>>> eb01b5ee
 
 import torch
 from accelerate import dispatch_model, infer_auto_device_map
