# Copyright 2023-present the HuggingFace Inc. team.
#
# Licensed under the Apache License, Version 2.0 (the "License");
# you may not use this file except in compliance with the License.
# You may obtain a copy of the License at
#
#     http://www.apache.org/licenses/LICENSE-2.0
#
# Unless required by applicable law or agreed to in writing, software
# distributed under the License is distributed on an "AS IS" BASIS,
# WITHOUT WARRANTIES OR CONDITIONS OF ANY KIND, either express or implied.
# See the License for the specific language governing permissions and
# limitations under the License.

from __future__ import annotations

import collections
import inspect
import os
import warnings
from contextlib import contextmanager
from copy import deepcopy
from typing import Any, Optional, Union

import packaging.version
import torch
import transformers
from accelerate import dispatch_model, infer_auto_device_map
from accelerate.hooks import AlignDevicesHook, add_hook_to_module, remove_hook_from_submodules
from accelerate.utils import get_balanced_memory, named_module_tensors
from huggingface_hub import HfFileSystem, ModelCard, ModelCardData, hf_hub_download
from safetensors import safe_open
from safetensors.torch import save_file as safe_save_file
from torch.nn import BCEWithLogitsLoss, CrossEntropyLoss, MSELoss
from transformers import PreTrainedModel
from transformers.modeling_outputs import QuestionAnsweringModelOutput, SequenceClassifierOutput, TokenClassifierOutput
from transformers.utils import PushToHubMixin

from . import __version__
from .config import PeftConfig
from .tuners import (
    AdaLoraModel,
    AdaptionPromptModel,
    BOFTModel,
    IA3Model,
    LoHaModel,
    LoKrModel,
    LoraModel,
    MultitaskPromptEmbedding,
    OFTModel,
    PolyModel,
    PrefixEncoder,
    PromptEmbedding,
    PromptEncoder,
<<<<<<< HEAD
    XLoraConfig,
    XLoraModel,
=======
    VeraModel,
>>>>>>> 5a4b9cad
)
from .tuners.tuners_utils import BaseTunerLayer
from .tuners.xlora.classifier import XLoraClassifier
from .tuners.xlora.util import _load_classifier_weights as xlora_load_classifier_weights
from .utils import (
    SAFETENSORS_WEIGHTS_NAME,
    TRANSFORMERS_MODELS_TO_PREFIX_TUNING_POSTPROCESS_MAPPING,
    WEIGHTS_NAME,
    PeftType,
    TaskType,
    _get_batch_size,
    _prepare_prompt_learning_config,
    _set_adapter,
    _set_trainable,
    get_peft_model_state_dict,
    id_tensor_storage,
    infer_device,
    load_peft_weights,
    set_peft_model_state_dict,
    shift_tokens_right,
)


PEFT_TYPE_TO_MODEL_MAPPING = {
    PeftType.LORA: LoraModel,
    PeftType.LOHA: LoHaModel,
    PeftType.LOKR: LoKrModel,
    PeftType.PROMPT_TUNING: PromptEmbedding,
    PeftType.P_TUNING: PromptEncoder,
    PeftType.PREFIX_TUNING: PrefixEncoder,
    PeftType.ADALORA: AdaLoraModel,
    PeftType.BOFT: BOFTModel,
    PeftType.ADAPTION_PROMPT: AdaptionPromptModel,
    PeftType.IA3: IA3Model,
    PeftType.OFT: OFTModel,
    PeftType.POLY: PolyModel,
<<<<<<< HEAD
    PeftType.XLORA: XLoraModel,
=======
    PeftType.VERA: VeraModel,
>>>>>>> 5a4b9cad
}


class PeftModel(PushToHubMixin, torch.nn.Module):
    """
    Base model encompassing various Peft methods.

    Args:
        model ([`~transformers.PreTrainedModel`]): The base transformer model used for Peft.
        peft_config ([`PeftConfig`]): The configuration of the Peft model.
        adapter_name (`str`,  *optional*): The name of the adapter, defaults to `"default"`.

    **Attributes**:
        - **base_model** ([`torch.nn.Module`]) -- The base transformer model used for Peft.
        - **peft_config** ([`PeftConfig`]) -- The configuration of the Peft model.
        - **modules_to_save** (`list` of `str`) -- The list of sub-module names to save when
            saving the model.
        - **prompt_encoder** ([`PromptEncoder`]) -- The prompt encoder used for Peft if
            using [`PromptLearningConfig`].
        - **prompt_tokens** (`torch.Tensor`) -- The virtual prompt tokens used for Peft if
            using [`PromptLearningConfig`].
        - **transformer_backbone_name** (`str`) -- The name of the transformer
            backbone in the base model if using [`PromptLearningConfig`].
        - **word_embeddings** (`torch.nn.Embedding`) -- The word embeddings of the transformer backbone
            in the base model if using [`PromptLearningConfig`].
    """

    def __init__(self, model: PreTrainedModel, peft_config: PeftConfig, adapter_name: str = "default") -> None:
        super().__init__()
        self.modules_to_save = None
        self.active_adapter = adapter_name
        self.peft_type = peft_config.peft_type
        # These args are special PEFT arguments that users can pass. They need to be removed before passing them to
        # forward.
        self.special_peft_forward_args = {"adapter_names"}

        self._is_prompt_learning = peft_config.is_prompt_learning
        if self._is_prompt_learning:
            self._peft_config = {adapter_name: peft_config}
            self.base_model = model
            self.add_adapter(adapter_name, peft_config)
        else:
            self._peft_config = None
            cls = PEFT_TYPE_TO_MODEL_MAPPING[peft_config.peft_type]
            self.base_model = cls(model, {adapter_name: peft_config}, adapter_name)
            if isinstance(self.base_model, XLoraModel):
                self.base_model.post_init_lora(model, peft_config, self)
            self.set_additional_trainable_modules(peft_config, adapter_name)

        if getattr(model, "is_gradient_checkpointing", True):
            model = self._prepare_model_for_gradient_checkpointing(model)

        # the `pretraining_tp` is set for some models to simulate Tensor Parallelism during inference to avoid
        # numerical differences, https://github.com/pytorch/pytorch/issues/76232 - to avoid any unexpected
        # behavior we disable that in this line.
        if hasattr(self.base_model, "config") and hasattr(self.base_model.config, "pretraining_tp"):
            self.base_model.config.pretraining_tp = 1

    @property
    def peft_config(self) -> dict[str, PeftConfig]:
        if self._is_prompt_learning:
            return self._peft_config
        return self.base_model.peft_config

    @property
    def active_adapters(self) -> list[str]:
        try:
            adapters = self.base_model.active_adapters
        except AttributeError:
            adapters = self.active_adapter
            if isinstance(adapters, str):
                adapters = [adapters]
        return adapters

    @peft_config.setter
    def peft_config(self, value: dict[str, PeftConfig]):
        if self._is_prompt_learning:
            self._peft_config = value
        else:
            self.base_model.peft_config = value

    def save_pretrained(
        self,
        save_directory: str,
        safe_serialization: bool = True,
        selected_adapters: Optional[list[str]] = None,
        save_embedding_layers: Union[str, bool] = "auto",
        is_main_process: bool = True,
        **kwargs: Any,
    ) -> None:
        r"""
        This function saves the adapter model and the adapter configuration files to a directory, so that it can be
        reloaded using the [`PeftModel.from_pretrained`] class method, and also used by the [`PeftModel.push_to_hub`]
        method.

        Args:
            save_directory (`str`):
                Directory where the adapter model and configuration files will be saved (will be created if it does not
                exist).
            safe_serialization (`bool`, *optional*):
                Whether to save the adapter files in safetensors format, defaults to `True`.
            selected_adapters (`List[str]`,  *optional*):
                A list of adapters to be saved. If `None`, will default to all adapters.
            save_embedding_layers (`Union[bool, str]`, *optional*, defaults to `"auto"`):
                If `True`, save the embedding layers in addition to adapter weights. If `auto`, checks the common
                embedding layers `peft.utils.other.EMBEDDING_LAYER_NAMES` in config's `target_modules` when available.
                and automatically sets the boolean flag. This only works for 🤗 transformers models.
            is_main_process (`bool`, *optional*):
                Whether the process calling this is the main process or not. Will default to `True`. Will not save the
                checkpoint if not on the main process, which is important for multi device setups (e.g. DDP).
            kwargs (additional keyword arguments, *optional*):
                Additional keyword arguments passed along to the `push_to_hub` method.
        """
        if os.path.isfile(save_directory):
            raise ValueError(f"Provided path ({save_directory}) should be a directory, not a file")

        if selected_adapters is None:
            selected_adapters = list(self.peft_config.keys())
        else:
            if any(
                selected_adapter_name not in list(self.peft_config.keys())
                for selected_adapter_name in selected_adapters
            ):
                raise ValueError(
                    f"You passed an invalid `selected_adapters` arguments, current supported adapter names are"
                    f" {list(self.peft_config.keys())} - got {selected_adapters}."
                )

        if is_main_process:
            os.makedirs(save_directory, exist_ok=True)
            self.create_or_update_model_card(save_directory)

        for adapter_name in selected_adapters:
            peft_config = self.peft_config[adapter_name]
            # save only the trainable weights
            output_state_dict = get_peft_model_state_dict(
                self,
                state_dict=kwargs.get("state_dict", None),
                adapter_name=adapter_name,
                save_embedding_layers=save_embedding_layers,
            )
            output_dir = os.path.join(save_directory, adapter_name) if adapter_name != "default" else save_directory
            os.makedirs(output_dir, exist_ok=True)

            if is_main_process and safe_serialization:
                # Section copied from: https://github.com/huggingface/transformers/blob/main/src/transformers/modeling_utils.py#L2111-L2134
                # Safetensors does not allow tensor aliasing.
                # We're going to remove aliases before saving
                ptrs = collections.defaultdict(list)
                for name, tensor in output_state_dict.items():
                    # Sometimes in the state_dict we have non-tensor objects.
                    # e.g. in bitsandbytes we have some `str` objects in the state_dict
                    if isinstance(tensor, torch.Tensor):
                        ptrs[id_tensor_storage(tensor)].append(name)
                    else:
                        # In the non-tensor case, fall back to the pointer of the object itself
                        ptrs[id(tensor)].append(name)

                # These are all the pointers of shared tensors.
                shared_ptrs = {ptr: names for ptr, names in ptrs.items() if len(names) > 1}

                for _, names in shared_ptrs.items():
                    # Here we just clone the shared tensors to avoid tensor aliasing which is
                    # not supported in safetensors.
                    for shared_tensor_name in names[1:]:
                        output_state_dict[shared_tensor_name] = output_state_dict[shared_tensor_name].clone()

                safe_save_file(
                    output_state_dict,
                    os.path.join(output_dir, SAFETENSORS_WEIGHTS_NAME),
                    metadata={"format": "pt"},
                )
            elif is_main_process:
                torch.save(output_state_dict, os.path.join(output_dir, WEIGHTS_NAME))

            # save the config and change the inference mode to `True`
            if peft_config.base_model_name_or_path is None:
                peft_config.base_model_name_or_path = (
                    self.base_model.__dict__.get("name_or_path", None)
                    if peft_config.is_prompt_learning
                    else self.base_model.model.__dict__.get("name_or_path", None)
                )
            inference_mode = peft_config.inference_mode
            peft_config.inference_mode = True

            if peft_config.task_type is None:
                # deal with auto mapping
                base_model_class = self._get_base_model_class(
                    is_prompt_tuning=peft_config.is_prompt_learning,
                )
                parent_library = base_model_class.__module__

                auto_mapping_dict = {
                    "base_model_class": base_model_class.__name__,
                    "parent_library": parent_library,
                }
            else:
                auto_mapping_dict = None

            if is_main_process:
                peft_config.save_pretrained(output_dir, auto_mapping_dict=auto_mapping_dict)
            peft_config.inference_mode = inference_mode

        if hasattr(self.base_model, "_save_pretrained_hook"):
            self.base_model._save_pretrained_hook(save_directory, safe_serialization, is_main_process)

    @classmethod
    def from_pretrained(
        cls,
        model: torch.nn.Module,
        model_id: Union[str, os.PathLike],
        adapter_name: str = "default",
        is_trainable: bool = False,
        config: Optional[PeftConfig] = None,
        **kwargs: Any,
    ) -> PeftModel:
        r"""
        Instantiate a PEFT model from a pretrained model and loaded PEFT weights.

        Note that the passed `model` may be modified inplace.

        Args:
            model ([`torch.nn.Module`]):
                The model to be adapted. For 🤗 Transformers models, the model should be initialized with the
                [`~transformers.PreTrainedModel.from_pretrained`].
            model_id (`str` or `os.PathLike`):
                The name of the PEFT configuration to use. Can be either:
                    - A string, the `model id` of a PEFT configuration hosted inside a model repo on the Hugging Face
                      Hub.
                    - A path to a directory containing a PEFT configuration file saved using the `save_pretrained`
                      method (`./my_peft_config_directory/`).
            adapter_name (`str`, *optional*, defaults to `"default"`):
                The name of the adapter to be loaded. This is useful for loading multiple adapters.
            is_trainable (`bool`, *optional*, defaults to `False`):
                Whether the adapter should be trainable or not. If `False`, the adapter will be frozen and can only be
                used for inference.
            config ([`~peft.PeftConfig`], *optional*):
                The configuration object to use instead of an automatically loaded configuration. This configuration
                object is mutually exclusive with `model_id` and `kwargs`. This is useful when configuration is already
                loaded before calling `from_pretrained`.
            kwargs: (`optional`):
                Additional keyword arguments passed along to the specific PEFT configuration class.
        """
        from .mapping import MODEL_TYPE_TO_PEFT_MODEL_MAPPING, PEFT_TYPE_TO_CONFIG_MAPPING

        # load the config
        if config is None:
            config = PEFT_TYPE_TO_CONFIG_MAPPING[
                PeftConfig._get_peft_type(
                    model_id,
                    subfolder=kwargs.get("subfolder", None),
                    revision=kwargs.get("revision", None),
                    cache_dir=kwargs.get("cache_dir", None),
                    use_auth_token=kwargs.get("use_auth_token", None),
                    token=kwargs.get("token", None),
                )
            ].from_pretrained(model_id, **kwargs)
        elif isinstance(config, PeftConfig):
            config.inference_mode = not is_trainable
        else:
            raise ValueError(f"The input config must be a PeftConfig, got {config.__class__}")

        if hasattr(model, "hf_device_map"):
            weight_map = dict(named_module_tensors(model, recurse=True))

            # recreate the offload_index for disk-offloaded modules: we need to know the location in storage of each weight
            # before the offload hook is removed from the model
            disk_modules = set()
            index = None
            for name, module in model.named_modules():
                if hasattr(module, "_hf_hook") and hasattr(module._hf_hook, "original_devices"):
                    if hasattr(module._hf_hook.weights_map, "dataset"):
                        index = module._hf_hook.weights_map.dataset.index
                    for key in module._hf_hook.original_devices.keys():
                        if module._hf_hook.original_devices[key] == torch.device("meta"):
                            disk_modules.add(str(name) + "." + str(key))

            if disk_modules and not kwargs.get("use_safetensors", True):
                raise ValueError("Disk offloading currently only supported for safetensors")

            if index:
                offload_index = {
                    p: {
                        "safetensors_file": index[p]["safetensors_file"],
                        "weight_name": p,
                        "dtype": str(weight_map[p].dtype).replace("torch.", ""),
                    }
                    for p in weight_map.keys()
                    if p in disk_modules
                }
                kwargs["offload_index"] = offload_index

        if (getattr(model, "hf_device_map", None) is not None) and len(
            set(model.hf_device_map.values()).intersection({"cpu", "disk"})
        ) > 0:
            remove_hook_from_submodules(model)

        if config.is_prompt_learning and is_trainable:
            raise ValueError("Cannot set a prompt learning adapter to trainable when loading pretrained adapter.")
        else:
            config.inference_mode = not is_trainable
        if isinstance(model.base_model, XLoraModel):
            if not isinstance(config, XLoraConfig):
                raise TypeError(f"Expected 'XLoraConfig', got '{type(config)}' instead.")
            if "adapters" in kwargs:
                config.adapters = kwargs["adapters"]
            else:
                # If the path is on HF hub, then we get the adapter names to create a subfolders list which tells
                # `load_adapter` where the adapters are.
                if not os.path.exists(model_id):
                    s = HfFileSystem()

                    # The names of the adapters which must be in folders
                    adapter_names = [
                        file["name"][len(model_id) + 1 :] for file in s.ls(model_id) if file["type"] == "directory"
                    ]
                    # Prepare a dict of adapter paths, which really just point to the hf id; we will use the subfolders
                    adapter_paths = {}
                    for adapter_name in adapter_names:
                        adapter_paths[adapter_name] = os.path.join(model_id, model_id)
                    config.adapters = adapter_paths
                    config._subfolders = adapter_names
                else:
                    if "adapters" not in kwargs:
                        raise ValueError("If model_id is a local path, then `adapters` must be passed in kwargs.")

        if config.task_type not in MODEL_TYPE_TO_PEFT_MODEL_MAPPING.keys():
            model = cls(model, config, adapter_name)
        else:
            model = MODEL_TYPE_TO_PEFT_MODEL_MAPPING[config.task_type](model, config, adapter_name)

        if isinstance(model.base_model, XLoraModel):
            if not isinstance(config, XLoraConfig):
                raise TypeError(f"Expected 'XLoraConfig', got '{type(config)}' instead.")

            device = device = kwargs.get("device") if kwargs.get("device") is not None else infer_device()

            classifier: XLoraClassifier = model.base_model.internal_xlora_classifier  # type: ignore
            classifier.load_state_dict(xlora_load_classifier_weights(model_id, device))  # type: ignore
        else:
            model.load_adapter(model_id, adapter_name, is_trainable=is_trainable, **kwargs)

        return model

    def _setup_prompt_encoder(self, adapter_name: str):
        config = self.peft_config[adapter_name]
        if not hasattr(self, "prompt_encoder"):
            self.prompt_encoder = torch.nn.ModuleDict({})
            self.prompt_tokens = {}
        transformer_backbone = None
        for name, module in self.base_model.named_children():
            for param in module.parameters():
                param.requires_grad = False
            if isinstance(module, PreTrainedModel):
                # Make sure to freeze Tranformers model
                if transformer_backbone is None:
                    transformer_backbone = module
                    self.transformer_backbone_name = name
        if transformer_backbone is None:
            transformer_backbone = self.base_model

        if config.num_transformer_submodules is None:
            config.num_transformer_submodules = 2 if config.task_type == TaskType.SEQ_2_SEQ_LM else 1

        for named_param, value in list(transformer_backbone.named_parameters()):
            # for ZeRO-3, the tensor is sharded across accelerators and deepspeed modifies it to a tensor with shape [0]
            # the actual unsharded shape is stored in "ds_shape" attribute
            # special handling is needed in case the model is initialized in deepspeed.zero.Init() context or HfDeepSpeedConfig
            # has been called before
            # For reference refer to issue: https://github.com/huggingface/peft/issues/996
            deepspeed_distributed_tensor_shape = getattr(value, "ds_shape", None)

            if value.shape[0] == self.base_model.config.vocab_size or (
                deepspeed_distributed_tensor_shape is not None
                and deepspeed_distributed_tensor_shape[0] == self.base_model.config.vocab_size
            ):
                self.word_embeddings = transformer_backbone.get_submodule(named_param.replace(".weight", ""))
                break

        if config.peft_type == PeftType.PROMPT_TUNING:
            prompt_encoder = PromptEmbedding(config, self.word_embeddings)
        elif config.peft_type == PeftType.MULTITASK_PROMPT_TUNING:
            prompt_encoder = MultitaskPromptEmbedding(config, self.word_embeddings)
        elif config.peft_type == PeftType.P_TUNING:
            prompt_encoder = PromptEncoder(config)
        elif config.peft_type == PeftType.PREFIX_TUNING:
            prompt_encoder = PrefixEncoder(config)
        else:
            raise ValueError("Not supported")

        prompt_encoder = prompt_encoder.to(self.device)
        self.prompt_encoder.update(torch.nn.ModuleDict({adapter_name: prompt_encoder}))
        self.prompt_tokens[adapter_name] = torch.arange(
            config.num_virtual_tokens * config.num_transformer_submodules
        ).long()

    def _prepare_model_for_gradient_checkpointing(self, model: PreTrainedModel):
        r"""
        Prepares the model for gradient checkpointing if necessary
        """
        if not (
            getattr(model, "is_loaded_in_8bit", False)
            or getattr(model, "is_loaded_in_4bit", False)
            or getattr(model, "is_quantized", False)
        ):
            if hasattr(model, "enable_input_require_grads"):
                model.enable_input_require_grads()
            elif hasattr(model, "get_input_embeddings"):

                def make_inputs_require_grad(module, input, output):
                    output.requires_grad_(True)

                model.get_input_embeddings().register_forward_hook(make_inputs_require_grad)
        return model

    def get_prompt_embedding_to_save(self, adapter_name: str) -> torch.Tensor:
        """
        Returns the prompt embedding to save when saving the model. Only applicable when using a prompt learning
        method.
        """
        prompt_encoder = self.prompt_encoder[adapter_name]
        prompt_tokens = (
            self.prompt_tokens[adapter_name].unsqueeze(0).expand(1, -1).to(prompt_encoder.embedding.weight.device)
        )
        if self.peft_config[adapter_name].peft_type == PeftType.PREFIX_TUNING:
            prompt_tokens = prompt_tokens[:, : self.peft_config[adapter_name].num_virtual_tokens]

        if self.peft_config[adapter_name].peft_type == PeftType.MULTITASK_PROMPT_TUNING:
            prompt_embeddings = super(MultitaskPromptEmbedding, prompt_encoder).forward(prompt_tokens)
        else:
            prompt_embeddings = prompt_encoder(prompt_tokens)

        return prompt_embeddings[0].detach().cpu()

    def get_prompt(self, batch_size: int, task_ids: Optional[torch.Tensor] = None) -> torch.Tensor:
        """
        Returns the virtual prompts to use for Peft. Only applicable when using a prompt learning method.
        """
        peft_config = self.active_peft_config
        prompt_encoder = self.prompt_encoder[self.active_adapter]
        prompt_tokens = (
            self.prompt_tokens[self.active_adapter]
            .unsqueeze(0)
            .expand(batch_size, -1)
            .to(prompt_encoder.embedding.weight.device)
        )
        if peft_config.peft_type == PeftType.PREFIX_TUNING:
            prompt_tokens = prompt_tokens[:, : peft_config.num_virtual_tokens]
            if peft_config.inference_mode:
                past_key_values = prompt_encoder.embedding.weight.repeat(batch_size, 1, 1)
            else:
                past_key_values = prompt_encoder(prompt_tokens)
            if self.base_model_torch_dtype is not None:
                past_key_values = past_key_values.to(self.base_model_torch_dtype)
            past_key_values = past_key_values.view(
                batch_size,
                peft_config.num_virtual_tokens,
                peft_config.num_layers * 2,
                peft_config.num_attention_heads,
                peft_config.token_dim // peft_config.num_attention_heads,
            )
            if peft_config.num_transformer_submodules == 2:
                past_key_values = torch.cat([past_key_values, past_key_values], dim=2)
            past_key_values = past_key_values.permute([2, 0, 3, 1, 4]).split(
                peft_config.num_transformer_submodules * 2
            )
            if TRANSFORMERS_MODELS_TO_PREFIX_TUNING_POSTPROCESS_MAPPING.get(self.config.model_type, None) is not None:
                post_process_fn = TRANSFORMERS_MODELS_TO_PREFIX_TUNING_POSTPROCESS_MAPPING[self.config.model_type]
                past_key_values = post_process_fn(past_key_values)
            return past_key_values
        else:
            if peft_config.peft_type == PeftType.MULTITASK_PROMPT_TUNING:
                prompts = prompt_encoder(prompt_tokens, task_ids)
            else:
                if peft_config.inference_mode:
                    prompts = prompt_encoder.embedding.weight.repeat(batch_size, 1, 1)
                else:
                    prompts = prompt_encoder(prompt_tokens)
            return prompts

    def get_nb_trainable_parameters(self) -> tuple[int, int]:
        r"""
        Returns the number of trainable parameters and the number of all parameters in the model.
        """
        trainable_params = 0
        all_param = 0
        for _, param in self.named_parameters():
            num_params = param.numel()
            # if using DS Zero 3 and the weights are initialized empty
            if num_params == 0 and hasattr(param, "ds_numel"):
                num_params = param.ds_numel

            # Due to the design of 4bit linear layers from bitsandbytes
            # one needs to multiply the number of parameters by 2 to get
            # the correct number of parameters
            if param.__class__.__name__ == "Params4bit":
                if hasattr(param, "element_size"):
                    num_bytes = param.element_size()
                elif not hasattr(param, "quant_storage"):
                    num_bytes = 1
                else:
                    num_bytes = param.quant_storage.itemsize
                num_params = num_params * 2 * num_bytes

            all_param += num_params
            if param.requires_grad:
                trainable_params += num_params

        return trainable_params, all_param

    def print_trainable_parameters(self) -> None:
        """
        Prints the number of trainable parameters in the model.

        Note: print_trainable_parameters() uses get_nb_trainable_parameters() which is different from
        num_parameters(only_trainable=True) from huggingface/transformers. get_nb_trainable_parameters() returns
        (trainable parameters, all parameters) of the Peft Model which includes modified backbone transformer model.
        For techniques like LoRA, the backbone transformer model is modified in place with LoRA modules. However, for
        prompt tuning, the backbone transformer model is unmodified. num_parameters(only_trainable=True) returns number
        of trainable parameters of the backbone transformer model which can be different.
        """
        trainable_params, all_param = self.get_nb_trainable_parameters()

        print(
            f"trainable params: {trainable_params:,d} || all params: {all_param:,d} || trainable%: {100 * trainable_params / all_param:.4f}"
        )

    def __getattr__(self, name: str):
        """Forward missing attributes to the wrapped module."""
        try:
            return super().__getattr__(name)  # defer to nn.Module's logic
        except AttributeError:
            return getattr(self.base_model, name)

    @contextmanager
    def _enable_peft_forward_hooks(self, *args, **kwargs):
        # If the base model has a method called _enable_peft_forward_hooks, it is invoked as a context. Otherwise, this
        # runs without any changes
        if hasattr(self.base_model, "_enable_peft_forward_hooks"):
            with self.base_model._enable_peft_forward_hooks(*args, **kwargs):
                yield
            return
        else:
            # nothing to enable
            yield
            return

    def forward(self, *args: Any, **kwargs: Any):
        """
        Forward pass of the model.
        """
        with self._enable_peft_forward_hooks(*args, **kwargs):
            kwargs = {k: v for k, v in kwargs.items() if k not in self.special_peft_forward_args}
            return self.get_base_model()(*args, **kwargs)

    def generate(self, *args, **kwargs):
        with self._enable_peft_forward_hooks(*args, **kwargs):
            kwargs = {k: v for k, v in kwargs.items() if k not in self.special_peft_forward_args}
            return self.get_base_model().generate(*args, **kwargs)

    def _get_base_model_class(self, is_prompt_tuning=False):
        """
        Returns the base model class.
        """
        if not is_prompt_tuning:
            return self.base_model.model.__class__
        return self.base_model.__class__

    @contextmanager
    def disable_adapter(self):
        """
        Context manager that disables the adapter module. Use this to run inference on the base model.

        Example:

        ```py
        >>> with model.disable_adapter():
        ...     model(inputs)
        ```
        """
        try:
            if self.peft_config[self.active_adapter].is_prompt_learning:
                # TODO: consider replacing this patching of methods with a more robust mechanism: setting a flag and
                # letting the underlying methods deal with it, same as how LoRA does it.
                old_forward = self.forward
                self.forward = self.base_model.forward
                old_prepare_inputs_for_generation = self.prepare_inputs_for_generation
                self.prepare_inputs_for_generation = self.base_model.prepare_inputs_for_generation
            else:
                self.base_model.disable_adapter_layers()
            yield
        finally:
            if self.peft_config[self.active_adapter].is_prompt_learning:
                self.forward = old_forward
                self.prepare_inputs_for_generation = old_prepare_inputs_for_generation
            else:
                self.base_model.enable_adapter_layers()

    def get_base_model(self) -> torch.nn.Module:
        """
        Returns the base model.
        """
        return (
            self.base_model
            if (self.active_peft_config.is_prompt_learning or self.peft_type == PeftType.POLY)
            else self.base_model.model
        )

    def add_adapter(self, adapter_name: str, peft_config: PeftConfig) -> None:
        """
        Add an adapter to the model based on the passed configuration.

        This adapter is not trained. To load a trained adapter, check out [`PeftModel.load_adapter`].

        The name for the new adapter should be unique.

        The new adapter is not automatically set as the active adapter. Use [`PeftModel.set_adapter`] to set the active
        adapter.

        Args:
            adapter_name (`str`):
                The name of the adapter to be added.
            peft_config ([`PeftConfig`]):
                The configuration of the adapter to be added.
        """
        if peft_config.peft_type != self.peft_type:
            raise ValueError(
                f"Cannot combine adapters with different peft types. "
                f"Found {self.peft_type} and {peft_config.peft_type}."
            )

        try:
            if peft_config.is_prompt_learning:
                self.peft_config[adapter_name] = peft_config
                if hasattr(self.config, "to_dict"):
                    dict_config = self.config.to_dict()
                else:
                    dict_config = self.config

                peft_config = _prepare_prompt_learning_config(peft_config, dict_config)
                self._setup_prompt_encoder(adapter_name)
            elif peft_config.is_adaption_prompt:
                self.base_model.add_adapter(adapter_name, peft_config)
            else:
                self.peft_config[adapter_name] = peft_config
                self.base_model.inject_adapter(self.base_model.model, adapter_name)
        except Exception:  # something went wrong, roll back
            if adapter_name in self.peft_config:
                del self.peft_config[adapter_name]
            raise

        self.set_additional_trainable_modules(peft_config, adapter_name)

    def set_additional_trainable_modules(self, peft_config, adapter_name):
        if getattr(peft_config, "modules_to_save", None) is not None:
            if self.modules_to_save is None:
                self.modules_to_save = set(peft_config.modules_to_save)
            else:
                self.modules_to_save.update(peft_config.modules_to_save)
            _set_trainable(self, adapter_name)  # this may add a new ModulesToSaveWrapper

    @classmethod
    def _split_kwargs(cls, kwargs: dict[str, Any]):
        _kwargs_not_in_hf_hub_download_signature = ("use_auth_token",)
        hf_hub_download_kwargs = {}
        other_kwargs = {}

        for key, value in kwargs.items():
            if key in inspect.signature(hf_hub_download).parameters or key in _kwargs_not_in_hf_hub_download_signature:
                hf_hub_download_kwargs[key] = value
            else:
                other_kwargs[key] = value

        return hf_hub_download_kwargs, other_kwargs

    def _update_offload(self, offload_index: dict[str, dict[str, str]], adapters_weights: dict[str, torch.tensor]):
        """
        Update the offload_index and safetensors files for loading and mergine PeftModels with disk-offloaded modules.

        Args:
            offload_index (Dict[str: str]):
                Dictionary of disk-offloaded modules with their metadata and safetensors filenames
            adapters_weights (Dict[str: torch.tensor]):
                Dictionary of Peft adapter module names and weights
        """

        if not offload_index:
            return offload_index

        prefix = "base_model.model."
        # rename offload index weight and model names
        adapter_names = list(self.peft_config.keys())
        for adapter_name in adapter_names:
            keys = list(offload_index.keys())
            block_id = keys[0].split(".")[0] + "."  # for writing safetensors key,

            # replace original offload index keys with PeftModel keys
            for key in keys:
                suffix_pos = key.rfind(".")
                extended_prefix = prefix + key[:suffix_pos]
                module = dict(self.named_modules())[extended_prefix]
                if isinstance(module, BaseTunerLayer):
                    new_key = prefix + key[:suffix_pos] + ".base_layer" + key[suffix_pos:]
                else:
                    new_key = prefix + key
                offload_index[key]["weight_name"] = new_key
                offload_index[new_key] = offload_index[key]
                del offload_index[key]

            files_seen = set()
            # rename safetensors for dispatch
            for new_key in list(offload_index.keys()):
                fname = offload_index[new_key]["safetensors_file"]

                # make a new file name
                new_fname_list = list(fname.split(os.sep))
                for i, name in enumerate(new_fname_list):
                    if "--" in name:
                        new_fname_list[i] += "-peft"
                        break
                new_fname = os.path.join(*new_fname_list)

                if fname in files_seen:
                    continue
                safe_dict = {}
                with safe_open(fname, framework="pt") as f:
                    for safe_key in f.keys():
                        safe_tensor = f.get_tensor(safe_key)
                        metadata = f.metadata()
                        suffix_pos = safe_key.rfind(".")
                        extended_prefix = prefix + block_id + safe_key[:suffix_pos]
                        safe_module = dict(self.named_modules())[extended_prefix]
                        if isinstance(safe_module, BaseTunerLayer):
                            final_key = extended_prefix + ".base_layer" + safe_key[suffix_pos:]
                            lora_dict = {key: val for key, val in adapters_weights.items() if extended_prefix in key}

                            # add LoRA keys and values to disk offload
                            for lora_key, lora_val in lora_dict.items():
                                divide = lora_key.rfind(".")
                                new_key = lora_key[:divide] + f".{adapter_name}" + lora_key[divide:]
                                safe_dict[new_key] = lora_val
                        else:
                            final_key = prefix + block_id + safe_key
                        safe_dict[final_key] = safe_tensor
                    files_seen.add(new_fname)

                    # avoid overwriting original safetensors
                    for key in safe_dict.keys():
                        offload_index[key] = {"safetensors_file": new_fname, "weight_name": key}

                    base_name = os.path.dirname(new_fname)
                    if not os.path.exists(base_name):
                        os.makedirs(base_name)
                    safe_save_file(safe_dict, new_fname, metadata=metadata)

    def load_adapter(
        self,
        model_id: str,
        adapter_name: str,
        is_trainable: bool = False,
        torch_device: Optional[str] = None,
        **kwargs: Any,
    ):
        """
        Load a trained adapter into the model.

        The name for the new adapter should be unique.

        The new adapter is not automatically set as the active adapter. Use [`PeftModel.set_adapter`] to set the active
        adapter.

        Args:
            adapter_name (`str`):
                The name of the adapter to be added.
            peft_config ([`PeftConfig`]):
                The configuration of the adapter to be added.
            is_trainable (`bool`, *optional*, defaults to `False`):
                Whether the adapter should be trainable or not. If `False`, the adapter will be frozen and can only be
                used for inference.
            torch_device (`str`, *optional*, defaults to None):
                The device to load the adapter on. If `None`, the device will be inferred.
            kwargs: (`optional`):
                Additional arguments to modify the way the adapter is loaded, e.g. the token for Hugging Face Hub.
        """
        from .mapping import PEFT_TYPE_TO_CONFIG_MAPPING

        hf_hub_download_kwargs, kwargs = self._split_kwargs(kwargs)
        if torch_device is None:
            torch_device = infer_device()

        if adapter_name not in self.peft_config:
            # load the config
            peft_config = PEFT_TYPE_TO_CONFIG_MAPPING[
                PeftConfig._get_peft_type(
                    model_id,
                    **hf_hub_download_kwargs,
                )
            ].from_pretrained(
                model_id,
                **hf_hub_download_kwargs,
            )
            if peft_config.is_prompt_learning and is_trainable:
                raise ValueError("Cannot set a prompt learning adapter to trainable when loading pretrained adapter.")
            else:
                peft_config.inference_mode = not is_trainable
            self.add_adapter(adapter_name, peft_config)

        adapters_weights = load_peft_weights(model_id, device=torch_device, **hf_hub_download_kwargs)

        # load the weights into the model
        ignore_mismatched_sizes = kwargs.get("ignore_mismatched_sizes", False)
        load_result = set_peft_model_state_dict(
            self, adapters_weights, adapter_name=adapter_name, ignore_mismatched_sizes=ignore_mismatched_sizes
        )
        if (
            (getattr(self, "hf_device_map", None) is not None)
            and (len(set(self.hf_device_map.values()).intersection({"cpu", "disk"})) > 0)
            and len(self.peft_config) == 1
        ):
            device_map = kwargs.get("device_map", "auto")
            max_memory = kwargs.get("max_memory", None)
            offload_dir = kwargs.get("offload_folder", None)
            offload_index = kwargs.get("offload_index", None)

            dispatch_model_kwargs = {}
            # Safety checker for previous `accelerate` versions
            # `offload_index` was introduced in https://github.com/huggingface/accelerate/pull/873/
            if "offload_index" in inspect.signature(dispatch_model).parameters:
                dispatch_model_kwargs["offload_index"] = offload_index

            no_split_module_classes = self._no_split_modules

            if device_map != "sequential":
                max_memory = get_balanced_memory(
                    self,
                    max_memory=max_memory,
                    no_split_module_classes=no_split_module_classes,
                    low_zero=(device_map == "balanced_low_0"),
                )

            if isinstance(device_map, str):
                device_map = infer_auto_device_map(
                    self, max_memory=max_memory, no_split_module_classes=no_split_module_classes
                )

            self._update_offload(offload_index, adapters_weights)
            dispatch_model_kwargs["offload_index"] = offload_index

            dispatch_model(
                self,
                device_map=device_map,
                offload_dir=offload_dir,
                **dispatch_model_kwargs,
            )

            hook = AlignDevicesHook(io_same_device=True)
            if self.peft_config[adapter_name].is_prompt_learning:
                remove_hook_from_submodules(self.prompt_encoder)
            add_hook_to_module(self.get_base_model(), hook)

        # Set model in evaluation mode to deactivate Dropout modules by default
        if not is_trainable:
            self.eval()
        return load_result

    def set_adapter(self, adapter_name: str) -> None:
        """
        Sets the active adapter.

        Only one adapter can be active at a time.

        Additionally, this function will set the specified adapter to trainable (i.e., requires_grad=True). If this is
        not desired, use the following code.

        ```py
        >>> for name, param in model_peft.named_parameters():
        ...     if ...:  # some check on name (ex. if 'lora' in name)
        ...         param.requires_grad = False
        ```

        Args:
            adapter_name (`str`):
                The name of the adapter to be set as active. The adapter must be loaded first.
        """
        if adapter_name not in self.peft_config:
            raise ValueError(f"Adapter {adapter_name} not found.")
        self.active_adapter = adapter_name
        if not self.peft_config[adapter_name].is_prompt_learning:
            self.base_model.set_adapter(adapter_name)
        _set_adapter(self, adapter_name)

    @property
    def base_model_torch_dtype(self):
        return getattr(self.base_model, "dtype", None)

    @property
    def active_peft_config(self):
        return self.peft_config[self.active_adapter]

    def create_or_update_model_card(self, output_dir: str):
        """
        Updates or create model card to include information about peft:
        1. Adds `peft` library tag
        2. Adds peft version
        3. Adds base model info
        4. Adds quantization information if it was used
        """

        filename = os.path.join(output_dir, "README.md")

        card = ModelCard.load(filename) if os.path.exists(filename) else ModelCard.from_template(ModelCardData())

        card.data["library_name"] = "peft"

        model_config = getattr(self, "config", None)
        if hasattr(model_config, "to_dict"):
            model_config = model_config.to_dict()
        if model_config is not None and "_name_or_path" in model_config:
            card.data["base_model"] = model_config["_name_or_path"]

        lines = card.text.splitlines()

        quantization_config = None
        if hasattr(model_config, "quantization_config"):
            quantization_config = self.config.quantization_config.to_dict()
        training_config_text = ""
        quantization_prefix = "The following `bitsandbytes` quantization config was used during training:"
        # Adds quantization information if it was used
        if quantization_config is not None:
            training_config_text += f"\n{quantization_prefix}\n"
            training_config_text += "\n".join([f"- {name}: {value}" for name, value in quantization_config.items()])
            training_config_text += "\n"

        training_procedure_heading = "## Training procedure"
        if quantization_prefix not in lines and bool(training_config_text):
            if training_procedure_heading in lines:
                lines.insert(lines.index(training_procedure_heading) + 2, training_config_text)
            else:
                lines.append(f"{training_procedure_heading}\n{training_config_text}")

        # Adds peft version
        framework_block_heading = "### Framework versions"
        if f"- PEFT {__version__}" not in lines:
            if framework_block_heading in lines:
                lines.insert(lines.index(framework_block_heading) + 2, f"- PEFT {__version__}")
            else:
                lines.append(f"{framework_block_heading}\n\n- PEFT {__version__}")

        card.text = "\n".join(lines)
        card.save(filename)


class PeftModelForSequenceClassification(PeftModel):
    """
    Peft model for sequence classification tasks.

    Args:
        model ([`~transformers.PreTrainedModel`]): Base transformer model.
        peft_config ([`PeftConfig`]): Peft config.

    **Attributes**:
        - **config** ([`~transformers.PretrainedConfig`]) -- The configuration object of the base model.
        - **cls_layer_name** (`str`) -- The name of the classification layer.

    Example:

        ```py
        >>> from transformers import AutoModelForSequenceClassification
        >>> from peft import PeftModelForSequenceClassification, get_peft_config

        >>> config = {
        ...     "peft_type": "PREFIX_TUNING",
        ...     "task_type": "SEQ_CLS",
        ...     "inference_mode": False,
        ...     "num_virtual_tokens": 20,
        ...     "token_dim": 768,
        ...     "num_transformer_submodules": 1,
        ...     "num_attention_heads": 12,
        ...     "num_layers": 12,
        ...     "encoder_hidden_size": 768,
        ...     "prefix_projection": False,
        ...     "postprocess_past_key_value_function": None,
        ... }

        >>> peft_config = get_peft_config(config)
        >>> model = AutoModelForSequenceClassification.from_pretrained("bert-base-cased")
        >>> peft_model = PeftModelForSequenceClassification(model, peft_config)
        >>> peft_model.print_trainable_parameters()
        trainable params: 370178 || all params: 108680450 || trainable%: 0.3406113979101117
        ```
    """

    def __init__(self, model: torch.nn.Module, peft_config: PeftConfig, adapter_name: str = "default") -> None:
        super().__init__(model, peft_config, adapter_name)

        classifier_module_names = ["classifier", "score"]
        if self.modules_to_save is None:
            self.modules_to_save = set(classifier_module_names)
        else:
            self.modules_to_save.update(classifier_module_names)

        if hasattr(peft_config, "modules_to_save"):
            if peft_config.modules_to_save is None:
                peft_config.modules_to_save = classifier_module_names[:]
            else:
                peft_config.modules_to_save.extend(classifier_module_names)

        for name, _ in self.base_model.named_children():
            if any(module_name in name for module_name in self.modules_to_save):
                self.cls_layer_name = name
                break

        # to make sure classifier layer is trainable; this may add a new ModulesToSaveWrapper
        _set_trainable(self, adapter_name)

    def add_adapter(self, adapter_name: str, peft_config: PeftConfig) -> None:
        """
        Add an adapter to the model based on the passed configuration.

        This adapter is not trained. To load a trained adapter, check out [`PeftModel.load_adapter`].

        The name for the new adapter should be unique.

        The new adapter is not automatically set as the active adapter. Use [`PeftModel.set_adapter`] to set the active
        adapter.

        Args:
            adapter_name (`str`):
                The name of the adapter to be added.
            peft_config ([`PeftConfig`]):
                The configuration of the adapter to be added.
        """
        # ensure that additional adapters also add the classifier layer to modules_to_save
        if hasattr(peft_config, "modules_to_save"):
            classifier_module_names = ["classifier", "score"]
            if peft_config.modules_to_save is None:
                peft_config.modules_to_save = classifier_module_names[:]
            else:
                peft_config.modules_to_save.extend(classifier_module_names)

        return super().add_adapter(adapter_name, peft_config)

    def forward(
        self,
        input_ids=None,
        attention_mask=None,
        inputs_embeds=None,
        labels=None,
        output_attentions=None,
        output_hidden_states=None,
        return_dict=None,
        task_ids=None,
        **kwargs,
    ):
        return_dict = return_dict if return_dict is not None else self.config.use_return_dict
        peft_config = self.active_peft_config
        if not peft_config.is_prompt_learning:
            with self._enable_peft_forward_hooks(**kwargs):
                kwargs = {k: v for k, v in kwargs.items() if k not in self.special_peft_forward_args}
                if peft_config.peft_type == PeftType.POLY:
                    kwargs["task_ids"] = task_ids
                return self.base_model(
                    input_ids=input_ids,
                    attention_mask=attention_mask,
                    inputs_embeds=inputs_embeds,
                    labels=labels,
                    output_attentions=output_attentions,
                    output_hidden_states=output_hidden_states,
                    return_dict=return_dict,
                    **kwargs,
                )

        batch_size = _get_batch_size(input_ids, inputs_embeds)
        if attention_mask is not None:
            # concat prompt attention mask
            prefix_attention_mask = torch.ones(batch_size, peft_config.num_virtual_tokens).to(attention_mask.device)
            attention_mask = torch.cat((prefix_attention_mask, attention_mask), dim=1)
        if kwargs.get("position_ids", None) is not None:
            warnings.warn("Position ids are not supported for parameter efficient tuning. Ignoring position ids.")
            kwargs["position_ids"] = None
        kwargs.update(
            {
                "attention_mask": attention_mask,
                "labels": labels,
                "output_attentions": output_attentions,
                "output_hidden_states": output_hidden_states,
                "return_dict": return_dict,
            }
        )

        if peft_config.peft_type == PeftType.PREFIX_TUNING:
            return self._prefix_tuning_forward(input_ids=input_ids, **kwargs)
        else:
            if kwargs.get("token_type_ids", None) is not None:
                kwargs["token_type_ids"] = torch.cat(
                    (
                        torch.zeros(batch_size, peft_config.num_virtual_tokens).to(self.word_embeddings.weight.device),
                        kwargs["token_type_ids"],
                    ),
                    dim=1,
                ).long()
            if inputs_embeds is None:
                inputs_embeds = self.word_embeddings(input_ids)
            prompts = self.get_prompt(batch_size=batch_size, task_ids=task_ids)
            prompts = prompts.to(inputs_embeds.dtype)
            inputs_embeds = torch.cat((prompts, inputs_embeds), dim=1)
            return self.base_model(inputs_embeds=inputs_embeds, **kwargs)

    def _prefix_tuning_forward(
        self,
        input_ids=None,
        attention_mask=None,
        inputs_embeds=None,
        labels=None,
        output_attentions=None,
        output_hidden_states=None,
        return_dict=None,
        **kwargs,
    ):
        batch_size = _get_batch_size(input_ids, inputs_embeds)
        past_key_values = self.get_prompt(batch_size)
        fwd_params = list(inspect.signature(self.base_model.forward).parameters.keys())
        kwargs.update(
            {
                "input_ids": input_ids,
                "attention_mask": attention_mask,
                "inputs_embeds": inputs_embeds,
                "output_attentions": output_attentions,
                "output_hidden_states": output_hidden_states,
                "return_dict": return_dict,
                "past_key_values": past_key_values,
            }
        )
        if "past_key_values" in fwd_params:
            return self.base_model(labels=labels, **kwargs)
        else:
            transformer_backbone_name = self.base_model.get_submodule(self.transformer_backbone_name)
            fwd_params = list(inspect.signature(transformer_backbone_name.forward).parameters.keys())
            if "past_key_values" not in fwd_params:
                raise ValueError("Model does not support past key values which are required for prefix tuning.")
            outputs = transformer_backbone_name(**kwargs)
            pooled_output = outputs[1] if len(outputs) > 1 else outputs[0]
            if "dropout" in [name for name, _ in list(self.base_model.named_children())]:
                pooled_output = self.base_model.dropout(pooled_output)
            logits = self.base_model.get_submodule(self.cls_layer_name)(pooled_output)

            loss = None
            if labels is not None:
                if self.config.problem_type is None:
                    if self.base_model.num_labels == 1:
                        self.config.problem_type = "regression"
                    elif self.base_model.num_labels > 1 and (labels.dtype == torch.long or labels.dtype == torch.int):
                        self.config.problem_type = "single_label_classification"
                    else:
                        self.config.problem_type = "multi_label_classification"

                if self.config.problem_type == "regression":
                    loss_fct = MSELoss()
                    if self.base_model.num_labels == 1:
                        loss = loss_fct(logits.squeeze(), labels.squeeze())
                    else:
                        loss = loss_fct(logits, labels)
                elif self.config.problem_type == "single_label_classification":
                    loss_fct = CrossEntropyLoss()
                    loss = loss_fct(logits.view(-1, self.base_model.num_labels), labels.view(-1))
                elif self.config.problem_type == "multi_label_classification":
                    loss_fct = BCEWithLogitsLoss()
                    loss = loss_fct(logits, labels)
            if not return_dict:
                output = (logits,) + outputs[2:]
                return ((loss,) + output) if loss is not None else output

            return SequenceClassifierOutput(
                loss=loss,
                logits=logits,
                hidden_states=outputs.hidden_states,
                attentions=outputs.attentions,
            )


class PeftModelForCausalLM(PeftModel):
    """
    Peft model for causal language modeling.

    Args:
        model ([`~transformers.PreTrainedModel`]): Base transformer model.
        peft_config ([`PeftConfig`]): Peft config.


    Example:

        ```py
        >>> from transformers import AutoModelForCausalLM
        >>> from peft import PeftModelForCausalLM, get_peft_config

        >>> config = {
        ...     "peft_type": "PREFIX_TUNING",
        ...     "task_type": "CAUSAL_LM",
        ...     "inference_mode": False,
        ...     "num_virtual_tokens": 20,
        ...     "token_dim": 1280,
        ...     "num_transformer_submodules": 1,
        ...     "num_attention_heads": 20,
        ...     "num_layers": 36,
        ...     "encoder_hidden_size": 1280,
        ...     "prefix_projection": False,
        ...     "postprocess_past_key_value_function": None,
        ... }

        >>> peft_config = get_peft_config(config)
        >>> model = AutoModelForCausalLM.from_pretrained("gpt2-large")
        >>> peft_model = PeftModelForCausalLM(model, peft_config)
        >>> peft_model.print_trainable_parameters()
        trainable params: 1843200 || all params: 775873280 || trainable%: 0.23756456724479544
        ```
    """

    def __init__(self, model: torch.nn.Module, peft_config: PeftConfig, adapter_name: str = "default") -> None:
        super().__init__(model, peft_config, adapter_name)
        self.base_model_prepare_inputs_for_generation = self.base_model.prepare_inputs_for_generation

    def forward(
        self,
        input_ids=None,
        attention_mask=None,
        inputs_embeds=None,
        labels=None,
        output_attentions=None,
        output_hidden_states=None,
        return_dict=None,
        task_ids=None,
        **kwargs,
    ):
        peft_config = self.active_peft_config
        if not peft_config.is_prompt_learning:
            if self.base_model.config.model_type == "mpt":
                if inputs_embeds is not None:
                    raise AssertionError("forward in MPTForCausalLM does not support inputs_embeds")
                return self.base_model(
                    input_ids=input_ids,
                    attention_mask=attention_mask,
                    labels=labels,
                    output_attentions=output_attentions,
                    output_hidden_states=output_hidden_states,
                    return_dict=return_dict,
                    **kwargs,
                )

            if peft_config.peft_type == PeftType.POLY:
                kwargs["task_ids"] = task_ids

            with self._enable_peft_forward_hooks(**kwargs):
                kwargs = {k: v for k, v in kwargs.items() if k not in self.special_peft_forward_args}
                return self.base_model(
                    input_ids=input_ids,
                    attention_mask=attention_mask,
                    inputs_embeds=inputs_embeds,
                    labels=labels,
                    output_attentions=output_attentions,
                    output_hidden_states=output_hidden_states,
                    return_dict=return_dict,
                    **kwargs,
                )

        batch_size = _get_batch_size(input_ids, inputs_embeds)
        if attention_mask is not None:
            # concat prompt attention mask
            prefix_attention_mask = torch.ones(batch_size, peft_config.num_virtual_tokens).to(attention_mask.device)
            attention_mask = torch.cat((prefix_attention_mask, attention_mask), dim=1)

        if kwargs.get("position_ids", None) is not None:
            warnings.warn("Position ids are not supported for parameter efficient tuning. Ignoring position ids.")
            kwargs["position_ids"] = None
        if kwargs.get("token_type_ids", None) is not None:
            warnings.warn("Token type ids are not supported for parameter efficient tuning. Ignoring token type ids")
            kwargs["token_type_ids"] = None
        kwargs.update(
            {
                "attention_mask": attention_mask,
                "labels": labels,
                "output_attentions": output_attentions,
                "output_hidden_states": output_hidden_states,
                "return_dict": return_dict,
            }
        )

        if peft_config.peft_type == PeftType.PREFIX_TUNING:
            past_key_values = self.get_prompt(batch_size)
            return self.base_model(
                input_ids=input_ids, inputs_embeds=inputs_embeds, past_key_values=past_key_values, **kwargs
            )
        else:
            if inputs_embeds is None:
                inputs_embeds = self.word_embeddings(input_ids)
            # concat prompt labels
            if labels is not None:
                prefix_labels = torch.full((batch_size, peft_config.num_virtual_tokens), -100).to(labels.device)
                kwargs["labels"] = torch.cat((prefix_labels, labels), dim=1)
            prompts = self.get_prompt(batch_size=batch_size, task_ids=task_ids)
            prompts = prompts.to(inputs_embeds.dtype)
            inputs_embeds = torch.cat((prompts, inputs_embeds), dim=1)
            return self.base_model(inputs_embeds=inputs_embeds, **kwargs)

    def generate(self, *args, **kwargs):
        peft_config = self.active_peft_config
        self.base_model.prepare_inputs_for_generation = self.prepare_inputs_for_generation
        if hasattr(self.base_model, "model"):
            self.base_model.model.generation_config = self.generation_config
        else:
            self.base_model.generation_config = self.generation_config
        try:
            if not peft_config.is_prompt_learning:
                with self._enable_peft_forward_hooks(*args, **kwargs):
                    kwargs = {k: v for k, v in kwargs.items() if k not in self.special_peft_forward_args}
                    outputs = self.base_model.generate(*args, **kwargs)
            else:
                outputs = self.base_model.generate(**kwargs)
        except:
            self.base_model.prepare_inputs_for_generation = self.base_model_prepare_inputs_for_generation
            raise
        else:
            self.base_model.prepare_inputs_for_generation = self.base_model_prepare_inputs_for_generation
            return outputs

    def prepare_inputs_for_generation(self, *args, task_ids: Optional[torch.Tensor] = None, **kwargs):
        peft_config = self.active_peft_config
        model_kwargs = self.base_model_prepare_inputs_for_generation(*args, **kwargs)

        # https://github.com/huggingface/transformers/pull/26681/ introduced new cache format
        # for some architectures which requires a special fix for prompt tuning etc.
        # TODO: starting with transformers 4.38, all architectures should support caching.
        uses_transformers_4_38 = packaging.version.parse(transformers.__version__) >= packaging.version.parse("4.38.0")
        uses_transformers_4_36 = packaging.version.parse(transformers.__version__) >= packaging.version.parse("4.36.0")
        transformers_new_cache_archs = ["llama", "mistral", "persimmon", "phi"]
        uses_cache = uses_transformers_4_38 or (
            uses_transformers_4_36 and self.base_model.config.model_type in transformers_new_cache_archs
        )

        if peft_config.peft_type == PeftType.POLY:
            model_kwargs["task_ids"] = task_ids
        if peft_config.is_prompt_learning:
            if uses_cache and (model_kwargs["past_key_values"] is not None):
                # change in the logic of `prepare_inputs_for_generation` makes the below code necessary
                # In prompt learning methods, past key values are longer when compared to the `input_ids`.
                # As such only consider the last input ids in the autogressive generation phase.
                if model_kwargs["past_key_values"][0][0].shape[-2] >= model_kwargs["input_ids"].shape[1]:
                    model_kwargs["input_ids"] = model_kwargs["input_ids"][:, -1:]

            if model_kwargs.get("attention_mask", None) is not None:
                size = model_kwargs["input_ids"].shape[0], peft_config.num_virtual_tokens
                prefix_attention_mask = torch.ones(size).to(model_kwargs["input_ids"].device)
                model_kwargs["attention_mask"] = torch.cat(
                    (prefix_attention_mask, model_kwargs["attention_mask"]), dim=1
                )

            if model_kwargs.get("position_ids", None) is not None:
                warnings.warn("Position ids are not supported for parameter efficient tuning. Ignoring position ids.")
                model_kwargs["position_ids"] = None

            if kwargs.get("token_type_ids", None) is not None:
                warnings.warn(
                    "Token type ids are not supported for parameter efficient tuning. Ignoring token type ids"
                )
                kwargs["token_type_ids"] = None

            if model_kwargs["past_key_values"] is None and peft_config.peft_type == PeftType.PREFIX_TUNING:
                past_key_values = self.get_prompt(batch_size=model_kwargs["input_ids"].shape[0])
                model_kwargs["past_key_values"] = past_key_values
            else:
                if model_kwargs["past_key_values"] is None:
                    inputs_embeds = self.word_embeddings(model_kwargs["input_ids"])
                    prompts = self.get_prompt(batch_size=model_kwargs["input_ids"].shape[0], task_ids=task_ids)
                    prompts = prompts.to(inputs_embeds.dtype)
                    model_kwargs["inputs_embeds"] = torch.cat((prompts, inputs_embeds), dim=1)
                    model_kwargs["input_ids"] = None

        # For transformers>=4.38.0 - for some architectures such as Llama, `cache_position` is
        # passed in the forward pass to keep track of the position ids of the cache. We have to
        # pop that from `model_kwargs` as `cache_position` is properly created by the model, using the passed
        # `inputs_embeds`: https://github.com/huggingface/transformers/blob/593230f0a1150ea9c0477b9d859f25daf73c8c33/src/transformers/models/llama/modeling_llama.py#L956
        _ = model_kwargs.pop("cache_position", None)

        return model_kwargs


class PeftModelForSeq2SeqLM(PeftModel):
    """
    Peft model for sequence-to-sequence language modeling.

    Args:
        model ([`~transformers.PreTrainedModel`]): Base transformer model.
        peft_config ([`PeftConfig`]): Peft config.


    Example:

        ```py
        >>> from transformers import AutoModelForSeq2SeqLM
        >>> from peft import PeftModelForSeq2SeqLM, get_peft_config

        >>> config = {
        ...     "peft_type": "LORA",
        ...     "task_type": "SEQ_2_SEQ_LM",
        ...     "inference_mode": False,
        ...     "r": 8,
        ...     "target_modules": ["q", "v"],
        ...     "lora_alpha": 32,
        ...     "lora_dropout": 0.1,
        ...     "fan_in_fan_out": False,
        ...     "enable_lora": None,
        ...     "bias": "none",
        ... }

        >>> peft_config = get_peft_config(config)
        >>> model = AutoModelForSeq2SeqLM.from_pretrained("t5-base")
        >>> peft_model = PeftModelForSeq2SeqLM(model, peft_config)
        >>> peft_model.print_trainable_parameters()
        trainable params: 884736 || all params: 223843584 || trainable%: 0.3952474242013566
        ```
    """

    def __init__(self, model: torch.nn.Module, peft_config: PeftConfig, adapter_name: str = "default") -> None:
        super().__init__(model, peft_config, adapter_name)
        self.base_model_prepare_inputs_for_generation = self.base_model.prepare_inputs_for_generation
        self.base_model_prepare_encoder_decoder_kwargs_for_generation = (
            self.base_model._prepare_encoder_decoder_kwargs_for_generation
        )

    def forward(
        self,
        input_ids=None,
        attention_mask=None,
        inputs_embeds=None,
        decoder_input_ids=None,
        decoder_attention_mask=None,
        decoder_inputs_embeds=None,
        labels=None,
        output_attentions=None,
        output_hidden_states=None,
        return_dict=None,
        task_ids=None,
        **kwargs,
    ):
        peft_config = self.active_peft_config
        if not peft_config.is_prompt_learning:
            if peft_config.peft_type == PeftType.POLY:
                kwargs["task_ids"] = task_ids

            with self._enable_peft_forward_hooks(**kwargs):
                kwargs = {k: v for k, v in kwargs.items() if k not in self.special_peft_forward_args}
                return self.base_model(
                    input_ids=input_ids,
                    attention_mask=attention_mask,
                    inputs_embeds=inputs_embeds,
                    decoder_input_ids=decoder_input_ids,
                    decoder_attention_mask=decoder_attention_mask,
                    decoder_inputs_embeds=decoder_inputs_embeds,
                    labels=labels,
                    output_attentions=output_attentions,
                    output_hidden_states=output_hidden_states,
                    return_dict=return_dict,
                    **kwargs,
                )

        batch_size = _get_batch_size(input_ids, inputs_embeds)
        if decoder_attention_mask is not None:
            # concat prompt attention mask
            prefix_attention_mask = torch.ones(batch_size, peft_config.num_virtual_tokens).to(
                decoder_attention_mask.device
            )
            if peft_config.peft_type not in [PeftType.PROMPT_TUNING, PeftType.P_TUNING]:
                decoder_attention_mask = torch.cat((prefix_attention_mask, decoder_attention_mask), dim=1)

        if kwargs.get("position_ids", None) is not None:
            warnings.warn("Position ids are not supported for parameter efficient tuning. Ignoring position ids.")
            kwargs["position_ids"] = None
        if kwargs.get("token_type_ids", None) is not None:
            warnings.warn("Token type ids are not supported for parameter efficient tuning. Ignoring token type ids")
            kwargs["token_type_ids"] = None
        kwargs.update(
            {
                "attention_mask": attention_mask,
                "decoder_attention_mask": decoder_attention_mask,
                "labels": labels,
                "output_attentions": output_attentions,
                "output_hidden_states": output_hidden_states,
                "return_dict": return_dict,
            }
        )

        if peft_config.peft_type == PeftType.PREFIX_TUNING:
            past_key_values = self.get_prompt(batch_size)
            return self.base_model(
                input_ids=input_ids,
                decoder_input_ids=decoder_input_ids,
                decoder_inputs_embeds=decoder_inputs_embeds,
                past_key_values=past_key_values,
                **kwargs,
            )
        elif peft_config.peft_type in [PeftType.PROMPT_TUNING, PeftType.P_TUNING]:
            if inputs_embeds is None:
                inputs_embeds = self.word_embeddings(input_ids)

            if attention_mask is not None:
                # concat prompt attention mask
                prefix_attention_mask = torch.ones(batch_size, peft_config.num_virtual_tokens).to(
                    attention_mask.device
                )
                kwargs["attention_mask"] = torch.cat((prefix_attention_mask, attention_mask), dim=1)

            prompts = self.get_prompt(batch_size=batch_size)
            prompts = prompts.to(inputs_embeds.dtype)
            inputs_embeds = torch.cat((prompts[:, : peft_config.num_virtual_tokens], inputs_embeds), dim=1)

            return self.base_model(
                inputs_embeds=inputs_embeds,
                decoder_input_ids=decoder_input_ids,
                decoder_inputs_embeds=decoder_inputs_embeds,
                **kwargs,
            )
        else:
            if inputs_embeds is None:
                inputs_embeds = self.word_embeddings(input_ids)
            if decoder_inputs_embeds is None and decoder_input_ids is None:
                decoder_input_ids = shift_tokens_right(
                    labels, self.config.pad_token_id, self.config.decoder_start_token_id
                )
                decoder_inputs_embeds = self.word_embeddings(decoder_input_ids)

            if attention_mask is not None:
                # concat prompt attention mask
                prefix_attention_mask = torch.ones(batch_size, peft_config.num_virtual_tokens).to(
                    attention_mask.device
                )
                kwargs["attention_mask"] = torch.cat((prefix_attention_mask, attention_mask), dim=1)
            # concat prompt labels
            if labels is not None:
                if peft_config.num_transformer_submodules == 1:
                    kwargs["labels"] = labels
                elif peft_config.num_transformer_submodules == 2:
                    prefix_labels = torch.full((batch_size, peft_config.num_virtual_tokens), -100).to(labels.device)
                    kwargs["labels"] = torch.cat((prefix_labels, labels), dim=1)
            prompts = self.get_prompt(batch_size=batch_size, task_ids=task_ids)
            prompts = prompts.to(inputs_embeds.dtype)
            inputs_embeds = torch.cat((prompts[:, : peft_config.num_virtual_tokens], inputs_embeds), dim=1)
            if peft_config.num_transformer_submodules == 1:
                return self.base_model(inputs_embeds=inputs_embeds, **kwargs)
            elif peft_config.num_transformer_submodules == 2:
                decoder_inputs_embeds = torch.cat(
                    (prompts[:, peft_config.num_virtual_tokens :], decoder_inputs_embeds), dim=1
                )
                return self.base_model(
                    inputs_embeds=inputs_embeds, decoder_inputs_embeds=decoder_inputs_embeds, **kwargs
                )

    def generate(self, **kwargs):
        peft_config = self.active_peft_config
        self.base_model.prepare_inputs_for_generation = self.prepare_inputs_for_generation
        self.base_model._prepare_encoder_decoder_kwargs_for_generation = (
            self._prepare_encoder_decoder_kwargs_for_generation
        )
        try:
            if not peft_config.is_prompt_learning:
                with self._enable_peft_forward_hooks(**kwargs):
                    kwargs = {k: v for k, v in kwargs.items() if k not in self.special_peft_forward_args}
                    outputs = self.base_model.generate(**kwargs)
            else:
                if "input_ids" not in kwargs:
                    raise ValueError("input_ids must be provided for Peft model generation")
                if kwargs.get("position_ids", None) is not None:
                    warnings.warn(
                        "Position ids are not supported for parameter efficient tuning. Ignoring position ids."
                    )
                    kwargs["position_ids"] = None
                if kwargs.get("token_type_ids", None) is not None:
                    warnings.warn(
                        "Token type ids are not supported for parameter efficient tuning. Ignoring token type ids"
                    )
                    kwargs["token_type_ids"] = None

                if peft_config.peft_type == PeftType.PREFIX_TUNING:
                    outputs = self.base_model.generate(**kwargs)
                elif peft_config.peft_type in [
                    PeftType.PROMPT_TUNING,
                    PeftType.P_TUNING,
                    PeftType.MULTITASK_PROMPT_TUNING,
                ]:
                    kwargs = deepcopy(kwargs)

                    if "encoder_outputs" in kwargs:
                        del kwargs["encoder_outputs"]
                        warnings.warn(
                            "`encoder_outputs` should not be passed to `generate` when using prompt tuning. Ignoring it."
                        )

                    input_ids = kwargs.pop("input_ids")
                    inputs_embeds = self.word_embeddings(input_ids)
                    batch_size = inputs_embeds.shape[0]
                    prompts = self.get_prompt(batch_size=batch_size, task_ids=kwargs.pop("task_ids", None))
                    prompts = prompts.to(inputs_embeds.dtype)

                    inputs_embeds = torch.cat((prompts[:, : peft_config.num_virtual_tokens], inputs_embeds), dim=1)
                    kwargs["inputs_embeds"] = inputs_embeds

                    if "attention_mask" in kwargs:
                        prefix_attention_mask = torch.ones(batch_size, peft_config.num_virtual_tokens).to(
                            kwargs["attention_mask"].device
                        )
                        kwargs["attention_mask"] = torch.cat((prefix_attention_mask, kwargs["attention_mask"]), dim=1)

                    return self.base_model.generate(**kwargs)
                else:
                    raise NotImplementedError
        except:
            self.base_model.prepare_inputs_for_generation = self.base_model_prepare_inputs_for_generation
            self.base_model._prepare_encoder_decoder_kwargs_for_generation = (
                self.base_model_prepare_encoder_decoder_kwargs_for_generation
            )
            raise
        else:
            self.base_model.prepare_inputs_for_generation = self.base_model_prepare_inputs_for_generation
            self.base_model._prepare_encoder_decoder_kwargs_for_generation = (
                self.base_model_prepare_encoder_decoder_kwargs_for_generation
            )
            return outputs

    def prepare_inputs_for_generation(self, *args, task_ids: torch.Tensor = None, **kwargs):
        peft_config = self.active_peft_config
        model_kwargs = self.base_model_prepare_inputs_for_generation(*args, **kwargs)
        if peft_config.peft_type == PeftType.POLY:
            model_kwargs["task_ids"] = task_ids
        if model_kwargs["past_key_values"] is None and peft_config.peft_type == PeftType.PREFIX_TUNING:
            batch_size = model_kwargs["decoder_input_ids"].shape[0]
            past_key_values = self.get_prompt(batch_size)
            model_kwargs["past_key_values"] = past_key_values

        return model_kwargs


class PeftModelForTokenClassification(PeftModel):
    """
    Peft model for token classification tasks.

    Args:
        model ([`~transformers.PreTrainedModel`]): Base transformer model.
        peft_config ([`PeftConfig`]): Peft config.

    **Attributes**:
        - **config** ([`~transformers.PretrainedConfig`]) -- The configuration object of the base model.
        - **cls_layer_name** (`str`) -- The name of the classification layer.

    Example:

        ```py
        >>> from transformers import AutoModelForSequenceClassification
        >>> from peft import PeftModelForTokenClassification, get_peft_config

        >>> config = {
        ...     "peft_type": "PREFIX_TUNING",
        ...     "task_type": "TOKEN_CLS",
        ...     "inference_mode": False,
        ...     "num_virtual_tokens": 20,
        ...     "token_dim": 768,
        ...     "num_transformer_submodules": 1,
        ...     "num_attention_heads": 12,
        ...     "num_layers": 12,
        ...     "encoder_hidden_size": 768,
        ...     "prefix_projection": False,
        ...     "postprocess_past_key_value_function": None,
        ... }

        >>> peft_config = get_peft_config(config)
        >>> model = AutoModelForTokenClassification.from_pretrained("bert-base-cased")
        >>> peft_model = PeftModelForTokenClassification(model, peft_config)
        >>> peft_model.print_trainable_parameters()
        trainable params: 370178 || all params: 108680450 || trainable%: 0.3406113979101117
        ```
    """

    def __init__(self, model: torch.nn.Module, peft_config: PeftConfig = None, adapter_name: str = "default") -> None:
        super().__init__(model, peft_config, adapter_name)

        classifier_module_names = ["classifier", "score"]
        if self.modules_to_save is None:
            self.modules_to_save = set(classifier_module_names)
        else:
            self.modules_to_save.update(classifier_module_names)

        if hasattr(peft_config, "modules_to_save"):
            if peft_config.modules_to_save is None:
                peft_config.modules_to_save = classifier_module_names[:]
            else:
                peft_config.modules_to_save.extend(classifier_module_names)

        for name, _ in self.base_model.named_children():
            if any(module_name in name for module_name in self.modules_to_save):
                self.cls_layer_name = name
                break

        # to make sure classifier layer is trainable; this may add a new ModulesToSaveWrapper
        _set_trainable(self, adapter_name)

    def add_adapter(self, adapter_name: str, peft_config: PeftConfig) -> None:
        """
        Add an adapter to the model based on the passed configuration.

        This adapter is not trained. To load a trained adapter, check out [`PeftModel.load_adapter`].

        The name for the new adapter should be unique.

        The new adapter is not automatically set as the active adapter. Use [`PeftModel.set_adapter`] to set the active
        adapter.

        Args:
            adapter_name (`str`):
                The name of the adapter to be added.
            peft_config ([`PeftConfig`]):
                The configuration of the adapter to be added.
        """
        # ensure that additional adapters also add the classifier layer to modules_to_save
        if hasattr(peft_config, "modules_to_save"):
            classifier_module_names = ["classifier", "score"]
            if peft_config.modules_to_save is None:
                peft_config.modules_to_save = classifier_module_names[:]
            else:
                peft_config.modules_to_save.extend(classifier_module_names)

        return super().add_adapter(adapter_name, peft_config)

    def forward(
        self,
        input_ids=None,
        attention_mask=None,
        inputs_embeds=None,
        labels=None,
        output_attentions=None,
        output_hidden_states=None,
        return_dict=None,
        task_ids=None,
        **kwargs,
    ):
        peft_config = self.active_peft_config
        return_dict = return_dict if return_dict is not None else self.config.use_return_dict

        if not peft_config.is_prompt_learning:
            with self._enable_peft_forward_hooks(**kwargs):
                kwargs = {k: v for k, v in kwargs.items() if k not in self.special_peft_forward_args}
                if peft_config.peft_type == PeftType.POLY:
                    kwargs["task_ids"] = task_ids
                return self.base_model(
                    input_ids=input_ids,
                    attention_mask=attention_mask,
                    inputs_embeds=inputs_embeds,
                    labels=labels,
                    output_attentions=output_attentions,
                    output_hidden_states=output_hidden_states,
                    return_dict=return_dict,
                    **kwargs,
                )

        batch_size = _get_batch_size(input_ids, inputs_embeds)
        if attention_mask is not None:
            # concat prompt attention mask
            prefix_attention_mask = torch.ones(batch_size, peft_config.num_virtual_tokens).to(attention_mask.device)
            attention_mask = torch.cat((prefix_attention_mask, attention_mask), dim=1)
        if kwargs.get("position_ids", None) is not None:
            warnings.warn("Position ids are not supported for parameter efficient tuning. Ignoring position ids.")
            kwargs["position_ids"] = None
        kwargs.update(
            {
                "attention_mask": attention_mask,
                "labels": labels,
                "output_attentions": output_attentions,
                "output_hidden_states": output_hidden_states,
                "return_dict": return_dict,
            }
        )

        if peft_config.peft_type == PeftType.PREFIX_TUNING:
            return self._prefix_tuning_forward(input_ids=input_ids, **kwargs)
        else:
            if kwargs.get("token_type_ids", None) is not None:
                kwargs["token_type_ids"] = torch.cat(
                    (
                        torch.zeros(batch_size, peft_config.num_virtual_tokens).to(self.word_embeddings.weight.device),
                        kwargs["token_type_ids"],
                    ),
                    dim=1,
                ).long()
            if inputs_embeds is None:
                inputs_embeds = self.word_embeddings(input_ids)
            prompts = self.get_prompt(batch_size=batch_size, task_ids=task_ids)
            prompts = prompts.to(inputs_embeds.dtype)
            inputs_embeds = torch.cat((prompts, inputs_embeds), dim=1)
            return self.base_model(inputs_embeds=inputs_embeds, **kwargs)

    def _prefix_tuning_forward(
        self,
        input_ids=None,
        attention_mask=None,
        inputs_embeds=None,
        labels=None,
        output_attentions=None,
        output_hidden_states=None,
        return_dict=None,
        **kwargs,
    ):
        batch_size = _get_batch_size(input_ids, inputs_embeds)
        past_key_values = self.get_prompt(batch_size)
        fwd_params = list(inspect.signature(self.base_model.forward).parameters.keys())
        kwargs.update(
            {
                "input_ids": input_ids,
                "attention_mask": attention_mask,
                "inputs_embeds": inputs_embeds,
                "output_attentions": output_attentions,
                "output_hidden_states": output_hidden_states,
                "return_dict": return_dict,
                "past_key_values": past_key_values,
            }
        )
        if "past_key_values" in fwd_params:
            return self.base_model(labels=labels, **kwargs)
        else:
            transformer_backbone_name = self.base_model.get_submodule(self.transformer_backbone_name)
            fwd_params = list(inspect.signature(transformer_backbone_name.forward).parameters.keys())
            if "past_key_values" not in fwd_params:
                raise ValueError("Model does not support past key values which are required for prefix tuning.")
            outputs = transformer_backbone_name(**kwargs)
            sequence_output = outputs[0]
            if "dropout" in [name for name, _ in list(self.base_model.named_children())]:
                sequence_output = self.base_model.dropout(sequence_output)
            logits = self.base_model.get_submodule(self.cls_layer_name)(sequence_output)

            loss = None
            if labels is not None:
                loss_fct = CrossEntropyLoss()
                loss = loss_fct(logits.view(-1, self.num_labels), labels.view(-1))

            if not return_dict:
                output = (logits,) + outputs[2:]
                return ((loss,) + output) if loss is not None else output

            return TokenClassifierOutput(
                loss=loss,
                logits=logits,
                hidden_states=outputs.hidden_states,
                attentions=outputs.attentions,
            )


class PeftModelForQuestionAnswering(PeftModel):
    """
    Peft model for extractive question answering.

    Args:
        model ([`~transformers.PreTrainedModel`]): Base transformer model.
        peft_config ([`PeftConfig`]): Peft config.

    **Attributes**:
        - **config** ([`~transformers.PretrainedConfig`]) -- The configuration object of the base model.
        - **cls_layer_name** (`str`) -- The name of the classification layer.

    Example:

        ```py
        >>> from transformers import AutoModelForQuestionAnswering
        >>> from peft import PeftModelForQuestionAnswering, get_peft_config

        >>> config = {
        ...     "peft_type": "LORA",
        ...     "task_type": "QUESTION_ANS",
        ...     "inference_mode": False,
        ...     "r": 16,
        ...     "target_modules": ["query", "value"],
        ...     "lora_alpha": 32,
        ...     "lora_dropout": 0.05,
        ...     "fan_in_fan_out": False,
        ...     "bias": "none",
        ... }

        >>> peft_config = get_peft_config(config)
        >>> model = AutoModelForQuestionAnswering.from_pretrained("bert-base-cased")
        >>> peft_model = PeftModelForQuestionAnswering(model, peft_config)
        >>> peft_model.print_trainable_parameters()
        trainable params: 592900 || all params: 108312580 || trainable%: 0.5473971721475013
        ```
    """

    def __init__(self, model: torch.nn.Module, peft_config: PeftConfig, adapter_name: str = "default") -> None:
        super().__init__(model, peft_config, adapter_name)

        qa_module_names = ["qa_outputs"]
        if self.modules_to_save is None:
            self.modules_to_save = set(qa_module_names)
        else:
            self.modules_to_save.update(qa_module_names)

        if hasattr(peft_config, "modules_to_save"):
            if peft_config.modules_to_save is None:
                peft_config.modules_to_save = qa_module_names[:]
            else:
                peft_config.modules_to_save.extend(qa_module_names)

        for name, _ in self.base_model.named_children():
            if any(module_name in name for module_name in self.modules_to_save):
                self.cls_layer_name = name
                break

        # to make sure classifier layer is trainable; this may add a new ModulesToSaveWrapper
        _set_trainable(self, adapter_name)

    def add_adapter(self, adapter_name: str, peft_config: PeftConfig) -> None:
        """
        Add an adapter to the model based on the passed configuration.

        This adapter is not trained. To load a trained adapter, check out [`PeftModel.load_adapter`].

        The name for the new adapter should be unique.

        The new adapter is not automatically set as the active adapter. Use [`PeftModel.set_adapter`] to set the active
        adapter.

        Args:
            adapter_name (`str`):
                The name of the adapter to be added.
            peft_config ([`PeftConfig`]):
                The configuration of the adapter to be added.
        """
        # ensure that additional adapters also add the classifier layer to modules_to_save
        if hasattr(peft_config, "modules_to_save"):
            qa_module_names = ["qa_outputs"]
            if peft_config.modules_to_save is None:
                peft_config.modules_to_save = qa_module_names[:]
            else:
                peft_config.modules_to_save.extend(qa_module_names)

        return super().add_adapter(adapter_name, peft_config)

    def forward(
        self,
        input_ids=None,
        attention_mask=None,
        token_type_ids=None,
        position_ids=None,
        inputs_embeds=None,
        start_positions=None,
        end_positions=None,
        output_attentions=None,
        output_hidden_states=None,
        return_dict=None,
        task_ids=None,
        **kwargs,
    ):
        peft_config = self.active_peft_config
        return_dict = return_dict if return_dict is not None else self.config.use_return_dict

        if not peft_config.is_prompt_learning:
            if peft_config.peft_type == PeftType.POLY:
                kwargs["task_ids"] = task_ids

            with self._enable_peft_forward_hooks(**kwargs):
                kwargs = {k: v for k, v in kwargs.items() if k not in self.special_peft_forward_args}
                return self.base_model(
                    input_ids=input_ids,
                    attention_mask=attention_mask,
                    inputs_embeds=inputs_embeds,
                    start_positions=start_positions,
                    end_positions=end_positions,
                    output_attentions=output_attentions,
                    output_hidden_states=output_hidden_states,
                    return_dict=return_dict,
                    **kwargs,
                )

        batch_size = _get_batch_size(input_ids, inputs_embeds)
        if attention_mask is not None:
            # concat prompt attention mask
            prefix_attention_mask = torch.ones(batch_size, peft_config.num_virtual_tokens).to(attention_mask.device)
            attention_mask = torch.cat((prefix_attention_mask, attention_mask), dim=1)
        if kwargs.get("position_ids", None) is not None:
            warnings.warn("Position ids are not supported for parameter efficient tuning. Ignoring position ids.")
            kwargs["position_ids"] = None
        kwargs.update(
            {
                "attention_mask": attention_mask,
                "start_positions": start_positions,
                "end_positions": end_positions,
                "output_attentions": output_attentions,
                "output_hidden_states": output_hidden_states,
                "return_dict": return_dict,
            }
        )

        if peft_config.peft_type == PeftType.PREFIX_TUNING:
            return self._prefix_tuning_forward(input_ids=input_ids, **kwargs)
        else:
            if kwargs.get("token_type_ids", None) is not None:
                kwargs["token_type_ids"] = torch.cat(
                    (
                        torch.zeros(batch_size, peft_config.num_virtual_tokens).to(self.word_embeddings.weight.device),
                        kwargs["token_type_ids"],
                    ),
                    dim=1,
                ).long()
            if inputs_embeds is None:
                inputs_embeds = self.word_embeddings(input_ids)
            prompts = self.get_prompt(batch_size=batch_size)
            prompts = prompts.to(inputs_embeds.dtype)
            inputs_embeds = torch.cat((prompts, inputs_embeds), dim=1)
            return self.base_model(inputs_embeds=inputs_embeds, **kwargs)

    def _prefix_tuning_forward(
        self,
        input_ids=None,
        attention_mask=None,
        inputs_embeds=None,
        start_positions=None,
        end_positions=None,
        output_attentions=None,
        output_hidden_states=None,
        return_dict=None,
        **kwargs,
    ):
        batch_size = _get_batch_size(input_ids, inputs_embeds)
        past_key_values = self.get_prompt(batch_size)
        fwd_params = list(inspect.signature(self.base_model.forward).parameters.keys())
        kwargs.update(
            {
                "input_ids": input_ids,
                "attention_mask": attention_mask,
                "inputs_embeds": inputs_embeds,
                "output_attentions": output_attentions,
                "output_hidden_states": output_hidden_states,
                "return_dict": return_dict,
                "past_key_values": past_key_values,
            }
        )
        if "past_key_values" in fwd_params:
            return self.base_model(start_positions=start_positions, end_positions=end_positions, **kwargs)
        else:
            transformer_backbone_name = self.base_model.get_submodule(self.transformer_backbone_name)
            fwd_params = list(inspect.signature(transformer_backbone_name.forward).parameters.keys())
            if "past_key_values" not in fwd_params:
                raise ValueError("Model does not support past key values which are required for prefix tuning.")
            outputs = transformer_backbone_name(**kwargs)
            sequence_output = outputs[0]
            if "dropout" in [name for name, _ in list(self.base_model.named_children())]:
                sequence_output = self.base_model.dropout(sequence_output)
            logits = self.base_model.get_submodule(self.cls_layer_name)(sequence_output)
            start_logits, end_logits = logits.split(1, dim=-1)
            start_logits = start_logits.squeeze(-1).contiguous()
            end_logits = end_logits.squeeze(-1).contiguous()

            total_loss = None
            if start_positions is not None and end_positions is not None:
                # If we are on multi-GPU, split add a dimension
                if len(start_positions.size()) > 1:
                    start_positions = start_positions.squeeze(-1)
                if len(end_positions.size()) > 1:
                    end_positions = end_positions.squeeze(-1)
                # sometimes the start/end positions are outside our model inputs, we ignore these terms
                ignored_index = start_logits.size(1)
                start_positions = start_positions.clamp(0, ignored_index)
                end_positions = end_positions.clamp(0, ignored_index)

                loss_fct = CrossEntropyLoss(ignore_index=ignored_index)
                start_loss = loss_fct(start_logits, start_positions)
                end_loss = loss_fct(end_logits, end_positions)
                total_loss = (start_loss + end_loss) / 2

            if not return_dict:
                output = (start_logits, end_logits) + outputs[2:]
                return ((total_loss,) + output) if total_loss is not None else output

            return QuestionAnsweringModelOutput(
                loss=total_loss,
                start_logits=start_logits,
                end_logits=end_logits,
                hidden_states=outputs.hidden_states,
                attentions=outputs.attentions,
            )


class PeftModelForFeatureExtraction(PeftModel):
    """
    Peft model for extracting features/embeddings from transformer models

    Args:
        model ([`~transformers.PreTrainedModel`]): Base transformer model.
        peft_config ([`PeftConfig`]): Peft config.

    **Attributes**:
        - **config** ([`~transformers.PretrainedConfig`]) -- The configuration object of the base model.

    Example:

        ```py
        >>> from transformers import AutoModel
        >>> from peft import PeftModelForFeatureExtraction, get_peft_config

        >>> config = {
        ...     "peft_type": "LORA",
        ...     "task_type": "FEATURE_EXTRACTION",
        ...     "inference_mode": False,
        ...     "r": 16,
        ...     "target_modules": ["query", "value"],
        ...     "lora_alpha": 32,
        ...     "lora_dropout": 0.05,
        ...     "fan_in_fan_out": False,
        ...     "bias": "none",
        ... }
        >>> peft_config = get_peft_config(config)
        >>> model = AutoModel.from_pretrained("bert-base-cased")
        >>> peft_model = PeftModelForFeatureExtraction(model, peft_config)
        >>> peft_model.print_trainable_parameters()
        ```
    """

    def __init__(self, model: torch.nn.Module, peft_config: PeftConfig, adapter_name: str = "default"):
        super().__init__(model, peft_config, adapter_name)

    def forward(
        self,
        input_ids=None,
        attention_mask=None,
        inputs_embeds=None,
        output_attentions=None,
        output_hidden_states=None,
        return_dict=None,
        task_ids=None,
        **kwargs,
    ):
        peft_config = self.active_peft_config
        if not peft_config.is_prompt_learning:
            if peft_config.peft_type == PeftType.POLY:
                kwargs["task_ids"] = task_ids

            with self._enable_peft_forward_hooks(**kwargs):
                kwargs = {k: v for k, v in kwargs.items() if k not in self.special_peft_forward_args}
                return self.base_model(
                    input_ids=input_ids,
                    attention_mask=attention_mask,
                    inputs_embeds=inputs_embeds,
                    output_attentions=output_attentions,
                    output_hidden_states=output_hidden_states,
                    return_dict=return_dict,
                    **kwargs,
                )

        batch_size = _get_batch_size(input_ids, inputs_embeds)
        if attention_mask is not None:
            # concat prompt attention mask
            prefix_attention_mask = torch.ones(batch_size, peft_config.num_virtual_tokens).to(attention_mask.device)
            attention_mask = torch.cat((prefix_attention_mask, attention_mask), dim=1)

        if kwargs.get("position_ids", None) is not None:
            warnings.warn("Position ids are not supported for parameter efficient tuning. Ignoring position ids.")
            kwargs["position_ids"] = None
        if kwargs.get("token_type_ids", None) is not None:
            warnings.warn("Token type ids are not supported for parameter efficient tuning. Ignoring token type ids")
            kwargs["token_type_ids"] = None
        kwargs.update(
            {
                "attention_mask": attention_mask,
                "output_attentions": output_attentions,
                "output_hidden_states": output_hidden_states,
                "return_dict": return_dict,
            }
        )

        if peft_config.peft_type == PeftType.PREFIX_TUNING:
            past_key_values = self.get_prompt(batch_size)
            return self.base_model(input_ids=input_ids, past_key_values=past_key_values, **kwargs)
        else:
            if inputs_embeds is None:
                inputs_embeds = self.word_embeddings(input_ids)
            prompts = self.get_prompt(batch_size=batch_size)
            prompts = prompts.to(inputs_embeds.dtype)
            inputs_embeds = torch.cat((prompts, inputs_embeds), dim=1)
            return self.base_model(inputs_embeds=inputs_embeds, **kwargs)<|MERGE_RESOLUTION|>--- conflicted
+++ resolved
@@ -52,12 +52,9 @@
     PrefixEncoder,
     PromptEmbedding,
     PromptEncoder,
-<<<<<<< HEAD
+    VeraModel,
     XLoraConfig,
     XLoraModel,
-=======
-    VeraModel,
->>>>>>> 5a4b9cad
 )
 from .tuners.tuners_utils import BaseTunerLayer
 from .tuners.xlora.classifier import XLoraClassifier
@@ -94,11 +91,8 @@
     PeftType.IA3: IA3Model,
     PeftType.OFT: OFTModel,
     PeftType.POLY: PolyModel,
-<<<<<<< HEAD
+    PeftType.VERA: VeraModel,
     PeftType.XLORA: XLoraModel,
-=======
-    PeftType.VERA: VeraModel,
->>>>>>> 5a4b9cad
 }
 
 
