# Copyright 2023-present the HuggingFace Inc. team.
#
# Licensed under the Apache License, Version 2.0 (the "License");
# you may not use this file except in compliance with the License.
# You may obtain a copy of the License at
#
#     http://www.apache.org/licenses/LICENSE-2.0
#
# Unless required by applicable law or agreed to in writing, software
# distributed under the License is distributed on an "AS IS" BASIS,
# WITHOUT WARRANTIES OR CONDITIONS OF ANY KIND, either express or implied.
# See the License for the specific language governing permissions and
# limitations under the License.

from __future__ import annotations

import collections
import inspect
import os
import warnings
from contextlib import contextmanager
from copy import deepcopy
from dataclasses import dataclass
from typing import Any, Literal, Optional, Union

import packaging.version
import torch
import transformers
from accelerate import dispatch_model, infer_auto_device_map
from accelerate.hooks import AlignDevicesHook, add_hook_to_module, remove_hook_from_submodules
from accelerate.utils import get_balanced_memory, named_module_tensors
from huggingface_hub import HfFileSystem, ModelCard, ModelCardData, hf_hub_download
from safetensors import safe_open
from safetensors.torch import save_file as safe_save_file
from torch.nn import BCEWithLogitsLoss, CrossEntropyLoss, MSELoss
from transformers import PreTrainedModel
from transformers.modeling_outputs import QuestionAnsweringModelOutput, SequenceClassifierOutput, TokenClassifierOutput
from transformers.utils import PushToHubMixin

from . import __version__
from .config import PeftConfig
from .tuners import (
    AdaLoraModel,
    AdaptionPromptModel,
    BOFTModel,
<<<<<<< HEAD
    HRAModel,
=======
    FourierFTModel,
>>>>>>> e72a96f7
    IA3Model,
    LNTuningModel,
    LoHaModel,
    LoKrModel,
    LoraModel,
    MultitaskPromptEmbedding,
    OFTModel,
    PolyModel,
    PrefixEncoder,
    PromptEmbedding,
    PromptEncoder,
    VeraModel,
    XLoraConfig,
    XLoraModel,
)
from .tuners.tuners_utils import BaseTuner, BaseTunerLayer
from .utils import (
    SAFETENSORS_WEIGHTS_NAME,
    TRANSFORMERS_MODELS_TO_PREFIX_TUNING_POSTPROCESS_MAPPING,
    WEIGHTS_NAME,
    PeftType,
    TaskType,
    _get_batch_size,
    _prepare_prompt_learning_config,
    _set_adapter,
    _set_trainable,
    get_peft_model_state_dict,
    id_tensor_storage,
    infer_device,
    load_peft_weights,
    set_peft_model_state_dict,
    shift_tokens_right,
)


PEFT_TYPE_TO_MODEL_MAPPING = {
    PeftType.LORA: LoraModel,
    PeftType.LOHA: LoHaModel,
    PeftType.LOKR: LoKrModel,
    PeftType.PROMPT_TUNING: PromptEmbedding,
    PeftType.P_TUNING: PromptEncoder,
    PeftType.PREFIX_TUNING: PrefixEncoder,
    PeftType.ADALORA: AdaLoraModel,
    PeftType.BOFT: BOFTModel,
    PeftType.ADAPTION_PROMPT: AdaptionPromptModel,
    PeftType.IA3: IA3Model,
    PeftType.OFT: OFTModel,
    PeftType.POLY: PolyModel,
    PeftType.LN_TUNING: LNTuningModel,
    PeftType.VERA: VeraModel,
    PeftType.FOURIERFT: FourierFTModel,
    PeftType.XLORA: XLoraModel,
    PeftType.HRA: HRAModel,
}


class PeftModel(PushToHubMixin, torch.nn.Module):
    """
    Base model encompassing various Peft methods.

    Args:
        model ([`~transformers.PreTrainedModel`]): The base transformer model used for Peft.
        peft_config ([`PeftConfig`]): The configuration of the Peft model.
        adapter_name (`str`,  *optional*): The name of the adapter, defaults to `"default"`.
        autocast_adapter_dtype (`bool`, *optional*):
            Whether to autocast the adapter dtype. Defaults to `True`. Right now, this will only cast adapter weights
            using float16 and bfloat16 to float32, as this is typically required for stable training, and only affect
            select PEFT tuners.

    **Attributes**:
        - **base_model** ([`torch.nn.Module`]) -- The base transformer model used for Peft.
        - **peft_config** ([`PeftConfig`]) -- The configuration of the Peft model.
        - **modules_to_save** (`list` of `str`) -- The list of sub-module names to save when
            saving the model.
        - **prompt_encoder** ([`PromptEncoder`]) -- The prompt encoder used for Peft if
            using [`PromptLearningConfig`].
        - **prompt_tokens** (`torch.Tensor`) -- The virtual prompt tokens used for Peft if
            using [`PromptLearningConfig`].
        - **transformer_backbone_name** (`str`) -- The name of the transformer
            backbone in the base model if using [`PromptLearningConfig`].
        - **word_embeddings** (`torch.nn.Embedding`) -- The word embeddings of the transformer backbone
            in the base model if using [`PromptLearningConfig`].
    """

    def __init__(
        self,
        model: PreTrainedModel,
        peft_config: PeftConfig,
        adapter_name: str = "default",
        autocast_adapter_dtype: bool = True,
    ) -> None:
        super().__init__()
        self.modules_to_save = None
        self.active_adapter = adapter_name
        self.peft_type = peft_config.peft_type
        # These args are special PEFT arguments that users can pass. They need to be removed before passing them to
        # forward.
        self.special_peft_forward_args = {"adapter_names"}

        self._is_prompt_learning = peft_config.is_prompt_learning
        if self._is_prompt_learning:
            self._peft_config = {adapter_name: peft_config}
            self.base_model = model
            self.add_adapter(adapter_name, peft_config)
        else:
            self._peft_config = None
            cls = PEFT_TYPE_TO_MODEL_MAPPING[peft_config.peft_type]
            self.base_model = cls(model, {adapter_name: peft_config}, adapter_name)
            self.set_additional_trainable_modules(peft_config, adapter_name)

        if hasattr(self.base_model, "_cast_adapter_dtype"):
            self.base_model._cast_adapter_dtype(
                adapter_name=adapter_name, autocast_adapter_dtype=autocast_adapter_dtype
            )

        if getattr(model, "is_gradient_checkpointing", True):
            model = self._prepare_model_for_gradient_checkpointing(model)

        # the `pretraining_tp` is set for some models to simulate Tensor Parallelism during inference to avoid
        # numerical differences, https://github.com/pytorch/pytorch/issues/76232 - to avoid any unexpected
        # behavior we disable that in this line.
        if hasattr(self.base_model, "config") and hasattr(self.base_model.config, "pretraining_tp"):
            self.base_model.config.pretraining_tp = 1

    @property
    def peft_config(self) -> dict[str, PeftConfig]:
        if self._is_prompt_learning:
            return self._peft_config
        return self.base_model.peft_config

    @property
    def active_adapters(self) -> list[str]:
        try:
            adapters = self.base_model.active_adapters
        except AttributeError:
            adapters = self.active_adapter
            if isinstance(adapters, str):
                adapters = [adapters]
        return adapters

    @peft_config.setter
    def peft_config(self, value: dict[str, PeftConfig]):
        if self._is_prompt_learning:
            self._peft_config = value
        else:
            self.base_model.peft_config = value

    def save_pretrained(
        self,
        save_directory: str,
        safe_serialization: bool = True,
        selected_adapters: Optional[list[str]] = None,
        save_embedding_layers: Union[str, bool] = "auto",
        is_main_process: bool = True,
        convert_pissa_to_lora: Optional[str] = None,
        path_initial_model_for_weight_conversion: Optional[str] = None,
        **kwargs: Any,
    ) -> None:
        r"""
        This function saves the adapter model and the adapter configuration files to a directory, so that it can be
        reloaded using the [`PeftModel.from_pretrained`] class method, and also used by the [`PeftModel.push_to_hub`]
        method.

        Args:
            save_directory (`str`):
                Directory where the adapter model and configuration files will be saved (will be created if it does not
                exist).
            safe_serialization (`bool`, *optional*):
                Whether to save the adapter files in safetensors format, defaults to `True`.
            selected_adapters (`List[str]`,  *optional*):
                A list of adapters to be saved. If `None`, will default to all adapters.
            save_embedding_layers (`Union[bool, str]`, *optional*, defaults to `"auto"`):
                If `True`, save the embedding layers in addition to adapter weights. If `auto`, checks the common
                embedding layers `peft.utils.other.EMBEDDING_LAYER_NAMES` in config's `target_modules` when available.
                and automatically sets the boolean flag. This only works for 🤗 transformers models.
            is_main_process (`bool`, *optional*):
                Whether the process calling this is the main process or not. Will default to `True`. Will not save the
                checkpoint if not on the main process, which is important for multi device setups (e.g. DDP).
            convert_pissa_to_lora (`str, *optional*`):
                Deprecated. Use `path_initial_model_for_weight_conversion` instead.
            path_initial_model_for_weight_conversion (`str, *optional*`):
                The path to the initialized adapter, which is obtained after initializing the model with PiSSA or OLoRA
                and before performing any training. When `path_initial_model_for_weight_conversion` is not None, the
                difference in adapter before and after fine-tuning is calculated. This difference can be represented as
                the parameters of a standard LoRA adapter. Using this converted adapter does not require changes to the
                base model, thus conveniently allowing the use of multiple PiSSA or OLoRA adapters with LoRA adapters,
                and the activation or deactivation of any adapters.
            kwargs (additional keyword arguments, *optional*):
                Additional keyword arguments passed along to the `push_to_hub` method.
        """
        if os.path.isfile(save_directory):
            raise ValueError(f"Provided path ({save_directory}) should be a directory, not a file")

        if selected_adapters is None:
            selected_adapters = list(self.peft_config.keys())
        else:
            if any(
                selected_adapter_name not in list(self.peft_config.keys())
                for selected_adapter_name in selected_adapters
            ):
                raise ValueError(
                    f"You passed an invalid `selected_adapters` arguments, current supported adapter names are"
                    f" {list(self.peft_config.keys())} - got {selected_adapters}."
                )
        # TODO: remove deprecated parameter in PEFT v0.14.0
        if convert_pissa_to_lora is not None:
            warnings.warn(
                "`convert_pissa_to_lora` is deprecated and will be removed in a future version. "
                "Use `path_initial_model_for_weight_conversion` instead."
            )
            path_initial_model_for_weight_conversion = convert_pissa_to_lora

        def save_mutated_as_lora(peft_config, path_initial_model_for_weight_conversion, output_state_dict, kwargs):
            if not any(
                str(peft_config.init_lora_weights).lower().startswith(prefix) for prefix in ["pissa", "olora", "true"]
            ):
                warnings.warn(
                    "`path_initial_model_for_weight_conversion` only works for converting a PiSSA or OLoRA adapter to a LoRA adapter"
                )
            initial_adapter = os.path.basename(path_initial_model_for_weight_conversion)
            self.load_adapter(
                os.path.dirname(path_initial_model_for_weight_conversion),
                subfolder=initial_adapter,
                adapter_name=initial_adapter,
            )
            if any(
                str(self.peft_config[initial_adapter].init_lora_weights).lower().startswith(prefix)
                for prefix in ["pissa", "olora"]
            ):
                raise ValueError(
                    "The `init_lora_weights` parameter of the initial adapter should be set to `True`. "
                    "Otherwise, `self.load_adapter` will subtract the decomposed values again based on the residual model."
                )
            output_state_dict = self.base_model.subtract_mutated_init(output_state_dict, initial_adapter, kwargs)
            self.delete_adapter(adapter_name)
            return output_state_dict

        if is_main_process:
            os.makedirs(save_directory, exist_ok=True)
            self.create_or_update_model_card(save_directory)

        for adapter_name in selected_adapters:
            peft_config = self.peft_config[adapter_name]
            # save only the trainable weights
            output_state_dict = get_peft_model_state_dict(
                self,
                state_dict=kwargs.get("state_dict", None),
                adapter_name=adapter_name,
                save_embedding_layers=save_embedding_layers,
            )
            output_dir = os.path.join(save_directory, adapter_name) if adapter_name != "default" else save_directory
            os.makedirs(output_dir, exist_ok=True)

            if is_main_process and safe_serialization:
                # Section copied from: https://github.com/huggingface/transformers/blob/main/src/transformers/modeling_utils.py#L2111-L2134
                # Safetensors does not allow tensor aliasing.
                # We're going to remove aliases before saving
                ptrs = collections.defaultdict(list)
                for name, tensor in output_state_dict.items():
                    # Sometimes in the state_dict we have non-tensor objects.
                    # e.g. in bitsandbytes we have some `str` objects in the state_dict
                    if isinstance(tensor, torch.Tensor):
                        ptrs[id_tensor_storage(tensor)].append(name)
                    else:
                        # In the non-tensor case, fall back to the pointer of the object itself
                        ptrs[id(tensor)].append(name)

                # These are all the pointers of shared tensors.
                shared_ptrs = {ptr: names for ptr, names in ptrs.items() if len(names) > 1}

                for _, names in shared_ptrs.items():
                    # Here we just clone the shared tensors to avoid tensor aliasing which is
                    # not supported in safetensors.
                    for shared_tensor_name in names[1:]:
                        output_state_dict[shared_tensor_name] = output_state_dict[shared_tensor_name].clone()
                if path_initial_model_for_weight_conversion is not None:
                    peft_config.init_lora_weights = True
                    peft_config.save_pretrained(path_initial_model_for_weight_conversion)
                    output_state_dict = save_mutated_as_lora(
                        peft_config, path_initial_model_for_weight_conversion, output_state_dict, kwargs
                    )
                safe_save_file(
                    output_state_dict,
                    os.path.join(output_dir, SAFETENSORS_WEIGHTS_NAME),
                    metadata={"format": "pt"},
                )
            elif is_main_process:
                if path_initial_model_for_weight_conversion is not None:
                    peft_config.init_lora_weights = True
                    peft_config.save_pretrained(path_initial_model_for_weight_conversion)
                    output_state_dict = save_mutated_as_lora(
                        peft_config, path_initial_model_for_weight_conversion, output_state_dict, kwargs
                    )
                torch.save(output_state_dict, os.path.join(output_dir, WEIGHTS_NAME))

            # save the config and change the inference mode to `True`
            if peft_config.base_model_name_or_path is None:
                peft_config.base_model_name_or_path = (
                    self.base_model.__dict__.get("name_or_path", None)
                    if peft_config.is_prompt_learning
                    else self.base_model.model.__dict__.get("name_or_path", None)
                )
            inference_mode = peft_config.inference_mode
            peft_config.inference_mode = True

            if peft_config.task_type is None:
                # deal with auto mapping
                base_model_class = self._get_base_model_class(
                    is_prompt_tuning=peft_config.is_prompt_learning,
                )
                parent_library = base_model_class.__module__

                auto_mapping_dict = {
                    "base_model_class": base_model_class.__name__,
                    "parent_library": parent_library,
                }
            else:
                auto_mapping_dict = None

            if is_main_process:
                if path_initial_model_for_weight_conversion is not None:
                    peft_config.init_lora_weights = True
                    peft_config.r *= 2
                    peft_config.lora_alpha *= 2
                peft_config.save_pretrained(output_dir, auto_mapping_dict=auto_mapping_dict)
            peft_config.inference_mode = inference_mode

    @classmethod
    def from_pretrained(
        cls,
        model: torch.nn.Module,
        model_id: Union[str, os.PathLike],
        adapter_name: str = "default",
        is_trainable: bool = False,
        config: Optional[PeftConfig] = None,
        autocast_adapter_dtype: bool = True,
        ephemeral_gpu_offload: bool = False,
        **kwargs: Any,
    ) -> PeftModel:
        r"""
        Instantiate a PEFT model from a pretrained model and loaded PEFT weights.

        Note that the passed `model` may be modified inplace.

        Args:
            model ([`torch.nn.Module`]):
                The model to be adapted. For 🤗 Transformers models, the model should be initialized with the
                [`~transformers.PreTrainedModel.from_pretrained`].
            model_id (`str` or `os.PathLike`):
                The name of the PEFT configuration to use. Can be either:
                    - A string, the `model id` of a PEFT configuration hosted inside a model repo on the Hugging Face
                      Hub.
                    - A path to a directory containing a PEFT configuration file saved using the `save_pretrained`
                      method (`./my_peft_config_directory/`).
            adapter_name (`str`, *optional*, defaults to `"default"`):
                The name of the adapter to be loaded. This is useful for loading multiple adapters.
            is_trainable (`bool`, *optional*, defaults to `False`):
                Whether the adapter should be trainable or not. If `False`, the adapter will be frozen and can only be
                used for inference.
            config ([`~peft.PeftConfig`], *optional*):
                The configuration object to use instead of an automatically loaded configuration. This configuration
                object is mutually exclusive with `model_id` and `kwargs`. This is useful when configuration is already
                loaded before calling `from_pretrained`.
            autocast_adapter_dtype (`bool`, *optional*):
                Whether to autocast the adapter dtype. Defaults to `True`. Only relevant for specific adapter types.
            ephemeral_gpu_offload (`bool`, *optional*):
                Whether to use ephemeral GPU offloading for partially loaded modules. Defaults to `False`. This is
                useful when parts of the model and/or components (such as adapters) are kept in CPU memory until they
                are needed. Rather than perform expensive operations on small data, the data is transferred to the GPU
                on-demand, the operation(s) performed, and the results moved back to CPU memory. This brings a slight
                momentary VRAM overhead but gives orders of magnitude speedup in certain cases.
            torch_device (`str`, *optional*, defaults to None):
                The device to load the adapter on. If `None`, the device will be inferred.
            kwargs: (`optional`):
                Additional keyword arguments passed along to the specific PEFT configuration class.
        """
        from .mapping import MODEL_TYPE_TO_PEFT_MODEL_MAPPING, PEFT_TYPE_TO_CONFIG_MAPPING

        # load the config
        if config is None:
            config = PEFT_TYPE_TO_CONFIG_MAPPING[
                PeftConfig._get_peft_type(
                    model_id,
                    subfolder=kwargs.get("subfolder", None),
                    revision=kwargs.get("revision", None),
                    cache_dir=kwargs.get("cache_dir", None),
                    use_auth_token=kwargs.get("use_auth_token", None),
                    token=kwargs.get("token", None),
                )
            ].from_pretrained(model_id, **kwargs)
        elif isinstance(config, PeftConfig):
            config.inference_mode = not is_trainable
        else:
            raise ValueError(f"The input config must be a PeftConfig, got {config.__class__}")

        # Runtime configuration, if supported
        if hasattr(config, "runtime_config"):
            config.runtime_config.ephemeral_gpu_offload = ephemeral_gpu_offload
        else:
            if ephemeral_gpu_offload:
                warnings.warn("Ephemeral GPU offloading is not supported for this model. Ignoring.")

        if hasattr(model, "hf_device_map"):
            weight_map = dict(named_module_tensors(model, recurse=True))

            # recreate the offload_index for disk-offloaded modules: we need to know the location in storage of each weight
            # before the offload hook is removed from the model
            disk_modules = set()
            index = None
            for name, module in model.named_modules():
                if hasattr(module, "_hf_hook") and hasattr(module._hf_hook, "original_devices"):
                    if hasattr(module._hf_hook.weights_map, "dataset"):
                        index = module._hf_hook.weights_map.dataset.index
                    for key in module._hf_hook.original_devices.keys():
                        if module._hf_hook.original_devices[key] == torch.device("meta"):
                            disk_modules.add(str(name) + "." + str(key))

            if disk_modules and not kwargs.get("use_safetensors", True):
                raise ValueError("Disk offloading currently only supported for safetensors")

            if index:
                offload_index = {
                    p: {
                        "safetensors_file": index[p]["safetensors_file"],
                        "weight_name": p,
                        "dtype": str(weight_map[p].dtype).replace("torch.", ""),
                    }
                    for p in weight_map.keys()
                    if p in disk_modules
                }
                kwargs["offload_index"] = offload_index

        if (getattr(model, "hf_device_map", None) is not None) and len(
            set(model.hf_device_map.values()).intersection({"cpu", "disk"})
        ) > 0:
            remove_hook_from_submodules(model)

        if config.is_prompt_learning and is_trainable:
            raise ValueError("Cannot set a prompt learning adapter to trainable when loading pretrained adapter.")
        else:
            config.inference_mode = not is_trainable
        if isinstance(getattr(model, "base_model", None), XLoraModel):
            if not isinstance(config, XLoraConfig):
                raise TypeError(f"Expected 'XLoraConfig', got '{type(config)}' instead.")
            if "adapters" in kwargs:
                config.adapters = kwargs["adapters"]
            else:
                # If the path is on HF hub, then we get the adapter names to create a subfolders list which tells
                # `load_adapter` where the adapters are.
                if not os.path.exists(model_id):
                    s = HfFileSystem()

                    # The names of the adapters which must be in folders
                    adapter_names = [
                        file["name"][len(model_id) + 1 :] for file in s.ls(model_id) if file["type"] == "directory"
                    ]
                    # Prepare a dict of adapter paths, which really just point to the hf id; we will use the subfolders
                    adapter_paths = {}
                    for adapter_name in adapter_names:
                        adapter_paths[adapter_name] = os.path.join(model_id, model_id)
                    config.adapters = adapter_paths
                    config._subfolders = adapter_names
                else:
                    if "adapters" not in kwargs:
                        raise ValueError("If model_id is a local path, then `adapters` must be passed in kwargs.")

        if config.task_type not in MODEL_TYPE_TO_PEFT_MODEL_MAPPING.keys():
            model = cls(model, config, adapter_name, autocast_adapter_dtype=autocast_adapter_dtype)
        else:
            model = MODEL_TYPE_TO_PEFT_MODEL_MAPPING[config.task_type](
                model, config, adapter_name, autocast_adapter_dtype=autocast_adapter_dtype
            )

        model.load_adapter(
            model_id, adapter_name, is_trainable=is_trainable, autocast_adapter_dtype=autocast_adapter_dtype, **kwargs
        )

        return model

    def _setup_prompt_encoder(self, adapter_name: str):
        config = self.peft_config[adapter_name]
        if not hasattr(self, "prompt_encoder"):
            self.prompt_encoder = torch.nn.ModuleDict({})
            self.prompt_tokens = {}
        transformer_backbone = None
        for name, module in self.base_model.named_children():
            for param in module.parameters():
                param.requires_grad = False
            if isinstance(module, PreTrainedModel):
                # Make sure to freeze Tranformers model
                if transformer_backbone is None:
                    transformer_backbone = module
                    self.transformer_backbone_name = name
        if transformer_backbone is None:
            transformer_backbone = self.base_model

        if config.num_transformer_submodules is None:
            config.num_transformer_submodules = 2 if config.task_type == TaskType.SEQ_2_SEQ_LM else 1

        for named_param, value in list(transformer_backbone.named_parameters()):
            # for ZeRO-3, the tensor is sharded across accelerators and deepspeed modifies it to a tensor with shape [0]
            # the actual unsharded shape is stored in "ds_shape" attribute
            # special handling is needed in case the model is initialized in deepspeed.zero.Init() context or HfDeepSpeedConfig
            # has been called before
            # For reference refer to issue: https://github.com/huggingface/peft/issues/996
            deepspeed_distributed_tensor_shape = getattr(value, "ds_shape", None)

            if value.shape[0] == self.base_model.config.vocab_size or (
                deepspeed_distributed_tensor_shape is not None
                and deepspeed_distributed_tensor_shape[0] == self.base_model.config.vocab_size
            ):
                self.word_embeddings = transformer_backbone.get_submodule(named_param.replace(".weight", ""))
                break

        if config.peft_type == PeftType.PROMPT_TUNING:
            prompt_encoder = PromptEmbedding(config, self.word_embeddings)
        elif config.peft_type == PeftType.MULTITASK_PROMPT_TUNING:
            prompt_encoder = MultitaskPromptEmbedding(config, self.word_embeddings)
        elif config.peft_type == PeftType.P_TUNING:
            prompt_encoder = PromptEncoder(config)
        elif config.peft_type == PeftType.PREFIX_TUNING:
            prompt_encoder = PrefixEncoder(config)
        else:
            raise ValueError("Not supported")

        prompt_encoder = prompt_encoder.to(self.device)
        self.prompt_encoder.update(torch.nn.ModuleDict({adapter_name: prompt_encoder}))
        self.prompt_tokens[adapter_name] = torch.arange(
            config.num_virtual_tokens * config.num_transformer_submodules
        ).long()

    def _prepare_model_for_gradient_checkpointing(self, model: PreTrainedModel):
        r"""
        Prepares the model for gradient checkpointing if necessary
        """
        if not (
            getattr(model, "is_loaded_in_8bit", False)
            or getattr(model, "is_loaded_in_4bit", False)
            or getattr(model, "is_quantized", False)
        ):
            if hasattr(model, "enable_input_require_grads"):
                model.enable_input_require_grads()
            elif hasattr(model, "get_input_embeddings"):

                def make_inputs_require_grad(module, input, output):
                    output.requires_grad_(True)

                model.get_input_embeddings().register_forward_hook(make_inputs_require_grad)
        return model

    def get_prompt_embedding_to_save(self, adapter_name: str) -> torch.Tensor:
        """
        Returns the prompt embedding to save when saving the model. Only applicable when using a prompt learning
        method.
        """
        prompt_encoder = self.prompt_encoder[adapter_name]
        prompt_tokens = (
            self.prompt_tokens[adapter_name].unsqueeze(0).expand(1, -1).to(prompt_encoder.embedding.weight.device)
        )
        if self.peft_config[adapter_name].peft_type == PeftType.PREFIX_TUNING:
            prompt_tokens = prompt_tokens[:, : self.peft_config[adapter_name].num_virtual_tokens]

        if self.peft_config[adapter_name].peft_type == PeftType.MULTITASK_PROMPT_TUNING:
            prompt_embeddings = super(MultitaskPromptEmbedding, prompt_encoder).forward(prompt_tokens)
        else:
            prompt_embeddings = prompt_encoder(prompt_tokens)

        return prompt_embeddings[0].detach().cpu()

    def get_prompt(self, batch_size: int, task_ids: Optional[torch.Tensor] = None) -> torch.Tensor:
        """
        Returns the virtual prompts to use for Peft. Only applicable when using a prompt learning method.
        """
        peft_config = self.active_peft_config
        prompt_encoder = self.prompt_encoder[self.active_adapter]
        prompt_tokens = (
            self.prompt_tokens[self.active_adapter]
            .unsqueeze(0)
            .expand(batch_size, -1)
            .to(prompt_encoder.embedding.weight.device)
        )
        if peft_config.peft_type == PeftType.PREFIX_TUNING:
            prompt_tokens = prompt_tokens[:, : peft_config.num_virtual_tokens]
            if peft_config.inference_mode:
                past_key_values = prompt_encoder.embedding.weight.repeat(batch_size, 1, 1)
            else:
                past_key_values = prompt_encoder(prompt_tokens)
            if self.base_model_torch_dtype is not None:
                past_key_values = past_key_values.to(self.base_model_torch_dtype)
            past_key_values = past_key_values.view(
                batch_size,
                peft_config.num_virtual_tokens,
                peft_config.num_layers * 2,
                peft_config.num_attention_heads,
                peft_config.token_dim // peft_config.num_attention_heads,
            )
            if peft_config.num_transformer_submodules == 2:
                past_key_values = torch.cat([past_key_values, past_key_values], dim=2)
            past_key_values = past_key_values.permute([2, 0, 3, 1, 4]).split(
                peft_config.num_transformer_submodules * 2
            )
            if TRANSFORMERS_MODELS_TO_PREFIX_TUNING_POSTPROCESS_MAPPING.get(self.config.model_type, None) is not None:
                post_process_fn = TRANSFORMERS_MODELS_TO_PREFIX_TUNING_POSTPROCESS_MAPPING[self.config.model_type]
                past_key_values = post_process_fn(past_key_values)
            return past_key_values
        else:
            if peft_config.peft_type == PeftType.MULTITASK_PROMPT_TUNING:
                prompts = prompt_encoder(prompt_tokens, task_ids)
            else:
                if peft_config.inference_mode:
                    prompts = prompt_encoder.embedding.weight.repeat(batch_size, 1, 1)
                else:
                    prompts = prompt_encoder(prompt_tokens)
            return prompts

    def get_nb_trainable_parameters(self) -> tuple[int, int]:
        r"""
        Returns the number of trainable parameters and the number of all parameters in the model.
        """
        trainable_params = 0
        all_param = 0
        for _, param in self.named_parameters():
            num_params = param.numel()
            # if using DS Zero 3 and the weights are initialized empty
            if num_params == 0 and hasattr(param, "ds_numel"):
                num_params = param.ds_numel

            # Due to the design of 4bit linear layers from bitsandbytes
            # one needs to multiply the number of parameters by 2 to get
            # the correct number of parameters
            if param.__class__.__name__ == "Params4bit":
                if hasattr(param, "element_size"):
                    num_bytes = param.element_size()
                elif not hasattr(param, "quant_storage"):
                    num_bytes = 1
                else:
                    num_bytes = param.quant_storage.itemsize
                num_params = num_params * 2 * num_bytes

            all_param += num_params
            if param.requires_grad:
                trainable_params += num_params

        return trainable_params, all_param

    def print_trainable_parameters(self) -> None:
        """
        Prints the number of trainable parameters in the model.

        Note: print_trainable_parameters() uses get_nb_trainable_parameters() which is different from
        num_parameters(only_trainable=True) from huggingface/transformers. get_nb_trainable_parameters() returns
        (trainable parameters, all parameters) of the Peft Model which includes modified backbone transformer model.
        For techniques like LoRA, the backbone transformer model is modified in place with LoRA modules. However, for
        prompt tuning, the backbone transformer model is unmodified. num_parameters(only_trainable=True) returns number
        of trainable parameters of the backbone transformer model which can be different.
        """
        trainable_params, all_param = self.get_nb_trainable_parameters()

        print(
            f"trainable params: {trainable_params:,d} || all params: {all_param:,d} || trainable%: {100 * trainable_params / all_param:.4f}"
        )

    def __getattr__(self, name: str):
        """Forward missing attributes to the wrapped module."""
        try:
            return super().__getattr__(name)  # defer to nn.Module's logic
        except AttributeError:
            if name == "base_model":  # see #1892: prevent infinite recursion if class is not initialized
                raise
            return getattr(self.base_model, name)

    @contextmanager
    def _enable_peft_forward_hooks(self, *args, **kwargs):
        # If the base model has a method called _enable_peft_forward_hooks, it is invoked as a context. Otherwise, this
        # runs without any changes
        if hasattr(self.base_model, "_enable_peft_forward_hooks"):
            with self.base_model._enable_peft_forward_hooks(*args, **kwargs):
                yield
            return
        else:
            # nothing to enable
            yield
            return

    def forward(self, *args: Any, **kwargs: Any):
        """
        Forward pass of the model.
        """
        with self._enable_peft_forward_hooks(*args, **kwargs):
            kwargs = {k: v for k, v in kwargs.items() if k not in self.special_peft_forward_args}
            return self.get_base_model()(*args, **kwargs)

    def generate(self, *args, **kwargs):
        with self._enable_peft_forward_hooks(*args, **kwargs):
            kwargs = {k: v for k, v in kwargs.items() if k not in self.special_peft_forward_args}
            return self.get_base_model().generate(*args, **kwargs)

    def _get_base_model_class(self, is_prompt_tuning=False):
        """
        Returns the base model class.
        """
        if not is_prompt_tuning:
            return self.base_model.model.__class__
        return self.base_model.__class__

    @contextmanager
    def disable_adapter(self):
        """
        Context manager that disables the adapter module. Use this to run inference on the base model.

        Example:

        ```py
        >>> with model.disable_adapter():
        ...     model(inputs)
        ```
        """
        if self.peft_config[self.active_adapter].is_prompt_learning:
            try:
                # TODO: consider replacing this patching of methods with a more robust mechanism: setting a flag and
                # letting the underlying methods deal with it, same as how LoRA does it.
                old_forward = self.forward
                self.forward = self.base_model.forward
                old_prepare_inputs_for_generation = self.prepare_inputs_for_generation
                self.prepare_inputs_for_generation = self.base_model.prepare_inputs_for_generation
                yield
            finally:
                self.forward = old_forward
                self.prepare_inputs_for_generation = old_prepare_inputs_for_generation

        elif self.peft_config[self.active_adapter].is_adaption_prompt:
            try:
                self.base_model.disable_adapter_layers()
                yield
            finally:
                self.base_model.enable_adapter_layers()

        else:  # LoRA, LoHa, etc.
            model_status = self.get_model_status()
            if model_status.enabled == "irregular":
                warnings.warn(
                    "The model contains some adapter layers that are enabled and others that are disabled. "
                    "This is most likely unintentional. After exiting the disable_adapter context, all adapters "
                    "will be enabled"
                )
            try:
                self.base_model.disable_adapter_layers()
                yield
            finally:
                if model_status.enabled is not False:
                    # model_status.enabled is `True` or `"irregular"`
                    self.base_model.enable_adapter_layers()

    def get_base_model(self) -> torch.nn.Module:
        """
        Returns the base model.
        """
        return (
            self.base_model
            if (self.active_peft_config.is_prompt_learning or self.peft_type == PeftType.POLY)
            else self.base_model.model
        )

    def add_adapter(self, adapter_name: str, peft_config: PeftConfig) -> None:
        """
        Add an adapter to the model based on the passed configuration.

        This adapter is not trained. To load a trained adapter, check out [`PeftModel.load_adapter`].

        The name for the new adapter should be unique.

        The new adapter is not automatically set as the active adapter. Use [`PeftModel.set_adapter`] to set the active
        adapter.

        Args:
            adapter_name (`str`):
                The name of the adapter to be added.
            peft_config ([`PeftConfig`]):
                The configuration of the adapter to be added.
        """
        if peft_config.peft_type != self.peft_type:
            raise ValueError(
                f"Cannot combine adapters with different peft types. "
                f"Found {self.peft_type} and {peft_config.peft_type}."
            )

        try:
            if peft_config.is_prompt_learning:
                self.peft_config[adapter_name] = peft_config
                if hasattr(self.config, "to_dict"):
                    dict_config = self.config.to_dict()
                else:
                    dict_config = self.config

                peft_config = _prepare_prompt_learning_config(peft_config, dict_config)
                self._setup_prompt_encoder(adapter_name)
            elif peft_config.is_adaption_prompt:
                self.base_model.add_adapter(adapter_name, peft_config)
            else:
                self.peft_config[adapter_name] = peft_config
                self.base_model.inject_adapter(self.base_model.model, adapter_name)
        except Exception:  # something went wrong, roll back
            if adapter_name in self.peft_config:
                del self.peft_config[adapter_name]
            raise

        self.set_additional_trainable_modules(peft_config, adapter_name)

    def set_additional_trainable_modules(self, peft_config, adapter_name):
        if getattr(peft_config, "modules_to_save", None) is not None:
            if self.modules_to_save is None:
                self.modules_to_save = set(peft_config.modules_to_save)
            else:
                self.modules_to_save.update(peft_config.modules_to_save)
            _set_trainable(self, adapter_name)  # this may add a new ModulesToSaveWrapper

    def get_layer_status(self) -> list[TunerLayerStatus]:
        """Get the status of each adapter layer in the model.

        This method returns a list of `TunerLayerStatus` dataclass instances, each of which contains the following
        attributes:

        - `name` (`str`):
           The name of the adapter layer, e.g. `model.encoder.block.0.layer.0.SelfAttention.q`.
        - `module_type` (`str`):
           The type of the adapter layer, e.g. `lora.Linear`.
        - `enabled` (`bool`):
           Whether the adapter layer is enabled.
        - `active_adapters` (`list[str]`):
           The names of the active adapters, if any, e.g. `["default"]`.
        - `merged_adapters` (`list[str]`):
           The names of the merged adapters, if any, e.g. `["default"]`.
        - `available_adapters` (`list[str]`):
           The names of the available adapters, e.g. `["default"]`.

        Args:
            model ([`~PeftModel`]):
                The model to get the adapter layer status from.

        Returns:
            list[`peft.peft_model.TunerLayerStatus`]:
                A list of dataclasses, each containing the status of the corresponding adapter layer.

        """
        return get_layer_status(self)

    def get_model_status(self) -> TunerModelStatus:
        """Get the status of tuners of the model.

        This method returns a `TunerModelStatus` dataclass instance, which contains the following attributes:

        - `base_model_type` (`str`):
           The type of the base model, e.g. `T5Model`.
        - `adapter_model_type` (`str`):
           The type of the adapter model, e.g. `LoraModel`.
        - `peft_types` (`dict[str, str]`):
           The mapping of adapter name to adapter type, e.g. `{"default": "LORA"}`.
        - `trainable_params` (`int`):
           The number of trainable parameters in the model.
        - `total_params` (`int`):
           The total number of parameters in the model.
        - `num_adapter_layers` (`int`):
           The number of adapter layers in the model.
        - `enabled` (`bool`, `Literal["irregular"]`):
           Whether all adapter layers are enabled. If some are enabled and some are not, this will be `"irregular"`.
           This means that your model is in an inconsistent state and might not work as expected.
        - `active_adapters` (`list[str]`, `Literal["irregular"]`):
           The names of the active adapters. If the active adapters are not consistent across all layers, this will be
           `"irregular"`, which means that your model is in an inconsistent state and might not work as expected.
        - `merged_adapters` (`list[str]`, `Literal["irregular"]`):
           The names of the merged adapters. If the merged adapters are not consistent across all layers, this will be
           `"irregular"`, which means that your model is in an inconsistent state and might not work as expected.
        - `available_adapters` (`list[str]`):
           The names of the available adapters, e.g. `["default"]`.

        Args:
            model ([`~PeftModel`]):
                The model to get the adapter layer status from.

        Returns:
            `peft.peft_model.TunerModelStatus`:
                A dataclass containing the status of the model.

        """
        return get_model_status(self)

    @classmethod
    def _split_kwargs(cls, kwargs: dict[str, Any]):
        _kwargs_not_in_hf_hub_download_signature = ("use_auth_token",)
        hf_hub_download_kwargs = {}
        other_kwargs = {}

        for key, value in kwargs.items():
            if key in inspect.signature(hf_hub_download).parameters or key in _kwargs_not_in_hf_hub_download_signature:
                hf_hub_download_kwargs[key] = value
            else:
                other_kwargs[key] = value

        return hf_hub_download_kwargs, other_kwargs

    def _update_offload(self, offload_index: dict[str, dict[str, str]], adapters_weights: dict[str, torch.tensor]):
        """
        Update the offload_index and safetensors files for loading and mergine PeftModels with disk-offloaded modules.

        Args:
            offload_index (Dict[str: str]):
                Dictionary of disk-offloaded modules with their metadata and safetensors filenames
            adapters_weights (Dict[str: torch.tensor]):
                Dictionary of Peft adapter module names and weights
        """

        if not offload_index:
            return offload_index

        prefix = "base_model.model."
        # rename offload index weight and model names
        adapter_names = list(self.peft_config.keys())
        for adapter_name in adapter_names:
            keys = list(offload_index.keys())
            block_id = keys[0].split(".")[0] + "."  # for writing safetensors key,

            # replace original offload index keys with PeftModel keys
            for key in keys:
                suffix_pos = key.rfind(".")
                extended_prefix = prefix + key[:suffix_pos]
                module = dict(self.named_modules())[extended_prefix]
                if isinstance(module, BaseTunerLayer):
                    new_key = prefix + key[:suffix_pos] + ".base_layer" + key[suffix_pos:]
                else:
                    new_key = prefix + key
                offload_index[key]["weight_name"] = new_key
                offload_index[new_key] = offload_index[key]
                del offload_index[key]

            files_seen = set()
            # rename safetensors for dispatch
            for new_key in list(offload_index.keys()):
                fname = offload_index[new_key]["safetensors_file"]

                # make a new file name
                new_fname_list = list(fname.split(os.sep))
                for i, name in enumerate(new_fname_list):
                    if "--" in name:
                        new_fname_list[i] += "-peft"
                        break
                new_fname = os.path.join(*new_fname_list)

                if fname in files_seen:
                    continue
                safe_dict = {}
                with safe_open(fname, framework="pt") as f:
                    for safe_key in f.keys():
                        safe_tensor = f.get_tensor(safe_key)
                        metadata = f.metadata()
                        suffix_pos = safe_key.rfind(".")
                        extended_prefix = prefix + block_id + safe_key[:suffix_pos]
                        safe_module = dict(self.named_modules())[extended_prefix]
                        if isinstance(safe_module, BaseTunerLayer):
                            final_key = extended_prefix + ".base_layer" + safe_key[suffix_pos:]
                            lora_dict = {key: val for key, val in adapters_weights.items() if extended_prefix in key}

                            # add LoRA keys and values to disk offload
                            for lora_key, lora_val in lora_dict.items():
                                divide = lora_key.rfind(".")
                                new_key = lora_key[:divide] + f".{adapter_name}" + lora_key[divide:]
                                safe_dict[new_key] = lora_val
                        else:
                            final_key = prefix + block_id + safe_key
                        safe_dict[final_key] = safe_tensor
                    files_seen.add(new_fname)

                    # avoid overwriting original safetensors
                    for key in safe_dict.keys():
                        offload_index[key] = {"safetensors_file": new_fname, "weight_name": key}

                    base_name = os.path.dirname(new_fname)
                    if not os.path.exists(base_name):
                        os.makedirs(base_name)
                    safe_save_file(safe_dict, new_fname, metadata=metadata)

    def load_adapter(
        self,
        model_id: str,
        adapter_name: str,
        is_trainable: bool = False,
        torch_device: Optional[str] = None,
        autocast_adapter_dtype: bool = True,
        ephemeral_gpu_offload: bool = False,
        **kwargs: Any,
    ):
        """
        Load a trained adapter into the model.

        The name for the new adapter should be unique.

        The new adapter is not automatically set as the active adapter. Use [`PeftModel.set_adapter`] to set the active
        adapter.

        Args:
            adapter_name (`str`):
                The name of the adapter to be added.
            peft_config ([`PeftConfig`]):
                The configuration of the adapter to be added.
            is_trainable (`bool`, *optional*, defaults to `False`):
                Whether the adapter should be trainable or not. If `False`, the adapter will be frozen and can only be
                used for inference.
            torch_device (`str`, *optional*, defaults to None):
                The device to load the adapter on. If `None`, the device will be inferred.
            autocast_adapter_dtype (`bool`, *optional*, defaults to `True`):
                Whether to autocast the adapter dtype. Defaults to `True`. Right now, this will only cast adapter
                weights using float16 and bfloat16 to float32, as this is typically required for stable training, and
                only affect select PEFT tuners.
            ephemeral_gpu_offload (`bool`, *optional*, defaults to `False`):
                Whether to use ephemeral GPU offloading for partially loaded modules. Defaults to `False`.
            kwargs: (`optional`):
                Additional arguments to modify the way the adapter is loaded, e.g. the token for Hugging Face Hub.
        """
        from .mapping import PEFT_TYPE_TO_CONFIG_MAPPING

        hf_hub_download_kwargs, kwargs = self._split_kwargs(kwargs)
        if torch_device is None:
            torch_device = infer_device()

        if adapter_name not in self.peft_config:
            # load the config
            peft_config = PEFT_TYPE_TO_CONFIG_MAPPING[
                PeftConfig._get_peft_type(
                    model_id,
                    **hf_hub_download_kwargs,
                )
            ].from_pretrained(
                model_id,
                ephemeral_gpu_offload=ephemeral_gpu_offload,
                **hf_hub_download_kwargs,
            )
            if peft_config.is_prompt_learning and is_trainable:
                raise ValueError("Cannot set a prompt learning adapter to trainable when loading pretrained adapter.")
            else:
                peft_config.inference_mode = not is_trainable
            self.add_adapter(adapter_name, peft_config)

        adapters_weights = load_peft_weights(model_id, device=torch_device, **hf_hub_download_kwargs)

        # load the weights into the model
        ignore_mismatched_sizes = kwargs.get("ignore_mismatched_sizes", False)
        load_result = set_peft_model_state_dict(
            self, adapters_weights, adapter_name=adapter_name, ignore_mismatched_sizes=ignore_mismatched_sizes
        )
        if (
            (getattr(self, "hf_device_map", None) is not None)
            and (len(set(self.hf_device_map.values()).intersection({"cpu", "disk"})) > 0)
            and len(self.peft_config) == 1
        ):
            device_map = kwargs.get("device_map", "auto")
            max_memory = kwargs.get("max_memory", None)
            offload_dir = kwargs.get("offload_folder", None)
            offload_index = kwargs.get("offload_index", None)

            dispatch_model_kwargs = {}
            # Safety checker for previous `accelerate` versions
            # `offload_index` was introduced in https://github.com/huggingface/accelerate/pull/873/
            if "offload_index" in inspect.signature(dispatch_model).parameters:
                dispatch_model_kwargs["offload_index"] = offload_index

            no_split_module_classes = self._no_split_modules

            if device_map != "sequential":
                max_memory = get_balanced_memory(
                    self,
                    max_memory=max_memory,
                    no_split_module_classes=no_split_module_classes,
                    low_zero=(device_map == "balanced_low_0"),
                )

            if isinstance(device_map, str):
                device_map = infer_auto_device_map(
                    self, max_memory=max_memory, no_split_module_classes=no_split_module_classes
                )

            self._update_offload(offload_index, adapters_weights)
            dispatch_model_kwargs["offload_index"] = offload_index

            dispatch_model(
                self,
                device_map=device_map,
                offload_dir=offload_dir,
                **dispatch_model_kwargs,
            )

            hook = AlignDevicesHook(io_same_device=True)
            if self.peft_config[adapter_name].is_prompt_learning:
                remove_hook_from_submodules(self.prompt_encoder)
            add_hook_to_module(self.get_base_model(), hook)

        if hasattr(self.base_model, "_cast_adapter_dtype"):
            self.base_model._cast_adapter_dtype(
                adapter_name=adapter_name, autocast_adapter_dtype=autocast_adapter_dtype
            )

        # Set model in evaluation mode to deactivate Dropout modules by default
        if not is_trainable:
            self.eval()
        return load_result

    def set_adapter(self, adapter_name: str) -> None:
        """
        Sets the active adapter.

        Only one adapter can be active at a time.

        Additionally, this function will set the specified adapter to trainable (i.e., requires_grad=True). If this is
        not desired, use the following code.

        ```py
        >>> for name, param in model_peft.named_parameters():
        ...     if ...:  # some check on name (ex. if 'lora' in name)
        ...         param.requires_grad = False
        ```

        Args:
            adapter_name (`str`):
                The name of the adapter to be set as active. The adapter must be loaded first.
        """
        if adapter_name not in self.peft_config:
            raise ValueError(f"Adapter {adapter_name} not found.")
        self.active_adapter = adapter_name
        if not self.peft_config[adapter_name].is_prompt_learning:
            self.base_model.set_adapter(adapter_name)
        _set_adapter(self, adapter_name)

    @property
    def base_model_torch_dtype(self):
        return getattr(self.base_model, "dtype", None)

    @property
    def active_peft_config(self):
        return self.peft_config[self.active_adapter]

    def create_or_update_model_card(self, output_dir: str):
        """
        Updates or create model card to include information about peft:
        1. Adds `peft` library tag
        2. Adds peft version
        3. Adds base model info
        4. Adds quantization information if it was used
        """

        filename = os.path.join(output_dir, "README.md")

        card = ModelCard.load(filename) if os.path.exists(filename) else ModelCard.from_template(ModelCardData())

        card.data["library_name"] = "peft"

        model_config = getattr(self, "config", None)
        if hasattr(model_config, "to_dict"):
            model_config = model_config.to_dict()
        if model_config is not None and "_name_or_path" in model_config:
            card.data["base_model"] = model_config["_name_or_path"]

        lines = card.text.splitlines()

        quantization_config = None
        if hasattr(model_config, "quantization_config"):
            quantization_config = self.config.quantization_config.to_dict()
        training_config_text = ""
        quantization_prefix = "The following `bitsandbytes` quantization config was used during training:"
        # Adds quantization information if it was used
        if quantization_config is not None:
            training_config_text += f"\n{quantization_prefix}\n"
            training_config_text += "\n".join([f"- {name}: {value}" for name, value in quantization_config.items()])
            training_config_text += "\n"

        training_procedure_heading = "## Training procedure"
        if quantization_prefix not in lines and bool(training_config_text):
            if training_procedure_heading in lines:
                lines.insert(lines.index(training_procedure_heading) + 2, training_config_text)
            else:
                lines.append(f"{training_procedure_heading}\n{training_config_text}")

        # Adds peft version
        framework_block_heading = "### Framework versions"
        if f"- PEFT {__version__}" not in lines:
            if framework_block_heading in lines:
                lines.insert(lines.index(framework_block_heading) + 2, f"- PEFT {__version__}")
            else:
                lines.append(f"{framework_block_heading}\n\n- PEFT {__version__}")

        card.text = "\n".join(lines)
        card.save(filename)


class PeftModelForSequenceClassification(PeftModel):
    """
    Peft model for sequence classification tasks.

    Args:
        model ([`~transformers.PreTrainedModel`]): Base transformer model.
        peft_config ([`PeftConfig`]): Peft config.
        adapter_name (`str`,  *optional*): The name of the adapter, defaults to `"default"`.
        autocast_adapter_dtype (`bool`, *optional*):
            Whether to autocast the adapter dtype. Defaults to `True`. Right now, this will only cast adapter weights
            using float16 and bfloat16 to float32, as this is typically required for stable training, and only affect
            select PEFT tuners.

    **Attributes**:
        - **config** ([`~transformers.PretrainedConfig`]) -- The configuration object of the base model.
        - **cls_layer_name** (`str`) -- The name of the classification layer.

    Example:

        ```py
        >>> from transformers import AutoModelForSequenceClassification
        >>> from peft import PeftModelForSequenceClassification, get_peft_config

        >>> config = {
        ...     "peft_type": "PREFIX_TUNING",
        ...     "task_type": "SEQ_CLS",
        ...     "inference_mode": False,
        ...     "num_virtual_tokens": 20,
        ...     "token_dim": 768,
        ...     "num_transformer_submodules": 1,
        ...     "num_attention_heads": 12,
        ...     "num_layers": 12,
        ...     "encoder_hidden_size": 768,
        ...     "prefix_projection": False,
        ...     "postprocess_past_key_value_function": None,
        ... }

        >>> peft_config = get_peft_config(config)
        >>> model = AutoModelForSequenceClassification.from_pretrained("bert-base-cased")
        >>> peft_model = PeftModelForSequenceClassification(model, peft_config)
        >>> peft_model.print_trainable_parameters()
        trainable params: 370178 || all params: 108680450 || trainable%: 0.3406113979101117
        ```
    """

    def __init__(
        self, model: torch.nn.Module, peft_config: PeftConfig, adapter_name: str = "default", **kwargs
    ) -> None:
        super().__init__(model, peft_config, adapter_name, **kwargs)

        classifier_module_names = ["classifier", "score"]
        if self.modules_to_save is None:
            self.modules_to_save = set(classifier_module_names)
        else:
            self.modules_to_save.update(classifier_module_names)

        if hasattr(peft_config, "modules_to_save"):
            if peft_config.modules_to_save is None:
                peft_config.modules_to_save = classifier_module_names[:]
            else:
                peft_config.modules_to_save.extend(classifier_module_names)

        for name, _ in self.base_model.named_children():
            if any(module_name in name for module_name in self.modules_to_save):
                self.cls_layer_name = name
                break

        # to make sure classifier layer is trainable; this may add a new ModulesToSaveWrapper
        _set_trainable(self, adapter_name)

    def add_adapter(self, adapter_name: str, peft_config: PeftConfig) -> None:
        """
        Add an adapter to the model based on the passed configuration.

        This adapter is not trained. To load a trained adapter, check out [`PeftModel.load_adapter`].

        The name for the new adapter should be unique.

        The new adapter is not automatically set as the active adapter. Use [`PeftModel.set_adapter`] to set the active
        adapter.

        Args:
            adapter_name (`str`):
                The name of the adapter to be added.
            peft_config ([`PeftConfig`]):
                The configuration of the adapter to be added.
        """
        # ensure that additional adapters also add the classifier layer to modules_to_save
        if hasattr(peft_config, "modules_to_save"):
            classifier_module_names = ["classifier", "score"]
            if peft_config.modules_to_save is None:
                peft_config.modules_to_save = classifier_module_names[:]
            else:
                peft_config.modules_to_save.extend(classifier_module_names)

        return super().add_adapter(adapter_name, peft_config)

    def forward(
        self,
        input_ids=None,
        attention_mask=None,
        inputs_embeds=None,
        labels=None,
        output_attentions=None,
        output_hidden_states=None,
        return_dict=None,
        task_ids=None,
        **kwargs,
    ):
        return_dict = return_dict if return_dict is not None else self.config.use_return_dict
        peft_config = self.active_peft_config
        if not peft_config.is_prompt_learning:
            with self._enable_peft_forward_hooks(**kwargs):
                kwargs = {k: v for k, v in kwargs.items() if k not in self.special_peft_forward_args}
                if peft_config.peft_type == PeftType.POLY:
                    kwargs["task_ids"] = task_ids
                return self.base_model(
                    input_ids=input_ids,
                    attention_mask=attention_mask,
                    inputs_embeds=inputs_embeds,
                    labels=labels,
                    output_attentions=output_attentions,
                    output_hidden_states=output_hidden_states,
                    return_dict=return_dict,
                    **kwargs,
                )

        batch_size = _get_batch_size(input_ids, inputs_embeds)
        if attention_mask is not None:
            # concat prompt attention mask
            prefix_attention_mask = torch.ones(batch_size, peft_config.num_virtual_tokens).to(attention_mask.device)
            attention_mask = torch.cat((prefix_attention_mask, attention_mask), dim=1)
        if kwargs.get("position_ids", None) is not None:
            warnings.warn("Position ids are not supported for parameter efficient tuning. Ignoring position ids.")
            kwargs["position_ids"] = None
        kwargs.update(
            {
                "attention_mask": attention_mask,
                "labels": labels,
                "output_attentions": output_attentions,
                "output_hidden_states": output_hidden_states,
                "return_dict": return_dict,
            }
        )

        if peft_config.peft_type == PeftType.PREFIX_TUNING:
            return self._prefix_tuning_forward(input_ids=input_ids, **kwargs)
        else:
            if kwargs.get("token_type_ids", None) is not None:
                kwargs["token_type_ids"] = torch.cat(
                    (
                        torch.zeros(batch_size, peft_config.num_virtual_tokens).to(self.word_embeddings.weight.device),
                        kwargs["token_type_ids"],
                    ),
                    dim=1,
                ).long()
            if inputs_embeds is None:
                inputs_embeds = self.word_embeddings(input_ids)
            prompts = self.get_prompt(batch_size=batch_size, task_ids=task_ids)
            prompts = prompts.to(inputs_embeds.dtype)
            inputs_embeds = torch.cat((prompts, inputs_embeds), dim=1)
            return self.base_model(inputs_embeds=inputs_embeds, **kwargs)

    def _prefix_tuning_forward(
        self,
        input_ids=None,
        attention_mask=None,
        inputs_embeds=None,
        labels=None,
        output_attentions=None,
        output_hidden_states=None,
        return_dict=None,
        **kwargs,
    ):
        batch_size = _get_batch_size(input_ids, inputs_embeds)
        past_key_values = self.get_prompt(batch_size)
        fwd_params = list(inspect.signature(self.base_model.forward).parameters.keys())
        kwargs.update(
            {
                "input_ids": input_ids,
                "attention_mask": attention_mask,
                "inputs_embeds": inputs_embeds,
                "output_attentions": output_attentions,
                "output_hidden_states": output_hidden_states,
                "return_dict": return_dict,
                "past_key_values": past_key_values,
            }
        )
        if "past_key_values" in fwd_params:
            return self.base_model(labels=labels, **kwargs)
        else:
            transformer_backbone_name = self.base_model.get_submodule(self.transformer_backbone_name)
            fwd_params = list(inspect.signature(transformer_backbone_name.forward).parameters.keys())
            if "past_key_values" not in fwd_params:
                raise ValueError("Model does not support past key values which are required for prefix tuning.")
            outputs = transformer_backbone_name(**kwargs)
            pooled_output = outputs[1] if len(outputs) > 1 else outputs[0]
            if "dropout" in [name for name, _ in list(self.base_model.named_children())]:
                pooled_output = self.base_model.dropout(pooled_output)
            logits = self.base_model.get_submodule(self.cls_layer_name)(pooled_output)

            loss = None
            if labels is not None:
                if self.config.problem_type is None:
                    if self.base_model.num_labels == 1:
                        self.config.problem_type = "regression"
                    elif self.base_model.num_labels > 1 and (labels.dtype == torch.long or labels.dtype == torch.int):
                        self.config.problem_type = "single_label_classification"
                    else:
                        self.config.problem_type = "multi_label_classification"

                if self.config.problem_type == "regression":
                    loss_fct = MSELoss()
                    if self.base_model.num_labels == 1:
                        loss = loss_fct(logits.squeeze(), labels.squeeze())
                    else:
                        loss = loss_fct(logits, labels)
                elif self.config.problem_type == "single_label_classification":
                    loss_fct = CrossEntropyLoss()
                    loss = loss_fct(logits.view(-1, self.base_model.num_labels), labels.view(-1))
                elif self.config.problem_type == "multi_label_classification":
                    loss_fct = BCEWithLogitsLoss()
                    loss = loss_fct(logits, labels)
            if not return_dict:
                output = (logits,) + outputs[2:]
                return ((loss,) + output) if loss is not None else output

            return SequenceClassifierOutput(
                loss=loss,
                logits=logits,
                hidden_states=outputs.hidden_states,
                attentions=outputs.attentions,
            )


class PeftModelForCausalLM(PeftModel):
    """
    Peft model for causal language modeling.

    Args:
        model ([`~transformers.PreTrainedModel`]): Base transformer model.
        peft_config ([`PeftConfig`]): Peft config.
        adapter_name (`str`,  *optional*): The name of the adapter, defaults to `"default"`.
        autocast_adapter_dtype (`bool`, *optional*):
            Whether to autocast the adapter dtype. Defaults to `True`. Right now, this will only cast adapter weights
            using float16 and bfloat16 to float32, as this is typically required for stable training, and only affect
            select PEFT tuners.

    Example:

        ```py
        >>> from transformers import AutoModelForCausalLM
        >>> from peft import PeftModelForCausalLM, get_peft_config

        >>> config = {
        ...     "peft_type": "PREFIX_TUNING",
        ...     "task_type": "CAUSAL_LM",
        ...     "inference_mode": False,
        ...     "num_virtual_tokens": 20,
        ...     "token_dim": 1280,
        ...     "num_transformer_submodules": 1,
        ...     "num_attention_heads": 20,
        ...     "num_layers": 36,
        ...     "encoder_hidden_size": 1280,
        ...     "prefix_projection": False,
        ...     "postprocess_past_key_value_function": None,
        ... }

        >>> peft_config = get_peft_config(config)
        >>> model = AutoModelForCausalLM.from_pretrained("gpt2-large")
        >>> peft_model = PeftModelForCausalLM(model, peft_config)
        >>> peft_model.print_trainable_parameters()
        trainable params: 1843200 || all params: 775873280 || trainable%: 0.23756456724479544
        ```
    """

    def __init__(
        self, model: torch.nn.Module, peft_config: PeftConfig, adapter_name: str = "default", **kwargs
    ) -> None:
        super().__init__(model, peft_config, adapter_name, **kwargs)
        self.base_model_prepare_inputs_for_generation = self.base_model.prepare_inputs_for_generation

    def forward(
        self,
        input_ids=None,
        attention_mask=None,
        inputs_embeds=None,
        labels=None,
        output_attentions=None,
        output_hidden_states=None,
        return_dict=None,
        task_ids=None,
        **kwargs,
    ):
        peft_config = self.active_peft_config
        if not peft_config.is_prompt_learning:
            if self.base_model.config.model_type == "mpt":
                if inputs_embeds is not None:
                    raise AssertionError("forward in MPTForCausalLM does not support inputs_embeds")
                return self.base_model(
                    input_ids=input_ids,
                    attention_mask=attention_mask,
                    labels=labels,
                    output_attentions=output_attentions,
                    output_hidden_states=output_hidden_states,
                    return_dict=return_dict,
                    **kwargs,
                )

            if peft_config.peft_type == PeftType.POLY:
                kwargs["task_ids"] = task_ids

            with self._enable_peft_forward_hooks(**kwargs):
                kwargs = {k: v for k, v in kwargs.items() if k not in self.special_peft_forward_args}
                return self.base_model(
                    input_ids=input_ids,
                    attention_mask=attention_mask,
                    inputs_embeds=inputs_embeds,
                    labels=labels,
                    output_attentions=output_attentions,
                    output_hidden_states=output_hidden_states,
                    return_dict=return_dict,
                    **kwargs,
                )

        batch_size = _get_batch_size(input_ids, inputs_embeds)
        if attention_mask is not None:
            # concat prompt attention mask
            prefix_attention_mask = torch.ones(batch_size, peft_config.num_virtual_tokens).to(attention_mask.device)
            attention_mask = torch.cat((prefix_attention_mask, attention_mask), dim=1)

        if kwargs.get("position_ids", None) is not None:
            warnings.warn("Position ids are not supported for parameter efficient tuning. Ignoring position ids.")
            kwargs["position_ids"] = None
        if kwargs.get("token_type_ids", None) is not None:
            warnings.warn("Token type ids are not supported for parameter efficient tuning. Ignoring token type ids")
            kwargs["token_type_ids"] = None
        kwargs.update(
            {
                "attention_mask": attention_mask,
                "labels": labels,
                "output_attentions": output_attentions,
                "output_hidden_states": output_hidden_states,
                "return_dict": return_dict,
            }
        )

        if peft_config.peft_type == PeftType.PREFIX_TUNING:
            past_key_values = self.get_prompt(batch_size)
            return self.base_model(
                input_ids=input_ids, inputs_embeds=inputs_embeds, past_key_values=past_key_values, **kwargs
            )
        else:
            if inputs_embeds is None:
                inputs_embeds = self.word_embeddings(input_ids)
            # concat prompt labels
            if labels is not None:
                prefix_labels = torch.full((batch_size, peft_config.num_virtual_tokens), -100).to(labels.device)
                kwargs["labels"] = torch.cat((prefix_labels, labels), dim=1)
            prompts = self.get_prompt(batch_size=batch_size, task_ids=task_ids)
            prompts = prompts.to(inputs_embeds.dtype)
            inputs_embeds = torch.cat((prompts, inputs_embeds), dim=1)
            return self.base_model(inputs_embeds=inputs_embeds, **kwargs)

    def generate(self, *args, **kwargs):
        peft_config = self.active_peft_config
        self.base_model.prepare_inputs_for_generation = self.prepare_inputs_for_generation
        if hasattr(self.base_model, "model"):
            self.base_model.model.generation_config = self.generation_config
        else:
            self.base_model.generation_config = self.generation_config
        try:
            if not peft_config.is_prompt_learning:
                with self._enable_peft_forward_hooks(*args, **kwargs):
                    kwargs = {k: v for k, v in kwargs.items() if k not in self.special_peft_forward_args}
                    outputs = self.base_model.generate(*args, **kwargs)
            else:
                outputs = self.base_model.generate(**kwargs)
        except:
            self.base_model.prepare_inputs_for_generation = self.base_model_prepare_inputs_for_generation
            raise
        else:
            self.base_model.prepare_inputs_for_generation = self.base_model_prepare_inputs_for_generation
            return outputs

    def prepare_inputs_for_generation(self, *args, task_ids: Optional[torch.Tensor] = None, **kwargs):
        peft_config = self.active_peft_config
        model_kwargs = self.base_model_prepare_inputs_for_generation(*args, **kwargs)

        # https://github.com/huggingface/transformers/pull/26681/ introduced new cache format
        # for some architectures which requires a special fix for prompt tuning etc.
        # TODO: starting with transformers 4.38, all architectures should support caching.
        uses_transformers_4_38 = packaging.version.parse(transformers.__version__) >= packaging.version.parse("4.38.0")
        uses_transformers_4_36 = packaging.version.parse(transformers.__version__) >= packaging.version.parse("4.36.0")
        transformers_new_cache_archs = ["llama", "mistral", "persimmon", "phi"]
        uses_cache = uses_transformers_4_38 or (
            uses_transformers_4_36 and self.base_model.config.model_type in transformers_new_cache_archs
        )

        if peft_config.peft_type == PeftType.POLY:
            model_kwargs["task_ids"] = task_ids
        if peft_config.is_prompt_learning:
            if uses_cache and (model_kwargs["past_key_values"] is not None):
                # change in the logic of `prepare_inputs_for_generation` makes the below code necessary
                # In prompt learning methods, past key values are longer when compared to the `input_ids`.
                # As such only consider the last input ids in the autogressive generation phase.
                past_key_values = model_kwargs["past_key_values"]
                if isinstance(past_key_values, (tuple, list)):
                    seq_len = past_key_values[0][0].shape[-2]
                else:  # using transformers kv cache
                    seq_len = past_key_values.get_seq_length()
                if seq_len >= model_kwargs["input_ids"].shape[1]:
                    model_kwargs["input_ids"] = model_kwargs["input_ids"][:, -1:]

            if model_kwargs.get("attention_mask", None) is not None:
                size = model_kwargs["input_ids"].shape[0], peft_config.num_virtual_tokens
                prefix_attention_mask = torch.ones(size).to(model_kwargs["input_ids"].device)
                model_kwargs["attention_mask"] = torch.cat(
                    (prefix_attention_mask, model_kwargs["attention_mask"]), dim=1
                )

            if model_kwargs.get("position_ids", None) is not None:
                warnings.warn("Position ids are not supported for parameter efficient tuning. Ignoring position ids.")
                model_kwargs["position_ids"] = None

            if kwargs.get("token_type_ids", None) is not None:
                warnings.warn(
                    "Token type ids are not supported for parameter efficient tuning. Ignoring token type ids"
                )
                kwargs["token_type_ids"] = None

            if model_kwargs["past_key_values"] is None and peft_config.peft_type == PeftType.PREFIX_TUNING:
                past_key_values = self.get_prompt(batch_size=model_kwargs["input_ids"].shape[0])
                model_kwargs["past_key_values"] = past_key_values
            else:
                if model_kwargs["past_key_values"] is None:
                    inputs_embeds = self.word_embeddings(model_kwargs["input_ids"])
                    prompts = self.get_prompt(batch_size=model_kwargs["input_ids"].shape[0], task_ids=task_ids)
                    prompts = prompts.to(inputs_embeds.dtype)
                    model_kwargs["inputs_embeds"] = torch.cat((prompts, inputs_embeds), dim=1)
                    model_kwargs["input_ids"] = None

        # For transformers>=4.38.0 - for some architectures such as Llama, `cache_position` is
        # passed in the forward pass to keep track of the position ids of the cache. We have to
        # pop that from `model_kwargs` as `cache_position` is properly created by the model, using the passed
        # `inputs_embeds`: https://github.com/huggingface/transformers/blob/593230f0a1150ea9c0477b9d859f25daf73c8c33/src/transformers/models/llama/modeling_llama.py#L956
        _ = model_kwargs.pop("cache_position", None)

        return model_kwargs


class PeftModelForSeq2SeqLM(PeftModel):
    """
    Peft model for sequence-to-sequence language modeling.

    Args:
        model ([`~transformers.PreTrainedModel`]): Base transformer model.
        peft_config ([`PeftConfig`]): Peft config.
        adapter_name (`str`,  *optional*): The name of the adapter, defaults to `"default"`.
        autocast_adapter_dtype (`bool`, *optional*):
            Whether to autocast the adapter dtype. Defaults to `True`. Right now, this will only cast adapter weights
            using float16 and bfloat16 to float32, as this is typically required for stable training, and only affect
            select PEFT tuners.

    Example:

        ```py
        >>> from transformers import AutoModelForSeq2SeqLM
        >>> from peft import PeftModelForSeq2SeqLM, get_peft_config

        >>> config = {
        ...     "peft_type": "LORA",
        ...     "task_type": "SEQ_2_SEQ_LM",
        ...     "inference_mode": False,
        ...     "r": 8,
        ...     "target_modules": ["q", "v"],
        ...     "lora_alpha": 32,
        ...     "lora_dropout": 0.1,
        ...     "fan_in_fan_out": False,
        ...     "enable_lora": None,
        ...     "bias": "none",
        ... }

        >>> peft_config = get_peft_config(config)
        >>> model = AutoModelForSeq2SeqLM.from_pretrained("t5-base")
        >>> peft_model = PeftModelForSeq2SeqLM(model, peft_config)
        >>> peft_model.print_trainable_parameters()
        trainable params: 884736 || all params: 223843584 || trainable%: 0.3952474242013566
        ```
    """

    def __init__(
        self, model: torch.nn.Module, peft_config: PeftConfig, adapter_name: str = "default", **kwargs
    ) -> None:
        super().__init__(model, peft_config, adapter_name, **kwargs)
        self.base_model_prepare_inputs_for_generation = self.base_model.prepare_inputs_for_generation
        self.base_model_prepare_encoder_decoder_kwargs_for_generation = (
            self.base_model._prepare_encoder_decoder_kwargs_for_generation
        )

    def forward(
        self,
        input_ids=None,
        attention_mask=None,
        inputs_embeds=None,
        decoder_input_ids=None,
        decoder_attention_mask=None,
        decoder_inputs_embeds=None,
        labels=None,
        output_attentions=None,
        output_hidden_states=None,
        return_dict=None,
        task_ids=None,
        **kwargs,
    ):
        peft_config = self.active_peft_config
        if not peft_config.is_prompt_learning:
            if peft_config.peft_type == PeftType.POLY:
                kwargs["task_ids"] = task_ids

            with self._enable_peft_forward_hooks(**kwargs):
                kwargs = {k: v for k, v in kwargs.items() if k not in self.special_peft_forward_args}
                return self.base_model(
                    input_ids=input_ids,
                    attention_mask=attention_mask,
                    inputs_embeds=inputs_embeds,
                    decoder_input_ids=decoder_input_ids,
                    decoder_attention_mask=decoder_attention_mask,
                    decoder_inputs_embeds=decoder_inputs_embeds,
                    labels=labels,
                    output_attentions=output_attentions,
                    output_hidden_states=output_hidden_states,
                    return_dict=return_dict,
                    **kwargs,
                )

        batch_size = _get_batch_size(input_ids, inputs_embeds)
        if decoder_attention_mask is not None:
            # concat prompt attention mask
            prefix_attention_mask = torch.ones(batch_size, peft_config.num_virtual_tokens).to(
                decoder_attention_mask.device
            )
            if peft_config.peft_type not in [PeftType.PROMPT_TUNING, PeftType.P_TUNING]:
                decoder_attention_mask = torch.cat((prefix_attention_mask, decoder_attention_mask), dim=1)

        if kwargs.get("position_ids", None) is not None:
            warnings.warn("Position ids are not supported for parameter efficient tuning. Ignoring position ids.")
            kwargs["position_ids"] = None
        if kwargs.get("token_type_ids", None) is not None:
            warnings.warn("Token type ids are not supported for parameter efficient tuning. Ignoring token type ids")
            kwargs["token_type_ids"] = None
        kwargs.update(
            {
                "attention_mask": attention_mask,
                "decoder_attention_mask": decoder_attention_mask,
                "labels": labels,
                "output_attentions": output_attentions,
                "output_hidden_states": output_hidden_states,
                "return_dict": return_dict,
            }
        )

        if peft_config.peft_type == PeftType.PREFIX_TUNING:
            past_key_values = self.get_prompt(batch_size)
            return self.base_model(
                input_ids=input_ids,
                decoder_input_ids=decoder_input_ids,
                decoder_inputs_embeds=decoder_inputs_embeds,
                past_key_values=past_key_values,
                **kwargs,
            )
        elif peft_config.peft_type in [PeftType.PROMPT_TUNING, PeftType.P_TUNING]:
            if inputs_embeds is None:
                inputs_embeds = self.word_embeddings(input_ids)

            if attention_mask is not None:
                # concat prompt attention mask
                prefix_attention_mask = torch.ones(batch_size, peft_config.num_virtual_tokens).to(
                    attention_mask.device
                )
                kwargs["attention_mask"] = torch.cat((prefix_attention_mask, attention_mask), dim=1)

            prompts = self.get_prompt(batch_size=batch_size)
            prompts = prompts.to(inputs_embeds.dtype)
            inputs_embeds = torch.cat((prompts[:, : peft_config.num_virtual_tokens], inputs_embeds), dim=1)

            return self.base_model(
                inputs_embeds=inputs_embeds,
                decoder_input_ids=decoder_input_ids,
                decoder_inputs_embeds=decoder_inputs_embeds,
                **kwargs,
            )
        else:
            if inputs_embeds is None:
                inputs_embeds = self.word_embeddings(input_ids)
            if decoder_inputs_embeds is None and decoder_input_ids is None:
                decoder_input_ids = shift_tokens_right(
                    labels, self.config.pad_token_id, self.config.decoder_start_token_id
                )
                decoder_inputs_embeds = self.word_embeddings(decoder_input_ids)

            if attention_mask is not None:
                # concat prompt attention mask
                prefix_attention_mask = torch.ones(batch_size, peft_config.num_virtual_tokens).to(
                    attention_mask.device
                )
                kwargs["attention_mask"] = torch.cat((prefix_attention_mask, attention_mask), dim=1)
            # concat prompt labels
            if labels is not None:
                if peft_config.num_transformer_submodules == 1:
                    kwargs["labels"] = labels
                elif peft_config.num_transformer_submodules == 2:
                    prefix_labels = torch.full((batch_size, peft_config.num_virtual_tokens), -100).to(labels.device)
                    kwargs["labels"] = torch.cat((prefix_labels, labels), dim=1)
            prompts = self.get_prompt(batch_size=batch_size, task_ids=task_ids)
            prompts = prompts.to(inputs_embeds.dtype)
            inputs_embeds = torch.cat((prompts[:, : peft_config.num_virtual_tokens], inputs_embeds), dim=1)
            if peft_config.num_transformer_submodules == 1:
                return self.base_model(inputs_embeds=inputs_embeds, **kwargs)
            elif peft_config.num_transformer_submodules == 2:
                decoder_inputs_embeds = torch.cat(
                    (prompts[:, peft_config.num_virtual_tokens :], decoder_inputs_embeds), dim=1
                )
                return self.base_model(
                    inputs_embeds=inputs_embeds, decoder_inputs_embeds=decoder_inputs_embeds, **kwargs
                )

    def generate(self, **kwargs):
        peft_config = self.active_peft_config
        self.base_model.prepare_inputs_for_generation = self.prepare_inputs_for_generation
        self.base_model._prepare_encoder_decoder_kwargs_for_generation = (
            self._prepare_encoder_decoder_kwargs_for_generation
        )
        try:
            if not peft_config.is_prompt_learning:
                with self._enable_peft_forward_hooks(**kwargs):
                    kwargs = {k: v for k, v in kwargs.items() if k not in self.special_peft_forward_args}
                    outputs = self.base_model.generate(**kwargs)
            else:
                if "input_ids" not in kwargs:
                    raise ValueError("input_ids must be provided for Peft model generation")
                if kwargs.get("position_ids", None) is not None:
                    warnings.warn(
                        "Position ids are not supported for parameter efficient tuning. Ignoring position ids."
                    )
                    kwargs["position_ids"] = None
                if kwargs.get("token_type_ids", None) is not None:
                    warnings.warn(
                        "Token type ids are not supported for parameter efficient tuning. Ignoring token type ids"
                    )
                    kwargs["token_type_ids"] = None

                if peft_config.peft_type == PeftType.PREFIX_TUNING:
                    outputs = self.base_model.generate(**kwargs)
                elif peft_config.peft_type in [
                    PeftType.PROMPT_TUNING,
                    PeftType.P_TUNING,
                    PeftType.MULTITASK_PROMPT_TUNING,
                ]:
                    kwargs = deepcopy(kwargs)

                    if "encoder_outputs" in kwargs:
                        del kwargs["encoder_outputs"]
                        warnings.warn(
                            "`encoder_outputs` should not be passed to `generate` when using prompt tuning. Ignoring it."
                        )

                    input_ids = kwargs.pop("input_ids")
                    inputs_embeds = self.word_embeddings(input_ids)
                    batch_size = inputs_embeds.shape[0]
                    prompts = self.get_prompt(batch_size=batch_size, task_ids=kwargs.pop("task_ids", None))
                    prompts = prompts.to(inputs_embeds.dtype)

                    inputs_embeds = torch.cat((prompts[:, : peft_config.num_virtual_tokens], inputs_embeds), dim=1)
                    kwargs["inputs_embeds"] = inputs_embeds

                    if "attention_mask" in kwargs:
                        prefix_attention_mask = torch.ones(batch_size, peft_config.num_virtual_tokens).to(
                            kwargs["attention_mask"].device
                        )
                        kwargs["attention_mask"] = torch.cat((prefix_attention_mask, kwargs["attention_mask"]), dim=1)

                    return self.base_model.generate(**kwargs)
                else:
                    raise NotImplementedError
        except:
            self.base_model.prepare_inputs_for_generation = self.base_model_prepare_inputs_for_generation
            self.base_model._prepare_encoder_decoder_kwargs_for_generation = (
                self.base_model_prepare_encoder_decoder_kwargs_for_generation
            )
            raise
        else:
            self.base_model.prepare_inputs_for_generation = self.base_model_prepare_inputs_for_generation
            self.base_model._prepare_encoder_decoder_kwargs_for_generation = (
                self.base_model_prepare_encoder_decoder_kwargs_for_generation
            )
            return outputs

    def prepare_inputs_for_generation(self, *args, task_ids: torch.Tensor = None, **kwargs):
        peft_config = self.active_peft_config
        model_kwargs = self.base_model_prepare_inputs_for_generation(*args, **kwargs)
        if peft_config.peft_type == PeftType.POLY:
            model_kwargs["task_ids"] = task_ids
        if model_kwargs["past_key_values"] is None and peft_config.peft_type == PeftType.PREFIX_TUNING:
            batch_size = model_kwargs["decoder_input_ids"].shape[0]
            past_key_values = self.get_prompt(batch_size)
            model_kwargs["past_key_values"] = past_key_values

        return model_kwargs


class PeftModelForTokenClassification(PeftModel):
    """
    Peft model for token classification tasks.

    Args:
        model ([`~transformers.PreTrainedModel`]): Base transformer model.
        peft_config ([`PeftConfig`]): Peft config.
        adapter_name (`str`,  *optional*): The name of the adapter, defaults to `"default"`.
        autocast_adapter_dtype (`bool`, *optional*):
            Whether to autocast the adapter dtype. Defaults to `True`. Right now, this will only cast adapter weights
            using float16 and bfloat16 to float32, as this is typically required for stable training, and only affect
            select PEFT tuners.

    **Attributes**:
        - **config** ([`~transformers.PretrainedConfig`]) -- The configuration object of the base model.
        - **cls_layer_name** (`str`) -- The name of the classification layer.

    Example:

        ```py
        >>> from transformers import AutoModelForSequenceClassification
        >>> from peft import PeftModelForTokenClassification, get_peft_config

        >>> config = {
        ...     "peft_type": "PREFIX_TUNING",
        ...     "task_type": "TOKEN_CLS",
        ...     "inference_mode": False,
        ...     "num_virtual_tokens": 20,
        ...     "token_dim": 768,
        ...     "num_transformer_submodules": 1,
        ...     "num_attention_heads": 12,
        ...     "num_layers": 12,
        ...     "encoder_hidden_size": 768,
        ...     "prefix_projection": False,
        ...     "postprocess_past_key_value_function": None,
        ... }

        >>> peft_config = get_peft_config(config)
        >>> model = AutoModelForTokenClassification.from_pretrained("bert-base-cased")
        >>> peft_model = PeftModelForTokenClassification(model, peft_config)
        >>> peft_model.print_trainable_parameters()
        trainable params: 370178 || all params: 108680450 || trainable%: 0.3406113979101117
        ```
    """

    def __init__(
        self, model: torch.nn.Module, peft_config: PeftConfig = None, adapter_name: str = "default", **kwargs
    ) -> None:
        super().__init__(model, peft_config, adapter_name, **kwargs)

        classifier_module_names = ["classifier", "score"]
        if self.modules_to_save is None:
            self.modules_to_save = set(classifier_module_names)
        else:
            self.modules_to_save.update(classifier_module_names)

        if hasattr(peft_config, "modules_to_save"):
            if peft_config.modules_to_save is None:
                peft_config.modules_to_save = classifier_module_names[:]
            else:
                peft_config.modules_to_save.extend(classifier_module_names)

        for name, _ in self.base_model.named_children():
            if any(module_name in name for module_name in self.modules_to_save):
                self.cls_layer_name = name
                break

        # to make sure classifier layer is trainable; this may add a new ModulesToSaveWrapper
        _set_trainable(self, adapter_name)

    def add_adapter(self, adapter_name: str, peft_config: PeftConfig) -> None:
        """
        Add an adapter to the model based on the passed configuration.

        This adapter is not trained. To load a trained adapter, check out [`PeftModel.load_adapter`].

        The name for the new adapter should be unique.

        The new adapter is not automatically set as the active adapter. Use [`PeftModel.set_adapter`] to set the active
        adapter.

        Args:
            adapter_name (`str`):
                The name of the adapter to be added.
            peft_config ([`PeftConfig`]):
                The configuration of the adapter to be added.
        """
        # ensure that additional adapters also add the classifier layer to modules_to_save
        if hasattr(peft_config, "modules_to_save"):
            classifier_module_names = ["classifier", "score"]
            if peft_config.modules_to_save is None:
                peft_config.modules_to_save = classifier_module_names[:]
            else:
                peft_config.modules_to_save.extend(classifier_module_names)

        return super().add_adapter(adapter_name, peft_config)

    def forward(
        self,
        input_ids=None,
        attention_mask=None,
        inputs_embeds=None,
        labels=None,
        output_attentions=None,
        output_hidden_states=None,
        return_dict=None,
        task_ids=None,
        **kwargs,
    ):
        peft_config = self.active_peft_config
        return_dict = return_dict if return_dict is not None else self.config.use_return_dict

        if not peft_config.is_prompt_learning:
            with self._enable_peft_forward_hooks(**kwargs):
                kwargs = {k: v for k, v in kwargs.items() if k not in self.special_peft_forward_args}
                if peft_config.peft_type == PeftType.POLY:
                    kwargs["task_ids"] = task_ids
                return self.base_model(
                    input_ids=input_ids,
                    attention_mask=attention_mask,
                    inputs_embeds=inputs_embeds,
                    labels=labels,
                    output_attentions=output_attentions,
                    output_hidden_states=output_hidden_states,
                    return_dict=return_dict,
                    **kwargs,
                )

        batch_size = _get_batch_size(input_ids, inputs_embeds)
        if attention_mask is not None:
            # concat prompt attention mask
            prefix_attention_mask = torch.ones(batch_size, peft_config.num_virtual_tokens).to(attention_mask.device)
            attention_mask = torch.cat((prefix_attention_mask, attention_mask), dim=1)
        if kwargs.get("position_ids", None) is not None:
            warnings.warn("Position ids are not supported for parameter efficient tuning. Ignoring position ids.")
            kwargs["position_ids"] = None
        kwargs.update(
            {
                "attention_mask": attention_mask,
                "labels": labels,
                "output_attentions": output_attentions,
                "output_hidden_states": output_hidden_states,
                "return_dict": return_dict,
            }
        )

        if peft_config.peft_type == PeftType.PREFIX_TUNING:
            return self._prefix_tuning_forward(input_ids=input_ids, **kwargs)
        else:
            if kwargs.get("token_type_ids", None) is not None:
                kwargs["token_type_ids"] = torch.cat(
                    (
                        torch.zeros(batch_size, peft_config.num_virtual_tokens).to(self.word_embeddings.weight.device),
                        kwargs["token_type_ids"],
                    ),
                    dim=1,
                ).long()
            if inputs_embeds is None:
                inputs_embeds = self.word_embeddings(input_ids)
            prompts = self.get_prompt(batch_size=batch_size, task_ids=task_ids)
            prompts = prompts.to(inputs_embeds.dtype)
            inputs_embeds = torch.cat((prompts, inputs_embeds), dim=1)
            return self.base_model(inputs_embeds=inputs_embeds, **kwargs)

    def _prefix_tuning_forward(
        self,
        input_ids=None,
        attention_mask=None,
        inputs_embeds=None,
        labels=None,
        output_attentions=None,
        output_hidden_states=None,
        return_dict=None,
        **kwargs,
    ):
        batch_size = _get_batch_size(input_ids, inputs_embeds)
        past_key_values = self.get_prompt(batch_size)
        fwd_params = list(inspect.signature(self.base_model.forward).parameters.keys())
        kwargs.update(
            {
                "input_ids": input_ids,
                "attention_mask": attention_mask,
                "inputs_embeds": inputs_embeds,
                "output_attentions": output_attentions,
                "output_hidden_states": output_hidden_states,
                "return_dict": return_dict,
                "past_key_values": past_key_values,
            }
        )
        if "past_key_values" in fwd_params:
            return self.base_model(labels=labels, **kwargs)
        else:
            transformer_backbone_name = self.base_model.get_submodule(self.transformer_backbone_name)
            fwd_params = list(inspect.signature(transformer_backbone_name.forward).parameters.keys())
            if "past_key_values" not in fwd_params:
                raise ValueError("Model does not support past key values which are required for prefix tuning.")
            outputs = transformer_backbone_name(**kwargs)
            sequence_output = outputs[0]
            if "dropout" in [name for name, _ in list(self.base_model.named_children())]:
                sequence_output = self.base_model.dropout(sequence_output)
            logits = self.base_model.get_submodule(self.cls_layer_name)(sequence_output)

            loss = None
            if labels is not None:
                loss_fct = CrossEntropyLoss()
                loss = loss_fct(logits.view(-1, self.num_labels), labels.view(-1))

            if not return_dict:
                output = (logits,) + outputs[2:]
                return ((loss,) + output) if loss is not None else output

            return TokenClassifierOutput(
                loss=loss,
                logits=logits,
                hidden_states=outputs.hidden_states,
                attentions=outputs.attentions,
            )


class PeftModelForQuestionAnswering(PeftModel):
    """
    Peft model for extractive question answering.

    Args:
        model ([`~transformers.PreTrainedModel`]): Base transformer model.
        peft_config ([`PeftConfig`]): Peft config.
        adapter_name (`str`,  *optional*): The name of the adapter, defaults to `"default"`.
        autocast_adapter_dtype (`bool`, *optional*):
            Whether to autocast the adapter dtype. Defaults to `True`. Right now, this will only cast adapter weights
            using float16 and bfloat16 to float32, as this is typically required for stable training, and only affect
            select PEFT tuners.

    **Attributes**:
        - **config** ([`~transformers.PretrainedConfig`]) -- The configuration object of the base model.
        - **cls_layer_name** (`str`) -- The name of the classification layer.

    Example:

        ```py
        >>> from transformers import AutoModelForQuestionAnswering
        >>> from peft import PeftModelForQuestionAnswering, get_peft_config

        >>> config = {
        ...     "peft_type": "LORA",
        ...     "task_type": "QUESTION_ANS",
        ...     "inference_mode": False,
        ...     "r": 16,
        ...     "target_modules": ["query", "value"],
        ...     "lora_alpha": 32,
        ...     "lora_dropout": 0.05,
        ...     "fan_in_fan_out": False,
        ...     "bias": "none",
        ... }

        >>> peft_config = get_peft_config(config)
        >>> model = AutoModelForQuestionAnswering.from_pretrained("bert-base-cased")
        >>> peft_model = PeftModelForQuestionAnswering(model, peft_config)
        >>> peft_model.print_trainable_parameters()
        trainable params: 592900 || all params: 108312580 || trainable%: 0.5473971721475013
        ```
    """

    def __init__(
        self, model: torch.nn.Module, peft_config: PeftConfig, adapter_name: str = "default", **kwargs
    ) -> None:
        super().__init__(model, peft_config, adapter_name, **kwargs)

        qa_module_names = ["qa_outputs"]
        if self.modules_to_save is None:
            self.modules_to_save = set(qa_module_names)
        else:
            self.modules_to_save.update(qa_module_names)

        if hasattr(peft_config, "modules_to_save"):
            if peft_config.modules_to_save is None:
                peft_config.modules_to_save = qa_module_names[:]
            else:
                peft_config.modules_to_save.extend(qa_module_names)

        for name, _ in self.base_model.named_children():
            if any(module_name in name for module_name in self.modules_to_save):
                self.cls_layer_name = name
                break

        # to make sure classifier layer is trainable; this may add a new ModulesToSaveWrapper
        _set_trainable(self, adapter_name)

    def add_adapter(self, adapter_name: str, peft_config: PeftConfig) -> None:
        """
        Add an adapter to the model based on the passed configuration.

        This adapter is not trained. To load a trained adapter, check out [`PeftModel.load_adapter`].

        The name for the new adapter should be unique.

        The new adapter is not automatically set as the active adapter. Use [`PeftModel.set_adapter`] to set the active
        adapter.

        Args:
            adapter_name (`str`):
                The name of the adapter to be added.
            peft_config ([`PeftConfig`]):
                The configuration of the adapter to be added.
        """
        # ensure that additional adapters also add the classifier layer to modules_to_save
        if hasattr(peft_config, "modules_to_save"):
            qa_module_names = ["qa_outputs"]
            if peft_config.modules_to_save is None:
                peft_config.modules_to_save = qa_module_names[:]
            else:
                peft_config.modules_to_save.extend(qa_module_names)

        return super().add_adapter(adapter_name, peft_config)

    def forward(
        self,
        input_ids=None,
        attention_mask=None,
        token_type_ids=None,
        position_ids=None,
        inputs_embeds=None,
        start_positions=None,
        end_positions=None,
        output_attentions=None,
        output_hidden_states=None,
        return_dict=None,
        task_ids=None,
        **kwargs,
    ):
        peft_config = self.active_peft_config
        return_dict = return_dict if return_dict is not None else self.config.use_return_dict

        if not peft_config.is_prompt_learning:
            if peft_config.peft_type == PeftType.POLY:
                kwargs["task_ids"] = task_ids

            with self._enable_peft_forward_hooks(**kwargs):
                kwargs = {k: v for k, v in kwargs.items() if k not in self.special_peft_forward_args}
                return self.base_model(
                    input_ids=input_ids,
                    attention_mask=attention_mask,
                    inputs_embeds=inputs_embeds,
                    start_positions=start_positions,
                    end_positions=end_positions,
                    output_attentions=output_attentions,
                    output_hidden_states=output_hidden_states,
                    return_dict=return_dict,
                    **kwargs,
                )

        batch_size = _get_batch_size(input_ids, inputs_embeds)
        if attention_mask is not None:
            # concat prompt attention mask
            prefix_attention_mask = torch.ones(batch_size, peft_config.num_virtual_tokens).to(attention_mask.device)
            attention_mask = torch.cat((prefix_attention_mask, attention_mask), dim=1)
        if kwargs.get("position_ids", None) is not None:
            warnings.warn("Position ids are not supported for parameter efficient tuning. Ignoring position ids.")
            kwargs["position_ids"] = None
        kwargs.update(
            {
                "attention_mask": attention_mask,
                "start_positions": start_positions,
                "end_positions": end_positions,
                "output_attentions": output_attentions,
                "output_hidden_states": output_hidden_states,
                "return_dict": return_dict,
            }
        )

        if peft_config.peft_type == PeftType.PREFIX_TUNING:
            return self._prefix_tuning_forward(input_ids=input_ids, **kwargs)
        else:
            if kwargs.get("token_type_ids", None) is not None:
                kwargs["token_type_ids"] = torch.cat(
                    (
                        torch.zeros(batch_size, peft_config.num_virtual_tokens).to(self.word_embeddings.weight.device),
                        kwargs["token_type_ids"],
                    ),
                    dim=1,
                ).long()
            if inputs_embeds is None:
                inputs_embeds = self.word_embeddings(input_ids)
            prompts = self.get_prompt(batch_size=batch_size)
            prompts = prompts.to(inputs_embeds.dtype)
            inputs_embeds = torch.cat((prompts, inputs_embeds), dim=1)
            return self.base_model(inputs_embeds=inputs_embeds, **kwargs)

    def _prefix_tuning_forward(
        self,
        input_ids=None,
        attention_mask=None,
        inputs_embeds=None,
        start_positions=None,
        end_positions=None,
        output_attentions=None,
        output_hidden_states=None,
        return_dict=None,
        **kwargs,
    ):
        batch_size = _get_batch_size(input_ids, inputs_embeds)
        past_key_values = self.get_prompt(batch_size)
        fwd_params = list(inspect.signature(self.base_model.forward).parameters.keys())
        kwargs.update(
            {
                "input_ids": input_ids,
                "attention_mask": attention_mask,
                "inputs_embeds": inputs_embeds,
                "output_attentions": output_attentions,
                "output_hidden_states": output_hidden_states,
                "return_dict": return_dict,
                "past_key_values": past_key_values,
            }
        )
        if "past_key_values" in fwd_params:
            return self.base_model(start_positions=start_positions, end_positions=end_positions, **kwargs)
        else:
            transformer_backbone_name = self.base_model.get_submodule(self.transformer_backbone_name)
            fwd_params = list(inspect.signature(transformer_backbone_name.forward).parameters.keys())
            if "past_key_values" not in fwd_params:
                raise ValueError("Model does not support past key values which are required for prefix tuning.")
            outputs = transformer_backbone_name(**kwargs)
            sequence_output = outputs[0]
            if "dropout" in [name for name, _ in list(self.base_model.named_children())]:
                sequence_output = self.base_model.dropout(sequence_output)
            logits = self.base_model.get_submodule(self.cls_layer_name)(sequence_output)
            start_logits, end_logits = logits.split(1, dim=-1)
            start_logits = start_logits.squeeze(-1).contiguous()
            end_logits = end_logits.squeeze(-1).contiguous()

            total_loss = None
            if start_positions is not None and end_positions is not None:
                # If we are on multi-GPU, split add a dimension
                if len(start_positions.size()) > 1:
                    start_positions = start_positions.squeeze(-1)
                if len(end_positions.size()) > 1:
                    end_positions = end_positions.squeeze(-1)
                # sometimes the start/end positions are outside our model inputs, we ignore these terms
                ignored_index = start_logits.size(1)
                start_positions = start_positions.clamp(0, ignored_index)
                end_positions = end_positions.clamp(0, ignored_index)

                loss_fct = CrossEntropyLoss(ignore_index=ignored_index)
                start_loss = loss_fct(start_logits, start_positions)
                end_loss = loss_fct(end_logits, end_positions)
                total_loss = (start_loss + end_loss) / 2

            if not return_dict:
                output = (start_logits, end_logits) + outputs[2:]
                return ((total_loss,) + output) if total_loss is not None else output

            return QuestionAnsweringModelOutput(
                loss=total_loss,
                start_logits=start_logits,
                end_logits=end_logits,
                hidden_states=outputs.hidden_states,
                attentions=outputs.attentions,
            )


class PeftModelForFeatureExtraction(PeftModel):
    """
    Peft model for extracting features/embeddings from transformer models

    Args:
        model ([`~transformers.PreTrainedModel`]): Base transformer model.
        peft_config ([`PeftConfig`]): Peft config.
        adapter_name (`str`,  *optional*): The name of the adapter, defaults to `"default"`.
        autocast_adapter_dtype (`bool`, *optional*):
            Whether to autocast the adapter dtype. Defaults to `True`. Right now, this will only cast adapter weights
            using float16 and bfloat16 to float32, as this is typically required for stable training, and only affect
            select PEFT tuners.

    **Attributes**:
        - **config** ([`~transformers.PretrainedConfig`]) -- The configuration object of the base model.

    Example:

        ```py
        >>> from transformers import AutoModel
        >>> from peft import PeftModelForFeatureExtraction, get_peft_config

        >>> config = {
        ...     "peft_type": "LORA",
        ...     "task_type": "FEATURE_EXTRACTION",
        ...     "inference_mode": False,
        ...     "r": 16,
        ...     "target_modules": ["query", "value"],
        ...     "lora_alpha": 32,
        ...     "lora_dropout": 0.05,
        ...     "fan_in_fan_out": False,
        ...     "bias": "none",
        ... }
        >>> peft_config = get_peft_config(config)
        >>> model = AutoModel.from_pretrained("bert-base-cased")
        >>> peft_model = PeftModelForFeatureExtraction(model, peft_config)
        >>> peft_model.print_trainable_parameters()
        ```
    """

    def __init__(self, model: torch.nn.Module, peft_config: PeftConfig, adapter_name: str = "default", **kwargs):
        super().__init__(model, peft_config, adapter_name, **kwargs)

    def forward(
        self,
        input_ids=None,
        attention_mask=None,
        inputs_embeds=None,
        output_attentions=None,
        output_hidden_states=None,
        return_dict=None,
        task_ids=None,
        **kwargs,
    ):
        peft_config = self.active_peft_config
        if not peft_config.is_prompt_learning:
            if peft_config.peft_type == PeftType.POLY:
                kwargs["task_ids"] = task_ids

            with self._enable_peft_forward_hooks(**kwargs):
                kwargs = {k: v for k, v in kwargs.items() if k not in self.special_peft_forward_args}
                return self.base_model(
                    input_ids=input_ids,
                    attention_mask=attention_mask,
                    inputs_embeds=inputs_embeds,
                    output_attentions=output_attentions,
                    output_hidden_states=output_hidden_states,
                    return_dict=return_dict,
                    **kwargs,
                )

        batch_size = _get_batch_size(input_ids, inputs_embeds)
        if attention_mask is not None:
            # concat prompt attention mask
            prefix_attention_mask = torch.ones(batch_size, peft_config.num_virtual_tokens).to(attention_mask.device)
            attention_mask = torch.cat((prefix_attention_mask, attention_mask), dim=1)

        if kwargs.get("position_ids", None) is not None:
            warnings.warn("Position ids are not supported for parameter efficient tuning. Ignoring position ids.")
            kwargs["position_ids"] = None
        if kwargs.get("token_type_ids", None) is not None:
            warnings.warn("Token type ids are not supported for parameter efficient tuning. Ignoring token type ids")
            kwargs["token_type_ids"] = None
        kwargs.update(
            {
                "attention_mask": attention_mask,
                "output_attentions": output_attentions,
                "output_hidden_states": output_hidden_states,
                "return_dict": return_dict,
            }
        )

        if peft_config.peft_type == PeftType.PREFIX_TUNING:
            past_key_values = self.get_prompt(batch_size)
            return self.base_model(input_ids=input_ids, past_key_values=past_key_values, **kwargs)
        else:
            if inputs_embeds is None:
                inputs_embeds = self.word_embeddings(input_ids)
            prompts = self.get_prompt(batch_size=batch_size)
            prompts = prompts.to(inputs_embeds.dtype)
            inputs_embeds = torch.cat((prompts, inputs_embeds), dim=1)
            return self.base_model(inputs_embeds=inputs_embeds, **kwargs)


@dataclass
class TunerLayerStatus:
    name: str
    module_type: str
    enabled: bool
    active_adapters: list[str]
    merged_adapters: list[str]
    requires_grad: dict[str, bool | Literal["irregular"]]
    available_adapters: list[str]
    devices: dict[str, list[str]]


def get_layer_status(model: torch.nn.Module) -> list[TunerLayerStatus]:
    """Get the status of each adapter layer in the model.

    This function returns a list of `TunerLayerStatus` dataclass instances, each of which contains the following
    attributes:

    - `name` (`str`):
       The name of the adapter layer, e.g. `model.encoder.block.0.layer.0.SelfAttention.q`.
    - `module_type` (`str`):
       The type of the adapter layer, e.g. `lora.Linear`.
    - `enabled` (`bool`):
       Whether the adapter layer is enabled.
    - `active_adapters` (`list[str]`):
       The names of the active adapters, if any, e.g. `["default"]`.
    - `merged_adapters` (`list[str]`):
       The names of the merged adapters, if any, e.g. `["default"]`.
    - requires_grad : dict[str, bool | Literal["irregular"]]
       The requires_grad status of the parameters for each adapter module. Ideally, it should be either `True` or
       `False`. If the requires_grad status is not consistent across all parameters, the value will be set to
       `"irregular"`.
    - `available_adapters` (`list[str]`):
       The names of the available adapters, e.g. `["default"]`.
    - `devices` (`dict[str, list[str]]`):
       The devices where the parameters of the given adapter are stored, e.g. `["cuda"]`.

    Args:
        model ([Union[`~PeftModel`, `~transformers.PreTrainedModel`, `nn.Module`]]):
            The model to get the adapter layer status from.

    Returns:
        list[`peft.peft_model.TunerLayerStatus`]:
            A list of dataclasses, each containing the status of the corresponding adapter layer.

    """
    if isinstance(model, PeftModel):
        base_model = model.base_model
        if not isinstance(base_model, BaseTuner):
            raise TypeError(
                "get_layer_status() got an invalid PeftModel instance; prefix tuning and adaption prompt are not "
                "supported."
            )
    else:
        base_model = model

    layer_status: list[TunerLayerStatus] = []
    for name, module in base_model.named_modules():
        if not isinstance(module, BaseTunerLayer):
            continue

        # determine if all submodules/parameters if this module require grad or not
        mapping_requires_grad_list: dict[str, list[bool]] = collections.defaultdict(list)
        for adapter_module_name in module.adapter_layer_names:
            adapter_module = getattr(module, adapter_module_name)
            if isinstance(adapter_module, torch.nn.ModuleDict):
                for key, submodule in adapter_module.items():
                    for param in submodule.parameters():
                        mapping_requires_grad_list[key].append(param.requires_grad)
            elif isinstance(adapter_module, torch.nn.ParameterDict):
                for key, param in adapter_module.items():
                    mapping_requires_grad_list[key].append(param.requires_grad)
            else:
                # strange, we don't know how to handle this, ignore for now
                pass

        def check_irrgular(vals: list[bool]) -> bool | Literal["irregular"]:
            if all(vals):
                return True
            if not any(vals):
                return False
            return "irregular"

        requires_grad = {key: check_irrgular(vals) for key, vals in mapping_requires_grad_list.items()}

        devices_dd = collections.defaultdict(list)
        for adapter_module_name in module.adapter_layer_names + module.other_param_names:
            adapter_module = getattr(module, adapter_module_name)
            if isinstance(adapter_module, torch.nn.ModuleDict):
                for key, submodule in adapter_module.items():
                    devices_dd[key].extend([param.device.type for param in submodule.parameters()])
            elif (
                isinstance(adapter_module, torch.nn.ParameterDict)
                or (adapter_module.__class__.__name__ == "BufferDict")  # VeRA
            ):
                for key, param in adapter_module.items():
                    devices_dd[key].append(param.device.type)
        devices = {key: sorted(set(val)) for key, val in devices_dd.items()}

        status = TunerLayerStatus(
            name=name,
            module_type=repr(module).partition("(")[0],
            enabled=not module.disable_adapters,
            active_adapters=module.active_adapters,
            merged_adapters=module.merged_adapters,
            requires_grad=requires_grad,
            available_adapters=sorted(module._get_available_adapters()),
            devices=devices,
        )
        layer_status.append(status)

    if not layer_status:
        raise ValueError(
            "No adapter layers found in the model, please ensure that it's a PEFT model or that you have PEFT adapters "
            "injected in the model."
        )

    return layer_status


@dataclass
class TunerModelStatus:
    base_model_type: str
    adapter_model_type: str
    peft_types: dict[str, str]
    trainable_params: int
    total_params: int
    num_adapter_layers: int
    enabled: bool | Literal["irregular"]
    active_adapters: list[str] | Literal["irregular"]
    merged_adapters: list[str] | Literal["irregular"]
    requires_grad: dict[str, bool | Literal["irregular"]]
    available_adapters: list[str]
    devices: dict[str, list[str]]


def get_model_status(model: torch.nn.Module) -> TunerModelStatus:
    """Get the status of tuners of the model.

    This function returns a `TunerModelStatus` dataclass instance, which contains the following attributes:

    - `base_model_type` (`str`):
       The type of the base model, e.g. `T5Model`.
    - `adapter_model_type` (`str`):
       The type of the adapter model, e.g. `LoraModel`.
    - `peft_types` (`dict[str, str]`):
       The mapping of adapter name to adapter type, e.g. `{"default": "LORA"}`.
    - `trainable_params` (`int`):
       The number of trainable parameters in the model.
    - `total_params` (`int`):
       The total number of parameters in the model.
    - `num_adapter_layers` (`int`):
       The number of adapter layers in the model.
    - `enabled` (`bool`, `Literal["irregular"]`):
       Whether all adapter layers are enabled. If some are enabled and some are not, this will be `"irregular"`. This
       means that your model is in an inconsistent state and might not work as expected.
    - `active_adapters` (`list[str]`, `Literal["irregular"]`):
       The names of the active adapters. If the active adapters are not consistent across all layers, this will be
       `"irregular"`, which means that your model is in an inconsistent state and might not work as expected.
    - `merged_adapters` (`list[str]`, `Literal["irregular"]`):
       The names of the merged adapters. If the merged adapters are not consistent across all layers, this will be
       `"irregular"`, which means that your model is in an inconsistent state and might not work as expected.
    - `requires_grad` (`dict[str, bool | Literal["irregular"]]`):
       Whether for the given adapter, all adapter layers have `requires_grad` set to `True` or `False`. If there is a
       mix, this will be set to `"irregular"`, which means that your model is in an inconsistent state and might not
       work as expected.
    - `available_adapters` (`list[str]`):
       The names of the available adapters, e.g. `["default"]`.
    - `devices` (`dict[str, list[str]]`):
       The devices where the parameters of the given adapter are stored, e.g. `["cuda"]`.

    Args:
        model ([Union[`~PeftModel`, `~transformers.PreTrainedModel`, `nn.Module`]]):
            The model to get the adapter layer status from.

    Returns:
        `peft.peft_model.TunerModelStatus`:
            A dataclass containing the status of the model.

    """
    if isinstance(model, PeftModel):
        if not isinstance(model.base_model, BaseTuner):
            raise TypeError(
                "get_model_status() got an invalid PeftModel instance; prefix tuning and adaption prompt are not "
                "supported."
            )
        base_model_type = model.get_base_model().__class__.__name__
        trainable_params, total_params = model.get_nb_trainable_parameters()
        base_model = model.base_model
        peft_types = {key: str(config.peft_type).partition(".")[-1] for key, config in base_model.peft_config.items()}
        adapter_model_type = base_model.__class__.__name__
    elif isinstance(model, PreTrainedModel):
        base_model_type = model.__class__.__name__
        trainable_params, total_params = PeftModel.get_nb_trainable_parameters(model)
        base_model = model
        peft_types = {}
        adapter_model_type = "None"
    else:
        base_model_type = "other"
        trainable_params, total_params = PeftModel.get_nb_trainable_parameters(model)
        base_model = model
        peft_types = {}
        adapter_model_type = "None"

    layer_status = get_layer_status(model)
    num_adapter_layers = len(layer_status)

    enabled_set: set[bool] = {status.enabled for status in layer_status}  # must be {True}, {False}, or {True, False}
    enabled: bool | Literal["irregular"]
    if len(enabled_set) == 1:
        enabled = enabled_set.pop()
    else:
        enabled = "irregular"

    available_adapters: list[str] = sorted(set().union(*(status.available_adapters for status in layer_status)))

    # ideally, active adapters should be consistent across all layers of the model, but we cannot guarantee it
    all_active_adapters: set[tuple[str, ...]] = {tuple(status.active_adapters) for status in layer_status}
    active_adapters: list[str] | Literal["irregular"]
    if not all_active_adapters:
        active_adapters = []
    elif len(all_active_adapters) == 1:
        active_adapters = list(all_active_adapters.pop())
    else:
        active_adapters = "irregular"

    # Here we determine what adapters are merged. This is not trivial because multiple adapters can be merged or not at
    # the same time. Some layers may only have adapter A, some only adapter B, so it's not as easy as just checking
    # which adapters are merged on each layer.

    # First, determine all adapters that are merged on at least on module.
    merged_all: set[str] = set()
    for status in layer_status:
        merged_all.update(status.merged_adapters)

    # Next, check if on any layer, on of these adapters is not merged.
    merged_adapters: list[str] | Literal["irregular"] = sorted(merged_all)
    for status in layer_status:
        unmerged = set(status.available_adapters) - set(status.merged_adapters)
        if unmerged & merged_all:
            # there is overlap between unmerged adapters and adapters that should be merged
            merged_adapters = "irregular"
            break

    # check status of requires_grad
    # first, merge the values for all layers
    requires_grad_all: dict[str, list[bool | Literal["irregular"]]] = collections.defaultdict(list)
    for status in layer_status:
        for key, val in status.requires_grad.items():
            requires_grad_all[key].append(val)

    # then, check if the values are consistent
    def check_irrgular(vals: list[bool | Literal["irregular"]]) -> bool | Literal["irregular"]:
        if all(val is True for val in vals):
            return True
        if all(val is False for val in vals):
            return False
        return "irregular"

    requires_grad = {key: check_irrgular(vals) for key, vals in requires_grad_all.items()}

    devices_dd = collections.defaultdict(list)
    for status in layer_status:
        for key, val in status.devices.items():
            devices_dd[key].extend(val)
    devices = {key: sorted(set(val)) for key, val in devices_dd.items()}

    adapter_model_status = TunerModelStatus(
        base_model_type=base_model_type,
        adapter_model_type=adapter_model_type,
        peft_types=peft_types,
        trainable_params=trainable_params,
        total_params=total_params,
        num_adapter_layers=num_adapter_layers,
        enabled=enabled,
        active_adapters=active_adapters,
        merged_adapters=merged_adapters,
        requires_grad=requires_grad,
        available_adapters=available_adapters,
        devices=devices,
    )
    return adapter_model_status<|MERGE_RESOLUTION|>--- conflicted
+++ resolved
@@ -43,11 +43,8 @@
     AdaLoraModel,
     AdaptionPromptModel,
     BOFTModel,
-<<<<<<< HEAD
+    FourierFTModel,
     HRAModel,
-=======
-    FourierFTModel,
->>>>>>> e72a96f7
     IA3Model,
     LNTuningModel,
     LoHaModel,
