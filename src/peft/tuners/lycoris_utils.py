--- conflicted
+++ resolved
@@ -79,12 +79,8 @@
 
     @property
     @abstractmethod
-<<<<<<< HEAD
-    def _available_adapters(self) -> Set[str]: ...
-=======
     def _available_adapters(self) -> set[str]:
         ...
->>>>>>> eba45955
 
     def _init_empty_weights(self, cls, *args, **kwargs) -> None:
         # A helper method that allows to initialize the layer of the given class without spending time to initialize the
