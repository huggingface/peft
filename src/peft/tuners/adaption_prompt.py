# coding=utf-8
# Copyright 2023-present the HuggingFace Inc. team.
#
# Licensed under the Apache License, Version 2.0 (the "License");
# you may not use this file except in compliance with the License.
# You may obtain a copy of the License at
#
#     http://www.apache.org/licenses/LICENSE-2.0
#
# Unless required by applicable law or agreed to in writing, software
# distributed under the License is distributed on an "AS IS" BASIS,
# WITHOUT WARRANTIES OR CONDITIONS OF ANY KIND, either express or implied.
# See the License for the specific language governing permissions and
# limitations under the License.

import math
from collections import namedtuple
from dataclasses import dataclass, field
from typing import Dict, List

import torch
import torch.nn as nn
import torch.nn.functional as F
from transformers.utils.import_utils import is_torch_fx_proxy

from peft.utils.config import PeftConfig, PeftType
from peft.utils.other import _freeze_adapter, _get_submodules


def llama_rotate_half(x: torch.Tensor) -> torch.Tensor:
    """
    Rotate half the hidden dims of the input.

    This function was duplicated verbatim from:
    https://github.com/huggingface/transformers/blob/1de8ce9ee1191ba761a593ac15d9ccbf5851bfc5/src/transformers/models/llama/modeling_llama.py#L126

    This was done to eliminate the Llama transformers implementation as a dependency of this file. Note that some other
    functions were also adapted from the transformers implementation but were modified.
    """
    x1 = x[..., : x.shape[-1] // 2]
    x2 = x[..., x.shape[-1] // 2 :]
    return torch.cat((-x2, x1), dim=-1)


def llama_apply_rotary_pos_emb(q, cos, sin, position_ids):
    """
    Apply rotary position embedding to query states in the Llama model.

    This function was adapted from:
    https://github.com/huggingface/transformers/blob/1de8ce9ee1191ba761a593ac15d9ccbf5851bfc5/src/transformers/models/llama/modeling_llama.py#L133

    It was modified to remove unnecessary processing of key states.
    """
    gather_indices = position_ids[:, None, :, None]  # [bs, 1, seq_len, 1]
    gather_indices = gather_indices.repeat(1, cos.shape[1], 1, cos.shape[3])
    cos = torch.gather(cos.repeat(gather_indices.shape[0], 1, 1, 1), 2, gather_indices)
    sin = torch.gather(sin.repeat(gather_indices.shape[0], 1, 1, 1), 2, gather_indices)
    q_embed = (q * cos) + (llama_rotate_half(q) * sin)
    return q_embed


def llama_compute_query_states(model: nn.Module, **kwargs) -> torch.Tensor:
    """
    Compute query states for Llama models specifically.

    They need to be recomputed as the forward() method of the original LlamaModel in the transformers library does not
    return them. See the related discussion in the PR: https://github.com/huggingface/peft/pull/268
    """
    hidden_states = kwargs.get("hidden_states")
    position_ids = kwargs.get("position_ids")
    past_key_value = kwargs.get("past_key_value")
    bsz, q_len, _ = hidden_states.size()
    query_states = model.q_proj(hidden_states).view(bsz, q_len, model.num_heads, model.head_dim).transpose(1, 2)
    value_states = model.v_proj(hidden_states).view(bsz, q_len, model.num_heads, model.head_dim).transpose(1, 2)

    seq_len = q_len
    if past_key_value is not None:
        seq_len += past_key_value[0].shape[-2]
    cos, sin = model.rotary_emb(value_states, seq_len=seq_len)

    return llama_apply_rotary_pos_emb(query_states, cos, sin, position_ids)


def gpt_neox_rotate_half(x: torch.Tensor):
    return llama_rotate_half(x)


def gpt_neox_apply_rotary_pos_emb(q, cos, sin, position_ids):
    return llama_apply_rotary_pos_emb(q, cos, sin, position_ids)


def gpt_neox_compute_query_states(model: nn.Module, **kwargs):
    hidden_states = kwargs.get("hidden_states")
    position_ids = kwargs.get("position_ids")
    past_key_value = kwargs.get("layer_past")
    bsz, q_len, _ = hidden_states.size()

    qkv = model.query_key_value(hidden_states)
    query_states, _, value_states = qkv.split(qkv.shape[2] // 3, dim=2)
    query_states = query_states.view(bsz, q_len, model.num_attention_heads, model.head_size).transpose(1, 2)
    value_states = value_states.view(bsz, q_len, model.num_attention_heads, model.head_size).transpose(1, 2)

    query_rot = query_states[..., : model.rotary_ndims]
    query_pass = query_states[..., model.rotary_ndims:]

    seq_len = q_len
    if past_key_value is not None:
        seq_len += past_key_value[0].shape[-2]
    cos, sin = model.rotary_emb(value_states, seq_len=seq_len)

    query = gpt_neox_apply_rotary_pos_emb(query_rot, cos, sin, position_ids)
    query = torch.cat((query, query_pass), dim=-1)

    return query


def gptj_create_sinusoidal_positions(num_pos: int, dim: int) -> torch.Tensor:
    inv_freq = 1.0 / (10000 ** (torch.arange(0, dim, 2) / dim))
    sinusoid_inp = torch.einsum("i , j -> i j", torch.arange(num_pos, dtype=torch.float), inv_freq).float()
    return torch.cat((torch.sin(sinusoid_inp), torch.cos(sinusoid_inp)), dim=1)


@torch.fx.wrap
def gptj_get_embed_positions(embed_positions, position_ids):
    return embed_positions.to(position_ids.device).repeat(position_ids.shape[0], 1, 1)


def gptj_rotate_every_two(x: torch.Tensor) -> torch.Tensor:
    x1 = x[:, :, :, ::2]
    x2 = x[:, :, :, 1::2]
    x = torch.stack((-x2, x1), dim=-1)
    return x.flatten(-2)  # in einsum notation: rearrange(x, '... d j -> ... (d j)')


def gptj_apply_rotary_pos_emb(tensor: torch.Tensor, sin: torch.Tensor, cos: torch.Tensor) -> torch.Tensor:
    sin = torch.repeat_interleave(sin[:, :, None, :], 2, 3)
    cos = torch.repeat_interleave(cos[:, :, None, :], 2, 3)
    return (tensor * cos) + (gptj_rotate_every_two(tensor) * sin)


def gptj_compute_query_states(model: nn.Module, **kwargs):
    hidden_states = kwargs.get("hidden_states")
    position_ids = kwargs.get("position_ids")
    bsz, q_len, _ = hidden_states.size()

    query = model.q_proj(hidden_states)
    query = model._split_heads(query, model.num_attention_heads, model.head_dim, True)

    if is_torch_fx_proxy(position_ids):
        # The logic to conditionally copy to GPU could not be traced, so we do this
        # every time in the torch.fx case
        embed_positions = gptj_get_embed_positions(model.embed_positions, position_ids)
    else:
        embed_positions = model._get_embed_positions(position_ids)

    repeated_position_ids = position_ids.unsqueeze(-1).repeat(1, 1, embed_positions.shape[-1])
    sincos = torch.gather(embed_positions, 1, repeated_position_ids)
    sin, cos = torch.split(sincos, sincos.shape[-1] // 2, dim=-1)

    if model.rotary_dim is not None:
        q_rot = query[:, :, :, : model.rotary_dim]
        q_pass = query[:, :, :, model.rotary_dim:]

        q_rot = gptj_apply_rotary_pos_emb(q_rot, sin, cos)

        query = torch.cat([q_rot, q_pass], dim=-1)
    else:
        query = gptj_apply_rotary_pos_emb(query, sin, cos)

    query = query.permute(0, 2, 1, 3)

    return query


def moss_create_sinusoidal_positions(num_pos: int, dim: int) -> torch.Tensor:
    return gptj_create_sinusoidal_positions(num_pos, dim)


def moss_rotate_every_two(x: torch.Tensor) -> torch.Tensor:
    return gptj_rotate_every_two(x)


def moss_apply_rotary_pos_emb(tensor: torch.Tensor, sin: torch.Tensor, cos: torch.Tensor) -> torch.Tensor:
    return gptj_apply_rotary_pos_emb(tensor, sin, cos)


def moss_compute_query_states(model: nn.Module, **kwargs):
    hidden_states = kwargs.get("hidden_states")
    position_ids = kwargs.get("position_ids")
    bsz, q_len, _ = hidden_states.size()

    qkv = model.qkv_proj(hidden_states)
    mp_num = 4
    qkv_split = qkv.reshape(qkv.shape[:-1] + (mp_num, -1))

    local_dim = model.head_dim * model.num_attention_heads // mp_num
    query, value, key = torch.split(qkv_split, local_dim, dim=-1)
    query = model._split_heads(query, model.num_attention_heads, model.head_dim, mp_num=mp_num)

    embed_positions = model.embed_positions
    if embed_positions.device != position_ids.device:
        embed_positions = embed_positions.to(position_ids.device)
        model.embed_positions = embed_positions

    sincos = embed_positions[position_ids]
    sin, cos = torch.split(sincos, sincos.shape[-1] // 2, dim=-1)

    if model.rotary_dim is not None:
        q_rot = query[:, :, :, : model.rotary_dim]
        q_pass = query[:, :, :, model.rotary_dim:]

        q_rot = moss_apply_rotary_pos_emb(q_rot, sin, cos)

        query = torch.cat([q_rot, q_pass], dim=-1)
    else:
        query = moss_apply_rotary_pos_emb(query, sin, cos)

    query = query.permute(0, 2, 1, 3)

    return query


# Contains the config that is specific to a transformers model type.
ModelTypeConfig = namedtuple(
    "ModelTypeConfig",
    [
        "compute_query_states",
        "target_modules",
        "k_proj_layer",
        "v_proj_layer",
        "o_proj_layer"
    ]
)
# Mapping of transformers model types to their specific configuration.
TRANSFORMERS_MODEL_CONFIG = {
    "llama": ModelTypeConfig(
        compute_query_states=llama_compute_query_states,
        target_modules="self_attn",
        k_proj_layer="k_proj",
        v_proj_layer="v_proj",
        o_proj_layer="o_proj"
    ),
    "gpt_neox": ModelTypeConfig(
        compute_query_states=gpt_neox_compute_query_states,
        target_modules="attention",
        k_proj_layer="query_key_value",
        v_proj_layer="query_key_value",
        o_proj_layer="dense"
    ),
    "gptj": ModelTypeConfig(
        compute_query_states=gptj_compute_query_states,
        target_modules="attn",
        k_proj_layer="k_proj",
        v_proj_layer="v_proj",
        o_proj_layer="out_proj"
    ),
    "moss": ModelTypeConfig(
        compute_query_states=moss_compute_query_states,
        target_modules="attn",
        k_proj_layer="qkv_proj",
        v_proj_layer="qkv_proj",
        o_proj_layer="out_proj"
    )
}


def is_adaption_prompt_trainable(params: str) -> bool:
    """Return True if module is trainable under adaption prompt fine-tuning."""
    return params.split(".")[-1].startswith("adaption_")


def handle_origin_attention_module_outputs(model_type: str, outputs: tuple):
    if model_type == "llama":
        output, _, past_key_value = outputs
    elif model_type in ["gpt_neox", "gptj", "moss"]:
        output, past_key_value = outputs[0], outputs[1]
    else:
        raise ValueError(f"Unsupported model type: '{model_type}'.")

    return output, past_key_value


def organize_adapted_attention_model_outputs(model_type: str, attn_output, attn_weights, past_key_value):
    if model_type == "llama":
        return attn_output, attn_weights, past_key_value
    elif model_type in ["gpt_neox", "gptj", "moss"]:
        return attn_output, past_key_value, attn_weights
    else:
        raise ValueError(f"Unsupported model type: '{model_type}'.")


@dataclass
class AdaptionPromptConfig(PeftConfig):
    """Stores the configuration of an [`AdaptionPromptModel`]."""

    target_modules: str = field(
        default=None, metadata={"help": "Name of the attention submodules to insert adaption prompts into."}
    )
    adapter_len: int = field(default=None, metadata={"help": "Number of adapter tokens to insert"})
    adapter_layers: int = field(default=None, metadata={"help": "Number of adapter layers (from the top)"})

    def __post_init__(self):
        self.peft_type = PeftType.ADAPTION_PROMPT


def prepare_config(
    peft_config: AdaptionPromptConfig,
    model,
) -> AdaptionPromptConfig:
    """Prepare the config based on the llama model type."""
    if model.config.model_type not in TRANSFORMERS_MODEL_CONFIG:
        raise ValueError(f"Unsupported model type for adaption prompt: '{model.config.model_type}'.")

    model_config = TRANSFORMERS_MODEL_CONFIG[model.config.model_type]

    if peft_config.target_modules is None:
        peft_config.target_modules = model_config.target_modules

    return peft_config


class AdaptionPromptModel(nn.Module):
    """
    Implements adaption prompts as described in https://arxiv.org/pdf/2303.16199.pdf.

    The top L attention modules are replaced with AdaptedAttention modules that wrap the original ones, but insert
    trainable prompts with gates (for zero init).

    Notes on the multi-adapter pattern:
    - We store the states of different adapters by keeping a dictionary of AdaptedAttention modules indexed by adapter
      name.
    - Every time we switch adapters, we remove the modules of the currently active adapter from the model, store them
      in the dictionary, and replace them with the modules of the new adapter.
    - To avoid duplicated and potentially inconsistent state, the currently active adapter is always removed from the
      dictionary.
    - Disabling the adapter would also result in the modules being removed from the model.
    """

    def __init__(self, model, configs: Dict, adapter_name: str):
        super().__init__()
        self.model = model
        # Store adapter configs by name.
        self._configs: Dict[str, AdaptionPromptConfig] = {}
        # Store lists of the parents of the affected attention modules by adapter name.
        # We keep references to the parents so we can swap the adapters in-and-out of the model.
        self._parents: Dict[str, List[nn.Module]] = {}
        # Store lists of cached AdaptedAttention modules by name.
        self._cached_adapters: Dict[str, List] = {}
        # The name of the currently active adapter.
        self._active_adapter = None
        # Whether the adapter is enabled.
        self._enabled = True
        self.forward = self.model.forward
        self.add_adapter(adapter_name, configs[adapter_name])
        self._mark_only_adaption_prompts_as_trainable()

    def add_adapter(self, adapter_name: str, config: AdaptionPromptConfig) -> None:
        """Add an adapter with the given name and config."""
        config = prepare_config(config, self.model)
        if adapter_name in self._configs:
            raise ValueError(f"Adapter with name '{adapter_name}' already exists.")

        parents = []
        for name, _ in self.model.named_modules():
            if name.endswith(config.target_modules):
                par, _, _ = _get_submodules(self.model, name)
                parents.append(par)
        if len(parents) < config.adapter_layers:
            raise ValueError(
                f"Config specifies more adapter layers '{config.adapter_layers}'"
                f" than the model has '{len(parents)}'."
            )
        # Note that if the target modules are not in Sequential, ModuleList, or
        # some other PyTorch ordered container, the behavior is undefined as we
        # assume here that the order of the modules is the same as the order of
        # the transformer decoder layers.
        parents = parents[-config.adapter_layers :]
        self._parents[adapter_name] = parents

        # It is only None during initialization.
        # If it is disabled, we don't have to remove the modules.
        if self._active_adapter is not None and self._enabled:
            self._remove_adapted_attentions(self._active_adapter)
        self._active_adapter = adapter_name
        self._configs[adapter_name] = config
        self._create_adapted_attentions(config, parents)
        if not self._enabled:
            self._remove_adapted_attentions(self._active_adapter)

        if config.inference_mode:
            _freeze_adapter(self.model, adapter_name)

    def set_adapter(self, adapter_name: str) -> None:
        """Set the model to use the adapter with the given name."""
        if self._active_adapter == adapter_name:
            return
        if adapter_name not in self._configs:
            raise ValueError(f"Adapter with name '{adapter_name}' does not exist.")

        if self._enabled:
            self._remove_adapted_attentions(self._active_adapter)
            self._set_adapted_attentions(adapter_name)

        self._active_adapter = adapter_name

    def enable_adapter_layers(self):
        """Enable adapter layers by swapping in cached AdaptedAttention modules."""
        self._enabled = True
        self._set_adapted_attentions(self._active_adapter)

    def disable_adapter_layers(self):
        """Disable adapter layers by swapping out AdaptedAttention modules."""
        self._enabled = False
        self._remove_adapted_attentions(self._active_adapter)

    def _create_adapted_attentions(self, config: AdaptionPromptConfig, parents: List[nn.Module]) -> None:
        """Wrap LlamaAttention modules with newly created AdaptedAttention modules."""
        for par in parents:
            attn = AdaptedAttention(
                config=self.model.config,
                model=getattr(par, config.target_modules),
                adapter_len=config.adapter_len,
            )
            setattr(par, config.target_modules, attn)

    def _set_adapted_attentions(self, adapter_name: str) -> None:
        """Replace original model's attention modules with cached AdaptedAttention modules."""
        cached = self._cached_adapters[adapter_name]
        del self._cached_adapters[adapter_name]
        config = self._configs[adapter_name]
        for i, par in enumerate(self._parents[adapter_name]):
            setattr(par, config.target_modules, cached[i])

    def _remove_adapted_attentions(self, adapter_name: str) -> None:
        """Remove AdaptedAttention modules from the model and store them in the cache."""
        config = self._configs[adapter_name]
        adapted_attentions = []
        for par in self._parents[adapter_name]:
            attn = getattr(par, config.target_modules)
            adapted_attentions.append(attn)
            setattr(par, config.target_modules, attn.model)
        self._cached_adapters[adapter_name] = adapted_attentions

    def _mark_only_adaption_prompts_as_trainable(self) -> None:
        """Freeze all parameters of the model except the adaption prompts."""
        for n, p in self.model.named_parameters():
            if not is_adaption_prompt_trainable(n):
                p.requires_grad = False

    def __getattr__(self, name: str):
        """Forward missing attributes to the wrapped module."""
        try:
            return super().__getattr__(name)  # defer to nn.Module's logic
        except AttributeError:
            # This is necessary as e.g. causal models have various methods that we
            # don't want to re-implement here.
            return getattr(self.model, name)


class AdaptedAttention(nn.Module):
    """This module wraps the original model's attention module and injects adaption prompts."""

    def __init__(self, config, model, adapter_len: int):
        """
        Initialize object.

        Args:
            config: Base model's cnfig.
            model: The original transformer attention module that is being wrapped.
            adapter_len: The length of the adaption prompt to insert.
        """
        assert not isinstance(model, AdaptedAttention)
        super().__init__()
        self.model = model
        self.model_type = config.model_type
        self.hidden_size = config.hidden_size
        self.num_head = config.num_attention_heads
        self.head_size = self.hidden_size // self.num_head
        self.adapter_len = adapter_len
        # Assume all parameters of the attention model we are wrapping are on the same device.
        device = next(model.parameters()).device
        # Don't think this was specified in the paper, but we follow the official repo which used an Embedding
        # which initializes the tokens with standard normal values.
        # https://github.com/ZrrSkywalker/LLaMA-Adapter/blob/41c3546fe1997ab8a65809dc8d8f9252b19d9faf/llama/model.py#L234
        # (bsz, adapter_len, hidden_size)
        target_dtype = (
            model.q_proj.weight.dtype if model.q_proj.weight.dtype not in [torch.int8, torch.uint8] else torch.float32
        )
        self.adaption_prompt = nn.Parameter(
<<<<<<< HEAD
            torch.empty(1, adapter_len, self.hidden_size, device=device).normal_()
=======
            torch.empty(1, adapter_len, self.model.hidden_size, device=device, dtype=target_dtype).normal_()
>>>>>>> 702f9377
        )
        # Initialize the gate to 0 as this is "zero-init".
        self.adaption_gate = nn.Parameter(torch.zeros(1, device=device, dtype=target_dtype))

    def forward(self, hidden_states=None, **kwargs):
        """
        Forward pass for the adapter which wraps the original model's attention module.

        "Official" paper implementation:
        https://github.com/ZrrSkywalker/LLaMA-Adapter/blob/41c3546fe1997ab8a65809dc8d8f9252b19d9faf/llama/model.py#L141

        Args:
            hidden_states: See the original model's attention module.
            kwargs: See the original model's attention module.
        """
        if kwargs.get("output_attention", False):
            raise NotImplementedError("output_attention is not currently supported.")

        output, past_key_value = handle_origin_attention_module_outputs(self.model_type, self.model(hidden_states, **kwargs))
        bsz = output.shape[0]
        k_proj_layer = TRANSFORMERS_MODEL_CONFIG[self.model_type].k_proj_layer
        v_proj_layer = TRANSFORMERS_MODEL_CONFIG[self.model_type].v_proj_layer
        o_proj_layer = TRANSFORMERS_MODEL_CONFIG[self.model_type].o_proj_layer

        if k_proj_layer == v_proj_layer:
            _, key, value = getattr(self.model, k_proj_layer)(self.adaption_prompt).split(self.hidden_size, dim=2)
        else:
            key = getattr(self.model, k_proj_layer)(self.adaption_prompt)
            value = getattr(self.model, v_proj_layer)(self.adaption_prompt)
        # (bsz, num_heads, adapter_len, head_dim)
        adapter_k = (
            key.view(1, self.adapter_len, self.num_head, self.head_size)
            .repeat(bsz, 1, 1, 1)
            .transpose(1, 2)
        )
        # (bsz, num_heads, adapter_len, head_dim)
        adapter_v = (
            value.view(1, self.adapter_len, self.num_head, self.head_size)
            .repeat(bsz, 1, 1, 1)
            .transpose(1, 2)
        )

        if "hidden_states" not in kwargs:
            kwargs["hidden_states"] = hidden_states

        # Recompute query states.
        compute_query_states = TRANSFORMERS_MODEL_CONFIG[self.model_type].compute_query_states
        # (bsz, num_heads, q_len, head_dim)
        query_states = compute_query_states(model=self.model, **kwargs).type_as(adapter_k)

<<<<<<< HEAD
        # Compute adapter output
        bsz, num_heads, q_len, head_dim = query_states.shape
        # (bsz, num_heads, q_len, adapter_len)
        scores = torch.matmul(query_states, adapter_k.transpose(2, 3)) / math.sqrt(head_dim)
=======
        previous_dtype = query_states.dtype
        # (bsz, num_heads, q_len, adapter_len)
        scores = torch.matmul(query_states, adapter_k.transpose(2, 3).to(previous_dtype)) / math.sqrt(
            self.model.head_dim
        )
>>>>>>> 702f9377
        # Upcast attention to fp32
        # (bsz, num_heads, q_len, adapter_len)
        scores = self.adaption_gate * F.softmax(scores, dim=-1, dtype=torch.float32).to(previous_dtype)
        # (bsz, q_len, num_heads * head_dim)
        adapter_output = torch.matmul(scores, adapter_v).transpose(1, 2).reshape(bsz, q_len, -1)
        # (bsz, q_len, hidden_size)
        if o_proj_layer is not None:
            adapter_output = getattr(self.model, o_proj_layer)(adapter_output)

        # Add adaption prompt output to original output.
        output = output + adapter_output
<<<<<<< HEAD
        return organize_adapted_attention_model_outputs(self.model_type, output, None, past_key_value)
=======

        # Restore original dtype.
        output = output.to(previous_dtype)
        return output, None, past_key_value
>>>>>>> 702f9377
<|MERGE_RESOLUTION|>--- conflicted
+++ resolved
@@ -487,11 +487,7 @@
             model.q_proj.weight.dtype if model.q_proj.weight.dtype not in [torch.int8, torch.uint8] else torch.float32
         )
         self.adaption_prompt = nn.Parameter(
-<<<<<<< HEAD
-            torch.empty(1, adapter_len, self.hidden_size, device=device).normal_()
-=======
             torch.empty(1, adapter_len, self.model.hidden_size, device=device, dtype=target_dtype).normal_()
->>>>>>> 702f9377
         )
         # Initialize the gate to 0 as this is "zero-init".
         self.adaption_gate = nn.Parameter(torch.zeros(1, device=device, dtype=target_dtype))
@@ -542,18 +538,14 @@
         # (bsz, num_heads, q_len, head_dim)
         query_states = compute_query_states(model=self.model, **kwargs).type_as(adapter_k)
 
-<<<<<<< HEAD
         # Compute adapter output
         bsz, num_heads, q_len, head_dim = query_states.shape
-        # (bsz, num_heads, q_len, adapter_len)
-        scores = torch.matmul(query_states, adapter_k.transpose(2, 3)) / math.sqrt(head_dim)
-=======
         previous_dtype = query_states.dtype
+        
         # (bsz, num_heads, q_len, adapter_len)
         scores = torch.matmul(query_states, adapter_k.transpose(2, 3).to(previous_dtype)) / math.sqrt(
             self.model.head_dim
         )
->>>>>>> 702f9377
         # Upcast attention to fp32
         # (bsz, num_heads, q_len, adapter_len)
         scores = self.adaption_gate * F.softmax(scores, dim=-1, dtype=torch.float32).to(previous_dtype)
@@ -565,11 +557,4 @@
 
         # Add adaption prompt output to original output.
         output = output + adapter_output
-<<<<<<< HEAD
-        return organize_adapted_attention_model_outputs(self.model_type, output, None, past_key_value)
-=======
-
-        # Restore original dtype.
-        output = output.to(previous_dtype)
-        return output, None, past_key_value
->>>>>>> 702f9377
+        return organize_adapted_attention_model_outputs(self.model_type, output.to(previous_dtype), None, past_key_value)