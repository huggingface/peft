--- conflicted
+++ resolved
@@ -94,57 +94,8 @@
             new_module.update_layer(target.base_layer, adapter_name)
         return new_module
 
-<<<<<<< HEAD
-    def set_adapter(self, adapter_name: str) -> None:
-        self.set_auxiliary_adapters(adapter_name)
-=======
-    def _replace_module(self, parent: Module, child_name: str, new_module: Module, child: Module) -> None:
-        setattr(parent, child_name, new_module)
-
-        if hasattr(child, "base_layer"):
-            child = child.base_layer
-
-        if getattr(child, "state", None) is not None:
-            if hasattr(new_module, "base_layer"):
-                new_module.base_layer.state = child.state
-            else:
-                new_module.state = child.state
-            new_module.to(child.weight.device)
-
-        for name, module in new_module.named_modules():
-            weight = child.qweight if hasattr(child, "qweight") else child.weight
-            module.to(weight.device)
-
-    def _mark_only_adapters_as_trainable(self, model: Module):
-        for n, p in model.named_parameters():
-            if self.prefix not in n:
-                p.requires_grad = False
-
-    def _check_target_module_exists(self, peft_config: PeftConfig, key: str) -> bool:
-        return check_target_module_exists(peft_config, key)
-
-    def _set_adapter_layers(self, enabled: bool) -> None:
-        for module in self.model.modules():
-            if isinstance(module, (LNTuningLayer, ModulesToSaveWrapper)):
-                module.enable_adapters(enabled)
-
-    def enable_adapter_layers(self) -> None:
-        """Enable all adapters.
-
-        Call this if you have previously disabled all adapters and want to re-enable them.
-        """
-        self._set_adapter_layers(enabled=True)
-
-    def disable_adapter_layers(self) -> None:
-        """Disable all adapters.
-
-        When disabling all adapters, the model output corresponds to the output of the base model.
-        """
-        self._set_adapter_layers(enabled=False)
-
     def set_adapter(self, adapter_name: str, inference_mode: bool = False) -> None:
         self.set_auxiliary_adapters(adapter_name, inference_mode=inference_mode)
->>>>>>> 13fa0aea
         for module in self.model.modules():
             if isinstance(module, LNTuningLayer):
                 if module.merged:
