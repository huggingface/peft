# Copyright 2023-present the HuggingFace Inc. team.
#
# Licensed under the Apache License, Version 2.0 (the "License");
# you may not use this file except in compliance with the License.
# You may obtain a copy of the License at
#
#     http://www.apache.org/licenses/LICENSE-2.0
#
# Unless required by applicable law or agreed to in writing, software
# distributed under the License is distributed on an "AS IS" BASIS,
# WITHOUT WARRANTIES OR CONDITIONS OF ANY KIND, either express or implied.
# See the License for the specific language governing permissions and
# limitations under the License.
from __future__ import annotations

import collections
import warnings
from typing import Any, Optional

import torch
from accelerate.utils.imports import is_xpu_available
from torch import nn

from peft.utils.other import transpose

from .config import PeftConfig
from .dora import DoraConv1dLayer, DoraConv2dLayer, DoraConv3dLayer, DoraEmbeddingLayer, DoraLinearLayer
from .layer import Conv1d, Conv2d, Conv3d, Embedding, Linear, LoraVariant, _ConvNd


class DoraLinearVariant(LoraVariant):
    @staticmethod
    def init(module: Linear, adapter_name: str, **kwargs: Any) -> None:
        if not module.lora_magnitude_vector:
            # first dora layer being added, add lora_magnitude_vector to the list of learnable parameters
            module.adapter_layer_names = module.adapter_layer_names[:] + ("lora_magnitude_vector",)

        dora_layer = DoraLinearLayer(fan_in_fan_out=getattr(module, "fan_in_fan_out", False))
        lora_A = module.lora_A[adapter_name].weight
        lora_B = module.lora_B[adapter_name].weight
        place_on_cpu = module.ephemeral_gpu_offload and (lora_A.device.type == "cpu" or lora_B.device.type == "cpu")
        if module.ephemeral_gpu_offload:
            if lora_A.device.type in ["cuda", "xpu"]:
                lora_B = lora_B.to(lora_A.device)
            else:
                if lora_B.device.type not in ["cuda", "xpu"]:
                    if is_xpu_available():
                        lora_B = lora_B.to("xpu")
                    else:
                        lora_B = lora_B.to("cuda")
                lora_A = lora_A.to(lora_B.device)
        scaling = module.scaling[adapter_name]
        dora_layer.update_layer(
            base_layer=module.get_base_layer(),
            lora_A=lora_A,
            lora_B=lora_B,
            scaling=scaling,
            place_on_cpu=place_on_cpu,
        )
        module.lora_magnitude_vector[adapter_name] = dora_layer

    @staticmethod
    def merge_safe(module: Linear, active_adapter: str, orig_weight: torch.Tensor) -> torch.Tensor:
        orig_dtype = orig_weight.dtype
        delta_weight = module.get_delta_weight(active_adapter)

        # since delta_weight already includes scaling, set it to 1 here
        weight_norm = (
            module.lora_magnitude_vector[active_adapter]
            .get_weight_norm(orig_weight, transpose(delta_weight, module.fan_in_fan_out), scaling=1)
            .detach()
        )
        # We need to cache weight_norm because it has to be based on the original weights. We
        # cannot calculate it on the fly based on the merged weights when unmerging because its a
        # different value
        module._cache_store(f"{active_adapter}-weight_norm", weight_norm)
        dora_factor = module.lora_magnitude_vector[active_adapter].weight / weight_norm
        dora_factor = transpose(dora_factor.view(-1, 1), module.fan_in_fan_out)
        new_weight = dora_factor * (orig_weight + delta_weight)
        new_weight = new_weight.to(orig_dtype)
        return new_weight

    @staticmethod
    def merge_unsafe(module: Linear, active_adapter: str, orig_weight: torch.Tensor) -> None:
        orig_dtype = orig_weight.dtype
        delta_weight = module.get_delta_weight(active_adapter)
        weight_norm = (
            module.lora_magnitude_vector[active_adapter]
            .get_weight_norm(orig_weight, transpose(delta_weight, module.fan_in_fan_out), scaling=1)
            .detach()
        )
        # We need to cache weight_norm because it has to be based on the original weights. We
        # cannot calculate it on the fly based on the merged weights when unmerging because its a
        # different value
        module._cache_store(f"{active_adapter}-weight_norm", weight_norm)
        dora_factor = module.lora_magnitude_vector[active_adapter].weight / weight_norm
        dora_factor = transpose(dora_factor.view(-1, 1), module.fan_in_fan_out)
        new_weight = dora_factor * (orig_weight.data + delta_weight)
        new_weight = new_weight.to(orig_dtype)
        orig_weight.data = new_weight

    @staticmethod
    def unmerge(module: Linear, active_adapter: str, orig_weight: torch.Tensor) -> torch.Tensor:
        orig_dtype = orig_weight.dtype
        delta_weight = module.get_delta_weight(active_adapter)
        weight_norm = module._cache_pop(f"{active_adapter}-weight_norm")
        dora_factor = module.lora_magnitude_vector[active_adapter].weight / weight_norm
        new_weight = orig_weight.data / dora_factor.view(-1, 1) - delta_weight
        new_weight = new_weight.to(orig_dtype)
        return new_weight

    @staticmethod
    def forward(
        module: Linear,
        active_adapter: str,
        x: torch.Tensor,
        result: torch.Tensor,
        **kwargs,
    ) -> torch.Tensor:
        lora_A = module.lora_A[active_adapter]
        lora_B = module.lora_B[active_adapter]
        dropout = module.lora_dropout[active_adapter]
        scaling = module.scaling[active_adapter]

        if isinstance(dropout, nn.Identity) or not module.training:
            base_result = result
        else:
            x = dropout(x)
            base_result = None

        result = result + module.lora_magnitude_vector[active_adapter](
            x,
            lora_A=lora_A,
            lora_B=lora_B,
            scaling=scaling,
            base_layer=module.get_base_layer(),
            base_result=base_result,
        )
        return result


class DoraEmbeddingVariant(DoraLinearVariant):
    @staticmethod
    def init(module: Embedding, adapter_name: str, **kwargs: Any) -> None:
        if module.lora_magnitude_vector is None:
            # first dora layer being added, add lora_magnitude_vector to the list of learnable parameters
            module.adapter_layer_names = module.adapter_layer_names[:] + ("lora_magnitude_vector",)

        dora_layer = DoraEmbeddingLayer(fan_in_fan_out=True)
        lora_embedding_A = module.lora_embedding_A[adapter_name]
        lora_embedding_B = module.lora_embedding_B[adapter_name]
        scaling = module.scaling[adapter_name]
        dora_layer.update_layer(
            base_layer=module.get_base_layer(), lora_A=lora_embedding_A, lora_B=lora_embedding_B, scaling=scaling
        )
        module.lora_magnitude_vector[adapter_name] = dora_layer

    @staticmethod
    def merge_safe(module: Embedding, active_adapter: str, orig_weight: torch.Tensor) -> torch.Tensor:
        orig_dtype = orig_weight.dtype
        delta_weight = module.get_delta_weight(active_adapter)

        # since delta_weight already includes scaling, set it to 1 here
        weight_norm = (
            module.lora_magnitude_vector[active_adapter]
            .get_weight_norm(orig_weight, delta_weight.T, scaling=1)
            .detach()
        )
        # We need to cache weight_norm because it has to be based on the original weights. We
        # cannot calculate it on the fly based on the merged weights when unmerging because its a
        # different value
        module._cache_store(f"{active_adapter}-weight_norm", weight_norm)
        dora_factor = module.lora_magnitude_vector[active_adapter].weight / weight_norm
        dora_factor = dora_factor.view(1, -1)
        new_weight = dora_factor * (orig_weight + delta_weight)
        new_weight = new_weight.to(orig_dtype)
        return new_weight

    @staticmethod
    def merge_unsafe(module: Embedding, active_adapter: str, orig_weight: torch.Tensor) -> None:
        orig_dtype = orig_weight.dtype
        delta_weight = module.get_delta_weight(active_adapter)
        weight_norm = (
            module.lora_magnitude_vector[active_adapter]
            .get_weight_norm(orig_weight, delta_weight.T, scaling=1)
            .detach()
        )
        # We need to cache weight_norm because it has to be based on the original weights. We
        # cannot calculate it on the fly based on the merged weights when unmerging because its a
        # different value
        module._cache_store(f"{active_adapter}-weight_norm", weight_norm)
        dora_factor = module.lora_magnitude_vector[active_adapter].weight / weight_norm
        dora_factor = dora_factor.view(1, -1)
        new_weight = dora_factor * (orig_weight.data + delta_weight)
        new_weight = new_weight.to(orig_dtype)
        orig_weight.data = new_weight

    @staticmethod
    def unmerge(module: Embedding, active_adapter: str, orig_weight: torch.Tensor) -> torch.Tensor:
        orig_dtype = orig_weight.dtype
        delta_weight = module.get_delta_weight(active_adapter)
        weight_norm = module._cache_pop(f"{active_adapter}-weight_norm")
        dora_factor = module.lora_magnitude_vector[active_adapter].weight / weight_norm
        new_weight = orig_weight.data / dora_factor.view(1, -1) - delta_weight
        new_weight = new_weight.to(orig_dtype)
        return new_weight

    @staticmethod
    def forward(
        module: Embedding,
        active_adapter: str,
        x: torch.Tensor,
        result: torch.Tensor,
        **kwargs,
    ) -> torch.Tensor:
        embedding_A = module.lora_embedding_A[active_adapter].T
        embedding_B = module.lora_embedding_B[active_adapter].T
        scaling = module.scaling[active_adapter]

        mag_norm_scale, dora_result = module.lora_magnitude_vector[active_adapter](
            x,
            lora_A=embedding_A,
            lora_B=embedding_B,
            scaling=scaling,
            base_layer=module.get_base_layer(),
            embed_fn=module._embed,
        )
        result = mag_norm_scale * result + dora_result
        return result


class _DoraConvNdVariant(LoraVariant):
    @staticmethod
    def init_convd_variant(module: _ConvNd, adapter_name: str, dora_layer: nn.Module) -> None:
        if module.lora_magnitude_vector is None:
            # first dora layer being added, add lora_magnitude_vector to the list of learnable parameters
            module.adapter_layer_names = module.adapter_layer_names[:] + ("lora_magnitude_vector",)

        lora_A = module.lora_A[adapter_name].weight
        lora_B = module.lora_B[adapter_name].weight
        scaling = module.scaling[adapter_name]
        dora_layer.update_layer(base_layer=module.get_base_layer(), lora_A=lora_A, lora_B=lora_B, scaling=scaling)
        module.lora_magnitude_vector[adapter_name] = dora_layer

    @staticmethod
    def merge_safe(module: _ConvNd, active_adapter: str, orig_weight: torch.Tensor) -> torch.Tensor:
        orig_dtype = orig_weight.dtype
        delta_weight = module.get_delta_weight(active_adapter)

        # since delta_weight already includes scaling, set it to 1 here
        weight_norm = (
            module.lora_magnitude_vector[active_adapter].get_weight_norm(orig_weight, delta_weight, scaling=1).detach()
        )
        # We need to cache weight_norm because it has to be based on the original weights. We
        # cannot calculate it on the fly based on the merged weights when unmerging because its a
        # different value
        module._cache_store(f"{active_adapter}-weight_norm", weight_norm)
        dora_factor = module.lora_magnitude_vector[active_adapter].weight / weight_norm
        new_weight = dora_factor.view(*module._get_dora_factor_view()) * (orig_weight + delta_weight)
        new_weight = new_weight.to(orig_dtype)
        return new_weight

    @staticmethod
    def merge_unsafe(module: _ConvNd, active_adapter: str, orig_weight: torch.Tensor) -> None:
        orig_dtype = orig_weight.dtype
        delta_weight = module.get_delta_weight(active_adapter)
        # since delta_weight already includes scaling, set it to 1 here
        weight_norm = (
            module.lora_magnitude_vector[active_adapter].get_weight_norm(orig_weight, delta_weight, scaling=1).detach()
        )
        # We need to cache weight_norm because it has to be based on the original weights. We
        # cannot calculate it on the fly based on the merged weights when unmerging because its a
        # different value
        module._cache_store(f"{active_adapter}-weight_norm", weight_norm)
        dora_factor = module.lora_magnitude_vector[active_adapter].weight / weight_norm
        new_weight = dora_factor.view(*module._get_dora_factor_view()) * (orig_weight.data + delta_weight)
        new_weight = new_weight.to(orig_dtype)
        orig_weight.data = new_weight

    @staticmethod
    def unmerge(module: _ConvNd, active_adapter: str, orig_weight: torch.Tensor) -> torch.Tensor:
        orig_dtype = orig_weight.dtype
        delta_weight = module.get_delta_weight(active_adapter)
        weight_norm = module._cache_pop(f"{active_adapter}-weight_norm")
        dora_factor = module.lora_magnitude_vector[active_adapter].weight / weight_norm
        new_weight = orig_weight.data / dora_factor.view(*module._get_dora_factor_view()) - delta_weight
        new_weight = new_weight.to(orig_dtype)
        return new_weight

    @staticmethod
    def forward(
        module: _ConvNd,
        active_adapter: str,
        x: torch.Tensor,
        result: torch.Tensor,
        **kwargs,
    ) -> torch.Tensor:
        lora_A = module.lora_A[active_adapter]
        lora_B = module.lora_B[active_adapter]
        dropout = module.lora_dropout[active_adapter]
        scaling = module.scaling[active_adapter]

        if isinstance(dropout, nn.Identity) or not module.training:
            base_result = result
        else:
            x = dropout(x)
            base_result = None

        result = result + module.lora_magnitude_vector[active_adapter](
            x,
            lora_A=lora_A,
            lora_B=lora_B,
            scaling=scaling,
            base_layer=module.get_base_layer(),
            base_result=base_result,
        )
        return result


class DoraConv1dVariant(_DoraConvNdVariant):
    @staticmethod
    def init(module: Conv1d, adapter_name: str, **kwargs: Any) -> None:
        dora_layer = DoraConv1dLayer(fan_in_fan_out=False)
        _DoraConvNdVariant.init_convd_variant(module, adapter_name, dora_layer=dora_layer)


class DoraConv2dVariant(_DoraConvNdVariant):
    @staticmethod
    def init(module: Conv2d, adapter_name: str, **kwargs: Any) -> None:
        dora_layer = DoraConv2dLayer(fan_in_fan_out=False)
        _DoraConvNdVariant.init_convd_variant(module, adapter_name, dora_layer=dora_layer)


class DoraConv3dVariant(_DoraConvNdVariant):
    @staticmethod
    def init(module: Conv3d, adapter_name: str, **kwargs: Any) -> None:
        dora_layer = DoraConv3dLayer(fan_in_fan_out=False)
        _DoraConvNdVariant.init_convd_variant(module, adapter_name, dora_layer=dora_layer)


class QALoraLinearVariant(LoraVariant):
    @staticmethod
    def init(module: Linear, adapter_name: str, **kwargs: Any) -> None:
        """
        Initializes QALoRA specific parameters for a given adapter.

        Args:
            module (Linear): The linear module to be adapted.
            adapter_name (str): The name of the adapter.
            **kwargs: Additional keyword arguments.
                qalora_group_size (int): The size of groups for pooling. This is expected to be passed.
        """
        if "qalora_group_size" not in kwargs:
            raise ValueError(
                "`use_qalora=True` requires 'qalora_group_size' to be provided in kwargs."
                " Please ensure it is passed from the LoraConfig."
            )

        if module.in_features is not None and module.in_features % kwargs["qalora_group_size"] != 0:
            raise ValueError(
                f"`use_qalora=True` requires `module.in_features` ({module.in_features}) to be"
                f"divisible by 'qalora_group_size' ({kwargs['qalora_group_size']})"
            )
        qalora_group_size = kwargs["qalora_group_size"]

        if "qalora_group_size" not in module.other_param_names:
            module.other_param_names = module.other_param_names + ("qalora_group_size",)

        if not hasattr(module, "qalora_group_size"):
            module.qalora_group_size = {}
        module.qalora_group_size[adapter_name] = qalora_group_size

        old_lora_A_layer = module.lora_A[adapter_name]
        r = old_lora_A_layer.out_features
        device = old_lora_A_layer.weight.device
        dtype = old_lora_A_layer.weight.dtype

        new_lora_A_layer = nn.Linear(
            old_lora_A_layer.in_features // module.qalora_group_size[adapter_name],
            r,
            bias=False,
            device=device,
            dtype=dtype,
        )
        module.lora_A[adapter_name] = new_lora_A_layer

    @staticmethod
    def get_delta_weight(module: Linear, active_adapter: str) -> torch.Tensor:
        raise NotImplementedError("QALoRA for GPTQ layers does not support 'get_delta_weight'.")

    @staticmethod
    def merge_safe(module: Linear, active_adapter: str, orig_weight: torch.Tensor) -> torch.Tensor:
        raise NotImplementedError("QALoRA for GPTQ layers does not support 'safe_merge'.")

    @staticmethod
    def merge_unsafe(module: Linear, active_adapter: str, orig_weight: torch.Tensor) -> None:
        raise NotImplementedError("QALoRA for GPTQ layers does not support 'merge_unsafe'.")

    @staticmethod
    def unmerge(module: Linear, active_adapter: str, orig_weight: torch.Tensor) -> torch.Tensor:
        raise NotImplementedError("QALoRA for GPTQ layers does not support 'unmerge'.")

    @staticmethod
    def forward(
        module: Linear,
        active_adapter: str,
        x: torch.Tensor,
        result: torch.Tensor,
        **kwargs,
    ) -> torch.Tensor:
        lora_A_weight = module.lora_A[active_adapter].weight
        lora_B_weight = module.lora_B[active_adapter].weight
        dropout = module.lora_dropout[active_adapter]
        scaling = module.scaling[active_adapter]
        group_size = module.qalora_group_size[active_adapter]

        x_dropped = dropout(x) if module.training and not isinstance(dropout, nn.Identity) else x
        orig_shape = x_dropped.shape

        # Reshape to 2D
        if len(orig_shape) > 2:
            x_flat = x_dropped.view(-1, module.in_features)
        else:
            x_flat = x_dropped

        batch_size, in_features = x_flat.shape
        pooled_features = in_features // group_size

        x_pooled = x_flat.view(batch_size, pooled_features, group_size).mean(dim=2)

        x_pooled_scaled = x_pooled * pooled_features

        # LoRA computation
        delta = x_pooled_scaled @ lora_A_weight.t() @ lora_B_weight.t() * scaling

        # Reshape back
        if len(orig_shape) > 2:
            delta = delta.view(orig_shape[:-1] + (delta.size(-1),))

        return result + delta


class ALoraLinearVariant(LoraVariant):
    @staticmethod
    def init(module: Linear, adapter_name: str, **kwargs: Any) -> None:
        pass

    @staticmethod
    def merge_safe(module: Linear, active_adapter: str, orig_weight: torch.Tensor) -> torch.Tensor:
        raise NotImplementedError("aLoRA does not support safe merging.")

    @staticmethod
    def merge_unsafe(module: Linear, active_adapter: str, orig_weight: torch.Tensor) -> None:
        raise NotImplementedError("aLoRA does not support merging.")

    @staticmethod
    def unmerge(module: Linear, active_adapter: str, orig_weight: torch.Tensor) -> torch.Tensor:
        raise NotImplementedError("aLoRA does not support unmerging.")

    @staticmethod
    def forward(
        module: Linear,
        active_adapter: str,
        x: torch.Tensor,
        result: torch.Tensor,
        **kwargs,
    ) -> torch.Tensor:
        alora_offsets = kwargs.get("alora_offsets", None)
        lora_A = module.lora_A[active_adapter]
        lora_B = module.lora_B[active_adapter]
        dropout = module.lora_dropout[active_adapter]
        scaling = module.scaling[active_adapter]
<<<<<<< HEAD

        x = x.to(lora_A.weight.dtype)
        if alora_offsets is not None: # should never be None
            if x.dim() == 2:
                # If x is 2-dimensional (unusual but comes up in certain tests), this means that for all inputs,
                # there is only 1 token position being processed and we should adapt its weights.
                result = result + lora_B(lora_A(dropout(x))) * scaling
            else: #Typical regime
                for i in range(result.shape[0]):
                    # If alora_offsets[i] is None, this means that the invocation sequence was not found in the 
=======
        x = x.to(lora_A.weight.dtype)
        if x.dim() == 2:
            # If x is 2-dimensional (unusual but comes up in certain tests), this means that for all inputs,
            # there is only 1 token position being processed and we should adapt its weights.
            result = result + lora_B(lora_A(dropout(x))) * scaling
        else:  # Typical regime
            if alora_offsets is not None:
                for i in range(result.shape[0]):
                    # If alora_offsets[i] is None, this means that the invocation sequence was not found in the
>>>>>>> de4b8867
                    # input. As a result, the weights should not be activated anywhere (equivalent to base model).
                    if alora_offsets[i] is not None and alora_offsets[i] > 0:
                        offset = min(alora_offsets[i], result.shape[1])
                        result[i, -offset:, :] = (
                            result[i, -offset:, :] + lora_B(lora_A(dropout(x[i, -offset:, :]))) * scaling
                        )

        return result


def calculate_alora_offsets(
    peft_config: PeftConfig, active_adapter: str, input_ids: torch.Tensor, adapter_names: Optional[list[str]] = None
) -> list[int]:
    """
    This is a helper function for Activated LoRA (aLoRA) that searches each input token sequence for the last occurence
    of the appropriate "alora_invocation_tokens" invocation sequence. If adapter_names is passed, then each input uses
<<<<<<< HEAD
    the appropriate invocation sequence for the specified adapter for that row. Logic is provided to handle mixed collections
    of adapters for which not all are aLoRAs (e.g. some base model, some LoRA). If the invocation sequence is not present, the
    corresponding alora_offset is set to None and a warning is printed.
=======
    the appropriate invocation sequence for the specified adapter for that row. Logic is provided to handle mixed
    collections of adapters for which not all are aLoRAs (e.g. some base model, some LoRA). If the invocation sequence
    is not present, the corresponding alora_offset is set to None and a warning is printed.
>>>>>>> de4b8867
    """
    if input_ids is None:
        return []

    batch_size = input_ids.shape[0]
    alora_offsets = [None] * batch_size

    cached_invocation_tensors = {}
    adapters_to_process_indices = collections.defaultdict(list)

    for i in range(batch_size):
        current_adapter_name = adapter_names[i] if adapter_names and i < len(adapter_names) else active_adapter

        if current_adapter_name == "__base__":
            alora_offsets[i] = None
            continue

        if current_adapter_name not in peft_config:
            warnings.warn(f"Adapter '{current_adapter_name}' not found in peft_config. Using base model for row {i}.")
            alora_offsets[i] = None
            continue

        current_peft_config = peft_config[current_adapter_name]

        invocation_tokens = getattr(current_peft_config, "alora_invocation_tokens", None)
        if invocation_tokens is None:
            alora_offsets[i] = None  # Not an aLoRA adapter or wrong type
            continue

        if current_adapter_name not in cached_invocation_tensors:
            cached_invocation_tensors[current_adapter_name] = torch.tensor(
                invocation_tokens, dtype=torch.long, device=input_ids.device
            )

        adapters_to_process_indices[current_adapter_name].append(i)

    for adapter_name_to_process, indices in adapters_to_process_indices.items():
        current_invocation_ids_tensor = cached_invocation_tensors[adapter_name_to_process]
        invocation_len = len(current_invocation_ids_tensor)

        for i in indices:
            sequence = input_ids[i]
            seq_len = len(sequence)
            best_match_start_idx = -1

            possible_starts = (sequence == current_invocation_ids_tensor[0]).nonzero(as_tuple=True)[0]

            for start_idx_tensor in possible_starts:
                idx = start_idx_tensor.item()
                if idx + invocation_len <= seq_len:
                    if torch.equal(sequence[idx : idx + invocation_len], current_invocation_ids_tensor):
                        if idx > best_match_start_idx:
                            best_match_start_idx = idx

            if best_match_start_idx != -1:
<<<<<<< HEAD
                offset_val = seq_len - best_match_start_idx + 1
                alora_offsets[i] = offset_val if offset_val > 0 else None
            else:  # Invocation sequence not found in input
                warnings.warn(
                    f"Could not find alora_invocation_tokens for specified aLoRA adapter in the "
                    f"following instance"
                    f"{sequence}"
                    f"Invocation tokens: {current_invocation_ids_tensor} \n"
                    f"Defaulting to base model. "
                )
=======
                offset_val = seq_len - best_match_start_idx
                alora_offsets[i] = offset_val if offset_val > 0 else None
            else:  # Invocation sequence not found in input
>>>>>>> de4b8867
                alora_offsets[i] = None
    return alora_offsets


def is_alora_relevant_in_batch(model: nn.Module, adapter_names: Optional[list[str]] = None):
    """
    Helper function to determine if the current batch has any aLoRA adapters.
    """
    is_alora_relevant = False
    if getattr(model.active_peft_config, "alora_invocation_tokens", None):
        is_alora_relevant = True
    elif adapter_names:
        for name in adapter_names:
            if name == "__base__":
                continue
            config_ = model.peft_config.get(name)
            if config_ and getattr(config_, "alora_invocation_tokens", None):
                is_alora_relevant = True
                break

    return is_alora_relevant


<<<<<<< HEAD
def get_alora_offsets_for_forward(model: nn.Module, input_ids: torch.Tensor, inputs_embeds: torch.Tensor, **kwargs):
    """
    Wrapper around calculate_alora_offsets, for the .forward of the model. It only calculates alora_offsets if the batch
    contains aLoRA adapters.
=======
def get_alora_offsets_for_forward(
    model: nn.Module, input_ids: torch.Tensor = None, inputs_embeds: torch.Tensor = None, **kwargs
):
    """
    Wrapper around calculate_alora_offsets, for the .forward of the model. It only calculates alora_offsets if the
    batch contains aLoRA adapters.
>>>>>>> de4b8867
    """
    adapter_names_for_offset_calc = kwargs.get("adapter_names", None)
    if not is_alora_relevant_in_batch(model, adapter_names_for_offset_calc):
        # Nothing to compute
        return kwargs
    alora_offsets = kwargs.get("alora_offsets")
    if alora_offsets is None:
        if input_ids is None and inputs_embeds is not None:
            warnings.warn(
                "Cannot calculate aLoRA offsets when only inputs_embeds are provided. Disabling aLoRA for this forward pass."
            )
<<<<<<< HEAD
            kwargs["alora_offsets"] = [None] * inputs_embeds.shape[0]
=======
            kwargs["alora_offsets"] = None
>>>>>>> de4b8867
        elif input_ids is not None:
            kwargs["alora_offsets"] = calculate_alora_offsets(
                model.peft_config,
                model.active_adapter,
                input_ids,
                adapter_names=adapter_names_for_offset_calc,
            )
        else:
            kwargs["alora_offsets"] = None
    return kwargs


def get_alora_offsets_for_generate(model: nn.module, *args, **kwargs):
    """
<<<<<<< HEAD
    Wrapper around calculate_alora_offsets, for the .generate of the model. It only calculates alora_offsets if the batch
    contains aLoRA adapters.
=======
    Wrapper around calculate_alora_offsets, for the .generate of the model. It only calculates alora_offsets if the
    batch contains aLoRA adapters.
>>>>>>> de4b8867
    """
    adapter_names_for_offset_calc = kwargs.get("adapter_names")
    if not is_alora_relevant_in_batch(model, adapter_names_for_offset_calc):
        # Nothing to compute
        return kwargs
    alora_offsets_from_kwargs = kwargs.get("alora_offsets")
    if alora_offsets_from_kwargs is None:
        current_input_ids = kwargs.get("input_ids")
        if current_input_ids is None:  # args[0] is usually input_ids
            if args and isinstance(args[0], torch.Tensor):
                current_input_ids = args[0]
            else:
                current_input_ids = None

        if current_input_ids is not None:
            if current_input_ids.ndim == 1:
                current_input_ids = current_input_ids.unsqueeze(0)
            calculated_offsets = calculate_alora_offsets(
                model.peft_config,
                model.active_adapter,
                current_input_ids,
                adapter_names=adapter_names_for_offset_calc,
            )
<<<<<<< HEAD
            for i in range(len(calculated_offsets)):
                if calculated_offsets[i] is not None:
                    calculated_offsets[i] -= 1
=======
>>>>>>> de4b8867
            kwargs["alora_offsets"] = calculated_offsets

        else:
            warnings.warn(
                "Cannot calculate aLoRA offsets during generate as input_ids are not available. Disabling aLoRA."
            )
<<<<<<< HEAD
            bs = 1
            if "attention_mask" in kwargs and kwargs["attention_mask"] is not None:
                bs = kwargs["attention_mask"].shape[0]
            elif "inputs_embeds" in kwargs and kwargs["inputs_embeds"] is not None:
                bs = kwargs["inputs_embeds"].shape[0]
            elif args and isinstance(args[0], torch.Tensor) and args[0].dim() > 0:  # input_ids might be in args[0]
                bs = args[0].shape[0]
            elif (
                "input_ids" in kwargs and kwargs["input_ids"] is not None
            ):  # Should have been caught by current_input_ids
                bs = kwargs["input_ids"].shape[0]
=======
>>>>>>> de4b8867

            kwargs["alora_offsets"] = None
    return kwargs<|MERGE_RESOLUTION|>--- conflicted
+++ resolved
@@ -470,18 +470,6 @@
         lora_B = module.lora_B[active_adapter]
         dropout = module.lora_dropout[active_adapter]
         scaling = module.scaling[active_adapter]
-<<<<<<< HEAD
-
-        x = x.to(lora_A.weight.dtype)
-        if alora_offsets is not None: # should never be None
-            if x.dim() == 2:
-                # If x is 2-dimensional (unusual but comes up in certain tests), this means that for all inputs,
-                # there is only 1 token position being processed and we should adapt its weights.
-                result = result + lora_B(lora_A(dropout(x))) * scaling
-            else: #Typical regime
-                for i in range(result.shape[0]):
-                    # If alora_offsets[i] is None, this means that the invocation sequence was not found in the 
-=======
         x = x.to(lora_A.weight.dtype)
         if x.dim() == 2:
             # If x is 2-dimensional (unusual but comes up in certain tests), this means that for all inputs,
@@ -491,7 +479,6 @@
             if alora_offsets is not None:
                 for i in range(result.shape[0]):
                     # If alora_offsets[i] is None, this means that the invocation sequence was not found in the
->>>>>>> de4b8867
                     # input. As a result, the weights should not be activated anywhere (equivalent to base model).
                     if alora_offsets[i] is not None and alora_offsets[i] > 0:
                         offset = min(alora_offsets[i], result.shape[1])
@@ -508,15 +495,9 @@
     """
     This is a helper function for Activated LoRA (aLoRA) that searches each input token sequence for the last occurence
     of the appropriate "alora_invocation_tokens" invocation sequence. If adapter_names is passed, then each input uses
-<<<<<<< HEAD
-    the appropriate invocation sequence for the specified adapter for that row. Logic is provided to handle mixed collections
-    of adapters for which not all are aLoRAs (e.g. some base model, some LoRA). If the invocation sequence is not present, the
-    corresponding alora_offset is set to None and a warning is printed.
-=======
     the appropriate invocation sequence for the specified adapter for that row. Logic is provided to handle mixed
     collections of adapters for which not all are aLoRAs (e.g. some base model, some LoRA). If the invocation sequence
     is not present, the corresponding alora_offset is set to None and a warning is printed.
->>>>>>> de4b8867
     """
     if input_ids is None:
         return []
@@ -572,22 +553,9 @@
                             best_match_start_idx = idx
 
             if best_match_start_idx != -1:
-<<<<<<< HEAD
-                offset_val = seq_len - best_match_start_idx + 1
-                alora_offsets[i] = offset_val if offset_val > 0 else None
-            else:  # Invocation sequence not found in input
-                warnings.warn(
-                    f"Could not find alora_invocation_tokens for specified aLoRA adapter in the "
-                    f"following instance"
-                    f"{sequence}"
-                    f"Invocation tokens: {current_invocation_ids_tensor} \n"
-                    f"Defaulting to base model. "
-                )
-=======
                 offset_val = seq_len - best_match_start_idx
                 alora_offsets[i] = offset_val if offset_val > 0 else None
             else:  # Invocation sequence not found in input
->>>>>>> de4b8867
                 alora_offsets[i] = None
     return alora_offsets
 
@@ -611,19 +579,12 @@
     return is_alora_relevant
 
 
-<<<<<<< HEAD
-def get_alora_offsets_for_forward(model: nn.Module, input_ids: torch.Tensor, inputs_embeds: torch.Tensor, **kwargs):
-    """
-    Wrapper around calculate_alora_offsets, for the .forward of the model. It only calculates alora_offsets if the batch
-    contains aLoRA adapters.
-=======
 def get_alora_offsets_for_forward(
     model: nn.Module, input_ids: torch.Tensor = None, inputs_embeds: torch.Tensor = None, **kwargs
 ):
     """
     Wrapper around calculate_alora_offsets, for the .forward of the model. It only calculates alora_offsets if the
     batch contains aLoRA adapters.
->>>>>>> de4b8867
     """
     adapter_names_for_offset_calc = kwargs.get("adapter_names", None)
     if not is_alora_relevant_in_batch(model, adapter_names_for_offset_calc):
@@ -635,11 +596,7 @@
             warnings.warn(
                 "Cannot calculate aLoRA offsets when only inputs_embeds are provided. Disabling aLoRA for this forward pass."
             )
-<<<<<<< HEAD
-            kwargs["alora_offsets"] = [None] * inputs_embeds.shape[0]
-=======
             kwargs["alora_offsets"] = None
->>>>>>> de4b8867
         elif input_ids is not None:
             kwargs["alora_offsets"] = calculate_alora_offsets(
                 model.peft_config,
@@ -654,13 +611,8 @@
 
 def get_alora_offsets_for_generate(model: nn.module, *args, **kwargs):
     """
-<<<<<<< HEAD
-    Wrapper around calculate_alora_offsets, for the .generate of the model. It only calculates alora_offsets if the batch
-    contains aLoRA adapters.
-=======
     Wrapper around calculate_alora_offsets, for the .generate of the model. It only calculates alora_offsets if the
     batch contains aLoRA adapters.
->>>>>>> de4b8867
     """
     adapter_names_for_offset_calc = kwargs.get("adapter_names")
     if not is_alora_relevant_in_batch(model, adapter_names_for_offset_calc):
@@ -684,32 +636,12 @@
                 current_input_ids,
                 adapter_names=adapter_names_for_offset_calc,
             )
-<<<<<<< HEAD
-            for i in range(len(calculated_offsets)):
-                if calculated_offsets[i] is not None:
-                    calculated_offsets[i] -= 1
-=======
->>>>>>> de4b8867
             kwargs["alora_offsets"] = calculated_offsets
 
         else:
             warnings.warn(
                 "Cannot calculate aLoRA offsets during generate as input_ids are not available. Disabling aLoRA."
             )
-<<<<<<< HEAD
-            bs = 1
-            if "attention_mask" in kwargs and kwargs["attention_mask"] is not None:
-                bs = kwargs["attention_mask"].shape[0]
-            elif "inputs_embeds" in kwargs and kwargs["inputs_embeds"] is not None:
-                bs = kwargs["inputs_embeds"].shape[0]
-            elif args and isinstance(args[0], torch.Tensor) and args[0].dim() > 0:  # input_ids might be in args[0]
-                bs = args[0].shape[0]
-            elif (
-                "input_ids" in kwargs and kwargs["input_ids"] is not None
-            ):  # Should have been caught by current_input_ids
-                bs = kwargs["input_ids"].shape[0]
-=======
->>>>>>> de4b8867
 
             kwargs["alora_offsets"] = None
     return kwargs