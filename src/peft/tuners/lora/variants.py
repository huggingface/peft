# Copyright 2023-present the HuggingFace Inc. team.
#
# Licensed under the Apache License, Version 2.0 (the "License");
# you may not use this file except in compliance with the License.
# You may obtain a copy of the License at
#
#     http://www.apache.org/licenses/LICENSE-2.0
#
# Unless required by applicable law or agreed to in writing, software
# distributed under the License is distributed on an "AS IS" BASIS,
# WITHOUT WARRANTIES OR CONDITIONS OF ANY KIND, either express or implied.
# See the License for the specific language governing permissions and
# limitations under the License.
from __future__ import annotations

import collections
import warnings
from typing import Any, Optional

import torch
from accelerate.utils.imports import is_xpu_available
from torch import nn

from peft.utils.other import transpose

<<<<<<< HEAD
from .dora import DoraConv2dLayer, DoraConv3dLayer, DoraEmbeddingLayer, DoraLinearLayer
from .kasa import KasaLinearLayer
from .layer import Conv2d, Conv3d, Embedding, Linear, LoraVariant, _ConvNd
=======
from .arrow import ArrowLoraLinearLayer
from .config import PeftConfig
from .dora import DoraConv1dLayer, DoraConv2dLayer, DoraConv3dLayer, DoraEmbeddingLayer, DoraLinearLayer
from .layer import Conv1d, Conv2d, Conv3d, Embedding, Linear, LoraVariant, _ConvNd


class ArrowLinearVariant(LoraVariant):
    @staticmethod
    def init(module: Linear, adapter_name: str, **kwargs):
        """
        Initialise the ArrowLoraLinearLayer() inside lora_arrow. lora_arrow is nn.ModuleDict(), serving as a container
        for ArrowLoraLinearLayer(). A layer of the base model with LoRA adapter loaded on it will be like:
        ----------------------------------------------------
             (qkv_proj): lora.Linear4bit or lora.Linear(
                (base_layer): Linear4bit or Linear (lora_dropout): ModuleDict( ... ) (lora_A): ModuleDict( ... )
                (lora_B): ModuleDict( ... ) (lora_embedding_A): ParameterDict( ... ) (lora_embedding_B): ParameterDict(
                ... ) (lora_magnitude_vector): ModuleDict( ... ) (lora_arrow): ModuleDict(
                    (arrow_router): ArrowLoraLinearLayer() )
            )
        ----------------------------------------------------

        Args:
            module (Linear): LoRA Layer of the model, containing base_layer, lora_A, lora_B, etc.
            adapter_name (str): name of the adapter that will be put in lora_arrow.
            The adapter_name is "arrow_router" by default, set in create_arrow_model() in ./arrow.py
        """
        # Checking for arrow necessary config
        arrow_config = kwargs.get("arrow_config")
        if arrow_config is None:
            raise ValueError("ArrowLinearVariant.init() did not receive an arrow_config")

        # 1-a) build the ArrowLoRALayer
        arrow_layer = ArrowLoraLinearLayer(
            in_features=module.in_features,
            arrow_config=arrow_config,
        ).to(module.weight.device)

        # 1-b) register a container if it doesn’t exist yet
        if not hasattr(module, "lora_arrow"):
            module.lora_arrow = nn.ModuleDict()

        module.lora_arrow[adapter_name] = arrow_layer

    @staticmethod
    def forward(
        module: Linear,
        *,
        active_adapter: str,
        x: torch.Tensor,
        result: torch.Tensor,
        **kwargs,
    ) -> torch.Tensor:
        """
        Parameters mirror those in PEFT’s `LoraVariant.forward`. Called every time the host Linear does a fwd pass.

        build_prototypes() and gen_know_sub() should run only once before routing. Both are implemented in
        ArrowLoraLinearLayer (see ./arrow.py). They are lazily invoked in the forward pass below. Attributes of
        ArrowLoraLinearLayer() class ensure they execute only a single time.

        Args:
            module (Linear): LoRA Layer of the model
            active_adapter (str): name of the arrow route, which should be active to perform arrow.
            x (torch.Tensor): input to the layer
            result (torch.Tensor): output of the base layer.

        Return value:
            output of the base model + delta weight computed by arrow layer.
        """
        arrow = module.lora_arrow[active_adapter]  # ArrowLoraLinearLayer
        # Apply GenKnowSub the 1st time if applcable. By calling arrow/on_adapter_change(),
        # gen_know_sub() is redone for newly added adapters after arrow.create_arrow_model().
        arrow.gen_know_sub(module.lora_A, module.lora_B)
        # lazily build prototypes the 1st time after GenKnowSub. By calling arrow/on_adapter_change(),
        # build_prototypes() is redone for newly added adapters after arrow.create_arrow_model().
        arrow.build_prototypes(module.lora_A, module.lora_B)

        # A forward path of ArrowLoraLinearLayer is called so routing performs.
        # Accept and ignore extra variant kwargs (e.g., 'alora_offsets') for compatibility
        delta = arrow(
            x,
            lora_A=module.lora_A,
            lora_B=module.lora_B,
            dropout=module.lora_dropout[active_adapter],
            scaling=module.scaling,
        )
        return result + delta

    """
    Since Arrow is a Mixture-of-Experts (MoE) approach, merging adapters is not meaningful or even possible: for each
    token, the top-k LoRA experts are dynamically selected and routed. Because of this per-token routing, there is no
    single set of weights that can represent a merged adapter.
    """

    @staticmethod
    def merge_safe(module: Linear, active_adapter: str, orig_weight: torch.Tensor) -> torch.Tensor:
        raise RuntimeError("Cannot merge an active Arrow router adapter. Remove it first.")

    @staticmethod
    def merge_unsafe(module: Linear, active_adapter: str, orig_weight: torch.Tensor) -> None:
        raise RuntimeError("Cannot merge an active Arrow router adapter. Remove it first.")

    @staticmethod
    def unmerge(module: Linear, active_adapter: str, orig_weight: torch.Tensor) -> torch.Tensor:
        raise RuntimeError("Cannot unmerge an active Arrow router adapter. Remove it first.")
>>>>>>> 20a9829f


class DoraLinearVariant(LoraVariant):
    @staticmethod
    def init(module: Linear, adapter_name: str, **kwargs: Any) -> None:
        if not module.lora_magnitude_vector:
            # first dora layer being added, add lora_magnitude_vector to the list of learnable parameters
            module.adapter_layer_names = module.adapter_layer_names[:] + ("lora_magnitude_vector",)

        dora_layer = DoraLinearLayer(fan_in_fan_out=getattr(module, "fan_in_fan_out", False))
        lora_A = module.lora_A[adapter_name].weight
        lora_B = module.lora_B[adapter_name].weight
        place_on_cpu = module.ephemeral_gpu_offload and (lora_A.device.type == "cpu" or lora_B.device.type == "cpu")
        if module.ephemeral_gpu_offload:
            if lora_A.device.type in ["cuda", "xpu"]:
                lora_B = lora_B.to(lora_A.device)
            else:
                if lora_B.device.type not in ["cuda", "xpu"]:
                    if is_xpu_available():
                        lora_B = lora_B.to("xpu")
                    else:
                        lora_B = lora_B.to("cuda")
                lora_A = lora_A.to(lora_B.device)
        scaling = module.scaling[adapter_name]
        dora_layer.update_layer(
            base_layer=module.get_base_layer(),
            lora_A=lora_A,
            lora_B=lora_B,
            scaling=scaling,
            place_on_cpu=place_on_cpu,
        )
        module.lora_magnitude_vector[adapter_name] = dora_layer

    @staticmethod
    def merge_safe(module: Linear, active_adapter: str, orig_weight: torch.Tensor) -> torch.Tensor:
        orig_dtype = orig_weight.dtype
        delta_weight = module.get_delta_weight(active_adapter)

        # since delta_weight already includes scaling, set it to 1 here
        weight_norm = (
            module.lora_magnitude_vector[active_adapter]
            .get_weight_norm(orig_weight, transpose(delta_weight, module.fan_in_fan_out), scaling=1)
            .detach()
        )
        # We need to cache weight_norm because it has to be based on the original weights. We
        # cannot calculate it on the fly based on the merged weights when unmerging because its a
        # different value
        module._cache_store(f"{active_adapter}-weight_norm", weight_norm)
        dora_factor = module.lora_magnitude_vector[active_adapter].weight / weight_norm
        dora_factor = transpose(dora_factor.view(-1, 1), module.fan_in_fan_out)
        new_weight = dora_factor * (orig_weight + delta_weight)
        new_weight = new_weight.to(orig_dtype)
        return new_weight

    @staticmethod
    def merge_unsafe(module: Linear, active_adapter: str, orig_weight: torch.Tensor) -> None:
        orig_dtype = orig_weight.dtype
        delta_weight = module.get_delta_weight(active_adapter)
        weight_norm = (
            module.lora_magnitude_vector[active_adapter]
            .get_weight_norm(orig_weight, transpose(delta_weight, module.fan_in_fan_out), scaling=1)
            .detach()
        )
        # We need to cache weight_norm because it has to be based on the original weights. We
        # cannot calculate it on the fly based on the merged weights when unmerging because its a
        # different value
        module._cache_store(f"{active_adapter}-weight_norm", weight_norm)
        dora_factor = module.lora_magnitude_vector[active_adapter].weight / weight_norm
        dora_factor = transpose(dora_factor.view(-1, 1), module.fan_in_fan_out)
        new_weight = dora_factor * (orig_weight.data + delta_weight)
        new_weight = new_weight.to(orig_dtype)
        orig_weight.data = new_weight

    @staticmethod
    def unmerge(module: Linear, active_adapter: str, orig_weight: torch.Tensor) -> torch.Tensor:
        orig_dtype = orig_weight.dtype
        delta_weight = module.get_delta_weight(active_adapter)
        weight_norm = module._cache_pop(f"{active_adapter}-weight_norm")
        dora_factor = module.lora_magnitude_vector[active_adapter].weight / weight_norm
        new_weight = orig_weight.data / dora_factor.view(-1, 1) - delta_weight
        new_weight = new_weight.to(orig_dtype)
        return new_weight

    @staticmethod
    def forward(
        module: Linear,
        active_adapter: str,
        x: torch.Tensor,
        result: torch.Tensor,
        **kwargs,
    ) -> torch.Tensor:
        lora_A = module.lora_A[active_adapter]
        lora_B = module.lora_B[active_adapter]
        dropout = module.lora_dropout[active_adapter]
        scaling = module.scaling[active_adapter]

        if isinstance(dropout, nn.Identity) or not module.training:
            base_result = result
        else:
            x = dropout(x)
            base_result = None

        result = result + module.lora_magnitude_vector[active_adapter](
            x,
            lora_A=lora_A,
            lora_B=lora_B,
            scaling=scaling,
            base_layer=module.get_base_layer(),
            base_result=base_result,
        )
        return result


class DoraEmbeddingVariant(DoraLinearVariant):
    @staticmethod
    def init(module: Embedding, adapter_name: str, **kwargs: Any) -> None:
        if module.lora_magnitude_vector is None:
            # first dora layer being added, add lora_magnitude_vector to the list of learnable parameters
            module.adapter_layer_names = module.adapter_layer_names[:] + ("lora_magnitude_vector",)

        dora_layer = DoraEmbeddingLayer(fan_in_fan_out=True)
        lora_embedding_A = module.lora_embedding_A[adapter_name]
        lora_embedding_B = module.lora_embedding_B[adapter_name]
        scaling = module.scaling[adapter_name]
        dora_layer.update_layer(
            base_layer=module.get_base_layer(), lora_A=lora_embedding_A, lora_B=lora_embedding_B, scaling=scaling
        )
        module.lora_magnitude_vector[adapter_name] = dora_layer

    @staticmethod
    def merge_safe(module: Embedding, active_adapter: str, orig_weight: torch.Tensor) -> torch.Tensor:
        orig_dtype = orig_weight.dtype
        delta_weight = module.get_delta_weight(active_adapter)

        # since delta_weight already includes scaling, set it to 1 here
        weight_norm = (
            module.lora_magnitude_vector[active_adapter]
            .get_weight_norm(orig_weight, delta_weight.T, scaling=1)
            .detach()
        )
        # We need to cache weight_norm because it has to be based on the original weights. We
        # cannot calculate it on the fly based on the merged weights when unmerging because its a
        # different value
        module._cache_store(f"{active_adapter}-weight_norm", weight_norm)
        dora_factor = module.lora_magnitude_vector[active_adapter].weight / weight_norm
        dora_factor = dora_factor.view(1, -1)
        new_weight = dora_factor * (orig_weight + delta_weight)
        new_weight = new_weight.to(orig_dtype)
        return new_weight

    @staticmethod
    def merge_unsafe(module: Embedding, active_adapter: str, orig_weight: torch.Tensor) -> None:
        orig_dtype = orig_weight.dtype
        delta_weight = module.get_delta_weight(active_adapter)
        weight_norm = (
            module.lora_magnitude_vector[active_adapter]
            .get_weight_norm(orig_weight, delta_weight.T, scaling=1)
            .detach()
        )
        # We need to cache weight_norm because it has to be based on the original weights. We
        # cannot calculate it on the fly based on the merged weights when unmerging because its a
        # different value
        module._cache_store(f"{active_adapter}-weight_norm", weight_norm)
        dora_factor = module.lora_magnitude_vector[active_adapter].weight / weight_norm
        dora_factor = dora_factor.view(1, -1)
        new_weight = dora_factor * (orig_weight.data + delta_weight)
        new_weight = new_weight.to(orig_dtype)
        orig_weight.data = new_weight

    @staticmethod
    def unmerge(module: Embedding, active_adapter: str, orig_weight: torch.Tensor) -> torch.Tensor:
        orig_dtype = orig_weight.dtype
        delta_weight = module.get_delta_weight(active_adapter)
        weight_norm = module._cache_pop(f"{active_adapter}-weight_norm")
        dora_factor = module.lora_magnitude_vector[active_adapter].weight / weight_norm
        new_weight = orig_weight.data / dora_factor.view(1, -1) - delta_weight
        new_weight = new_weight.to(orig_dtype)
        return new_weight

    @staticmethod
    def forward(
        module: Embedding,
        active_adapter: str,
        x: torch.Tensor,
        result: torch.Tensor,
        **kwargs,
    ) -> torch.Tensor:
        embedding_A = module.lora_embedding_A[active_adapter].T
        embedding_B = module.lora_embedding_B[active_adapter].T
        scaling = module.scaling[active_adapter]

        mag_norm_scale, dora_result = module.lora_magnitude_vector[active_adapter](
            x,
            lora_A=embedding_A,
            lora_B=embedding_B,
            scaling=scaling,
            base_layer=module.get_base_layer(),
            embed_fn=module._embed,
        )
        result = mag_norm_scale * result + dora_result
        return result


class _DoraConvNdVariant(LoraVariant):
    @staticmethod
    def init_convd_variant(module: _ConvNd, adapter_name: str, dora_layer: nn.Module) -> None:
        if module.lora_magnitude_vector is None:
            # first dora layer being added, add lora_magnitude_vector to the list of learnable parameters
            module.adapter_layer_names = module.adapter_layer_names[:] + ("lora_magnitude_vector",)

        lora_A = module.lora_A[adapter_name].weight
        lora_B = module.lora_B[adapter_name].weight
        scaling = module.scaling[adapter_name]
        dora_layer.update_layer(base_layer=module.get_base_layer(), lora_A=lora_A, lora_B=lora_B, scaling=scaling)
        module.lora_magnitude_vector[adapter_name] = dora_layer

    @staticmethod
    def merge_safe(module: _ConvNd, active_adapter: str, orig_weight: torch.Tensor) -> torch.Tensor:
        orig_dtype = orig_weight.dtype
        delta_weight = module.get_delta_weight(active_adapter)

        # since delta_weight already includes scaling, set it to 1 here
        weight_norm = (
            module.lora_magnitude_vector[active_adapter].get_weight_norm(orig_weight, delta_weight, scaling=1).detach()
        )
        # We need to cache weight_norm because it has to be based on the original weights. We
        # cannot calculate it on the fly based on the merged weights when unmerging because its a
        # different value
        module._cache_store(f"{active_adapter}-weight_norm", weight_norm)
        dora_factor = module.lora_magnitude_vector[active_adapter].weight / weight_norm
        new_weight = dora_factor.view(*module._get_dora_factor_view()) * (orig_weight + delta_weight)
        new_weight = new_weight.to(orig_dtype)
        return new_weight

    @staticmethod
    def merge_unsafe(module: _ConvNd, active_adapter: str, orig_weight: torch.Tensor) -> None:
        orig_dtype = orig_weight.dtype
        delta_weight = module.get_delta_weight(active_adapter)
        # since delta_weight already includes scaling, set it to 1 here
        weight_norm = (
            module.lora_magnitude_vector[active_adapter].get_weight_norm(orig_weight, delta_weight, scaling=1).detach()
        )
        # We need to cache weight_norm because it has to be based on the original weights. We
        # cannot calculate it on the fly based on the merged weights when unmerging because its a
        # different value
        module._cache_store(f"{active_adapter}-weight_norm", weight_norm)
        dora_factor = module.lora_magnitude_vector[active_adapter].weight / weight_norm
        new_weight = dora_factor.view(*module._get_dora_factor_view()) * (orig_weight.data + delta_weight)
        new_weight = new_weight.to(orig_dtype)
        orig_weight.data = new_weight

    @staticmethod
    def unmerge(module: _ConvNd, active_adapter: str, orig_weight: torch.Tensor) -> torch.Tensor:
        orig_dtype = orig_weight.dtype
        delta_weight = module.get_delta_weight(active_adapter)
        weight_norm = module._cache_pop(f"{active_adapter}-weight_norm")
        dora_factor = module.lora_magnitude_vector[active_adapter].weight / weight_norm
        new_weight = orig_weight.data / dora_factor.view(*module._get_dora_factor_view()) - delta_weight
        new_weight = new_weight.to(orig_dtype)
        return new_weight

    @staticmethod
    def forward(
        module: _ConvNd,
        active_adapter: str,
        x: torch.Tensor,
        result: torch.Tensor,
        **kwargs,
    ) -> torch.Tensor:
        lora_A = module.lora_A[active_adapter]
        lora_B = module.lora_B[active_adapter]
        dropout = module.lora_dropout[active_adapter]
        scaling = module.scaling[active_adapter]

        if isinstance(dropout, nn.Identity) or not module.training:
            base_result = result
        else:
            x = dropout(x)
            base_result = None

        result = result + module.lora_magnitude_vector[active_adapter](
            x,
            lora_A=lora_A,
            lora_B=lora_B,
            scaling=scaling,
            base_layer=module.get_base_layer(),
            base_result=base_result,
        )
        return result


class DoraConv1dVariant(_DoraConvNdVariant):
    @staticmethod
    def init(module: Conv1d, adapter_name: str, **kwargs: Any) -> None:
        dora_layer = DoraConv1dLayer(fan_in_fan_out=False)
        _DoraConvNdVariant.init_convd_variant(module, adapter_name, dora_layer=dora_layer)


class DoraConv2dVariant(_DoraConvNdVariant):
    @staticmethod
    def init(module: Conv2d, adapter_name: str, **kwargs: Any) -> None:
        dora_layer = DoraConv2dLayer(fan_in_fan_out=False)
        _DoraConvNdVariant.init_convd_variant(module, adapter_name, dora_layer=dora_layer)


class DoraConv3dVariant(_DoraConvNdVariant):
    @staticmethod
    def init(module: Conv3d, adapter_name: str, **kwargs: Any) -> None:
        dora_layer = DoraConv3dLayer(fan_in_fan_out=False)
        _DoraConvNdVariant.init_convd_variant(module, adapter_name, dora_layer=dora_layer)

<<<<<<< HEAD
class KasaLinearVariant(LoraVariant):
    @staticmethod
    def init(module: Linear, adapter_name: str, **kwargs: Any) -> None:
        if not module.lora_diag:
            # first kasa layer being added, add lora_diag to the list of learnable parameters
            module.adapter_layer_names = module.adapter_layer_names[:] + ("lora_diag",)

        # initialize lora_diag
        module.lora_diag[adapter_name] = nn.Parameter(torch.randn(module.r[adapter_name]), requires_grad=True)

        # see https://github.com/juyongjiang/KaSA/blob/f85e88c22d0fa4cb8ab2923d7c2bf1bbec152da3/peft/src/peft/tuners/lora/layer.py#L132
        
        # SVD
        weight = module.get_base_layer().weight # original weight
        dtype = weight.dtype
        svd_rank = module.in_features - module.r[adapter_name]
        weight = weight.to(torch.float32)
        U, S, Vh = torch.linalg.svd(weight, full_matrices=False)
        U_principle = U[:, :svd_rank]
        S_principle = S[:svd_rank]
        Vh_principle = Vh[:svd_rank, :]
    
        module.get_base_layer().weight.data = (U_principle @ torch.diag(S_principle) @ Vh_principle).to(dtype)

    @staticmethod
    def merge_safe(module: Linear, active_adapter: str, orig_weight: torch.Tensor) -> torch.Tensor:
        delta_weight = module.get_delta_weight(active_adapter)
        return orig_weight + delta_weight

    @staticmethod
    def merge_unsafe(module: Linear, active_adapter: str, orig_weight: torch.Tensor) -> None:
        delta_weight = module.get_delta_weight(active_adapter)
        orig_weight.data += delta_weight

    @staticmethod
    def unmerge(module: Linear, active_adapter: str, orig_weight: torch.Tensor) -> torch.Tensor:
        delta_weight = module.get_delta_weight(active_adapter)
        return orig_weight - delta_weight

    @staticmethod
    def forward(module: Linear, active_adapter: str, x: torch.Tensor, result: torch.Tensor) -> torch.Tensor:
=======

class QALoraLinearVariant(LoraVariant):
    @staticmethod
    def init(module: Linear, adapter_name: str, **kwargs: Any) -> None:
        """
        Initializes QALoRA specific parameters for a given adapter.

        Args:
            module (Linear): The linear module to be adapted.
            adapter_name (str): The name of the adapter.
            **kwargs: Additional keyword arguments.
                qalora_group_size (int): The size of groups for pooling. This is expected to be passed.
        """
        if "qalora_group_size" not in kwargs:
            raise ValueError(
                "`use_qalora=True` requires 'qalora_group_size' to be provided in kwargs."
                " Please ensure it is passed from the LoraConfig."
            )

        if module.in_features is not None and module.in_features % kwargs["qalora_group_size"] != 0:
            raise ValueError(
                f"`use_qalora=True` requires `module.in_features` ({module.in_features}) to be"
                f"divisible by 'qalora_group_size' ({kwargs['qalora_group_size']})"
            )
        qalora_group_size = kwargs["qalora_group_size"]

        if "qalora_group_size" not in module.other_param_names:
            module.other_param_names = module.other_param_names + ("qalora_group_size",)

        if not hasattr(module, "qalora_group_size"):
            module.qalora_group_size = {}
        module.qalora_group_size[adapter_name] = qalora_group_size

        old_lora_A_layer = module.lora_A[adapter_name]
        r = old_lora_A_layer.out_features
        device = old_lora_A_layer.weight.device
        dtype = old_lora_A_layer.weight.dtype

        new_lora_A_layer = nn.Linear(
            old_lora_A_layer.in_features // module.qalora_group_size[adapter_name],
            r,
            bias=False,
            device=device,
            dtype=dtype,
        )
        module.lora_A[adapter_name] = new_lora_A_layer

    @staticmethod
    def get_delta_weight(module: Linear, active_adapter: str) -> torch.Tensor:
        raise NotImplementedError("QALoRA for GPTQ layers does not support 'get_delta_weight'.")

    @staticmethod
    def merge_safe(module: Linear, active_adapter: str, orig_weight: torch.Tensor) -> torch.Tensor:
        raise NotImplementedError("QALoRA for GPTQ layers does not support 'safe_merge'.")

    @staticmethod
    def merge_unsafe(module: Linear, active_adapter: str, orig_weight: torch.Tensor) -> None:
        raise NotImplementedError("QALoRA for GPTQ layers does not support 'merge_unsafe'.")

    @staticmethod
    def unmerge(module: Linear, active_adapter: str, orig_weight: torch.Tensor) -> torch.Tensor:
        raise NotImplementedError("QALoRA for GPTQ layers does not support 'unmerge'.")

    @staticmethod
    def forward(
        module: Linear,
        active_adapter: str,
        x: torch.Tensor,
        result: torch.Tensor,
        **kwargs,
    ) -> torch.Tensor:
        lora_A_weight = module.lora_A[active_adapter].weight
        lora_B_weight = module.lora_B[active_adapter].weight
        dropout = module.lora_dropout[active_adapter]
        scaling = module.scaling[active_adapter]
        group_size = module.qalora_group_size[active_adapter]

        x_dropped = dropout(x) if module.training and not isinstance(dropout, nn.Identity) else x
        orig_shape = x_dropped.shape

        # Reshape to 2D
        if len(orig_shape) > 2:
            x_flat = x_dropped.view(-1, module.in_features)
        else:
            x_flat = x_dropped

        batch_size, in_features = x_flat.shape
        pooled_features = in_features // group_size

        x_pooled = x_flat.view(batch_size, pooled_features, group_size).mean(dim=2)

        x_pooled_scaled = x_pooled * pooled_features

        # LoRA computation
        delta = x_pooled_scaled @ lora_A_weight.t() @ lora_B_weight.t() * scaling

        # Reshape back
        if len(orig_shape) > 2:
            delta = delta.view(orig_shape[:-1] + (delta.size(-1),))

        return result + delta


class ALoraLinearVariant(LoraVariant):
    @staticmethod
    def init(module: Linear, adapter_name: str, **kwargs: Any) -> None:
        pass

    @staticmethod
    def merge_safe(module: Linear, active_adapter: str, orig_weight: torch.Tensor) -> torch.Tensor:
        raise NotImplementedError("aLoRA does not support safe merging.")

    @staticmethod
    def merge_unsafe(module: Linear, active_adapter: str, orig_weight: torch.Tensor) -> None:
        raise NotImplementedError("aLoRA does not support merging.")

    @staticmethod
    def unmerge(module: Linear, active_adapter: str, orig_weight: torch.Tensor) -> torch.Tensor:
        raise NotImplementedError("aLoRA does not support unmerging.")

    @staticmethod
    def forward(
        module: Linear,
        active_adapter: str,
        x: torch.Tensor,
        result: torch.Tensor,
        **kwargs,
    ) -> torch.Tensor:
        alora_offsets = kwargs.get("alora_offsets", None)
>>>>>>> 20a9829f
        lora_A = module.lora_A[active_adapter]
        lora_B = module.lora_B[active_adapter]
        dropout = module.lora_dropout[active_adapter]
        scaling = module.scaling[active_adapter]
<<<<<<< HEAD
        
        diag = torch.diag(module.lora_diag[active_adapter])
        x = module._cast_input_dtype(x, lora_A.weight.dtype)
        if isinstance(dropout, nn.Identity) or not module.training:
            x = dropout(x)
        
        # KaSA calculation
        # see https://github.com/juyongjiang/KaSA/blob/f85e88c22d0fa4cb8ab2923d7c2bf1bbec152da3/peft/src/peft/tuners/lora/layer.py#L602C21-L602C110
        lora_output = lora_B(torch.einsum('ijk,kl->ijl', lora_A(x), diag)) * scaling
        return result + lora_output
=======
        x = x.to(lora_A.weight.dtype)
        result_shape = result.shape
        B = result_shape[0]  # batch
        if len(result_shape) == 3:
            T = result_shape[1]  # tokens
        else:
            T = 1
        D = result_shape[-1]  # dimensions
        Dx = x.shape[-1]
        device = result.device
        if alora_offsets is None:  # use base model only, but ensure 0 gradient
            mask = torch.zeros((B, T), dtype=torch.bool)
        else:
            # If alora_offsets[i] is None, this means that the invocation sequence was not found in the
            # input. As a result, the weights should not be activated anywhere (equivalent to base model).
            # Convert None -> 0 and clip to T
            offsets = torch.tensor(
                [0 if o is None else min(int(o), T) for o in alora_offsets],
                device=device,
                dtype=torch.long,
            )
            # Mask True on the last `offsets[i]` positions for each row i
            pos = torch.arange(T, device=device).unsqueeze(0)  # [1, T]
            mask = pos >= (T - offsets).unsqueeze(1)

        # Flatten for vectorization
        x_flat = x.view(-1, Dx)
        res_flat = result.view(-1, D)
        mask_flat = mask.view(-1)

        # Compute adapter on the selected tokens only
        res_flat[mask_flat] += lora_B(lora_A(dropout(x_flat[mask_flat]))) * scaling
        return result


def calculate_alora_offsets(
    peft_config: PeftConfig, active_adapter: str, input_ids: torch.Tensor, adapter_names: Optional[list[str]] = None
) -> list[int]:
    """
    This is a helper function for Activated LoRA (aLoRA) that searches each input token sequence for the last occurence
    of the appropriate "alora_invocation_tokens" invocation sequence. The calculated alora_offset is the location of
    the *start* of the invocation tokens, counting backward from the end (will therefore always be >=
    len(alora_invocation_tokens). If adapter_names is passed, then each input uses the appropriate invocation sequence
    for the specified adapter for that row. Logic is provided to handle mixed collections of adapters for which not all
    are aLoRAs (e.g. some base model, some LoRA).
    """
    if input_ids is None:
        return []

    batch_size = input_ids.shape[0]
    alora_offsets = [None] * batch_size

    cached_invocation_tensors = {}
    adapters_to_process_indices = collections.defaultdict(list)

    for i in range(batch_size):
        current_adapter_name = adapter_names[i] if adapter_names and i < len(adapter_names) else active_adapter

        if current_adapter_name == "__base__":
            alora_offsets[i] = None
            continue

        if current_adapter_name not in peft_config:
            warnings.warn(f"Adapter '{current_adapter_name}' not found in peft_config. Using base model for row {i}.")
            alora_offsets[i] = None
            continue

        current_peft_config = peft_config[current_adapter_name]

        invocation_tokens = getattr(current_peft_config, "alora_invocation_tokens", None)
        if invocation_tokens is None:
            alora_offsets[i] = None  # Not an aLoRA adapter or wrong type
            continue

        if current_adapter_name not in cached_invocation_tensors:
            cached_invocation_tensors[current_adapter_name] = torch.tensor(
                invocation_tokens, dtype=torch.long, device=input_ids.device
            )

        adapters_to_process_indices[current_adapter_name].append(i)

    for adapter_name_to_process, indices in adapters_to_process_indices.items():
        current_invocation_ids_tensor = cached_invocation_tensors[adapter_name_to_process]
        invocation_len = len(current_invocation_ids_tensor)

        for i in indices:
            sequence = input_ids[i]
            seq_len = len(sequence)
            best_match_start_idx = -1

            possible_starts = (sequence == current_invocation_ids_tensor[0]).nonzero(as_tuple=True)[0]

            for start_idx_tensor in possible_starts:
                idx = start_idx_tensor.item()
                if idx + invocation_len <= seq_len:
                    if torch.equal(sequence[idx : idx + invocation_len], current_invocation_ids_tensor):
                        if idx > best_match_start_idx:
                            best_match_start_idx = idx

            if best_match_start_idx != -1:
                offset_val = seq_len - best_match_start_idx
                alora_offsets[i] = offset_val if offset_val > 0 else None
            else:  # Invocation sequence not found in input
                alora_offsets[i] = None
    return alora_offsets


def is_alora_relevant_in_batch(model: nn.Module, adapter_names: Optional[list[str]] = None):
    """
    Helper function to determine if the current batch has any aLoRA adapters.
    """
    is_alora_relevant = False
    if getattr(model.active_peft_config, "alora_invocation_tokens", None):
        is_alora_relevant = True
    elif adapter_names:
        for name in adapter_names:
            if name == "__base__":
                continue
            config_ = model.peft_config.get(name)
            if config_ and getattr(config_, "alora_invocation_tokens", None):
                is_alora_relevant = True
                break

    return is_alora_relevant


def get_alora_offsets_for_forward(
    model: nn.Module, input_ids: torch.Tensor = None, inputs_embeds: torch.Tensor = None, **kwargs
):
    """
    Wrapper around calculate_alora_offsets, for the .forward of the model. It only calculates alora_offsets if the
    batch contains aLoRA adapters.
    """
    adapter_names_for_offset_calc = kwargs.get("adapter_names", None)
    if not is_alora_relevant_in_batch(model, adapter_names_for_offset_calc):
        # Nothing to compute
        return kwargs
    alora_offsets = kwargs.get("alora_offsets")
    if alora_offsets is None:
        if input_ids is None and inputs_embeds is not None:
            warnings.warn(
                "Cannot calculate aLoRA offsets when only inputs_embeds are provided. Disabling aLoRA for this forward pass."
            )
            kwargs["alora_offsets"] = None
        elif input_ids is not None:
            kwargs["alora_offsets"] = calculate_alora_offsets(
                model.peft_config,
                model.active_adapter,
                input_ids,
                adapter_names=adapter_names_for_offset_calc,
            )
        else:
            kwargs["alora_offsets"] = None
    return kwargs


def get_alora_offsets_for_generate(model: nn.module, *args, **kwargs):
    """
    Wrapper around calculate_alora_offsets, for the .generate of the model. It only calculates alora_offsets if the
    batch contains aLoRA adapters.
    """
    adapter_names_for_offset_calc = kwargs.get("adapter_names")
    if not is_alora_relevant_in_batch(model, adapter_names_for_offset_calc):
        # Nothing to compute
        return kwargs
    alora_offsets_from_kwargs = kwargs.get("alora_offsets")
    if alora_offsets_from_kwargs is None:
        current_input_ids = kwargs.get("input_ids")
        if current_input_ids is None:  # args[0] is usually input_ids
            if args and isinstance(args[0], torch.Tensor):
                current_input_ids = args[0]
            else:
                current_input_ids = None

        if current_input_ids is not None:
            if current_input_ids.ndim == 1:
                current_input_ids = current_input_ids.unsqueeze(0)
            calculated_offsets = calculate_alora_offsets(
                model.peft_config,
                model.active_adapter,
                current_input_ids,
                adapter_names=adapter_names_for_offset_calc,
            )
            kwargs["alora_offsets"] = calculated_offsets

        else:
            warnings.warn(
                "Cannot calculate aLoRA offsets during generate as input_ids are not available. Disabling aLoRA."
            )

            kwargs["alora_offsets"] = None
    return kwargs
>>>>>>> 20a9829f
<|MERGE_RESOLUTION|>--- conflicted
+++ resolved
@@ -23,11 +23,6 @@
 
 from peft.utils.other import transpose
 
-<<<<<<< HEAD
-from .dora import DoraConv2dLayer, DoraConv3dLayer, DoraEmbeddingLayer, DoraLinearLayer
-from .kasa import KasaLinearLayer
-from .layer import Conv2d, Conv3d, Embedding, Linear, LoraVariant, _ConvNd
-=======
 from .arrow import ArrowLoraLinearLayer
 from .config import PeftConfig
 from .dora import DoraConv1dLayer, DoraConv2dLayer, DoraConv3dLayer, DoraEmbeddingLayer, DoraLinearLayer
@@ -132,7 +127,6 @@
     @staticmethod
     def unmerge(module: Linear, active_adapter: str, orig_weight: torch.Tensor) -> torch.Tensor:
         raise RuntimeError("Cannot unmerge an active Arrow router adapter. Remove it first.")
->>>>>>> 20a9829f
 
 
 class DoraLinearVariant(LoraVariant):
@@ -444,49 +438,6 @@
         dora_layer = DoraConv3dLayer(fan_in_fan_out=False)
         _DoraConvNdVariant.init_convd_variant(module, adapter_name, dora_layer=dora_layer)
 
-<<<<<<< HEAD
-class KasaLinearVariant(LoraVariant):
-    @staticmethod
-    def init(module: Linear, adapter_name: str, **kwargs: Any) -> None:
-        if not module.lora_diag:
-            # first kasa layer being added, add lora_diag to the list of learnable parameters
-            module.adapter_layer_names = module.adapter_layer_names[:] + ("lora_diag",)
-
-        # initialize lora_diag
-        module.lora_diag[adapter_name] = nn.Parameter(torch.randn(module.r[adapter_name]), requires_grad=True)
-
-        # see https://github.com/juyongjiang/KaSA/blob/f85e88c22d0fa4cb8ab2923d7c2bf1bbec152da3/peft/src/peft/tuners/lora/layer.py#L132
-        
-        # SVD
-        weight = module.get_base_layer().weight # original weight
-        dtype = weight.dtype
-        svd_rank = module.in_features - module.r[adapter_name]
-        weight = weight.to(torch.float32)
-        U, S, Vh = torch.linalg.svd(weight, full_matrices=False)
-        U_principle = U[:, :svd_rank]
-        S_principle = S[:svd_rank]
-        Vh_principle = Vh[:svd_rank, :]
-    
-        module.get_base_layer().weight.data = (U_principle @ torch.diag(S_principle) @ Vh_principle).to(dtype)
-
-    @staticmethod
-    def merge_safe(module: Linear, active_adapter: str, orig_weight: torch.Tensor) -> torch.Tensor:
-        delta_weight = module.get_delta_weight(active_adapter)
-        return orig_weight + delta_weight
-
-    @staticmethod
-    def merge_unsafe(module: Linear, active_adapter: str, orig_weight: torch.Tensor) -> None:
-        delta_weight = module.get_delta_weight(active_adapter)
-        orig_weight.data += delta_weight
-
-    @staticmethod
-    def unmerge(module: Linear, active_adapter: str, orig_weight: torch.Tensor) -> torch.Tensor:
-        delta_weight = module.get_delta_weight(active_adapter)
-        return orig_weight - delta_weight
-
-    @staticmethod
-    def forward(module: Linear, active_adapter: str, x: torch.Tensor, result: torch.Tensor) -> torch.Tensor:
-=======
 
 class QALoraLinearVariant(LoraVariant):
     @staticmethod
@@ -616,23 +567,10 @@
         **kwargs,
     ) -> torch.Tensor:
         alora_offsets = kwargs.get("alora_offsets", None)
->>>>>>> 20a9829f
         lora_A = module.lora_A[active_adapter]
         lora_B = module.lora_B[active_adapter]
         dropout = module.lora_dropout[active_adapter]
         scaling = module.scaling[active_adapter]
-<<<<<<< HEAD
-        
-        diag = torch.diag(module.lora_diag[active_adapter])
-        x = module._cast_input_dtype(x, lora_A.weight.dtype)
-        if isinstance(dropout, nn.Identity) or not module.training:
-            x = dropout(x)
-        
-        # KaSA calculation
-        # see https://github.com/juyongjiang/KaSA/blob/f85e88c22d0fa4cb8ab2923d7c2bf1bbec152da3/peft/src/peft/tuners/lora/layer.py#L602C21-L602C110
-        lora_output = lora_B(torch.einsum('ijk,kl->ijl', lora_A(x), diag)) * scaling
-        return result + lora_output
-=======
         x = x.to(lora_A.weight.dtype)
         result_shape = result.shape
         B = result_shape[0]  # batch
@@ -824,5 +762,4 @@
             )
 
             kwargs["alora_offsets"] = None
-    return kwargs
->>>>>>> 20a9829f
+    return kwargs