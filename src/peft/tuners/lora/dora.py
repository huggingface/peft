--- conflicted
+++ resolved
@@ -160,9 +160,9 @@
         # during backpropagation"
         weight_norm = weight_norm.detach()
         mag_norm_scale = magnitude / weight_norm
-<<<<<<< HEAD
 
         if isinstance(base_layer_result, torch.Tensor):
+            # the base layer has already computed the convolution, we do not need to compute it again.
             result_dora = (mag_norm_scale - 1) * base_layer_result + mag_norm_scale * lora_B(lora_A(x)) * scaling
         else:
             result_dora = (mag_norm_scale - 1) * (
@@ -176,19 +176,6 @@
                     groups=base_layer.groups,
                 )
             ) + mag_norm_scale * lora_B(lora_A(x)) * scaling
-=======
-        result_dora = (mag_norm_scale - 1) * (
-            self.conv_fn(
-                x,
-                weight,
-                bias=None,
-                stride=base_layer.stride,
-                padding=base_layer.padding,
-                dilation=base_layer.dilation,
-                groups=base_layer.groups,
-            )
-        ) + mag_norm_scale * lora_B(lora_A(x)) * scaling
->>>>>>> 93ddb101
 
         return result_dora
 
