--- conflicted
+++ resolved
@@ -888,7 +888,6 @@
         return DoraEmbeddingVariant()
 
     def update_layer(
-<<<<<<< HEAD
         self,
         adapter_name,
         r,
@@ -900,9 +899,6 @@
         lora_bias,
         inference_mode: bool = False,
         **kwargs,
-=======
-        self, adapter_name, r, lora_alpha, lora_dropout, init_lora_weights, use_rslora, use_dora, lora_bias, **kwargs
->>>>>>> 5d974532
     ):
         # collect the kwargs
         kwargs = locals().copy()
@@ -1176,7 +1172,6 @@
         )
 
     def update_layer(
-<<<<<<< HEAD
         self,
         adapter_name,
         r,
@@ -1187,10 +1182,6 @@
         use_dora,
         lora_bias,
         inference_mode: bool = False,
-        **kwargs,
-=======
-        self, adapter_name, r, lora_alpha, lora_dropout, init_lora_weights, use_rslora, use_dora, lora_bias, **kwargs
->>>>>>> 5d974532
     ):
         # collect the kwargs
         kwargs = locals().copy()
