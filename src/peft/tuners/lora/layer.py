# Copyright 2023-present the HuggingFace Inc. team.
#
# Licensed under the Apache License, Version 2.0 (the "License");
# you may not use this file except in compliance with the License.
# You may obtain a copy of the License at
#
#     http://www.apache.org/licenses/LICENSE-2.0
#
# Unless required by applicable law or agreed to in writing, software
# distributed under the License is distributed on an "AS IS" BASIS,
# WITHOUT WARRANTIES OR CONDITIONS OF ANY KIND, either express or implied.
# See the License for the specific language governing permissions and
# limitations under the License.
from __future__ import annotations

import math
import warnings
from contextlib import contextmanager
from typing import Any, Optional, Union

import torch
import torch.nn as nn
import torch.nn.functional as F
from packaging import version
from torch import svd_lowrank
from transformers.pytorch_utils import Conv1D

from peft.tuners._buffer_dict import BufferDict
from peft.tuners.tuners_utils import BaseTunerLayer, check_adapters_to_merge
from peft.utils.integrations import (
    dequantize_module_weight,
    gather_params_ctx,
    get_bnb_param_type,
    skip_init_on_device,
)
from peft.utils.other import transpose
from peft.utils.warning import PeftWarning

<<<<<<< HEAD
from .config import LoraConfig
from .dora import DoraConv2dLayer, DoraConv3dLayer, DoraEmbeddingLayer, DoraLinearLayer, _DoraConvNdLayer
=======
from .config import ArrowConfig, LoraConfig


VARIANT_KWARG_KEYS = ["alora_offsets"]

>>>>>>> 20a9829f

class LoraVariant:
    """
    Base class for LoRA variants, e.g. DoRA.

    This class should be subclassed and the methods below should be implemented accordingly. The methods should be
    implemented as static methods, this makes it easier to combine variants.

    Note for developers: These methods are prone to change and should thus considered to be "private". Use at your own
    discretion.
    """

    @staticmethod
    def init(module: LoraLayer, adapter_name: str) -> None:
        """Initialization code for the LoRA variant, it's called within `update_layer`"""
        raise NotImplementedError

    @staticmethod
    def merge_safe(module: LoraLayer, active_adapter: str, orig_weight: torch.Tensor) -> torch.Tensor:
        """Safe merging of the weights from `merge(..., safe_merge=True)`, should return a new tensor"""
        raise NotImplementedError

    @staticmethod
    def merge_unsafe(module: LoraLayer, active_adapter: str, orig_weight: torch.Tensor) -> None:
        """Unsafe merging of the weights from `merge(..., safe_merge=False)`, should modify the weight in-place"""

    @staticmethod
    def unmerge(module: LoraLayer, active_adapter: str, orig_weight: torch.Tensor) -> torch.Tensor:
        """Remove the adapter weights from the original weights, then return them"""

    @staticmethod
    def forward(
        module: LoraLayer,
        active_adapter: str,
        x: torch.Tensor,
        result: torch.Tensor,
        **kwargs,
    ) -> torch.Tensor:
        """
        The forward pass of the LoRA variant, should return the overall result (not just the diff)

        Args:
            module (LoraLayer): The module on which the forward pass is called
            active_adapter (str): The name of the active adapter
            x (torch.Tensor): The input to the forward call
            result (torch.Tensor): The result from the base model
            **kwargs: Additional arguments passed from [`LoraLayer.forward`].
        """
        raise NotImplementedError


class LoraLayer(BaseTunerLayer):
    # All names of layers that may contain (trainable) adapter weights
    adapter_layer_names: tuple[str, ...] = ("lora_A", "lora_B", "lora_embedding_A", "lora_embedding_B")
    # All names of other parameters that may contain adapter-related parameters
    other_param_names: tuple[str, ...] = ("r", "lora_alpha", "scaling", "lora_dropout")

    def __init__(self, base_layer: nn.Module, ephemeral_gpu_offload: bool = False, **kwargs) -> None:
        self.base_layer = base_layer
        self.r = {}
        self.lora_alpha = {}
        self.scaling = {}
        self.lora_dropout = nn.ModuleDict({})
        self.lora_A = nn.ModuleDict({})
        self.lora_B = nn.ModuleDict({})
        # For Embedding layer
        self.lora_embedding_A = nn.ParameterDict({})
        self.lora_embedding_B = nn.ParameterDict({})
        # Mark the weight as unmerged
        self._disable_adapters = False
        self.merged_adapters = []
        self.use_dora: dict[str, bool] = {}  # not actively used anymore after #2443, keep it for BC
        self.use_rslora: dict[str, bool] = {}
        self.lora_bias: dict[str, bool] = {}
        self.lora_magnitude_vector = torch.nn.ModuleDict()  # for DoRA
        self._caches: dict[str, Any] = {}
        self.ephemeral_gpu_offload: bool = ephemeral_gpu_offload
        # flag to enable/disable casting of input to weight dtype during forward call
        self.cast_input_dtype_enabled: bool = True
        self.lora_variant: dict[str, LoraVariant] = {}
        self.kwargs = kwargs
        
        # Diag value
        self.lora_diag = nn.ParameterDict({})

        base_layer = self.get_base_layer()
        if isinstance(base_layer, nn.Linear):
            torch_supports_dtensor = version.parse(torch.__version__) >= version.parse("2.5.0")
            if torch_supports_dtensor and isinstance(self.base_layer.weight, torch.distributed.tensor.DTensor):
                # If Tensor Parallel is used, the weight is sharded, so we need to get the local shape
                out_features, in_features = self.base_layer.weight.to_local().shape
            else:
                in_features, out_features = base_layer.in_features, base_layer.out_features
        elif isinstance(base_layer, nn.Conv1d):
            in_features, out_features = base_layer.in_channels, base_layer.out_channels
        elif isinstance(base_layer, nn.Conv2d):
            in_features, out_features = base_layer.in_channels, base_layer.out_channels
        elif isinstance(base_layer, nn.Conv3d):
            in_features, out_features = base_layer.in_channels, base_layer.out_channels
        elif isinstance(base_layer, nn.Embedding):
            in_features, out_features = base_layer.num_embeddings, base_layer.embedding_dim
        elif isinstance(base_layer, Conv1D):
            in_features, out_features = (
                base_layer.weight.ds_shape if hasattr(base_layer.weight, "ds_shape") else base_layer.weight.shape
            )
        elif isinstance(base_layer, nn.MultiheadAttention):
            if not base_layer._qkv_same_embed_dim:
                raise ValueError(f"Only same dim for query/key/value is supported as of now for {self.__class__}.")
            in_features, out_features = base_layer.embed_dim, 3 * base_layer.embed_dim
        elif hasattr(base_layer, "infeatures") and hasattr(base_layer, "outfeatures"):
            # QuantLinear
            in_features, out_features = base_layer.infeatures, base_layer.outfeatures
        elif hasattr(base_layer, "input_size") and hasattr(base_layer, "output_size"):
            # Megatron ColumnParallelLinear,RowParallelLinear
            in_features, out_features = base_layer.input_size, base_layer.output_size
        elif hasattr(base_layer, "codebooks") and base_layer.__class__.__name__ == "QuantizedLinear":
            # AQLM QuantLinear
            in_features, out_features = base_layer.in_features, base_layer.out_features
        elif hasattr(base_layer, "w_bit") and base_layer.__class__.__name__ == "WQLinear_GEMM":
            # Awq layers
            in_features, out_features = base_layer.in_features, base_layer.out_features
        elif base_layer.__class__.__name__ == "EetqLinear":
            # Eetq layers
            in_features, out_features = base_layer.in_features, base_layer.out_features
        elif hasattr(base_layer, "W_q") and base_layer.__class__.__name__ == "HQQLinear":
            # HQQ layers
            in_features, out_features = base_layer.in_features, base_layer.out_features
        elif base_layer.__class__.__name__ == "PatchedLinear":
            # INC layers
            in_features, out_features = base_layer.in_features, base_layer.out_features
        else:
            # possibly support user provided custom layer types using dynamic dispatch
            if hasattr(base_layer, "in_features") and hasattr(base_layer, "out_features"):
                in_features, out_features = base_layer.in_features, base_layer.out_features
            else:
                in_features, out_features = None, None
            warnings.warn(
                f"Unsupported layer type '{type(base_layer)}' encountered, proceed at your own risk.", UserWarning
            )

        self.in_features = in_features
        self.out_features = out_features

    def resolve_lora_variant(self, *, use_dora: bool, use_kasa: bool, **kwargs) -> Optional[LoraVariant]:
        """Return a matching LoRA variant for this layer type.

        Given the init arguments of this layer, return the correct LoRA variant, if any. E.g., if `use_dora=True`, this
        method should return the DoRA variant for the given layer. If `use_alora=True`, same for aLoRA.

        If there is no fitting variant, return None.

        Note: If this layer type does not support the LoRA variant at all, please raise an error during __init__ as is
        convention, and not here.

        """
        if use_dora and use_kasa:
            raise ValueError("Cannot use DoRA and KaSA at the same time, please choose only one.")

        variant = None
        if use_dora:
            from .variants import DoraLinearVariant
            variant = DoraLinearVariant()
        elif use_kasa:
            from .variants import KasaLinearVariant
            variant = KasaLinearVariant()

        return variant

    def update_layer(
        self,
        adapter_name,
        r,
        lora_alpha,
        lora_dropout,
        init_lora_weights,
        use_rslora,
        use_dora: bool = False,
<<<<<<< HEAD
        use_kasa: bool = False,
=======
        use_alora: bool = False,
        use_qalora: bool = False,
>>>>>>> 20a9829f
        lora_bias: bool = False,
        arrow_config: ArrowConfig = None,
        qalora_group_size: int = 32,
        inference_mode: bool = False,
        **kwargs,
    ):
        # collect the kwargs
        kwargs = locals().copy()
        del kwargs["self"]

        # This code works for linear layers, override for other layer types
        if r <= 0:
            raise ValueError(f"`r` should be a positive integer value but the value passed is {r}")

<<<<<<< HEAD
        lora_variant = self.resolve_lora_variant(use_dora=use_dora, use_kasa=use_kasa)
=======
        if lora_bias and (getattr(self.get_base_layer(), "bias", None) is None):
            warnings.warn(
                f"`lora_bias=True` was passed but the targeted layer of type {type(self.get_base_layer()).__name__} "
                "has no bias. This means that merging LoRA weights won't be possible.",
                PeftWarning,
            )

        lora_variant = self.resolve_lora_variant(
            use_dora=use_dora,
            use_alora=use_alora,
            use_qalora=use_qalora,
            qalora_group_size=qalora_group_size,
            arrow_config=arrow_config,
        )
>>>>>>> 20a9829f
        if lora_variant is not None:
            self.lora_variant[adapter_name] = lora_variant

        self.r[adapter_name] = r
        self.lora_alpha[adapter_name] = lora_alpha
        if lora_dropout > 0.0:
            lora_dropout_layer = nn.Dropout(p=lora_dropout)
        else:
            lora_dropout_layer = nn.Identity()

        self.lora_dropout.update(nn.ModuleDict({adapter_name: lora_dropout_layer}))

        # Actual trainable parameters
        self.lora_A[adapter_name] = nn.Linear(self.in_features, r, bias=False)
        self.lora_B[adapter_name] = nn.Linear(r, self.out_features, bias=lora_bias)
        self.lora_bias[adapter_name] = lora_bias

        if use_rslora:
            self.scaling[adapter_name] = lora_alpha / math.sqrt(r)
        else:
            self.scaling[adapter_name] = lora_alpha / r

        self.use_rslora[adapter_name] = use_rslora

        self.use_dora[adapter_name] = use_dora
        self.use_kasa[adapter_name] = use_kasa
        
        # for inits that require access to the base weight, use gather_param_ctx so that the weight is gathered when using DeepSpeed
        if isinstance(init_lora_weights, str) and init_lora_weights.startswith("pissa"):
            with gather_params_ctx(self.get_base_layer().weight):
                self.pissa_init(adapter_name, init_lora_weights)
        elif isinstance(init_lora_weights, str) and init_lora_weights.startswith("corda"):
            with gather_params_ctx(self.get_base_layer().weight):
                self.corda_init(adapter_name, init_lora_weights)
        elif isinstance(init_lora_weights, str) and init_lora_weights.lower() == "olora":
            with gather_params_ctx(self.get_base_layer().weight):
                self.olora_init(adapter_name)
        elif init_lora_weights == "loftq":
            with gather_params_ctx(self.get_base_layer().weight):
                self.loftq_init(adapter_name)
        elif init_lora_weights == "eva":
            nn.init.zeros_(self.lora_B[adapter_name].weight)
        elif init_lora_weights == "orthogonal":
            with gather_params_ctx(self.get_base_layer().weight):
                self.orthogonal_init(adapter_name)
        elif init_lora_weights:
            self.reset_lora_parameters(adapter_name, init_lora_weights)
        # call this before init of the lora variants
        self._move_adapter_to_device_of_base_layer(adapter_name)

        if adapter_name in self.lora_variant:
            self.lora_variant[adapter_name].init(self, **kwargs)

        self.set_adapter(self.active_adapters, inference_mode=inference_mode)

        # Check for adapters that were added or removed from the arrow_model.
        # The arrow model may be modified after creation by adding new experts
        # (pre-trained or trainable) or by removing existing ones. Whenever such
        # a change occurs, on_adapter_change() is called to update the set of
        # active task-specific experts and, if needed, to handle recomputing prototypes
        # and doing general knowledge subtraction (GKS) again.
        if hasattr(self, "lora_arrow"):
            for adapter in self.lora_variant:
                if adapter in self.lora_arrow:
                    self.lora_arrow[adapter].on_adapter_change(self.lora_A, self.lora_B)

    def reset_lora_parameters(self, adapter_name, init_lora_weights):
        if init_lora_weights is False:
            return

        if adapter_name in self.lora_A.keys():
            if init_lora_weights is True:
                # initialize A the same way as the default for nn.Linear and B to zero
                # https://github.com/microsoft/LoRA/blob/a0a92e0f26c067cf94747bdbf1ce73793fa44d19/loralib/layers.py#L124
                nn.init.kaiming_uniform_(self.lora_A[adapter_name].weight, a=math.sqrt(5))
            elif init_lora_weights.lower() == "gaussian":
                nn.init.normal_(self.lora_A[adapter_name].weight, std=1 / self.r[adapter_name])
            else:
                raise ValueError(f"Unknown initialization {init_lora_weights=}")
            nn.init.zeros_(self.lora_B[adapter_name].weight)
            if self.lora_bias[adapter_name]:
                nn.init.zeros_(self.lora_B[adapter_name].bias)
        if adapter_name in self.lora_embedding_A.keys():
            # Initialize A to zeros and B the same way as the default for nn.Embedding, see:
            # https://github.com/microsoft/LoRA/blob/4c0333854cb905966f8cc4e9a74068c1e507c7b7/loralib/layers.py#L59-L60
            nn.init.zeros_(self.lora_embedding_A[adapter_name])
            nn.init.normal_(self.lora_embedding_B[adapter_name])
            if self.lora_bias[adapter_name]:
                # embeddings are not supported at the moment, but still adding this for consistency
                nn.init.zeros_(self.lora_embedding_B[adapter_name].bias)

    def olora_init(self, adapter_name):
        base_layer = self.get_base_layer()
        orig_weight = base_layer.weight
        bnb_param_type = get_bnb_param_type(orig_weight)
        dtype = orig_weight.dtype

        if bnb_param_type:
            # check without importing bitsandbytes and robust to bnb_4bit_quant_storage=float*
            weight_tensor = dequantize_module_weight(base_layer)
        elif dtype in [torch.float32, torch.float16, torch.bfloat16]:
            weight_tensor = orig_weight
        else:
            raise TypeError(f"Unsupported data type for the base layer. Got {dtype}.")

        scale_factor = self.scaling[adapter_name]
        r = self.r[adapter_name]
        weight_tensor = weight_tensor.to(torch.float32)
        Q, R = torch.linalg.qr(weight_tensor.data)

        Qr, Rr = Q[:, :r], R[:r]

        self.lora_A[adapter_name].weight.data = Rr.contiguous()
        self.lora_B[adapter_name].weight.data = Qr.contiguous()

        weight_tensor.data -= scale_factor * self.lora_B[adapter_name].weight @ self.lora_A[adapter_name].weight
        if bnb_param_type == "4bit":
            weight_tensor = orig_weight.__class__(
                weight_tensor,
                quant_type=orig_weight.quant_type,
                quant_storage=orig_weight.quant_storage,
                compress_statistics=orig_weight.compress_statistics,
                module=orig_weight.module,
            ).to(orig_weight.device)
            base_layer.weight = weight_tensor
        elif bnb_param_type == "8bit":
            weight_tensor = orig_weight.__class__(
                weight_tensor,
                requires_grad=orig_weight.requires_grad,
                has_fp16_weights=orig_weight.has_fp16_weights,
            ).to(orig_weight.device)
            base_layer.weight = weight_tensor
        else:
            weight_tensor = weight_tensor.to(dtype)
            base_layer.weight.data = weight_tensor

    def pissa_init(self, adapter_name, init_lora_weights):
        weight = self.get_base_layer().weight
        dtype = weight.dtype
        if dtype not in [torch.float32, torch.float16, torch.bfloat16]:
            raise TypeError(
                "Please initialize PiSSA under float32, float16, or bfloat16. "
                "Subsequently, re-quantize the residual model to help minimize quantization errors."
            )
        weight = transpose(weight.to(torch.float32), self.fan_in_fan_out)
        if init_lora_weights == "pissa":
            # USV^T = W <-> VSU^T = W^T, where W^T = weight.data in R^{out_channel, in_channel},
            V, S, Uh = torch.linalg.svd(weight.data, full_matrices=False)
            Vr = V[:, : self.r[adapter_name]]
            Sr = S[: self.r[adapter_name]]
            Sr /= self.scaling[adapter_name]
            Uhr = Uh[: self.r[adapter_name]]
        elif len(init_lora_weights.split("_niter_")) == 2:
            Vr, Sr, Ur = svd_lowrank(
                weight.data, self.r[adapter_name], niter=int(init_lora_weights.split("_niter_")[-1])
            )
            Sr /= self.scaling[adapter_name]
            Uhr = Ur.t()
        else:
            raise ValueError(
                f"init_lora_weights should be 'pissa' or 'pissa_niter_[number of iters]', got {init_lora_weights} instead."
            )

        lora_A = torch.diag(torch.sqrt(Sr)) @ Uhr
        lora_B = Vr @ torch.diag(torch.sqrt(Sr))
        self.lora_A[adapter_name].weight.data = lora_A
        self.lora_B[adapter_name].weight.data = lora_B
        weight = weight.data - self.scaling[adapter_name] * lora_B @ lora_A
        weight = transpose(weight.to(dtype), self.fan_in_fan_out)
        self.get_base_layer().weight.data = weight

    def corda_init(self, adapter_name, init_lora_weights):
        linear = self.get_base_layer()
        weight = linear.weight
        dtype = weight.dtype
        if dtype not in [torch.float32, torch.float16, torch.bfloat16]:
            raise TypeError(
                "Please initialize CorDA under float32, float16, or bfloat16. "
                "Subsequently, re-quantize the residual model to help minimize quantization errors."
            )
        weight = weight.to(torch.float32)
        out_dim = weight.data.size(0)
        in_dim = weight.data.size(1)

        # Calculate WC from covariance matrix
        if not hasattr(linear, "eigens"):
            raise ValueError(
                "`eigens` attribute not found for layer, please run `preprocess_corda` first. "
                "More information can be found at examples/corda_finetuning/README.md."
            )
        eigens = linear.eigens
        U = eigens.U_WC
        S = eigens.S_WC
        V = eigens.V_WC
        r = self.r[adapter_name]

        # nan or inf check
        if torch.isnan(S).any() or torch.isinf(S).any():
            raise ValueError(
                "Invalid value found in matrix S. Please file an issue at https://github.com/huggingface/peft/issues."
            )
        if torch.isnan(U).any() or torch.isinf(U).any():
            raise ValueError(
                "Invalid value found in matrix U. Please file an issue at https://github.com/huggingface/peft/issues."
            )
        if torch.isnan(V).any() or torch.isinf(V).any():
            raise ValueError(
                "Invalid value found in matrix V. Please file an issue at https://github.com/huggingface/peft/issues."
            )

        # Sanity check
        if U.size(0) != out_dim or U.size(1) != r:
            raise ValueError(
                f"Matrix U size mismatch: {U.size()} vs. ({out_dim}, {r}). Please make sure the `lora_config` and "
                "`model` argument of `preprocess_corda` is consistent with `get_peft_model`. If you're using cache "
                "in `preprocess_corda`, please make sure the cache is built with the same model and LoRA rank."
            )
        if S.size(0) != r:
            raise ValueError(
                f"Matrix S size mismatch: {S.size()} vs. ({r},). Please make sure the `lora_config` and `model` argument "
                "of `preprocess_corda` is consistent with `get_peft_model`. If you're using cache in `preprocess_corda`, "
                "please make sure the cache is built with the same model and LoRA rank."
            )
        if V.size(0) != in_dim or V.size(1) != r:
            raise ValueError(
                f"Matrix V size mismatch: {V.size()} vs. ({in_dim}, {r}). Please make sure the `lora_config` and "
                "`model` argument of `preprocess_corda` is consistent with `get_peft_model`. If you're using cache "
                "in `preprocess_corda`, please make sure the cache is built with the same model and LoRA rank."
            )

        # Apply alpha
        S /= self.scaling[adapter_name]

        # Init lora_A and lora_B weights
        lora_A = V.t().mul(S.sqrt().view(-1, 1)).contiguous()
        lora_B = U.mul(S.sqrt()).contiguous()
        self.lora_A[adapter_name].weight.data = lora_A
        self.lora_B[adapter_name].weight.data = lora_B
        weight = weight.data - self.scaling[adapter_name] * lora_B @ lora_A
        weight = weight.to(dtype)
        self.get_base_layer().weight.data = weight

        # Remove redundant fields
        del linear.eigens

    def loftq_init(self, adapter_name):
        from peft.utils.loftq_utils import loftq_init

        weight = self.get_base_layer().weight
        kwargs = {
            "num_bits": self.kwargs.get("loftq_bits", 4),
            "reduced_rank": self.r[adapter_name],
            "num_iter": self.kwargs.get("loftq_iter", 1),
        }

        qweight, lora_A, lora_B = loftq_init(weight, **kwargs)
        if adapter_name in self.lora_A.keys():
            # initialize A the same way as the default for nn.Linear and B to zero
            self.lora_A[adapter_name].weight.data = lora_A
            self.lora_B[adapter_name].weight.data = lora_B
        if adapter_name in self.lora_embedding_A.keys():
            # initialize a the same way as the default for nn.linear and b to zero
            self.lora_embedding_A[adapter_name].weight.data = lora_A
            self.lora_embedding_B[adapter_name].weight.data = lora_B
        self.get_base_layer().weight.data = qweight

    @torch.no_grad()
    def orthogonal_init(self, adapter_name):
        # https://datta0.github.io/posts/rethink-lora-init/#orthogonal-initialisation
        rank = self.r[adapter_name]
        if rank % 2 != 0:
            raise ValueError(f"Orthogonal initialization requires the LoRA rank to be even, got {rank} instead.")

        X = torch.randn(rank, rank)
        Q, _ = torch.linalg.qr(X)
        q_odd = Q[0::2, :]  # Odd rows
        q_even = Q[1::2, :]  # Even rows
        dtype = self.get_base_layer().weight.dtype
        lora_A = torch.randn(self.in_features, rank // 2).mm(q_odd).T / 10.0
        lora_B = torch.randn(rank // 2, self.out_features).T.mm(q_even) / 10.0
        self.lora_A[adapter_name].weight = nn.Parameter(lora_A.contiguous().to(dtype))
        self.lora_B[adapter_name].weight = nn.Parameter(lora_B.contiguous().to(dtype))

    def _cache_store(self, key: str, value: Any) -> None:
        self._caches[key] = value

    def _cache_pop(self, key: str) -> Any:
        value = self._caches.pop(key)
        return value

    def set_scale(self, adapter: str, scale: float | int) -> None:
        """Set the scale of the given adapter to the initial scale multiplied by the provided factor

        The initial scale is determined by the configured `r` (rank) and `lora_alpha`.
        """
        if adapter not in self.scaling:
            # Ignore the case where the adapter is not in the layer
            return
        if self.use_rslora.get(adapter, False):
            self.scaling[adapter] = scale * self.lora_alpha[adapter] / math.sqrt(self.r[adapter])
        else:
            self.scaling[adapter] = scale * self.lora_alpha[adapter] / self.r[adapter]

    def scale_layer(self, scale: float | int) -> None:
        """Multiply the current scale of all active adapters by the provided factor"""
        if scale == 1:
            return

        for active_adapter in self.active_adapters:
            if active_adapter not in self.lora_A.keys():
                continue

            self.scaling[active_adapter] *= scale

    def unscale_layer(self, scale: Optional[float | int] = None) -> None:
        """Divide the current scale of all active adapters by the provided factor. If `scale=None` is passed, reset to
        initial scale

        The initial scale is determined by the configured `r` (rank) and `lora_alpha`.

        """
        for active_adapter in self.active_adapters:
            if active_adapter not in self.lora_A.keys():
                continue

            if scale is None:
                if self.use_rslora.get(active_adapter, False):
                    self.scaling[active_adapter] = self.lora_alpha[active_adapter] / math.sqrt(self.r[active_adapter])
                else:
                    self.scaling[active_adapter] = self.lora_alpha[active_adapter] / self.r[active_adapter]
            else:
                self.scaling[active_adapter] = self.scaling[active_adapter] / scale

    def _check_forward_args(self, x, *args, **kwargs):
        """Check if the arguments are compatible with the configs and state of the model"""
        adapter_names = kwargs.get("adapter_names", None)
        if adapter_names is None:
            return

        if len(x) != len(adapter_names):
            msg = (
                "Length of `adapter_names` should be the same as the number of inputs, but got "
                f"{len(adapter_names)} and {len(x)} respectively."
            )
            raise ValueError(msg)

        if self.merged:
            # It is unclear what would be the right thing to do if users pass adapter_names and there are merged
            # adapters. Therefore, it is better to raise an error in this case.
            msg = "Cannot pass `adapter_names` when there are merged adapters, please call `unmerge_adapter` first."
            raise ValueError(msg)

        # DoRA is not supported (yet), check that it's not being used. Don't check "__base__", as this is the
        # placeholder for the base model.
        unique_adapters = {name for name in adapter_names if name != "__base__"}
        for adapter_name in unique_adapters:
            if self.use_dora.get(adapter_name, False):
                msg = "Cannot pass `adapter_names` when DoRA is enabled."
                raise ValueError(msg)

    def _mixed_batch_forward(
        self, x: torch.Tensor, *args: Any, adapter_names: list[str], **kwargs: Any
    ) -> torch.Tensor:
        # This is a special method that handles the case when users pass the argument `adapter_names`. This is an
        # extra argument that allows mixing different adapters in the same batch at inference time.
        variant_kwargs = {k: kwargs.pop(k, None) for k in VARIANT_KWARG_KEYS}  # don't pass these to base_layer
        result = self.base_layer(x, *args, **kwargs)
        torch_result_dtype = result.dtype

        unique_adapters = set(adapter_names)
        sub_batch_indices_list = []
        for adapter in unique_adapters:
            sub_batch_indices_list.append([index for index, item in enumerate(adapter_names) if item == adapter])
        alora_offsets = variant_kwargs.get("alora_offsets", None)
        for i, active_adapter in enumerate(unique_adapters):
            if active_adapter == "__base__":
                continue
            if active_adapter not in self.lora_A.keys():
                continue

            lora_A = self.lora_A[active_adapter]
            lora_B = self.lora_B[active_adapter]
            dropout = self.lora_dropout[active_adapter]
            scaling = self.scaling[active_adapter]

            # getting the sub-batch, passing it to LoRA layers and updating the corresponding indices of the linear
            # layer output
            sub_batch = x[sub_batch_indices_list[i]].to(lora_A.weight.dtype)
            if active_adapter not in self.lora_variant:  # vanilla LoRA
                lora_output = lora_B(lora_A(dropout(sub_batch))) * scaling
                result[sub_batch_indices_list[i]] += lora_output.to(torch_result_dtype)
            else:
                if alora_offsets is not None:
                    variant_kwargs["alora_offsets"] = [alora_offsets[j] for j in sub_batch_indices_list[i]]
                lora_output = self.lora_variant[active_adapter].forward(
                    self,
                    active_adapter=active_adapter,
                    x=sub_batch,
                    result=result[sub_batch_indices_list[i]],
                    **variant_kwargs,
                    **kwargs,
                )
                result[sub_batch_indices_list[i]] = lora_output.to(torch_result_dtype)

        return result


# Below code is based on https://github.com/microsoft/LoRA/blob/main/loralib/layers.py
# and modified to work with PyTorch FSDP


#  ------------------------------------------------------------------------------------------
#  Copyright (c) Microsoft Corporation. All rights reserved.
#  Licensed under the MIT License (MIT). See LICENSE in the repo root for license information.
#  ------------------------------------------------------------------------------------------


class Linear(nn.Module, LoraLayer):
    # Lora implemented in a dense layer
    def __init__(
        self,
        base_layer,
        adapter_name: str,
        r: int = 0,
        lora_alpha: int = 1,
        lora_dropout: float = 0.0,
        fan_in_fan_out: bool = False,  # Set this to True if the layer to replace stores weight like (fan_in, fan_out)
        is_target_conv_1d_layer: bool = False,
        init_lora_weights: Union[bool, str] = True,
        use_rslora: bool = False,
        use_dora: bool = False,
<<<<<<< HEAD
        use_kasa: bool = False,
=======
        use_alora: bool = False,
        arrow_config: ArrowConfig = None,
>>>>>>> 20a9829f
        lora_bias: bool = False,
        **kwargs,
    ) -> None:
        super().__init__()
        LoraLayer.__init__(self, base_layer, **kwargs)
        self.fan_in_fan_out = fan_in_fan_out

        self._active_adapter = adapter_name
        self.update_layer(
            adapter_name,
            r,
            lora_alpha=lora_alpha,
            lora_dropout=lora_dropout,
            init_lora_weights=init_lora_weights,
            use_rslora=use_rslora,
            use_dora=use_dora,
<<<<<<< HEAD
            use_kasa=use_kasa,
=======
            use_alora=use_alora,
>>>>>>> 20a9829f
            lora_bias=lora_bias,
            arrow_config=arrow_config,
        )
        self.is_target_conv_1d_layer = is_target_conv_1d_layer

    def resolve_lora_variant(
        self, *, arrow_config: ArrowConfig, use_dora: bool, use_alora: bool, **kwargs
    ) -> Optional[LoraVariant]:
        if arrow_config is not None:
            from .variants import ArrowLinearVariant

            return ArrowLinearVariant()

        if not use_dora and not use_alora:
            return None

        from .variants import ALoraLinearVariant, DoraLinearVariant

        if use_alora:
            return ALoraLinearVariant()
        else:
            return DoraLinearVariant()

    def merge(self, safe_merge: bool = False, adapter_names: Optional[list[str]] = None) -> None:
        """
        Merge the active adapter weights into the base weights

        Args:
            safe_merge (`bool`, *optional*):
                If True, the merge operation will be performed in a copy of the original weights and check for NaNs
                before merging the weights. This is useful if you want to check if the merge operation will produce
                NaNs. Defaults to `False`.
            adapter_names (`list[str]`, *optional*):
                The list of adapter names that should be merged. If None, all active adapters will be merged. Defaults
                to `None`.
        """
        adapter_names = check_adapters_to_merge(self, adapter_names)
        if not adapter_names:
            # no adapter to merge
            return

        for active_adapter in adapter_names:
            if active_adapter in self.lora_A.keys():
                base_layer = self.get_base_layer()
                if safe_merge:
                    # Note that safe_merge will be slower than the normal merge
                    # because of the copy operation.
                    orig_weight = base_layer.weight.data.clone()
                    orig_dtype = orig_weight.dtype
                    if active_adapter not in self.lora_variant:  # vanilla LoRA
                        delta_weight = self.get_delta_weight(active_adapter)
                        orig_weight += delta_weight.to(orig_dtype)
                    else:
                        orig_weight = self.lora_variant[active_adapter].merge_safe(self, active_adapter, orig_weight)

                    if not torch.isfinite(orig_weight).all():
                        raise ValueError(
                            f"NaNs detected in the merged weights. The adapter {active_adapter} seems to be broken"
                        )

                    base_layer.weight.data = orig_weight

                    if self.lora_bias[active_adapter]:
                        if getattr(base_layer, "bias", None) is None:
                            raise RuntimeError(
                                "Impossible to merge LoRA with `lora_bias=True` because the base layer has no bias."
                            )
                        new_bias = base_layer.bias + self.lora_B[active_adapter].bias * self.scaling[active_adapter]
                        if not torch.isfinite(new_bias).all():
                            raise ValueError(
                                f"NaNs detected in the merged weights. The adapter {active_adapter} seems to be broken"
                            )
                        base_layer.bias.data = new_bias.to(orig_dtype)

                else:
                    if active_adapter not in self.lora_variant:  # vanilla LoRA
                        delta_weight = self.get_delta_weight(active_adapter)
                        base_layer.weight.data += delta_weight
                    else:
                        self.lora_variant[active_adapter].merge_unsafe(self, active_adapter, base_layer.weight)

                    if self.lora_bias[active_adapter]:
                        if getattr(base_layer, "bias", None) is None:
                            raise RuntimeError(
                                "Impossible to merge LoRA with `lora_bias=True` because the base layer has no bias."
                            )
                        base_layer.bias.data += self.lora_B[active_adapter].bias * self.scaling[active_adapter]

                self.merged_adapters.append(active_adapter)

    def unmerge(self) -> None:
        """
        This method unmerges all merged adapter layers from the base weights.
        """

        if not self.merged:
            warnings.warn("Already unmerged. Nothing to do.")
            return
        while len(self.merged_adapters) > 0:
            active_adapter = self.merged_adapters.pop()
            if active_adapter in self.lora_A.keys():
                weight = self.get_base_layer().weight
                if active_adapter not in self.lora_variant:  # vanilla LoRA
                    orig_dtype = weight.dtype
                    delta_weight = self.get_delta_weight(active_adapter)
                    weight.data -= delta_weight.to(orig_dtype)
                else:
                    unmerged = self.lora_variant[active_adapter].unmerge(self, active_adapter, weight)
                    weight.data = unmerged

                if self.lora_bias[active_adapter]:
                    self.get_base_layer().bias.data -= self.lora_B[active_adapter].bias * self.scaling[active_adapter]

    def get_delta_weight(self, adapter) -> torch.Tensor:
        """
        Compute the delta weight for the given adapter.

        Args:
            adapter (str):
                The name of the adapter for which the delta weight should be computed.
        """
        device = self.lora_B[adapter].weight.device
        dtype = self.lora_B[adapter].weight.dtype

        # In case users wants to merge the adapter weights that are in
        # (b)float16 while being on CPU, we need to cast the weights to float32, perform the merge and then cast back to
        # (b)float16 because some CPUs have slow bf16/fp16 matmuls.
        cast_to_fp32 = device.type == "cpu" and (dtype == torch.float16 or dtype == torch.bfloat16)

        weight_A = self.lora_A[adapter].weight
        weight_B = self.lora_B[adapter].weight

        if cast_to_fp32:
            weight_A = weight_A.float()
            weight_B = weight_B.float()

        # KaSA handling
        if self.use_kasa.get(adapter, False):
            diag = torch.diag(self.lora_diag[adapter])
            output_tensor = transpose(weight_B @ diag @ weight_A, self.fan_in_fan_out) * self.scaling[adapter]
        else:
            output_tensor = transpose(weight_B @ weight_A, self.fan_in_fan_out) * self.scaling[adapter]

        if cast_to_fp32:
            output_tensor = output_tensor.to(dtype=dtype)

            # cast back the weights
            self.lora_A[adapter].weight.data = weight_A.to(dtype)
            self.lora_B[adapter].weight.data = weight_B.to(dtype)

        return output_tensor

    def forward(self, x: torch.Tensor, *args: Any, **kwargs: Any) -> torch.Tensor:
        self._check_forward_args(x, *args, **kwargs)
        adapter_names = kwargs.pop("adapter_names", None)
        variant_kwargs = {k: kwargs.pop(k, None) for k in VARIANT_KWARG_KEYS}  # don't pass these to base_layer

        if self.disable_adapters:
            if self.merged:
                self.unmerge()
            result = self.base_layer(x, *args, **kwargs)
        elif adapter_names is not None:
            result = self._mixed_batch_forward(x, *args, adapter_names=adapter_names, **variant_kwargs, **kwargs)
        elif self.merged:
            result = self.base_layer(x, *args, **kwargs)
        else:
            result = self.base_layer(x, *args, **kwargs)
            torch_result_dtype = result.dtype

            lora_A_keys = self.lora_A.keys()
            for active_adapter in self.active_adapters:
                if active_adapter not in lora_A_keys:
                    continue

                lora_A = self.lora_A[active_adapter]
                lora_B = self.lora_B[active_adapter]
                dropout = self.lora_dropout[active_adapter]
                scaling = self.scaling[active_adapter]
                x = self._cast_input_dtype(x, lora_A.weight.dtype)
                if active_adapter not in self.lora_variant:  # vanilla LoRA
                    result = result + lora_B(lora_A(dropout(x))) * scaling
                else:
                    result = self.lora_variant[active_adapter].forward(
                        self,
                        active_adapter=active_adapter,
                        x=x,
                        result=result,
                        **variant_kwargs,
                        **kwargs,
                    )

            result = result.to(torch_result_dtype)

        return result

    def __repr__(self) -> str:
        rep = super().__repr__()
        return "lora." + rep


class Embedding(nn.Module, LoraLayer):
    # LoRA implemented in a Embedding layer
    def __init__(
        self,
        base_layer: nn.Module,
        adapter_name: str,
        r: int = 0,
        lora_alpha: int = 1,
        lora_dropout: float = 0.0,
        fan_in_fan_out: bool = False,  # Set this to True if the layer to replace stores weight like (fan_in, fan_out)
        init_lora_weights: Union[bool, str] = True,
        use_rslora: bool = False,
        use_dora: bool = False,
        arrow_config: ArrowConfig = None,
        lora_bias: bool = False,
        **kwargs,
    ) -> None:
        if lora_bias:
            # lora_bias=True is not supported (yet) for embedding layers, as they use nn.Parameter
            raise ValueError(f"lora_bias={lora_bias} is not supported for {self.__class__.__name__}.")

        super().__init__()
        LoraLayer.__init__(self, base_layer)
        self.fan_in_fan_out = fan_in_fan_out

        self._active_adapter = adapter_name
        self.update_layer(
            adapter_name,
            r,
            lora_alpha=lora_alpha,
            lora_dropout=lora_dropout,
            init_lora_weights=init_lora_weights,
            use_rslora=use_rslora,
            use_dora=use_dora,
            lora_bias=lora_bias,
            arrow_config=arrow_config,
        )

    def resolve_lora_variant(self, *, use_dora: bool, **kwargs) -> Optional[LoraVariant]:
        if not use_dora:
            return None

        from .variants import DoraEmbeddingVariant

        return DoraEmbeddingVariant()

    def update_layer(
        self,
        adapter_name,
        r,
        lora_alpha,
        lora_dropout,
        init_lora_weights,
        use_rslora,
        use_dora,
        lora_bias,
        arrow_config: ArrowConfig = None,
        inference_mode: bool = False,
        **kwargs,
    ):
        # collect the kwargs
        kwargs = locals().copy()
        del kwargs["self"]

        if r <= 0:
            raise ValueError(f"`r` should be a positive integer value but the value passed is {r}")

<<<<<<< HEAD
        lora_variant = self.resolve_lora_variant(use_dora=use_dora, use_kasa=use_kasa)
=======
        lora_variant = self.resolve_lora_variant(use_dora=use_dora, arrow_config=arrow_config)
>>>>>>> 20a9829f
        if lora_variant is not None:
            self.lora_variant[adapter_name] = lora_variant

        self.r[adapter_name] = r
        self.lora_alpha[adapter_name] = lora_alpha
        if lora_dropout > 0.0:
            lora_dropout_layer = nn.Dropout(p=lora_dropout)
        else:
            lora_dropout_layer = nn.Identity()

        self.lora_dropout[adapter_name] = lora_dropout_layer
        # Actual trainable parameters
        weight_A = torch.randn((r, self.in_features))
        weight_B = torch.randn((self.out_features, r))
        self.lora_embedding_A[adapter_name] = nn.Parameter(weight_A)
        self.lora_embedding_B[adapter_name] = nn.Parameter(weight_B)
        self.lora_bias[adapter_name] = lora_bias

        if use_rslora:
            self.scaling[adapter_name] = lora_alpha / math.sqrt(r)
        else:
            self.scaling[adapter_name] = lora_alpha / r

        self.use_rslora[adapter_name] = use_rslora

        self.use_dora[adapter_name] = use_dora

        if init_lora_weights == "loftq":
            self.loftq_init(adapter_name)
        elif init_lora_weights:
            self.reset_lora_parameters(adapter_name, init_lora_weights)

        # call this before init of the lora variants
        self._move_adapter_to_device_of_base_layer(adapter_name)

        if adapter_name in self.lora_variant:
            self.lora_variant[adapter_name].init(self, **kwargs)

        self.set_adapter(self.active_adapters, inference_mode=inference_mode)

    def merge(self, safe_merge: bool = False, adapter_names: Optional[list[str]] = None) -> None:
        """
        Merge the active adapter weights into the base weights

        Args:
            safe_merge (`bool`, *optional*):
                If True, the merge operation will be performed in a copy of the original weights and check for NaNs
                before merging the weights. This is useful if you want to check if the merge operation will produce
                NaNs. Defaults to `False`.
            adapter_names (`list[str]`, *optional*):
                The list of adapter names that should be merged. If None, all active adapters will be merged. Defaults
                to `None`.
        """
        adapter_names = check_adapters_to_merge(self, adapter_names)
        if not adapter_names:
            # no adapter to merge
            return

        for active_adapter in adapter_names:
            if active_adapter in self.lora_embedding_A.keys():
                base_layer = self.get_base_layer()
                orig_dtype = base_layer.weight.dtype
                if safe_merge:
                    # Note that safe_merge will be slower than the normal merge
                    # because of the copy operation.
                    orig_weight = base_layer.weight.data.clone()
                    if active_adapter not in self.lora_variant:  # vanilla LoRA
                        orig_weight += self.get_delta_weight(active_adapter).to(orig_dtype)
                    else:
                        orig_weight = self.lora_variant[active_adapter].merge_safe(self, active_adapter, orig_weight)

                    if not torch.isfinite(orig_weight).all():
                        raise ValueError(
                            f"NaNs detected in the merged weights. The adapter {active_adapter} seems to be broken"
                        )

                    base_layer.weight.data = orig_weight
                else:
                    if active_adapter not in self.lora_variant:  # vanilla LoRA
                        base_layer.weight.data += self.get_delta_weight(active_adapter).to(orig_dtype)
                    else:
                        self.lora_variant[active_adapter].merge_unsafe(self, active_adapter, base_layer.weight)
                self.merged_adapters.append(active_adapter)

    def unmerge(self) -> None:
        """
        This method unmerges all merged adapter layers from the base weights.
        """
        if not self.merged:
            warnings.warn("Already unmerged. Nothing to do.")
            return
        while len(self.merged_adapters) > 0:
            active_adapter = self.merged_adapters.pop()
            orig_dtype = self.get_base_layer().weight.dtype
            if active_adapter in self.lora_embedding_A.keys():
                weight = self.get_base_layer().weight
                if active_adapter not in self.lora_variant:  # vanilla LoRA
                    weight.data -= self.get_delta_weight(active_adapter).to(orig_dtype)
                else:
                    unmerged = self.lora_variant[active_adapter].unmerge(self, active_adapter, weight)
                    weight.data = unmerged

    def get_delta_weight(self, adapter) -> torch.Tensor:
        """
        Compute the delta weight for the given adapter.

        Args:
            adapter (str):
                The name of the adapter for which the delta weight should be computed.
        """
        device = self.lora_embedding_B[adapter].device
        dtype = self.lora_embedding_A[adapter].dtype

        # In case users wants to merge the adapter weights that are in
        # (b)float16 while being on CPU, we need to cast the weights to float32, perform the merge and then cast back to
        # (b)float16 because some CPUs have slow bf16/fp16 matmuls.
        cast_to_fp32 = device.type == "cpu" and (dtype == torch.float16 or dtype == torch.bfloat16)

        weight_A = self.lora_embedding_A[adapter]
        weight_B = self.lora_embedding_B[adapter]

        if cast_to_fp32:
            weight_A = weight_A.float()
            weight_B = weight_B.float()

        output_tensor = transpose(weight_B @ weight_A, True) * self.scaling[adapter]

        if cast_to_fp32:
            output_tensor = output_tensor.to(dtype=dtype)

            # cast back the weights
            self.lora_embedding_A[adapter] = weight_A.to(dtype)
            self.lora_embedding_B[adapter] = weight_B.to(dtype)

        return output_tensor

    def _mixed_batch_forward(
        self, x: torch.Tensor, *args: Any, adapter_names: list[str], **kwargs: Any
    ) -> torch.Tensor:
        # This is a special method that handles the case when users pass the argument `adapter_names`. This is an
        # extra argument that allows mixing different adapters in the same batch at inference time.
        result = self.base_layer(x, *args, **kwargs)

        unique_adapters = set(adapter_names)
        sub_batch_indices_list = []
        for adapter in unique_adapters:
            sub_batch_indices_list.append([index for index, item in enumerate(adapter_names) if item == adapter])

        for i, active_adapter in enumerate(unique_adapters):
            if active_adapter == "__base__":
                continue
            if active_adapter not in self.lora_embedding_A.keys():
                continue

            embedding_A = self.lora_embedding_A[active_adapter].T
            embedding_B = self.lora_embedding_B[active_adapter].T
            scaling = self.scaling[active_adapter]

            # getting the sub-batch, passing it to LoRA layers and updating the corresponding indices of the linear
            # layer output
            sub_batch = x[sub_batch_indices_list[i]]
            after_A = self._embed(sub_batch, embedding_A)
            result[sub_batch_indices_list[i]] += (after_A @ embedding_B) * scaling

        return result

    def _embed(self, input: torch.Tensor, weight: torch.Tensor) -> torch.Tensor:
        base_layer = self.get_base_layer()
        return F.embedding(
            input,
            weight,
            padding_idx=base_layer.padding_idx,
            max_norm=base_layer.max_norm,
            norm_type=base_layer.norm_type,
            scale_grad_by_freq=base_layer.scale_grad_by_freq,
            sparse=base_layer.sparse,
        )

    def forward(self, x: torch.Tensor, *args: Any, **kwargs: Any) -> torch.Tensor:
        # TODO: no dtype conversion here, unlike in Linear, is that correct?
        self._check_forward_args(x, *args, **kwargs)
        adapter_names = kwargs.pop("adapter_names", None)
        variant_kwargs = {k: kwargs.pop(k, None) for k in VARIANT_KWARG_KEYS}  # don't pass these to base_layer
        if self.disable_adapters:
            if self.merged:
                self.unmerge()
            result = self.base_layer(x, *args, **kwargs)
        elif adapter_names is not None:
            result = self._mixed_batch_forward(x, *args, adapter_names=adapter_names, **kwargs)
        elif self.merged:
            result = self.base_layer(x, *args, **kwargs)
        else:
            result = self.base_layer(x, *args, **kwargs)
            torch_result_dtype = result.dtype
            for active_adapter in self.active_adapters:
                if active_adapter not in self.lora_embedding_A:
                    continue

                if active_adapter not in self.lora_variant:  # vanilla LoRA
                    embedding_A = self.lora_embedding_A[active_adapter].T
                    embedding_B = self.lora_embedding_B[active_adapter].T
                    scaling = self.scaling[active_adapter]
                    after_A = self._embed(x, embedding_A)
                    result = result + (after_A @ embedding_B) * scaling
                else:
                    result = self.lora_variant[active_adapter].forward(
                        self,
                        active_adapter=active_adapter,
                        x=x,
                        result=result,
                        **variant_kwargs,
                        **kwargs,
                    )
            result = result.to(torch_result_dtype)

        return result

    def __repr__(self) -> str:
        rep = super().__repr__()
        return "lora." + rep


class _ConvNd(nn.Module, LoraLayer):
    # Lora implemented in a conv(2,3)d layer
    def __init__(
        self,
        base_layer: nn.Module,
        adapter_name: str,
        r: int = 0,
        lora_alpha: int = 1,
        lora_dropout: float = 0.0,
        init_lora_weights: Union[bool, str] = True,
        use_rslora: bool = False,
        use_dora: bool = False,
        arrow_config: ArrowConfig = None,
        lora_bias: bool = False,
        **kwargs,
    ) -> None:
        super().__init__()
        LoraLayer.__init__(self, base_layer)
        if kwargs.get("use_alora", False):
            raise ValueError("aLoRA does not support adapting conv layers.")
        if base_layer.groups > 1:
            warnings.warn("LoRA adapter added to ConvNd layer with groups > 1. Merging is not supported.")

        if r % base_layer.groups != 0:
            raise ValueError(
                f"Targeting a {base_layer.__class__.__name__} with groups={base_layer.groups} and rank {r}. "
                "Currently, support is limited to conv layers where the rank is divisible by groups. "
                "Either choose a different rank or do not target this specific layer."
            )

        self._active_adapter = adapter_name
        self._kernel_dim = base_layer.weight.dim()

        self.update_layer(
            adapter_name,
            r,
            lora_alpha=lora_alpha,
            lora_dropout=lora_dropout,
            init_lora_weights=init_lora_weights,
            use_rslora=use_rslora,
            use_dora=use_dora,
            lora_bias=lora_bias,
            arrow_config=arrow_config,
        )

    def update_layer(
        self,
        adapter_name,
        r,
        lora_alpha,
        lora_dropout,
        init_lora_weights,
        use_rslora,
        use_dora,
        lora_bias,
        arrow_config: ArrowConfig = None,
        inference_mode: bool = False,
        **kwargs,
    ):
        # collect the kwargs
        kwargs = locals().copy()
        del kwargs["self"]

        if r <= 0:
            raise ValueError(f"`r` should be a positive integer value but the value passed is {r}")

        if lora_bias and (getattr(self.get_base_layer(), "bias", None) is None):
            warnings.warn(
                f"`lora_bias=True` was passed but the targeted layer of type {type(self.get_base_layer()).__name__} "
                "has no bias. This means that merging LoRA weights won't be possible.",
                PeftWarning,
            )

        lora_variant = self.resolve_lora_variant(use_dora=use_dora, arrow_config=arrow_config)
        if lora_variant is not None:
            self.lora_variant[adapter_name] = lora_variant

        self.r[adapter_name] = r
        self.lora_alpha[adapter_name] = lora_alpha
        if lora_dropout > 0.0:
            lora_dropout_layer = nn.Dropout(p=lora_dropout)
        else:
            lora_dropout_layer = nn.Identity()

        self.lora_dropout[adapter_name] = lora_dropout_layer
        # Actual trainable parameters
        base_layer = self.get_base_layer()
        kernel_size = base_layer.kernel_size
        stride = base_layer.stride
        padding = base_layer.padding
        conv_layer = type(base_layer)
        out_kernel = out_stride = (1,) * (self._kernel_dim - 2)
        self.lora_A[adapter_name] = conv_layer(self.in_features, r, kernel_size, stride, padding, bias=False)
        self.lora_B[adapter_name] = conv_layer(
            r, self.out_features, out_kernel, out_stride, groups=base_layer.groups, bias=lora_bias
        )
        self.lora_bias[adapter_name] = lora_bias

        if use_rslora:
            self.scaling[adapter_name] = lora_alpha / math.sqrt(r)
        else:
            self.scaling[adapter_name] = lora_alpha / r

        self.use_rslora[adapter_name] = use_rslora

        self.use_dora[adapter_name] = use_dora

        if init_lora_weights == "loftq":
            self.loftq_init(adapter_name)
        elif init_lora_weights:
            self.reset_lora_parameters(adapter_name, init_lora_weights)

        # call this before init of the lora variants
        self._move_adapter_to_device_of_base_layer(adapter_name)

        if adapter_name in self.lora_variant:
            self.lora_variant[adapter_name].init(self, **kwargs)

        self.set_adapter(self.active_adapters, inference_mode=inference_mode)

    def _get_dora_factor_view(self):
        return (-1,) + (1,) * (self._kernel_dim - 1)

    def merge(self, safe_merge: bool = False, adapter_names: Optional[list[str]] = None) -> None:
        """
        Merge the active adapter weights inside the base weights

        Args:
            safe_merge (`bool`, *optional*):
                If True, the merge operation will be performed in a copy of the original weights and check for NaNs
                before merging the weights. This is useful if you want to check if the merge operation will produce
                NaNs. Defaults to `False`.
            adapter_names (`list[str]`, *optional*):
                The list of adapter names that should be merged. If None, all active adapters will be merged. Defaults
                to `None`.
        """
        adapter_names = check_adapters_to_merge(self, adapter_names)
        if not adapter_names:
            # no adapter to merge
            return

        for active_adapter in adapter_names:
            if active_adapter in self.lora_A.keys():
                base_layer = self.get_base_layer()
                orig_dtype = base_layer.weight.dtype

                if base_layer.groups > 1:
                    # https://github.com/huggingface/peft/pull/2403
                    raise NotImplementedError("Merging is not supported for _ConvNd layers with groups > 1!")

                if safe_merge:
                    # Note that safe_merge will be slower than the normal merge
                    # because of the copy operation.
                    orig_weight = base_layer.weight.data.clone()
                    if active_adapter not in self.lora_variant:  # vanilla LoRA
                        delta_weight = self.get_delta_weight(active_adapter)
                        orig_weight += delta_weight.to(orig_dtype)
                    else:
                        orig_weight = self.lora_variant[active_adapter].merge_safe(self, active_adapter, orig_weight)

                    if not torch.isfinite(orig_weight).all():
                        raise ValueError(
                            f"NaNs detected in the merged weights. The adapter {active_adapter} seems to be broken"
                        )

                    base_layer.weight.data = orig_weight

                    if self.lora_bias[active_adapter]:
                        if getattr(base_layer, "bias", None) is None:
                            raise RuntimeError(
                                "Impossible to merge LoRA with `lora_bias=True` because the base layer has no bias."
                            )
                        new_bias = base_layer.bias + self.lora_B[active_adapter].bias * self.scaling[active_adapter]
                        if not torch.isfinite(new_bias).all():
                            raise ValueError(
                                f"NaNs detected in the merged weights. The adapter {active_adapter} seems to be broken"
                            )
                        base_layer.bias.data = new_bias.to(orig_dtype)

                else:
                    if active_adapter not in self.lora_variant:  # vanilla LoRA
                        delta_weight = self.get_delta_weight(active_adapter)
                        base_layer.weight.data += delta_weight.to(orig_dtype)
                    else:
                        self.lora_variant[active_adapter].merge_unsafe(self, active_adapter, base_layer.weight)

                    if self.lora_bias[active_adapter]:
                        if getattr(base_layer, "bias", None) is None:
                            raise RuntimeError(
                                "Impossible to merge LoRA with `lora_bias=True` because the base layer has no bias."
                            )
                        base_layer.bias.data += self.lora_B[active_adapter].bias * self.scaling[active_adapter]

                self.merged_adapters.append(active_adapter)

    def unmerge(self) -> None:
        """
        This method unmerges all merged adapter layers from the base weights.
        """
        if not self.merged:
            warnings.warn("Already unmerged. Nothing to do.")
            return
        while len(self.merged_adapters) > 0:
            active_adapter = self.merged_adapters.pop()
            if active_adapter in self.lora_A.keys():
                weight = self.get_base_layer().weight
                if active_adapter not in self.lora_variant:  # vanilla LoRA
                    orig_dtype = weight.dtype
                    delta_weight = self.get_delta_weight(active_adapter)
                    weight.data -= delta_weight.to(orig_dtype)
                else:
                    unmerged = self.lora_variant[active_adapter].unmerge(self, active_adapter, weight)
                    weight.data = unmerged

                if self.lora_bias[active_adapter]:
                    self.get_base_layer().bias.data -= self.lora_B[active_adapter].bias * self.scaling[active_adapter]

    def get_delta_weight(self, adapter) -> torch.Tensor:
        """
        Compute the delta weight for the given adapter.

        Args:
            adapter (str):
                The name of the adapter for which the delta weight should be computed.
        """
        device = self.lora_B[adapter].weight.device
        dtype = self.lora_A[adapter].weight.dtype

        # In case users wants to merge the adapter weights that are in
        # (b)float16 while being on CPU, we need to cast the weights to float32, perform the merge and then cast back to
        # (b)float16 because some CPUs have slow bf16/fp16 matmuls.
        cast_to_fp32 = device.type == "cpu" and (dtype == torch.float16 or dtype == torch.bfloat16)

        weight_A = self.lora_A[adapter].weight
        weight_B = self.lora_B[adapter].weight

        if cast_to_fp32:
            weight_A = weight_A.float()
            weight_B = weight_B.float()

        # https://github.com/bmaltais/kohya_ss/blob/feb6728762a8f463d15ba936d189d4c3abfaa1ab/networks/lora.py#L117
        if self.get_base_layer().weight.size()[2:4] == (1, 1):
            # conv2d 1x1
            output_tensor = (weight_B.squeeze(3).squeeze(2) @ weight_A.squeeze(3).squeeze(2)).unsqueeze(2).unsqueeze(
                3
            ) * self.scaling[adapter]
        else:
            output_tensor = self.conv_fn(weight_A.transpose(0, 1), weight_B)

            if self.get_base_layer().groups > 1:
                output_tensor = output_tensor * self.scaling[adapter]
            else:
                output_tensor = output_tensor.transpose(0, 1) * self.scaling[adapter]

        if cast_to_fp32:
            output_tensor = output_tensor.to(dtype=dtype)

            # cast back the weights
            self.lora_A[adapter].weight.data = weight_A.to(dtype)
            self.lora_B[adapter].weight.data = weight_B.to(dtype)

        return output_tensor

    def forward(self, x: torch.Tensor, *args, **kwargs) -> torch.Tensor:
        self._check_forward_args(x, *args, **kwargs)
        adapter_names = kwargs.pop("adapter_names", None)
        variant_kwargs = {k: kwargs.pop(k, None) for k in VARIANT_KWARG_KEYS}  # don't pass these to base_layer
        if self.disable_adapters:
            if self.merged:
                self.unmerge()
            result = self.base_layer(x, *args, **kwargs)
        elif adapter_names is not None:
            result = self._mixed_batch_forward(x, *args, adapter_names=adapter_names, **kwargs)
        elif self.merged:
            result = self.base_layer(x, *args, **kwargs)

        else:
            result = self.base_layer(x, *args, **kwargs)
            torch_result_dtype = result.dtype

            for active_adapter in self.active_adapters:
                if active_adapter not in self.lora_A.keys():
                    continue
                lora_A = self.lora_A[active_adapter]
                lora_B = self.lora_B[active_adapter]
                dropout = self.lora_dropout[active_adapter]
                scaling = self.scaling[active_adapter]
                x = self._cast_input_dtype(x, lora_A.weight.dtype)

                if active_adapter not in self.lora_variant:  # vanilla LoRA
                    result = result + lora_B(lora_A(dropout(x))) * scaling
                else:
                    result = self.lora_variant[active_adapter].forward(
                        self,
                        active_adapter=active_adapter,
                        x=x,
                        result=result,
                        **variant_kwargs,
                        **kwargs,
                    )

            result = result.to(torch_result_dtype)
        return result

    def __repr__(self) -> str:
        rep = super().__repr__()
        return "lora." + rep


class Conv2d(_ConvNd):
    # Lora implemented in a conv2d layer
    def __init__(self, *args, **kwargs):
        super().__init__(*args, **kwargs)
        if not self._kernel_dim == 4:
            raise ValueError(f"Conv2d layer kernel must have 4 dimensions, not {self._kernel_dim}")
        self.conv_fn = F.conv2d

    def resolve_lora_variant(self, *, use_dora: bool, **kwargs) -> Optional[LoraVariant]:
        if not use_dora:
            return None

        from .variants import DoraConv2dVariant

        return DoraConv2dVariant()


class Conv1d(_ConvNd):
    # Lora implemented in a conv1d layer
    def __init__(self, *args, **kwargs):
        super().__init__(*args, **kwargs)
        if not self._kernel_dim == 3:
            raise ValueError(f"Conv1d layer kernel must have 3 dimensions, not {self._kernel_dim}")
        self.conv_fn = F.conv1d

    def resolve_lora_variant(self, *, use_dora: bool, **kwargs) -> Optional[LoraVariant]:
        if not use_dora:
            return None

        from .variants import DoraConv1dVariant

        return DoraConv1dVariant()


class Conv3d(_ConvNd):
    # Lora implemented in a conv3d layer
    def __init__(self, *args, **kwargs):
        super().__init__(*args, **kwargs)
        if not self._kernel_dim == 5:
            raise ValueError(f"Conv3d layer kernel must have 5 dimensions, not {self._kernel_dim}")
        self.conv_fn = F.conv3d

    def resolve_lora_variant(self, *, use_dora: bool, **kwargs) -> Optional[LoraVariant]:
        if not use_dora:
            return None

        from .variants import DoraConv3dVariant

        return DoraConv3dVariant()


class MultiheadAttention(nn.Module, LoraLayer):
    """LoRA implemented in a multihead attention layer

    This is currently only implemented for the case of `_qkv_same_embed_dim = True`, i.e. query, key, and value having
    the same dimension.

    Note: LoRA is applied to both the in_proj (query/key/value) and out_proj. There is currently no way to specify only
    one of them. Don't try to apply LoRA to the out_proj of MultiheadAttention by targeting that layer specifically,
    since the forward method of that layer is not being used, hence the LoRA adapter would be ignored.

    This is a little bit hacky because of the way that MultiheadAttention is implemented in PyTorch: There are no
    `nn.Linear` layers which we can hook onto or, in case of output projection, `.forward` is not used. This
    implementation works around these problems by merging the weights before the forward call and unmerging them after
    the forward call.
    """

    def __init__(
        self,
        base_layer,
        adapter_name: str,
        r: int = 0,
        lora_alpha: int = 1,
        lora_dropout: float = 0.0,
        init_lora_weights: Union[bool, str] = True,
        use_rslora: bool = False,
        use_dora: bool = False,
        **kwargs,
    ) -> None:
        # TODO work with separate weights
        if not getattr(base_layer, "_qkv_same_embed_dim", True):
            # default for this value appears to be True:
            # https://github.com/pytorch/pytorch/blob/701ba5203fe68d55d655bd4d6c008be94cf34ea5/torch/nn/modules/activation.py#L1128-L1130
            raise ValueError(
                f"Only same embed for query/key/value is supported as of now for {self.__class__.__name__}."
            )
        if use_dora:
            # TODO: probably not so hard to implement
            raise ValueError(f"{self.__class__.__name__} does not support DoRA (yet), please set use_dora to False")
        if kwargs.get("use_alora", False):
            raise ValueError(f"{self.__class__.__name__} does not support aLoRA (yet), please set use_alora to False")
        super().__init__()
        LoraLayer.__init__(self, base_layer, **kwargs)

        # Note: LoRA is applied to both in_proj and out_proj. There is currently no way to only specify one of them.
        if isinstance(base_layer.out_proj, nn.Linear):
            self.base_layer.out_proj = Linear(
                base_layer.out_proj,
                adapter_name,
                r=r,
                lora_alpha=lora_alpha,
                lora_dropout=lora_dropout,
                init_lora_weights=init_lora_weights,
                use_rslora=use_rslora,
                use_dora=use_dora,
                **kwargs,
            )
        else:
            raise ValueError(f"out_proj must be an instance of nn.Linear for {self.__class__.__name__}.")

        self._active_adapter = adapter_name
        self.update_layer(adapter_name, r, lora_alpha, lora_dropout, init_lora_weights, use_rslora)

    @property
    def embed_dim(self) -> int:
        return self.get_base_layer().embed_dim

    @property
    def kdim(self) -> Optional[int]:
        return self.get_base_layer().kdim

    @property
    def vdim(self) -> Optional[int]:
        return self.get_base_layer().vdim

    @property
    def _qkv_same_embed_dim(self) -> bool:
        return self.get_base_layer()._qkv_same_embed_dim

    @property
    def num_heads(self) -> int:
        return self.get_base_layer().num_heads

    @property
    def dropout(self) -> float:
        return self.get_base_layer().dropout

    @property
    def batch_first(self) -> bool:
        return self.get_base_layer().batch_first

    @property
    def head_dim(self) -> int:
        return self.get_base_layer().head_dim

    @property
    def in_proj_weight(self) -> nn.Parameter:
        return self.get_base_layer().in_proj_weight

    @property
    def in_proj_bias(self) -> nn.Parameter:
        return self.get_base_layer().in_proj_bias

    @property
    def out_proj(self) -> nn.Module:
        return self.get_base_layer().out_proj.get_base_layer()

    @property
    def bias_k(self) -> Optional[nn.Parameter]:
        return self.get_base_layer().bias_k

    @property
    def bias_v(self) -> Optional[nn.Parameter]:
        return self.get_base_layer().bias_v

    def merge_masks(self, *args, **kwargs) -> tuple[Optional[torch.Tensor], Optional[int]]:
        return self.get_base_layer().merge_masks(*args, **kwargs)

    @property
    def add_zero_attn(self) -> bool:
        return self.get_base_layer().add_zero_attn

    def update_layer(self, *args, **kwargs) -> None:
        super().update_layer(*args, **kwargs)
        # Note: LoRA is applied to both in_proj and out_proj. There is currently no way to only specify one of them.
        self.base_layer.out_proj.update_layer(*args, **kwargs)

    def merge(self, safe_merge: bool = False, adapter_names: Optional[list[str]] = None) -> None:
        """
        Merge the active adapter weights into the base weights

        Args:
            safe_merge (`bool`, *optional*):
                If True, the merge operation will be performed in a copy of the original weights and check for NaNs
                before merging the weights. This is useful if you want to check if the merge operation will produce
                NaNs. Defaults to `False`.
            adapter_names (`List[str]`, *optional*):
                The list of adapter names that should be merged. If None, all active adapters will be merged. Defaults
                to `None`.
        """
        adapter_names = check_adapters_to_merge(self, adapter_names)
        if not adapter_names:
            # no adapter to merge
            return

        # Implementation follows this:
        # https://github.com/Baijiong-Lin/LoRA-Torch/blob/4bfed6820b64fcf47064c30f30606a190a4f0d2e/loratorch/layers.py#L73-L79
        # Notably, instead of mutating the weight, we delete the original weight and replace it by the merged weight
        # TODO: work with separate weights
        for active_adapter in adapter_names:
            if active_adapter in self.lora_A.keys():
                base_layer = self.get_base_layer()
                orig_dtype = base_layer.out_proj.weight.dtype
                if safe_merge:
                    # TODO: work with separate weights
                    # merging in_proj (nn.Parameter)
                    orig_weight_in = base_layer.in_proj_weight.data.detach().clone()
                    orig_weight_in += self.get_delta_weight(active_adapter).to(orig_dtype)
                    if not torch.isfinite(orig_weight_in).all():
                        raise ValueError(
                            f"NaNs detected in the merged weights. The adapter {active_adapter} seems to be broken"
                        )

                    # merging out_proj (subclass of nn.Linear)
                    orig_weight_out = base_layer.out_proj.weight.data.detach().clone()
                    orig_weight_out += base_layer.out_proj.get_delta_weight(active_adapter).to(orig_dtype)
                    if not torch.isfinite(orig_weight_out).all():
                        raise ValueError(
                            f"NaNs detected in the merged weights. The adapter {active_adapter} seems to be broken"
                        )

                    # unregister parameter implicitly and overwrite using merged weights; gradients are computed after
                    # forward and, thus, after unmerging (see forward()), therefore this is safe to do.
                    del base_layer.in_proj_weight
                    base_layer.in_proj_weight = orig_weight_in

                    del base_layer.out_proj.get_base_layer().weight
                    base_layer.out_proj.get_base_layer().weight = orig_weight_out
                    base_layer.out_proj.merge(adapter_names=[active_adapter])
                else:
                    # merging in_proj (nn.Parameter)
                    # TODO: work with separate weights
                    delta_weight = self.get_delta_weight(active_adapter).to(orig_dtype)
                    weight_merged = base_layer.in_proj_weight.data.detach() + delta_weight

                    # unregister parameter implicitly and overwrite using merged weights; gradients are computed after
                    # forward and, thus, after unmerging (see forward()), therefore this is safe to do.
                    del base_layer.in_proj_weight
                    base_layer.in_proj_weight = weight_merged

                    # merging out_proj (subclass of nn.Linear)
                    delta_weight = base_layer.out_proj.get_delta_weight(active_adapter).to(orig_dtype)
                    weight_merged = base_layer.out_proj.weight.data.detach() + delta_weight
                    del base_layer.out_proj.get_base_layer().weight
                    base_layer.out_proj.get_base_layer().weight = weight_merged
                    base_layer.out_proj.merge(adapter_names=[active_adapter])
                self.merged_adapters.append(active_adapter)

    def unmerge(self) -> None:
        """
        This method unmerges all merged adapter layers from the base weights.
        """
        if not self.merged:
            warnings.warn("Already unmerged. Nothing to do.")
            return

        # TODO work with separate weights
        base_layer = self.get_base_layer()
        orig_dtype = base_layer.out_proj.base_layer.weight.dtype
        while len(self.merged_adapters) > 0:
            active_adapter = self.merged_adapters.pop()
            if active_adapter in self.lora_A.keys():
                # Ensure that requires_grad=False for the base weights after unmerging. This may not matter since
                # requires_grad was False when the optimizer was initialized, but still let's try to be correct here.

                # in_proj
                delta_weight = self.get_delta_weight(active_adapter).to(orig_dtype)
                old_weight = base_layer.in_proj_weight.data - delta_weight
                del base_layer.in_proj_weight
                base_layer.register_parameter("in_proj_weight", nn.Parameter(old_weight, requires_grad=False))

                # out_proj
                delta_weight = base_layer.out_proj.get_delta_weight(active_adapter).to(orig_dtype)
                old_weight = base_layer.out_proj.base_layer.weight.data - delta_weight
                del base_layer.out_proj.base_layer.weight
                base_layer.out_proj.base_layer.register_parameter(
                    "weight", nn.Parameter(old_weight, requires_grad=False)
                )

        self.get_base_layer().out_proj.unmerge()

    def unload_and_optionally_merge_module(
        self, merge: bool, safe_merge: bool, adapter_names: Optional[list[str]]
    ) -> nn.MultiheadAttention:
        """
        Merging and unloading of the MultiheadAttention module

        This requires an extra step for MultiheadAttention, which is why there is this special method instead of
        relying on the normal merge_and_unload code path.
        """
        if merge:
            self.merge(safe_merge=safe_merge, adapter_names=adapter_names)
        base_layer = self.get_base_layer()

        # extra steps: re-register weights, take care of out_proj layer
        # in_proj
        weight = base_layer.in_proj_weight
        del base_layer.in_proj_weight
        base_layer.register_parameter("in_proj_weight", nn.Parameter(weight.data, requires_grad=weight.requires_grad))

        # out_proj
        out_proj_layer = base_layer.out_proj.get_base_layer()
        weight = out_proj_layer.weight
        del out_proj_layer.weight
        out_proj_layer.register_parameter("weight", nn.Parameter(weight.data, requires_grad=weight.requires_grad))

        base_layer.out_proj = out_proj_layer
        return base_layer

    def get_delta_weight(self, adapter) -> torch.Tensor:
        """
        Compute the delta weight for the given adapter.

        Args:
            adapter (str):
                The name of the adapter for which the delta weight should be computed.
        """
        device = self.lora_B[adapter].weight.device
        dtype = self.lora_B[adapter].weight.dtype

        # In case users wants to merge the adapter weights that are in
        # float16 while being on CPU, we need to cast the weights to float32, perform the merge and then cast back to
        # float16 because the `@` and matmul operation in general is not supported in torch + cpu + fp16.
        cast_to_fp32 = device.type == "cpu" and dtype == torch.float16

        weight_A = self.lora_A[adapter].weight
        weight_B = self.lora_B[adapter].weight

        if cast_to_fp32:
            weight_A = weight_A.float()
            weight_B = weight_B.float()

        output_tensor = (weight_B @ weight_A) * self.scaling[adapter]

        if cast_to_fp32:
            output_tensor = output_tensor.to(dtype=dtype)

            # cast back the weights
            self.lora_A[adapter].weight.data = weight_A.to(dtype)
            self.lora_B[adapter].weight.data = weight_B.to(dtype)

        return output_tensor

    def _check_forward_args(self, x, *args, **kwargs):
        if "adapter_names" in kwargs:
            raise TypeError(f"lora.{self.__class__.__name__} does not support mixed adapter batches.")
        super()._check_forward_args(x, *args, **kwargs)

    def forward(self, query: torch.Tensor, *args: Any, **kwargs: Any) -> torch.Tensor:
        previous_dtype = query.dtype
        self._check_forward_args(query, *args, **kwargs)

        if self.disable_adapters:
            if self.merged:
                self.unmerge()
            result = self.base_layer(query, *args, **kwargs)
        elif self.merged:
            result = self.base_layer(query, *args, **kwargs)
        else:
            out_proj = self.get_base_layer().out_proj
            if out_proj.active_adapters != self.active_adapters:
                # We have a case that in_proj and out_proj have diverging merged adapters. We cannot
                # really deal with this correctly, thus it's better to raise than possibly create a hard to debug mess
                cls_name = self.get_base_layer().__class__.__name__
                raise ValueError(
                    f"The out_proj layer of {cls_name} has merged layers but {cls_name} itself doesn't; please ensure "
                    "that either both or none have merged layers"
                )

            # Merge all adapters that are active for this module, i.e. the LoRA weights for in_proj and out_proj.
            # in_proj uses nn.Parameters, therefore, there is no forward method to be used and we have to explicitly
            # merge for the LoRA weights to have an effect:
            # https://github.com/pytorch/pytorch/blob/6ebb26d572d5fcdc6ac0d1297bdf8d1eb5d20722/torch/nn/modules/activation.py#L1020
            # For out_proj, we have an nn.Linear (or rather: NonDynamicallyQuantizableLinear), but its forward method
            # is not used:
            # https://github.com/pytorch/pytorch/blob/6ebb26d572d5fcdc6ac0d1297bdf8d1eb5d20722/torch/nn/modules/activation.py#L1267-L1271
            # Therefore, its LoRA weights also need to be merged to have an effect.
            active_adapters = [a for a in self.active_adapters if a in self.lora_A]
            try:
                self.merge(adapter_names=active_adapters)
                result = self.base_layer(query, *args, **kwargs)
            finally:
                # it's safe to call unmerge(), which unmerges all adapters, because we checked that not self.merged,
                # i.e. there is was no merged layer before
                self.unmerge()

        result = (result[0].to(previous_dtype), result[1].to(previous_dtype) if result[1] is not None else result[1])
        return result

    # The decorator is needed in case low_cpu_mem_usage=True is used, as we don't want the base layer weights to be
    # moved to meta device. This requires the use of PEFT's implementation of init_empty_weight instead of using the one
    # from accelerate.
    @skip_init_on_device
    def _restore_weights(self):
        # Restore the weights as registered parameters on the base layer.
        # This is necessary because the way that weights are merged/unmerged (which is necessary for forward to work
        # correctly), the Module "forgets" these attributes. Therefore, we need to call register_parameter explicitly.
        # We cannot call register_parameter for merging/unmerging because that cuts them off from the autograd graph.
        # Note that this is hacky, since we need to ensure that _restore_weights is called by each method that needs it.

        # in_proj
        # TODO work with separate weights
        base_layer = self.get_base_layer()
        weight = base_layer.in_proj_weight
        del base_layer.in_proj_weight
        base_layer.register_parameter("in_proj_weight", nn.Parameter(weight.data, requires_grad=weight.requires_grad))

        # out_proj
        base_layer = base_layer.out_proj.get_base_layer()
        weight = base_layer.weight
        del base_layer.weight
        base_layer.register_parameter("weight", nn.Parameter(weight.data, requires_grad=weight.requires_grad))

    def state_dict(self, *args, **kwargs):
        self._restore_weights()
        return super().state_dict(*args, **kwargs)

    def named_modules(self, *args, **kwargs):
        # Note: no need to also implement modules(), as modules() calls named_modules() under the hood
        self._restore_weights()
        return super().named_modules(*args, **kwargs)

    def __repr__(self) -> str:
        rep = super().__repr__()
        return "lora." + rep


class _LoraParameterProxy(nn.Module):
    """This proxies an `nn.Parameter` that is targeted with LoRA.
    Intended to be used in conjunction with `nn.utils.parametrize`, see `ParamWrapper`.
    """

    def __init__(self, delta_weight):
        super().__init__()
        self.delta_weight = delta_weight

    def forward(self, W):
        with nn.utils.parametrize.cached():
            return W + self.delta_weight


# copied from:
# https://github.com/pytorch/pytorch/blob/5e386eec9426f174eea130c0c012d9f65ebe65fb/torch/nn/utils/parametrize.py#L75-L79
def _register_parameter_or_buffer(module, name, X):
    if isinstance(X, nn.Parameter):
        module.register_parameter(name, X)
    else:
        module.register_buffer(name, X)


class ParamWrapper(nn.Module, LoraLayer):
    """A LoRA wrapper for `nn.Parameter`. This layer is dispatched if users target a parameter directly with
    `lora_config.target_parameters`
        Note:
        - When accessing the wrapped nn.Parameter directly, e.g. via `module.weight`, the LoRA weights are *not*
          applied.
        - It is currently not implemented to target multiple parameters on the same module. To achieve this, it is
          currently required to create a separate LoRA adapter (with another adapter name) and activate both at the
          same time.
    """

    def __init__(
        self,
        base_layer,
        adapter_name: str,
        parameter_name: str,
        r: int = 0,
        lora_alpha: int = 1,
        lora_dropout: float = 0.0,
        fan_in_fan_out: bool = False,  # Set this to True if the layer to replace stores weight like (fan_in, fan_out)
        is_target_conv_1d_layer: bool = False,
        init_lora_weights: Union[bool, str] = True,
        use_rslora: bool = False,
        use_dora: bool = False,
        lora_bias: bool = False,
        **kwargs,
    ) -> None:
        super().__init__()
        LoraLayer.__init__(self, base_layer, **kwargs)
        self.parameter_name = parameter_name
        param = self.get_param()
        if param.ndim == 3:
            self.num_experts, self.in_features, self.out_features = param.shape
        else:
            self.num_experts, self.in_features, self.out_features = 1, param.shape[1], param.shape[0]

        if param.ndim not in (2, 3):
            raise ValueError(
                f"lora.{self.__class__.__name__} was initialized with {param.ndim} dimensional Parameter, but only 2d "
                "and 3d are supported."
            )
        if lora_dropout:
            # It's not possible to factor out x from lora_B(lora_A(dropout(x))), so dropout can't be correctly
            # implemented
            raise ValueError(f"lora.{self.__class__.__name__} does not work with lora_dropout != 0.")
        if fan_in_fan_out:
            raise ValueError(f"lora.{self.__class__.__name__} does not work with fan_in_fan_out.")
        if lora_bias:
            raise ValueError(f"lora.{self.__class__.__name__} does not work with lora_bias=True.")
        if use_dora:
            raise ValueError(f"lora.{self.__class__.__name__} does not work with use_dora=True.")
        if is_target_conv_1d_layer:
            raise ValueError(f"lora.{self.__class__.__name__} does not work with is_target_conv_1d_layer=True.")

        self.fan_in_fan_out = fan_in_fan_out
        self._active_adapter = adapter_name
        self.update_layer(
            adapter_name,
            r,
            lora_alpha=lora_alpha,
            lora_dropout=lora_dropout,
            init_lora_weights=init_lora_weights,
            use_rslora=use_rslora,
            use_dora=use_dora,
            lora_bias=lora_bias,
        )

    def update_layer(
        self,
        adapter_name,
        r,
        lora_alpha,
        lora_dropout,
        init_lora_weights,
        use_rslora,
        use_dora: bool = False,
        use_qalora: bool = False,
        lora_bias: bool = False,
        qalora_group_size: int = 32,
        inference_mode: bool = False,
        **kwargs,
    ):
        # same method as in lora.Linear but taking into account that there can be multiple experts (3d parameter)
        # collect the kwargs
        kwargs = locals().copy()
        del kwargs["self"]

        # This code works for linear layers, override for other layer types
        if r <= 0:
            raise ValueError(f"`r` should be a positive integer value but the value passed is {r}")

        lora_variant = self.resolve_lora_variant(
            use_dora=use_dora, use_qalora=use_qalora, qalora_group_size=qalora_group_size
        )
        if lora_variant is not None:
            raise ValueError(f"lora.{self.__class__.__name__} does not work with LoRA variants like DoRA.")

        self.r[adapter_name] = r
        self.lora_alpha[adapter_name] = lora_alpha
        if lora_dropout > 0.0:
            # It's not possible to factor out x from lora_B(lora_A(dropout(x))), so dropout can't be correctly
            # implemented
            raise ValueError(f"lora.{self.__class__.__name__} does not work with lora_dropout != 0.")
        else:
            lora_dropout_layer = nn.Identity()

        self.lora_dropout.update(nn.ModuleDict({adapter_name: lora_dropout_layer}))
        # Actual trainable parameters
        # Difference to normal update_layer: consider experts. LoRA layers still use nn.Linear for consistency with
        # lora.Linear.
        self.lora_A[adapter_name] = nn.Linear(self.in_features, r * self.num_experts, bias=False)
        self.lora_B[adapter_name] = nn.Linear(r * self.num_experts, self.out_features, bias=lora_bias)
        self.lora_bias[adapter_name] = lora_bias

        if use_rslora:
            self.scaling[adapter_name] = lora_alpha / math.sqrt(r)
        else:
            self.scaling[adapter_name] = lora_alpha / r

        self.use_rslora[adapter_name] = use_rslora

        self.use_dora[adapter_name] = use_dora

        # for inits that require access to the base weight, use gather_param_ctx so that the weight is gathered when using DeepSpeed
        if isinstance(init_lora_weights, str) and init_lora_weights.startswith("pissa"):
            with gather_params_ctx(self.get_base_layer().weight):
                self.pissa_init(adapter_name, init_lora_weights)
        elif isinstance(init_lora_weights, str) and init_lora_weights.startswith("corda"):
            with gather_params_ctx(self.get_base_layer().weight):
                self.corda_init(adapter_name, init_lora_weights)
        elif isinstance(init_lora_weights, str) and init_lora_weights.lower() == "olora":
            with gather_params_ctx(self.get_base_layer().weight):
                self.olora_init(adapter_name)
        elif init_lora_weights == "loftq":
            with gather_params_ctx(self.get_base_layer().weight):
                self.loftq_init(adapter_name)
        elif init_lora_weights == "eva":
            nn.init.zeros_(self.lora_B[adapter_name].weight)
        elif init_lora_weights == "orthogonal":
            with gather_params_ctx(self.get_base_layer().weight):
                self.orthogonal_init(adapter_name)
        elif init_lora_weights:
            self.reset_lora_parameters(adapter_name, init_lora_weights)
        # call this before init of the lora variants
        self._move_adapter_to_device_of_base_layer(adapter_name)

        if adapter_name in self.lora_variant:
            self.lora_variant[adapter_name].init(self, **kwargs)

        self.set_adapter(self.active_adapters, inference_mode=inference_mode)

    def _move_adapter_to_device_of_base_layer(self, adapter_name: str, device: Optional[torch.device] = None) -> None:
        """
        Move the adapter of the given name to the device of the base layer. Needs special handling for nn.Parameter
        """
        device = self.get_param().device
        meta = torch.device("meta")
        param = self.get_param()

        for adapter_layer_name in self.adapter_layer_names + self.other_param_names:
            adapter_layer = getattr(self, adapter_layer_name, None)
            if not isinstance(adapter_layer, (nn.ModuleDict, nn.ParameterDict, BufferDict)):
                continue
            if adapter_name not in adapter_layer:
                continue
            if any(p.device == meta for p in adapter_layer.parameters()):
                continue

            if param.dtype.is_floating_point or param.dtype.is_complex:
                adapter_layer[adapter_name] = adapter_layer[adapter_name].to(device, dtype=param.dtype)
            else:
                adapter_layer[adapter_name] = adapter_layer[adapter_name].to(device)

    def get_param(self):
        param = getattr(self.get_base_layer(), self.parameter_name)
        return param

    def get_delta_weight(self, adapter_name, *args, **kwargs):
        if self.num_experts == 1:
            delta_weight = Linear.get_delta_weight(self, adapter_name, *args, **kwargs)
        else:
            weight_A = self.lora_A[adapter_name].weight
            weight_B = self.lora_B[adapter_name].weight
            # shape: experts x rank x in_features
            weight_A = weight_A.reshape(self.num_experts, -1, weight_A.shape[-1])
            # shape: out_features x rank x experts
            weight_B = weight_B.reshape(weight_B.shape[0], -1, self.num_experts)
            # fan_in_fan_out must be False, so no transpose call here
            delta_weight = torch.einsum("o r e, e r i -> e i o", weight_B, weight_A) * self.scaling[adapter_name]

        base_layer = self.get_base_layer()
        param = self.get_param()
        delta_weight = delta_weight.to(param.device, param.dtype)
        return delta_weight

    @contextmanager
    def _activate_lora(self, active_adapters: list[str]):
        if not active_adapters or not any(adapter in self.lora_A for adapter in active_adapters):
            # no active adapters for this layer
            yield
            return

        delta_weight = None
        for active_adapter in active_adapters:
            if active_adapter not in self.lora_A:
                continue
            if delta_weight is None:
                delta_weight = self.get_delta_weight(active_adapter)
            else:
                delta_weight = delta_weight + self.get_delta_weight(active_adapter)

        base_layer = self.get_base_layer()
        requires_grad_before = self.get_param().requires_grad
        nn.utils.parametrize.register_parametrization(
            base_layer, self.parameter_name, _LoraParameterProxy(delta_weight)
        )
        # set requires_grad, as it defaults to False
        base_layer.parametrizations[self.parameter_name].original.requires_grad_(requires_grad_before)
        try:
            yield
        finally:
            self._remove_parametrizations()

    def _remove_parametrizations(self):
        # Remove the parametrization of this specific parameter
        base_layer = self.get_base_layer()
        parameter_name = self.parameter_name
        if parameter_name not in base_layer.parametrizations:
            raise ValueError(
                "Something went wrong, please report this issue on PEFT: https://github.com/huggingface/peft/issues"
            )

        param_list = base_layer.parametrizations[parameter_name]
        if len(param_list) == 1:
            # last parametrization, we can safely remove it completely
            nn.utils.parametrize.remove_parametrizations(base_layer, parameter_name, leave_parametrized=False)
            return

        # If there are multiple parametrizations for the same parameter_name, we only want to remove the LoRA proxy.
        # Unfortunately, PyTorch does not support this directly, so we need to take care of it manually. To achieve
        # this, we check the ParameterList from the back until we find the _LoraParameterProxy instance and then remove
        # it.
        reversed_indices = reversed(range(len(param_list)))
        for i in reversed_indices:
            module = param_list[i]
            if isinstance(module, _LoraParameterProxy):
                del param_list[i]
                break
        else:  # no break encountered
            # this should not happen, but raising an error is probably not necessary
            warnings.warn(
                f"Could not find any LoRA parametrization on {self}, please open an issue on "
                "https://github.com/huggingface/peft/issues and report this warning."
            )

    def merge(self, safe_merge: bool = False, adapter_names: Optional[list[str]] = None) -> None:
        # same as lora.Linear.merge but not hard-coding base_layer.weight and without special cases like variants removed
        adapter_names = check_adapters_to_merge(self, adapter_names)
        if not adapter_names:
            # no adapter to merge
            return

        for active_adapter in adapter_names:
            if active_adapter in self.lora_A.keys():
                base_layer = self.get_base_layer()
                param = getattr(base_layer, self.parameter_name)
                if safe_merge:
                    # Note that safe_merge will be slower than the normal merge
                    # because of the copy operation.
                    orig_weight = param.data.clone()
                    orig_dtype = orig_weight.dtype
                    delta_weight = self.get_delta_weight(active_adapter)
                    orig_weight += delta_weight.to(orig_dtype)

                    if not torch.isfinite(orig_weight).all():
                        raise ValueError(
                            f"NaNs detected in the merged weights. The adapter {active_adapter} seems to be broken"
                        )

                    param.data = orig_weight

                else:
                    delta_weight = self.get_delta_weight(active_adapter)
                    param.data += delta_weight

                self.merged_adapters.append(active_adapter)

    def unmerge(self) -> None:
        # same as lora.Linear.unmerge but not hard-coding base_layer.weight and without special cases like variants removed
        if not self.merged:
            warnings.warn("Already unmerged. Nothing to do.")
            return
        while len(self.merged_adapters) > 0:
            active_adapter = self.merged_adapters.pop()
            if active_adapter in self.lora_A.keys():
                param = getattr(self.get_base_layer(), self.parameter_name)
                orig_dtype = param.dtype
                delta_weight = self.get_delta_weight(active_adapter)
                param.data -= delta_weight.to(orig_dtype)

    def _check_forward_args(self, x, *args, **kwargs):
        """Check if the arguments are compatible with the configs and state of the model"""
        if kwargs.get("adapter_names", None):
            raise ValueError(f"lora.{self.__class__.__name__} does not support mixed adapter batches yet.")
        super()._check_forward_args(x, *args, **kwargs)

    def unload_and_optionally_merge_module(self, merge: bool, safe_merge: bool, adapter_names: Optional[list[str]]):
        base_layer = self.base_layer
        # ParamWrappers can be nested, so merge and retrieve base layer recursively
        if merge:
            self.merge(safe_merge=safe_merge, adapter_names=adapter_names)
            while isinstance(base_layer, ParamWrapper):
                base_layer.merge(safe_merge=safe_merge, adapter_names=adapter_names)
                base_layer = base_layer.base_layer
        else:
            base_layer = self.get_base_layer()
        return base_layer

    def forward(self, x: torch.Tensor, *args: Any, **kwargs: Any) -> torch.Tensor:
        self._check_forward_args(x, *args, **kwargs)
        adapter_names = kwargs.pop("adapter_names", None)

        if self.disable_adapters:
            if self.merged:
                self.unmerge()
            result = self.base_layer(x, *args, **kwargs)
        elif adapter_names is not None:
            raise ValueError(f"lora.{self.__class__.__name__} does not support mixed batch inference")
        elif self.merged:
            result = self.base_layer(x, *args, **kwargs)
        else:
            with self._activate_lora(self.active_adapters):
                result = self.base_layer(x, *args, **kwargs)
        return result

    def __repr__(self) -> str:
        rep = super().__repr__()
        idx = rep.find("(") + 1
        # insert the name of the parameter to allow the repr to be disambiguous when multiple parameters on the same
        # module are being targeted
        rep = f"{rep[:idx]}\n  parameter_name='{self.parameter_name}',{rep[idx:]}"
        return "lora." + rep


def dispatch_default(
    target: torch.nn.Module,
    adapter_name: str,
    lora_config: LoraConfig,
    parameter_name: Optional[str] = None,
    **kwargs,
) -> Optional[torch.nn.Module]:
    new_module = None

    if isinstance(target, BaseTunerLayer):
        target_base_layer = target.get_base_layer()
    else:
        target_base_layer = target

    if parameter_name is not None:
        new_module = ParamWrapper(target, adapter_name, parameter_name=parameter_name, **kwargs)
    elif isinstance(target_base_layer, torch.nn.Embedding):
        embedding_kwargs = kwargs.copy()
        embedding_kwargs.pop("fan_in_fan_out", None)
        embedding_kwargs.update(lora_config.loftq_config)
        new_module = Embedding(target, adapter_name, **embedding_kwargs)
    elif isinstance(target_base_layer, torch.nn.Conv2d):
        kwargs.update(lora_config.loftq_config)
        new_module = Conv2d(target, adapter_name, **kwargs)
    elif isinstance(target_base_layer, torch.nn.Conv3d):
        kwargs.update(lora_config.loftq_config)
        new_module = Conv3d(target, adapter_name, **kwargs)
    elif isinstance(target_base_layer, nn.Conv1d):
        kwargs.update(lora_config.loftq_config)
        new_module = Conv1d(target, adapter_name, **kwargs)
    elif isinstance(target_base_layer, torch.nn.MultiheadAttention):
        kwargs.update(lora_config.loftq_config)
        new_module = MultiheadAttention(target, adapter_name, **kwargs)
    elif isinstance(target_base_layer, torch.nn.Linear):
        if kwargs["fan_in_fan_out"]:
            warnings.warn(
                "fan_in_fan_out is set to True but the target module is `torch.nn.Linear`. "
                "Setting fan_in_fan_out to False."
            )
            kwargs["fan_in_fan_out"] = lora_config.fan_in_fan_out = False
        kwargs.update(lora_config.loftq_config)
        new_module = Linear(target, adapter_name, **kwargs)
    elif isinstance(target_base_layer, Conv1D):
        if not kwargs["fan_in_fan_out"]:
            warnings.warn(
                "fan_in_fan_out is set to False but the target module is `Conv1D`. Setting fan_in_fan_out to True."
            )
            kwargs["fan_in_fan_out"] = lora_config.fan_in_fan_out = True
        kwargs.update(lora_config.loftq_config)
        new_module = Linear(target, adapter_name, is_target_conv_1d_layer=True, **kwargs)

    return new_module<|MERGE_RESOLUTION|>--- conflicted
+++ resolved
@@ -36,16 +36,10 @@
 from peft.utils.other import transpose
 from peft.utils.warning import PeftWarning
 
-<<<<<<< HEAD
-from .config import LoraConfig
-from .dora import DoraConv2dLayer, DoraConv3dLayer, DoraEmbeddingLayer, DoraLinearLayer, _DoraConvNdLayer
-=======
 from .config import ArrowConfig, LoraConfig
 
 
 VARIANT_KWARG_KEYS = ["alora_offsets"]
-
->>>>>>> 20a9829f
 
 class LoraVariant:
     """
@@ -223,12 +217,9 @@
         init_lora_weights,
         use_rslora,
         use_dora: bool = False,
-<<<<<<< HEAD
         use_kasa: bool = False,
-=======
         use_alora: bool = False,
         use_qalora: bool = False,
->>>>>>> 20a9829f
         lora_bias: bool = False,
         arrow_config: ArrowConfig = None,
         qalora_group_size: int = 32,
@@ -243,9 +234,6 @@
         if r <= 0:
             raise ValueError(f"`r` should be a positive integer value but the value passed is {r}")
 
-<<<<<<< HEAD
-        lora_variant = self.resolve_lora_variant(use_dora=use_dora, use_kasa=use_kasa)
-=======
         if lora_bias and (getattr(self.get_base_layer(), "bias", None) is None):
             warnings.warn(
                 f"`lora_bias=True` was passed but the targeted layer of type {type(self.get_base_layer()).__name__} "
@@ -255,12 +243,13 @@
 
         lora_variant = self.resolve_lora_variant(
             use_dora=use_dora,
+            use_kasa=use_kasa,
             use_alora=use_alora,
             use_qalora=use_qalora,
             qalora_group_size=qalora_group_size,
             arrow_config=arrow_config,
         )
->>>>>>> 20a9829f
+
         if lora_variant is not None:
             self.lora_variant[adapter_name] = lora_variant
 
@@ -692,12 +681,9 @@
         init_lora_weights: Union[bool, str] = True,
         use_rslora: bool = False,
         use_dora: bool = False,
-<<<<<<< HEAD
         use_kasa: bool = False,
-=======
         use_alora: bool = False,
         arrow_config: ArrowConfig = None,
->>>>>>> 20a9829f
         lora_bias: bool = False,
         **kwargs,
     ) -> None:
@@ -714,11 +700,8 @@
             init_lora_weights=init_lora_weights,
             use_rslora=use_rslora,
             use_dora=use_dora,
-<<<<<<< HEAD
             use_kasa=use_kasa,
-=======
             use_alora=use_alora,
->>>>>>> 20a9829f
             lora_bias=lora_bias,
             arrow_config=arrow_config,
         )
@@ -974,6 +957,7 @@
         init_lora_weights,
         use_rslora,
         use_dora,
+        use_kasa,
         lora_bias,
         arrow_config: ArrowConfig = None,
         inference_mode: bool = False,
@@ -986,11 +970,8 @@
         if r <= 0:
             raise ValueError(f"`r` should be a positive integer value but the value passed is {r}")
 
-<<<<<<< HEAD
-        lora_variant = self.resolve_lora_variant(use_dora=use_dora, use_kasa=use_kasa)
-=======
-        lora_variant = self.resolve_lora_variant(use_dora=use_dora, arrow_config=arrow_config)
->>>>>>> 20a9829f
+        lora_variant = self.resolve_lora_variant(use_dora=use_dora, use_kasa=use_kasa, arrow_config=arrow_config)
+
         if lora_variant is not None:
             self.lora_variant[adapter_name] = lora_variant
 
