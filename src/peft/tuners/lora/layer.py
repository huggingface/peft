--- conflicted
+++ resolved
@@ -156,11 +156,8 @@
         arrow_config: ArrowConfig = None,
         qalora_group_size: int = 32,
         inference_mode: bool = False,
-<<<<<<< HEAD
         tied_adapters: Optional[dict[str, nn.Parameter]] = None,
-=======
         use_bdlora=None,
->>>>>>> c5a905d0
         **kwargs,
     ):
         # collect the kwargs
@@ -651,12 +648,9 @@
             use_alora=use_alora,
             lora_bias=lora_bias,
             arrow_config=arrow_config,
-<<<<<<< HEAD
             tied_adapters=kwargs.get("tied_adapters"),
-=======
             use_bdlora=use_bdlora,
             **kwargs,
->>>>>>> c5a905d0
         )
         self.is_target_conv_1d_layer = is_target_conv_1d_layer
 
