# coding=utf-8
# Copyright 2023-present the HuggingFace Inc. team.
#
# Licensed under the Apache License, Version 2.0 (the "License");
# you may not use this file except in compliance with the License.
# You may obtain a copy of the License at
#
#     http://www.apache.org/licenses/LICENSE-2.0
#
# Unless required by applicable law or agreed to in writing, software
# distributed under the License is distributed on an "AS IS" BASIS,
# WITHOUT WARRANTIES OR CONDITIONS OF ANY KIND, either express or implied.
# See the License for the specific language governing permissions and
# limitations under the License.

import math
import warnings
from typing import Any, List, Optional, Union

import torch
import torch.nn as nn
import torch.nn.functional as F
from transformers.pytorch_utils import Conv1D

from peft.tuners.tuners_utils import BaseTunerLayer
from peft.utils.other import transpose


class LoraLayer(BaseTunerLayer):
    # All names of layers that may contain (trainable) adapter weights
    adapter_layer_names = ("lora_A", "lora_B", "lora_embedding_A", "lora_embedding_B")
    # All names of other parameters that may contain adapter-related parameters
    other_param_names = ("r", "lora_alpha", "scaling", "lora_dropout")

    def __init__(self, base_layer: nn.Module, **kwargs) -> None:
        self.base_layer = base_layer
        self.r = {}
        self.lora_alpha = {}
        self.scaling = {}
        self.lora_dropout = nn.ModuleDict({})
        self.lora_A = nn.ModuleDict({})
        self.lora_B = nn.ModuleDict({})
        # For Embedding layer
        self.lora_embedding_A = nn.ParameterDict({})
        self.lora_embedding_B = nn.ParameterDict({})
        # Mark the weight as unmerged
        self._disable_adapters = False
        self.merged_adapters = []
        self.kwargs = kwargs

        base_layer = self.get_base_layer()
        if isinstance(base_layer, nn.Linear):
            in_features, out_features = base_layer.in_features, base_layer.out_features
        elif isinstance(base_layer, nn.Conv2d):
            in_features, out_features = base_layer.in_channels, base_layer.out_channels
        elif isinstance(base_layer, nn.Embedding):
            in_features, out_features = base_layer.num_embeddings, base_layer.embedding_dim
        elif isinstance(base_layer, Conv1D):
            in_features, out_features = (
                base_layer.weight.ds_shape if hasattr(base_layer.weight, "ds_shape") else base_layer.weight.shape
            )
        elif hasattr(base_layer, "infeatures") and hasattr(base_layer, "outfeatures"):
            # QuantLinear
            in_features, out_features = base_layer.infeatures, base_layer.outfeatures
        elif hasattr(base_layer, "input_size") and hasattr(base_layer, "output_size"):
            # Megatron ColumnParallelLinear,RowParallelLinear
            in_features, out_features = base_layer.input_size, base_layer.output_size
        else:
            raise ValueError(f"Unsupported layer type {type(base_layer)}")

        self.in_features = in_features
        self.out_features = out_features

<<<<<<< HEAD
    def update_layer(self, adapter_name, r, lora_alpha, lora_dropout, init_lora_weights):
        # This code works for linear layers, override for other layer types
        if r <= 0:
            raise ValueError(f"`r` should be a positive integer value but the value passed is {r}")

=======
    def update_layer(self, adapter_name, r, lora_alpha, lora_dropout, init_lora_weights, use_rslora):
        if r <= 0:
            raise ValueError(f"`r` should be a positive integer value but the value passed is {r}")
        self.r[adapter_name] = r
        self.lora_alpha[adapter_name] = lora_alpha
        if lora_dropout > 0.0:
            lora_dropout_layer = nn.Dropout(p=lora_dropout)
        else:
            lora_dropout_layer = nn.Identity()

        self.lora_dropout.update(nn.ModuleDict({adapter_name: lora_dropout_layer}))
        # Actual trainable parameters
        if r > 0:
            self.lora_A[adapter_name] = nn.Linear(self.in_features, r, bias=False)
            self.lora_B[adapter_name] = nn.Linear(r, self.out_features, bias=False)
            if use_rslora:
                self.scaling[adapter_name] = lora_alpha / math.sqrt(r)
            else:
                self.scaling[adapter_name] = lora_alpha / r

        if init_lora_weights == "loftq":
            self.loftq_init(adapter_name)
        elif init_lora_weights:
            self.reset_lora_parameters(adapter_name, init_lora_weights)

        weight = getattr(self.get_base_layer(), "weight", None)
        if weight is not None:
            # the layer is already completely initialized, this is an update
            if weight.dtype.is_floating_point or weight.dtype.is_complex:
                self.to(weight.device, dtype=weight.dtype)
            else:
                self.to(weight.device)
        self.set_adapter(self.active_adapters)

    def update_layer_conv2d(self, adapter_name, r, lora_alpha, lora_dropout, init_lora_weights, use_rslora):
        if r <= 0:
            raise ValueError(f"`r` should be a positive integer value but the value passed is {r}")
>>>>>>> 55c37e9c
        self.r[adapter_name] = r
        self.lora_alpha[adapter_name] = lora_alpha
        if lora_dropout > 0.0:
            lora_dropout_layer = nn.Dropout(p=lora_dropout)
        else:
            lora_dropout_layer = nn.Identity()

        self.lora_dropout.update(nn.ModuleDict({adapter_name: lora_dropout_layer}))
        # Actual trainable parameters
<<<<<<< HEAD
        self.lora_A[adapter_name] = nn.Linear(self.in_features, r, bias=False)
        self.lora_B[adapter_name] = nn.Linear(r, self.out_features, bias=False)
        self.scaling[adapter_name] = lora_alpha / r
=======
        base_layer = self.get_base_layer()
        if r > 0:
            kernel_size = base_layer.kernel_size
            stride = base_layer.stride
            padding = base_layer.padding
            self.lora_A[adapter_name] = nn.Conv2d(self.in_features, r, kernel_size, stride, padding, bias=False)
            self.lora_B[adapter_name] = nn.Conv2d(r, self.out_features, (1, 1), (1, 1), bias=False)
            if use_rslora:
                self.scaling[adapter_name] = lora_alpha / math.sqrt(r)
            else:
                self.scaling[adapter_name] = lora_alpha / r
>>>>>>> 55c37e9c

        if init_lora_weights == "loftq":
            self.loftq_init(adapter_name)
        elif init_lora_weights:
            self.reset_lora_parameters(adapter_name, init_lora_weights)

<<<<<<< HEAD
        # check weight and qweight (for GPTQ)
        for weight_name in ("weight", "qweight"):
            weight = getattr(self.get_base_layer(), weight_name, None)
            if weight is not None:
                # the layer is already completely initialized, this is an update
                if weight.dtype.is_floating_point or weight.dtype.is_complex:
                    self.to(weight.device, dtype=weight.dtype)
                else:
                    self.to(weight.device)
                break
=======
        weight = getattr(base_layer, "weight", None)
        if weight is not None:
            # the layer is already completely initialized, this is an update
            self.to(base_layer.weight.device, dtype=weight.dtype)
        self.set_adapter(self.active_adapters)

    def update_layer_embedding(self, adapter_name, r, lora_alpha, lora_dropout, init_lora_weights, use_rslora):
        if r <= 0:
            raise ValueError(f"`r` should be a positive integer value but the value passed is {r}")
        self.r[adapter_name] = r
        self.lora_alpha[adapter_name] = lora_alpha
        if lora_dropout > 0.0:
            lora_dropout_layer = nn.Dropout(p=lora_dropout)
        else:
            lora_dropout_layer = nn.Identity()

        self.lora_dropout[adapter_name] = lora_dropout_layer
        # Actual trainable parameters
        if r > 0:
            weight_A = torch.randn((r, self.in_features))
            weight_B = torch.randn((self.out_features, r))
            self.lora_embedding_A[adapter_name] = nn.Parameter(weight_A)
            self.lora_embedding_B[adapter_name] = nn.Parameter(weight_B)
            if use_rslora:
                self.scaling[adapter_name] = lora_alpha / math.sqrt(r)
            else:
                self.scaling[adapter_name] = lora_alpha / r

        if init_lora_weights == "loftq":
            self.loftq_init(adapter_name)
        elif init_lora_weights:
            self.reset_lora_parameters(adapter_name, init_lora_weights)
>>>>>>> 55c37e9c

        self.set_adapter(self.active_adapters)

    def reset_lora_parameters(self, adapter_name, init_lora_weights):
        if init_lora_weights is False:
            return

        if adapter_name in self.lora_A.keys():
            if init_lora_weights is True:
                # initialize A the same way as the default for nn.Linear and B to zero
                # https://github.com/microsoft/LoRA/blob/a0a92e0f26c067cf94747bdbf1ce73793fa44d19/loralib/layers.py#L124
                nn.init.kaiming_uniform_(self.lora_A[adapter_name].weight, a=math.sqrt(5))
            elif init_lora_weights.lower() == "gaussian":
                nn.init.normal_(self.lora_A[adapter_name].weight, std=1 / self.r[adapter_name])
            else:
                raise ValueError(f"Unknown initialization {init_lora_weights=}")
            nn.init.zeros_(self.lora_B[adapter_name].weight)
        if adapter_name in self.lora_embedding_A.keys():
            # initialize a the same way as the default for nn.linear and b to zero
            nn.init.zeros_(self.lora_embedding_A[adapter_name])
            nn.init.normal_(self.lora_embedding_B[adapter_name])

    def loftq_init(self, adapter_name):
        from peft.utils.loftq_utils import loftq_init

        weight = self.get_base_layer().weight
        kwargs = {
            "num_bits": self.kwargs.get("loftq_bits", 4),
            "reduced_rank": self.r[adapter_name],
            "num_iter": self.kwargs.get("loftq_iter", 1),
        }

        qweight, lora_A, lora_B = loftq_init(weight, **kwargs)
        if adapter_name in self.lora_A.keys():
            # initialize A the same way as the default for nn.Linear and B to zero
            self.lora_A[adapter_name].weight.data = lora_A
            self.lora_B[adapter_name].weight.data = lora_B
        if adapter_name in self.lora_embedding_A.keys():
            # initialize a the same way as the default for nn.linear and b to zero
            self.lora_embedding_A[adapter_name].weight.data = lora_A
            self.lora_embedding_B[adapter_name].weight.data = lora_B
        self.get_base_layer().weight.data = qweight

    def set_scale(self, adapter, scale):
        if adapter not in self.scaling:
            # Ignore the case where the adapter is not in the layer
            return
        self.scaling[adapter] = scale * self.lora_alpha[adapter] / self.r[adapter]

    def scale_layer(self, scale: float) -> None:
        if scale == 1:
            return

        for active_adapter in self.active_adapters:
            if active_adapter not in self.lora_A.keys():
                continue

            self.scaling[active_adapter] *= scale

    def unscale_layer(self, scale=None) -> None:
        for active_adapter in self.active_adapters:
            if active_adapter not in self.lora_A.keys():
                continue

            if scale is None:
                self.scaling[active_adapter] = self.lora_alpha[active_adapter] / self.r[active_adapter]
            else:
                self.scaling[active_adapter] /= scale


# Below code is based on https://github.com/microsoft/LoRA/blob/main/loralib/layers.py
# and modified to work with PyTorch FSDP


#  ------------------------------------------------------------------------------------------
#  Copyright (c) Microsoft Corporation. All rights reserved.
#  Licensed under the MIT License (MIT). See LICENSE in the repo root for license information.
#  ------------------------------------------------------------------------------------------


class Linear(nn.Module, LoraLayer):
    # Lora implemented in a dense layer
    def __init__(
        self,
        base_layer,
        adapter_name: str,
        r: int = 0,
        lora_alpha: int = 1,
        lora_dropout: float = 0.0,
        fan_in_fan_out: bool = False,  # Set this to True if the layer to replace stores weight like (fan_in, fan_out)
        is_target_conv_1d_layer: bool = False,
        init_lora_weights: Union[bool, str] = True,
        use_rslora: bool = False,
        **kwargs,
    ) -> None:
        super().__init__()
        LoraLayer.__init__(self, base_layer, **kwargs)
        self.fan_in_fan_out = fan_in_fan_out

        self._active_adapter = adapter_name
        self.update_layer(adapter_name, r, lora_alpha, lora_dropout, init_lora_weights, use_rslora)
        self.is_target_conv_1d_layer = is_target_conv_1d_layer

    def merge(self, safe_merge: bool = False, adapter_names: Optional[List[str]] = None) -> None:
        """
        Merge the active adapter weights into the base weights

        Args:
            safe_merge (`bool`, *optional*):
                If True, the merge operation will be performed in a copy of the original weights and check for NaNs
                before merging the weights. This is useful if you want to check if the merge operation will produce
                NaNs. Defaults to `False`.
            adapter_names (`List[str]`, *optional*):
                The list of adapter names that should be merged. If None, all active adapters will be merged. Defaults
                to `None`.
        """
        if self.merged:
            warnings.warn(
                f"Already following adapters were merged {','.join(self.merged_adapters)}. "
                f"You are now additionally merging {','.join(self.active_adapters)}."
            )

        if adapter_names is None:
            adapter_names = self.active_adapters

        for active_adapter in adapter_names:
            if active_adapter in self.lora_A.keys():
                base_layer = self.get_base_layer()
                if safe_merge:
                    # Note that safe_merge will be slower than the normal merge
                    # because of the copy operation.
                    orig_weights = base_layer.weight.data.clone()
                    orig_weights += self.get_delta_weight(active_adapter)

                    if not torch.isfinite(orig_weights).all():
                        raise ValueError(
                            f"NaNs detected in the merged weights. The adapter {active_adapter} seems to be broken"
                        )

                    base_layer.weight.data = orig_weights
                else:
                    base_layer.weight.data += self.get_delta_weight(active_adapter)
                self.merged_adapters.append(active_adapter)

    def unmerge(self) -> None:
        """
        This method unmerges all merged adapter layers from the base weights.
        """
        if not self.merged:
            warnings.warn("Already unmerged. Nothing to do.")
            return
        while len(self.merged_adapters) > 0:
            active_adapter = self.merged_adapters.pop()
            if active_adapter in self.lora_A.keys():
                self.get_base_layer().weight.data -= self.get_delta_weight(active_adapter)

    def get_delta_weight(self, adapter) -> torch.Tensor:
        """
        Compute the delta weight for the given adapter.

        Args:
            adapter (str):
                The name of the adapter for which the delta weight should be computed.
        """
        device = self.lora_B[adapter].weight.device
        dtype = self.lora_B[adapter].weight.dtype

        # In case users wants to merge the adapter weights that are in
        # float16 while being on CPU, we need to cast the weights to float32, perform the merge and then cast back to
        # float16 because the `@` and matmul operation in general is not supported in torch + cpu + fp16.
        cast_to_fp32 = device.type == "cpu" and dtype == torch.float16

        weight_A = self.lora_A[adapter].weight
        weight_B = self.lora_B[adapter].weight

        if cast_to_fp32:
            weight_A = weight_A.float()
            weight_B = weight_B.float()

        output_tensor = transpose(weight_B @ weight_A, self.fan_in_fan_out) * self.scaling[adapter]

        if cast_to_fp32:
            output_tensor = output_tensor.to(dtype=dtype)

            # cast back the weights
            self.lora_A[adapter].weight.data = weight_A.to(dtype)
            self.lora_B[adapter].weight.data = weight_B.to(dtype)

        return output_tensor

    def forward(self, x: torch.Tensor, *args: Any, **kwargs: Any) -> torch.Tensor:
        previous_dtype = x.dtype

        if self.disable_adapters:
            if self.merged:
                self.unmerge()
            result = self.base_layer(x, *args, **kwargs)
        elif self.merged:
            result = self.base_layer(x, *args, **kwargs)
        else:
            result = self.base_layer(x, *args, **kwargs)
            for active_adapter in self.active_adapters:
                if active_adapter not in self.lora_A.keys():
                    continue
                lora_A = self.lora_A[active_adapter]
                lora_B = self.lora_B[active_adapter]
                dropout = self.lora_dropout[active_adapter]
                scaling = self.scaling[active_adapter]
                x = x.to(lora_A.weight.dtype)
                result += lora_B(lora_A(dropout(x))) * scaling

        result = result.to(previous_dtype)
        return result

    def __repr__(self) -> str:
        rep = super().__repr__()
        return "lora." + rep


class Embedding(nn.Module, LoraLayer):
    # LoRA implemented in a Embedding layer
    def __init__(
        self,
        base_layer: nn.Module,
        adapter_name: str,
        r: int = 0,
        lora_alpha: int = 1,
        lora_dropout: float = 0.0,
        init_lora_weights: Union[bool, str] = True,
        use_rslora: bool = False,
        **kwargs,
    ) -> None:
        super().__init__()
        LoraLayer.__init__(self, base_layer)

        self._active_adapter = adapter_name
<<<<<<< HEAD
        self.update_layer(adapter_name, r, lora_alpha, lora_dropout, init_lora_weights)

    def update_layer(self, adapter_name, r, lora_alpha, lora_dropout, init_lora_weights):
        if r <= 0:
            raise ValueError(f"`r` should be a positive integer value but the value passed is {r}")

        self.r[adapter_name] = r
        self.lora_alpha[adapter_name] = lora_alpha
        if lora_dropout > 0.0:
            lora_dropout_layer = nn.Dropout(p=lora_dropout)
        else:
            lora_dropout_layer = nn.Identity()

        self.lora_dropout[adapter_name] = lora_dropout_layer
        # Actual trainable parameters
        weight_A = torch.randn((r, self.in_features))
        weight_B = torch.randn((self.out_features, r))
        self.lora_embedding_A[adapter_name] = nn.Parameter(weight_A)
        self.lora_embedding_B[adapter_name] = nn.Parameter(weight_B)
        self.scaling[adapter_name] = lora_alpha / r

        if init_lora_weights == "loftq":
            self.loftq_init(adapter_name)
        elif init_lora_weights:
            self.reset_lora_parameters(adapter_name, init_lora_weights)

        base_layer = self.get_base_layer()
        weight = getattr(base_layer, "weight", None)
        if weight is not None:
            # the layer is already completely initialized, this is an update
            self.to(base_layer.weight.device, dtype=weight.dtype)
        self.set_adapter(self.active_adapters)
=======
        self.update_layer_embedding(adapter_name, r, lora_alpha, lora_dropout, init_lora_weights, use_rslora)
>>>>>>> 55c37e9c

    def merge(self, safe_merge: bool = False, adapter_names: Optional[List[str]] = None) -> None:
        """
        Merge the active adapter weights into the base weights

        Args:
            safe_merge (`bool`, *optional*):
                If True, the merge operation will be performed in a copy of the original weights and check for NaNs
                before merging the weights. This is useful if you want to check if the merge operation will produce
                NaNs. Defaults to `False`.
            adapter_names (`List[str]`, *optional*):
                The list of adapter names that should be merged. If None, all active adapters will be merged. Defaults
                to `None`.
        """
        if self.merged:
            warnings.warn(
                f"Already following adapters were merged {','.join(self.merged_adapters)}. "
                f"You are now additionally merging {','.join(self.active_adapters)}."
            )

        if adapter_names is None:
            adapter_names = self.active_adapters

        for active_adapter in adapter_names:
            if active_adapter in self.lora_embedding_A.keys():
                base_layer = self.get_base_layer()
                if safe_merge:
                    # Note that safe_merge will be slower than the normal merge
                    # because of the copy operation.
                    orig_weights = base_layer.weight.data.copy()
                    orig_weights += self.get_delta_weight(active_adapter)

                    if not torch.isfinite(orig_weights).all():
                        raise ValueError(
                            f"NaNs detected in the merged weights. The adapter {active_adapter} seems to be broken"
                        )

                    base_layer.weight.data = orig_weights
                else:
                    base_layer.weight.data += self.get_delta_weight(active_adapter)
                self.merged_adapters.append(active_adapter)

    def unmerge(self) -> None:
        """
        This method unmerges all merged adapter layers from the base weights.
        """
        if not self.merged:
            warnings.warn("Already unmerged. Nothing to do.")
            return
        while len(self.merged_adapters) > 0:
            active_adapter = self.merged_adapters.pop()
            if active_adapter in self.lora_embedding_A.keys():
                self.get_base_layer().weight.data -= self.get_delta_weight(active_adapter)

    def get_delta_weight(self, adapter) -> torch.Tensor:
        """
        Compute the delta weight for the given adapter.

        Args:
            adapter (str):
                The name of the adapter for which the delta weight should be computed.
        """
        device = self.lora_embedding_B[adapter].device
        dtype = self.lora_embedding_A[adapter].dtype

        # In case users wants to merge the adapter weights that are in
        # float16 while being on CPU, we need to cast the weights to float32, perform the merge and then cast back to
        # float16 because the `@` and matmul operation in general is not supported in torch + cpu + fp16.
        cast_to_fp32 = device.type == "cpu" and dtype == torch.float16

        weight_A = self.lora_embedding_A[adapter]
        weight_B = self.lora_embedding_B[adapter]

        if cast_to_fp32:
            weight_A = weight_A.float()
            weight_B = weight_B.float()

        output_tensor = transpose(weight_B @ weight_A, True) * self.scaling[adapter]

        if cast_to_fp32:
            output_tensor = output_tensor.to(dtype=dtype)

            # cast back the weights
            self.lora_embedding_A[adapter] = weight_A.to(dtype)
            self.lora_embedding_B[adapter] = weight_B.to(dtype)

        return output_tensor

    def _embed(self, input: torch.Tensor, weight: torch.Tensor) -> torch.Tensor:
        base_layer = self.get_base_layer()
        return F.embedding(
            input,
            weight,
            padding_idx=base_layer.padding_idx,
            max_norm=base_layer.max_norm,
            norm_type=base_layer.norm_type,
            scale_grad_by_freq=base_layer.scale_grad_by_freq,
            sparse=base_layer.sparse,
        )

    def forward(self, x: torch.Tensor, *args: Any, **kwargs: Any) -> torch.Tensor:
        # TODO: no dtype conversion here, unlike in Linear, is that correct?
        if self.disable_adapters:
            if self.merged:
                self.unmerge()
            result = self.base_layer(x, *args, **kwargs)
        elif self.merged:
            result = self.base_layer(x, *args, **kwargs)
        else:
            result = self.base_layer(x, *args, **kwargs)
            for active_adapter in self.active_adapters:
                if active_adapter not in self.lora_embedding_A:
                    continue
                embedding_A = self.lora_embedding_A[active_adapter].T
                embedding_B = self.lora_embedding_B[active_adapter].T
                scaling = self.scaling[active_adapter]
                after_A = self._embed(x, embedding_A)
                result += (after_A @ embedding_B) * scaling

        return result

    def __repr__(self) -> str:
        rep = super().__repr__()
        return "lora." + rep


class Conv2d(nn.Module, LoraLayer):
    # Lora implemented in a conv2d layer
    def __init__(
        self,
        base_layer: nn.Module,
        adapter_name: str,
        r: int = 0,
        lora_alpha: int = 1,
        lora_dropout: float = 0.0,
        init_lora_weights: Union[bool, str] = True,
        use_rslora: bool = False,
        **kwargs,
    ) -> None:
        super().__init__()
        LoraLayer.__init__(self, base_layer)

        self._active_adapter = adapter_name
<<<<<<< HEAD
        self.update_layer(adapter_name, r, lora_alpha, lora_dropout, init_lora_weights)

    def update_layer(self, adapter_name, r, lora_alpha, lora_dropout, init_lora_weights):
        if r <= 0:
            raise ValueError(f"`r` should be a positive integer value but the value passed is {r}")

        self.r[adapter_name] = r
        self.lora_alpha[adapter_name] = lora_alpha
        if lora_dropout > 0.0:
            lora_dropout_layer = nn.Dropout(p=lora_dropout)
        else:
            lora_dropout_layer = nn.Identity()

        self.lora_dropout[adapter_name] = lora_dropout_layer
        # Actual trainable parameters
        base_layer = self.get_base_layer()
        kernel_size = base_layer.kernel_size
        stride = base_layer.stride
        padding = base_layer.padding
        self.lora_A[adapter_name] = nn.Conv2d(self.in_features, r, kernel_size, stride, padding, bias=False)
        self.lora_B[adapter_name] = nn.Conv2d(r, self.out_features, (1, 1), (1, 1), bias=False)
        self.scaling[adapter_name] = lora_alpha / r

        if init_lora_weights == "loftq":
            self.loftq_init(adapter_name)
        elif init_lora_weights:
            self.reset_lora_parameters(adapter_name, init_lora_weights)

        weight = getattr(base_layer, "weight", None)
        if weight is not None:
            # the layer is already completely initialized, this is an update
            self.to(base_layer.weight.device, dtype=weight.dtype)
        self.set_adapter(self.active_adapters)
=======
        self.update_layer_conv2d(adapter_name, r, lora_alpha, lora_dropout, init_lora_weights, use_rslora)
>>>>>>> 55c37e9c

    def merge(self, safe_merge: bool = False, adapter_names: Optional[List[str]] = None) -> None:
        """
        Merge the active adapter weights inside the base weights

        Args:
            safe_merge (`bool`, *optional*):
                If True, the merge operation will be performed in a copy of the original weights and check for NaNs
                before merging the weights. This is useful if you want to check if the merge operation will produce
                NaNs. Defaults to `False`.
            adapter_names (`List[str]`, *optional*):
                The list of adapter names that should be merged. If None, all active adapters will be merged. Defaults
                to `None`.
        """
        if self.merged:
            warnings.warn(
                f"Already following adapters were merged {','.join(self.merged_adapters)}. "
                f"You are now additionally merging {','.join(self.active_adapters)}."
            )

        if adapter_names is None:
            adapter_names = self.active_adapters

        for active_adapter in adapter_names:
            if active_adapter in self.lora_A.keys():
                base_layer = self.get_base_layer()
                if safe_merge:
                    # Note that safe_merge will be slower than the normal merge
                    # because of the copy operation.
                    orig_weights = base_layer.weight.data.copy()
                    orig_weights += self.get_delta_weight(active_adapter)

                    if not torch.isfinite(orig_weights).all():
                        raise ValueError(
                            f"NaNs detected in the merged weights. The adapter {active_adapter} seems to be broken"
                        )
                    base_layer.weight.data = orig_weights
                else:
                    base_layer.weight.data += self.get_delta_weight(active_adapter)
                self.merged_adapters.append(active_adapter)

    def unmerge(self) -> None:
        """
        This method unmerges all merged adapter layers from the base weights.
        """
        if not self.merged:
            warnings.warn("Already unmerged. Nothing to do.")
            return
        while len(self.merged_adapters) > 0:
            active_adapter = self.merged_adapters.pop()
            if active_adapter in self.lora_A.keys():
                self.get_base_layer().weight.data -= self.get_delta_weight(active_adapter)

    def get_delta_weight(self, adapter) -> torch.Tensor:
        """
        Compute the delta weight for the given adapter.

        Args:
            adapter (str):
                The name of the adapter for which the delta weight should be computed.
        """
        device = self.lora_B[adapter].weight.device
        dtype = self.lora_A[adapter].weight.dtype

        # In case users wants to merge the adapter weights that are in
        # float16 while being on CPU, we need to cast the weights to float32, perform the merge and then cast back to
        # float16 because the `@` and matmul operation in general is not supported in torch + cpu + fp16.
        cast_to_fp32 = device.type == "cpu" and dtype == torch.float16

        weight_A = self.lora_A[adapter].weight
        weight_B = self.lora_B[adapter].weight

        if cast_to_fp32:
            weight_A = weight_A.float()
            weight_B = weight_B.float()

        # https://github.com/bmaltais/kohya_ss/blob/feb6728762a8f463d15ba936d189d4c3abfaa1ab/networks/lora.py#L117
        if self.get_base_layer().weight.size()[2:4] == (1, 1):
            # conv2d 1x1
            output_tensor = (weight_B.squeeze(3).squeeze(2) @ weight_A.squeeze(3).squeeze(2)).unsqueeze(2).unsqueeze(
                3
            ) * self.scaling[adapter]
        else:
            # conv2d 3x3
            output_tensor = (
                F.conv2d(
                    weight_A.permute(1, 0, 2, 3),
                    weight_B,
                ).permute(1, 0, 2, 3)
                * self.scaling[adapter]
            )

        if cast_to_fp32:
            output_tensor = output_tensor.to(dtype=dtype)

            # cast back the weights
            self.lora_A[adapter].weight.data = weight_A.to(dtype)
            self.lora_B[adapter].weight.data = weight_B.to(dtype)

        return output_tensor

    def forward(self, x: torch.Tensor, *args, **kwargs) -> torch.Tensor:
        previous_dtype = x.dtype

        if self.disable_adapters:
            if self.merged:
                self.unmerge()
            result = self.base_layer(x, *args, **kwargs)
        elif self.merged:
            result = self.base_layer(x, *args, **kwargs)
        else:
            result = self.base_layer(x, *args, **kwargs)
            for active_adapter in self.active_adapters:
                if active_adapter not in self.lora_A.keys():
                    continue
                lora_A = self.lora_A[active_adapter]
                lora_B = self.lora_B[active_adapter]
                dropout = self.lora_dropout[active_adapter]
                scaling = self.scaling[active_adapter]
                x = x.to(lora_A.weight.dtype)
                result += lora_B(lora_A(dropout(x))) * scaling

        result = result.to(previous_dtype)
        return result

    def __repr__(self) -> str:
        rep = super().__repr__()
        return "lora." + rep<|MERGE_RESOLUTION|>--- conflicted
+++ resolved
@@ -71,16 +71,11 @@
         self.in_features = in_features
         self.out_features = out_features
 
-<<<<<<< HEAD
-    def update_layer(self, adapter_name, r, lora_alpha, lora_dropout, init_lora_weights):
+    def update_layer(self, adapter_name, r, lora_alpha, lora_dropout, init_lora_weights, use_rslora):
         # This code works for linear layers, override for other layer types
         if r <= 0:
             raise ValueError(f"`r` should be a positive integer value but the value passed is {r}")
 
-=======
-    def update_layer(self, adapter_name, r, lora_alpha, lora_dropout, init_lora_weights, use_rslora):
-        if r <= 0:
-            raise ValueError(f"`r` should be a positive integer value but the value passed is {r}")
         self.r[adapter_name] = r
         self.lora_alpha[adapter_name] = lora_alpha
         if lora_dropout > 0.0:
@@ -90,65 +85,18 @@
 
         self.lora_dropout.update(nn.ModuleDict({adapter_name: lora_dropout_layer}))
         # Actual trainable parameters
-        if r > 0:
-            self.lora_A[adapter_name] = nn.Linear(self.in_features, r, bias=False)
-            self.lora_B[adapter_name] = nn.Linear(r, self.out_features, bias=False)
-            if use_rslora:
-                self.scaling[adapter_name] = lora_alpha / math.sqrt(r)
-            else:
-                self.scaling[adapter_name] = lora_alpha / r
+        self.lora_A[adapter_name] = nn.Linear(self.in_features, r, bias=False)
+        self.lora_B[adapter_name] = nn.Linear(r, self.out_features, bias=False)
+        if use_rslora:
+            self.scaling[adapter_name] = lora_alpha / math.sqrt(r)
+        else:
+            self.scaling[adapter_name] = lora_alpha / r
 
         if init_lora_weights == "loftq":
             self.loftq_init(adapter_name)
         elif init_lora_weights:
             self.reset_lora_parameters(adapter_name, init_lora_weights)
 
-        weight = getattr(self.get_base_layer(), "weight", None)
-        if weight is not None:
-            # the layer is already completely initialized, this is an update
-            if weight.dtype.is_floating_point or weight.dtype.is_complex:
-                self.to(weight.device, dtype=weight.dtype)
-            else:
-                self.to(weight.device)
-        self.set_adapter(self.active_adapters)
-
-    def update_layer_conv2d(self, adapter_name, r, lora_alpha, lora_dropout, init_lora_weights, use_rslora):
-        if r <= 0:
-            raise ValueError(f"`r` should be a positive integer value but the value passed is {r}")
->>>>>>> 55c37e9c
-        self.r[adapter_name] = r
-        self.lora_alpha[adapter_name] = lora_alpha
-        if lora_dropout > 0.0:
-            lora_dropout_layer = nn.Dropout(p=lora_dropout)
-        else:
-            lora_dropout_layer = nn.Identity()
-
-        self.lora_dropout.update(nn.ModuleDict({adapter_name: lora_dropout_layer}))
-        # Actual trainable parameters
-<<<<<<< HEAD
-        self.lora_A[adapter_name] = nn.Linear(self.in_features, r, bias=False)
-        self.lora_B[adapter_name] = nn.Linear(r, self.out_features, bias=False)
-        self.scaling[adapter_name] = lora_alpha / r
-=======
-        base_layer = self.get_base_layer()
-        if r > 0:
-            kernel_size = base_layer.kernel_size
-            stride = base_layer.stride
-            padding = base_layer.padding
-            self.lora_A[adapter_name] = nn.Conv2d(self.in_features, r, kernel_size, stride, padding, bias=False)
-            self.lora_B[adapter_name] = nn.Conv2d(r, self.out_features, (1, 1), (1, 1), bias=False)
-            if use_rslora:
-                self.scaling[adapter_name] = lora_alpha / math.sqrt(r)
-            else:
-                self.scaling[adapter_name] = lora_alpha / r
->>>>>>> 55c37e9c
-
-        if init_lora_weights == "loftq":
-            self.loftq_init(adapter_name)
-        elif init_lora_weights:
-            self.reset_lora_parameters(adapter_name, init_lora_weights)
-
-<<<<<<< HEAD
         # check weight and qweight (for GPTQ)
         for weight_name in ("weight", "qweight"):
             weight = getattr(self.get_base_layer(), weight_name, None)
@@ -159,41 +107,6 @@
                 else:
                     self.to(weight.device)
                 break
-=======
-        weight = getattr(base_layer, "weight", None)
-        if weight is not None:
-            # the layer is already completely initialized, this is an update
-            self.to(base_layer.weight.device, dtype=weight.dtype)
-        self.set_adapter(self.active_adapters)
-
-    def update_layer_embedding(self, adapter_name, r, lora_alpha, lora_dropout, init_lora_weights, use_rslora):
-        if r <= 0:
-            raise ValueError(f"`r` should be a positive integer value but the value passed is {r}")
-        self.r[adapter_name] = r
-        self.lora_alpha[adapter_name] = lora_alpha
-        if lora_dropout > 0.0:
-            lora_dropout_layer = nn.Dropout(p=lora_dropout)
-        else:
-            lora_dropout_layer = nn.Identity()
-
-        self.lora_dropout[adapter_name] = lora_dropout_layer
-        # Actual trainable parameters
-        if r > 0:
-            weight_A = torch.randn((r, self.in_features))
-            weight_B = torch.randn((self.out_features, r))
-            self.lora_embedding_A[adapter_name] = nn.Parameter(weight_A)
-            self.lora_embedding_B[adapter_name] = nn.Parameter(weight_B)
-            if use_rslora:
-                self.scaling[adapter_name] = lora_alpha / math.sqrt(r)
-            else:
-                self.scaling[adapter_name] = lora_alpha / r
-
-        if init_lora_weights == "loftq":
-            self.loftq_init(adapter_name)
-        elif init_lora_weights:
-            self.reset_lora_parameters(adapter_name, init_lora_weights)
->>>>>>> 55c37e9c
-
         self.set_adapter(self.active_adapters)
 
     def reset_lora_parameters(self, adapter_name, init_lora_weights):
@@ -429,10 +342,9 @@
         LoraLayer.__init__(self, base_layer)
 
         self._active_adapter = adapter_name
-<<<<<<< HEAD
-        self.update_layer(adapter_name, r, lora_alpha, lora_dropout, init_lora_weights)
-
-    def update_layer(self, adapter_name, r, lora_alpha, lora_dropout, init_lora_weights):
+        self.update_layer(adapter_name, r, lora_alpha, lora_dropout, init_lora_weights, use_rslora)
+
+    def update_layer(self, adapter_name, r, lora_alpha, lora_dropout, init_lora_weights, use_rslora):
         if r <= 0:
             raise ValueError(f"`r` should be a positive integer value but the value passed is {r}")
 
@@ -449,7 +361,10 @@
         weight_B = torch.randn((self.out_features, r))
         self.lora_embedding_A[adapter_name] = nn.Parameter(weight_A)
         self.lora_embedding_B[adapter_name] = nn.Parameter(weight_B)
-        self.scaling[adapter_name] = lora_alpha / r
+        if use_rslora:
+            self.scaling[adapter_name] = lora_alpha / math.sqrt(r)
+        else:
+            self.scaling[adapter_name] = lora_alpha / r
 
         if init_lora_weights == "loftq":
             self.loftq_init(adapter_name)
@@ -462,9 +377,6 @@
             # the layer is already completely initialized, this is an update
             self.to(base_layer.weight.device, dtype=weight.dtype)
         self.set_adapter(self.active_adapters)
-=======
-        self.update_layer_embedding(adapter_name, r, lora_alpha, lora_dropout, init_lora_weights, use_rslora)
->>>>>>> 55c37e9c
 
     def merge(self, safe_merge: bool = False, adapter_names: Optional[List[str]] = None) -> None:
         """
@@ -608,10 +520,9 @@
         LoraLayer.__init__(self, base_layer)
 
         self._active_adapter = adapter_name
-<<<<<<< HEAD
-        self.update_layer(adapter_name, r, lora_alpha, lora_dropout, init_lora_weights)
-
-    def update_layer(self, adapter_name, r, lora_alpha, lora_dropout, init_lora_weights):
+        self.update_layer(adapter_name, r, lora_alpha, lora_dropout, init_lora_weights, use_rslora)
+
+    def update_layer(self, adapter_name, r, lora_alpha, lora_dropout, init_lora_weights, use_rslora):
         if r <= 0:
             raise ValueError(f"`r` should be a positive integer value but the value passed is {r}")
 
@@ -630,7 +541,10 @@
         padding = base_layer.padding
         self.lora_A[adapter_name] = nn.Conv2d(self.in_features, r, kernel_size, stride, padding, bias=False)
         self.lora_B[adapter_name] = nn.Conv2d(r, self.out_features, (1, 1), (1, 1), bias=False)
-        self.scaling[adapter_name] = lora_alpha / r
+        if use_rslora:
+            self.scaling[adapter_name] = lora_alpha / math.sqrt(r)
+        else:
+            self.scaling[adapter_name] = lora_alpha / r
 
         if init_lora_weights == "loftq":
             self.loftq_init(adapter_name)
@@ -642,9 +556,6 @@
             # the layer is already completely initialized, this is an update
             self.to(base_layer.weight.device, dtype=weight.dtype)
         self.set_adapter(self.active_adapters)
-=======
-        self.update_layer_conv2d(adapter_name, r, lora_alpha, lora_dropout, init_lora_weights, use_rslora)
->>>>>>> 55c37e9c
 
     def merge(self, safe_merge: bool = False, adapter_names: Optional[List[str]] = None) -> None:
         """
