--- conflicted
+++ resolved
@@ -238,14 +238,11 @@
             weight_norm = self._get_weight_norm(weight, lora_weight, scaling)
 
         if self.lora_magnitude_vector is None:
-<<<<<<< HEAD
             # first dora layer being added
             self.lora_magnitude_vector = nn.ParameterDict()
             # add lora_magnitude_vector to the list of learnable parameters
             self.adapter_layer_names = self.adapter_layer_names[:] + ("lora_magnitude_vector",)
-=======
-            self.lora_magnitude_vector = nn.ParameterDict()
->>>>>>> 3cf5359f
+
         self.lora_magnitude_vector[adapter_name] = nn.Parameter(weight_norm, requires_grad=True)
 
     def _cache_store(self, key: str, value: Any) -> None:
