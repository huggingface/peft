--- conflicted
+++ resolved
@@ -1126,15 +1126,12 @@
         for active_adapter in adapter_names:
             if active_adapter in self.lora_A.keys():
                 base_layer = self.get_base_layer()
-<<<<<<< HEAD
                 orig_dtype = base_layer.weight.dtype
-=======
 
                 if base_layer.groups > 1:
                     # https://github.com/huggingface/peft/pull/2403
                     raise NotImplementedError("Merging is not supported for _ConvNd layers with groups > 1!")
 
->>>>>>> 42bb6b55
                 if safe_merge:
                     # Note that safe_merge will be slower than the normal merge
                     # because of the copy operation.
