--- conflicted
+++ resolved
@@ -156,11 +156,8 @@
         arrow_config: ArrowConfig = None,
         qalora_group_size: int = 32,
         inference_mode: bool = False,
-<<<<<<< HEAD
         lora_ga_config=None,
-=======
         use_bdlora=None,
->>>>>>> 47313792
         **kwargs,
     ):
         # collect the kwargs
@@ -755,12 +752,9 @@
             use_alora=use_alora,
             lora_bias=lora_bias,
             arrow_config=arrow_config,
-<<<<<<< HEAD
             lora_ga_config=lora_ga_config,
-=======
             use_bdlora=use_bdlora,
             **kwargs,
->>>>>>> 47313792
         )
         self.is_target_conv_1d_layer = is_target_conv_1d_layer
 
