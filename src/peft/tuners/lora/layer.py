# coding=utf-8
# Copyright 2023-present the HuggingFace Inc. team.
#
# Licensed under the Apache License, Version 2.0 (the "License");
# you may not use this file except in compliance with the License.
# You may obtain a copy of the License at
#
#     http://www.apache.org/licenses/LICENSE-2.0
#
# Unless required by applicable law or agreed to in writing, software
# distributed under the License is distributed on an "AS IS" BASIS,
# WITHOUT WARRANTIES OR CONDITIONS OF ANY KIND, either express or implied.
# See the License for the specific language governing permissions and
# limitations under the License.

import math
import warnings
from typing import Any, List, Optional, Union

import torch
import torch.nn as nn
import torch.nn.functional as F
from transformers.pytorch_utils import Conv1D

from peft.tuners.tuners_utils import BaseTunerLayer
from peft.utils.other import transpose

from .config import LoraConfig


class LoraLayer(BaseTunerLayer):
    # All names of layers that may contain (trainable) adapter weights
    adapter_layer_names = ("lora_A", "lora_B", "lora_embedding_A", "lora_embedding_B")
    # All names of other parameters that may contain adapter-related parameters
    other_param_names = ("r", "lora_alpha", "scaling", "lora_dropout")

    def __init__(self, base_layer: nn.Module, **kwargs) -> None:
        self.base_layer = base_layer
        self.r = {}
        self.lora_alpha = {}
        self.scaling = {}
        self.lora_dropout = nn.ModuleDict({})
        self.lora_A = nn.ModuleDict({})
        self.lora_B = nn.ModuleDict({})
        # For Embedding layer
        self.lora_embedding_A = nn.ParameterDict({})
        self.lora_embedding_B = nn.ParameterDict({})
        # Mark the weight as unmerged
        self._disable_adapters = False
        self.merged_adapters = []
        self.kwargs = kwargs

        base_layer = self.get_base_layer()
        if isinstance(base_layer, nn.Linear):
            in_features, out_features = base_layer.in_features, base_layer.out_features
        elif isinstance(base_layer, nn.Conv2d):
            in_features, out_features = base_layer.in_channels, base_layer.out_channels
        elif isinstance(base_layer, nn.Embedding):
            in_features, out_features = base_layer.num_embeddings, base_layer.embedding_dim
        elif isinstance(base_layer, Conv1D):
            in_features, out_features = (
                base_layer.weight.ds_shape if hasattr(base_layer.weight, "ds_shape") else base_layer.weight.shape
            )
        elif isinstance(base_layer, nn.MultiheadAttention):
            if not base_layer._qkv_same_embed_dim:
                raise ValueError(f"Only same dim for query/key/value is supported as of now for {self.__class__}.")
            in_features, out_features = base_layer.embed_dim, 3 * base_layer.embed_dim
        elif hasattr(base_layer, "infeatures") and hasattr(base_layer, "outfeatures"):
            # QuantLinear
            in_features, out_features = base_layer.infeatures, base_layer.outfeatures
        elif hasattr(base_layer, "input_size") and hasattr(base_layer, "output_size"):
            # Megatron ColumnParallelLinear,RowParallelLinear
            in_features, out_features = base_layer.input_size, base_layer.output_size
        else:
            raise ValueError(f"Unsupported layer type {type(base_layer)}")

        self.in_features = in_features
        self.out_features = out_features

    def update_layer(self, adapter_name, r, lora_alpha, lora_dropout, init_lora_weights, use_rslora):
        # This code works for linear layers, override for other layer types
        if r <= 0:
            raise ValueError(f"`r` should be a positive integer value but the value passed is {r}")

        self.r[adapter_name] = r
        self.lora_alpha[adapter_name] = lora_alpha
        if lora_dropout > 0.0:
            lora_dropout_layer = nn.Dropout(p=lora_dropout)
        else:
            lora_dropout_layer = nn.Identity()

        self.lora_dropout.update(nn.ModuleDict({adapter_name: lora_dropout_layer}))
        # Actual trainable parameters
        self.lora_A[adapter_name] = nn.Linear(self.in_features, r, bias=False)
        self.lora_B[adapter_name] = nn.Linear(r, self.out_features, bias=False)
        if use_rslora:
            self.scaling[adapter_name] = lora_alpha / math.sqrt(r)
        else:
            self.scaling[adapter_name] = lora_alpha / r

        if init_lora_weights == "loftq":
            self.loftq_init(adapter_name)
        elif init_lora_weights:
            self.reset_lora_parameters(adapter_name, init_lora_weights)

        # check weight and qweight (for GPTQ)
        for weight_name in ("weight", "qweight"):
            weight = getattr(self.get_base_layer(), weight_name, None)
            if weight is not None:
                # the layer is already completely initialized, this is an update
                if weight.dtype.is_floating_point or weight.dtype.is_complex:
                    self.to(weight.device, dtype=weight.dtype)
                else:
                    self.to(weight.device)
                break
        self.set_adapter(self.active_adapters)

    def reset_lora_parameters(self, adapter_name, init_lora_weights):
        if init_lora_weights is False:
            return

        if adapter_name in self.lora_A.keys():
            if init_lora_weights is True:
                # initialize A the same way as the default for nn.Linear and B to zero
                # https://github.com/microsoft/LoRA/blob/a0a92e0f26c067cf94747bdbf1ce73793fa44d19/loralib/layers.py#L124
                nn.init.kaiming_uniform_(self.lora_A[adapter_name].weight, a=math.sqrt(5))
            elif init_lora_weights.lower() == "gaussian":
                nn.init.normal_(self.lora_A[adapter_name].weight, std=1 / self.r[adapter_name])
            else:
                raise ValueError(f"Unknown initialization {init_lora_weights=}")
            nn.init.zeros_(self.lora_B[adapter_name].weight)
        if adapter_name in self.lora_embedding_A.keys():
            # initialize a the same way as the default for nn.linear and b to zero
            nn.init.zeros_(self.lora_embedding_A[adapter_name])
            nn.init.normal_(self.lora_embedding_B[adapter_name])

    def loftq_init(self, adapter_name):
        from peft.utils.loftq_utils import loftq_init

        weight = self.get_base_layer().weight
        kwargs = {
            "num_bits": self.kwargs.get("loftq_bits", 4),
            "reduced_rank": self.r[adapter_name],
            "num_iter": self.kwargs.get("loftq_iter", 1),
        }

        qweight, lora_A, lora_B = loftq_init(weight, **kwargs)
        if adapter_name in self.lora_A.keys():
            # initialize A the same way as the default for nn.Linear and B to zero
            self.lora_A[adapter_name].weight.data = lora_A
            self.lora_B[adapter_name].weight.data = lora_B
        if adapter_name in self.lora_embedding_A.keys():
            # initialize a the same way as the default for nn.linear and b to zero
            self.lora_embedding_A[adapter_name].weight.data = lora_A
            self.lora_embedding_B[adapter_name].weight.data = lora_B
        self.get_base_layer().weight.data = qweight

    def set_scale(self, adapter, scale):
        if adapter not in self.scaling:
            # Ignore the case where the adapter is not in the layer
            return
        self.scaling[adapter] = scale * self.lora_alpha[adapter] / self.r[adapter]

    def scale_layer(self, scale: float) -> None:
        if scale == 1:
            return

        for active_adapter in self.active_adapters:
            if active_adapter not in self.lora_A.keys():
                continue

            self.scaling[active_adapter] *= scale

    def unscale_layer(self, scale=None) -> None:
        for active_adapter in self.active_adapters:
            if active_adapter not in self.lora_A.keys():
                continue

            if scale is None:
                self.scaling[active_adapter] = self.lora_alpha[active_adapter] / self.r[active_adapter]
            else:
                self.scaling[active_adapter] /= scale


# Below code is based on https://github.com/microsoft/LoRA/blob/main/loralib/layers.py
# and modified to work with PyTorch FSDP


#  ------------------------------------------------------------------------------------------
#  Copyright (c) Microsoft Corporation. All rights reserved.
#  Licensed under the MIT License (MIT). See LICENSE in the repo root for license information.
#  ------------------------------------------------------------------------------------------


class Linear(nn.Module, LoraLayer):
    # Lora implemented in a dense layer
    def __init__(
        self,
        base_layer,
        adapter_name: str,
        r: int = 0,
        lora_alpha: int = 1,
        lora_dropout: float = 0.0,
        fan_in_fan_out: bool = False,  # Set this to True if the layer to replace stores weight like (fan_in, fan_out)
        is_target_conv_1d_layer: bool = False,
        init_lora_weights: Union[bool, str] = True,
        use_rslora: bool = False,
        **kwargs,
    ) -> None:
        super().__init__()
        LoraLayer.__init__(self, base_layer, **kwargs)
        self.fan_in_fan_out = fan_in_fan_out

        self._active_adapter = adapter_name
        self.update_layer(adapter_name, r, lora_alpha, lora_dropout, init_lora_weights, use_rslora)
        self.is_target_conv_1d_layer = is_target_conv_1d_layer

    def merge(self, safe_merge: bool = False, adapter_names: Optional[List[str]] = None) -> None:
        """
        Merge the active adapter weights into the base weights

        Args:
            safe_merge (`bool`, *optional*):
                If True, the merge operation will be performed in a copy of the original weights and check for NaNs
                before merging the weights. This is useful if you want to check if the merge operation will produce
                NaNs. Defaults to `False`.
            adapter_names (`List[str]`, *optional*):
                The list of adapter names that should be merged. If None, all active adapters will be merged. Defaults
                to `None`.
        """
        if self.merged:
            warnings.warn(
                f"Already following adapters were merged {','.join(self.merged_adapters)}. "
                f"You are now additionally merging {','.join(self.active_adapters)}."
            )

        if adapter_names is None:
            adapter_names = self.active_adapters

        for active_adapter in adapter_names:
            if active_adapter in self.lora_A.keys():
                base_layer = self.get_base_layer()
                if safe_merge:
                    # Note that safe_merge will be slower than the normal merge
                    # because of the copy operation.
                    orig_weights = base_layer.weight.data.clone()
                    orig_weights += self.get_delta_weight(active_adapter)

                    if not torch.isfinite(orig_weights).all():
                        raise ValueError(
                            f"NaNs detected in the merged weights. The adapter {active_adapter} seems to be broken"
                        )

                    base_layer.weight.data = orig_weights
                else:
                    base_layer.weight.data += self.get_delta_weight(active_adapter)
                self.merged_adapters.append(active_adapter)

    def unmerge(self) -> None:
        """
        This method unmerges all merged adapter layers from the base weights.
        """
        if not self.merged:
            warnings.warn("Already unmerged. Nothing to do.")
            return
        while len(self.merged_adapters) > 0:
            active_adapter = self.merged_adapters.pop()
            if active_adapter in self.lora_A.keys():
                self.get_base_layer().weight.data -= self.get_delta_weight(active_adapter)

    def get_delta_weight(self, adapter) -> torch.Tensor:
        """
        Compute the delta weight for the given adapter.

        Args:
            adapter (str):
                The name of the adapter for which the delta weight should be computed.
        """
        device = self.lora_B[adapter].weight.device
        dtype = self.lora_B[adapter].weight.dtype

        # In case users wants to merge the adapter weights that are in
        # float16 while being on CPU, we need to cast the weights to float32, perform the merge and then cast back to
        # float16 because the `@` and matmul operation in general is not supported in torch + cpu + fp16.
        cast_to_fp32 = device.type == "cpu" and dtype == torch.float16

        weight_A = self.lora_A[adapter].weight
        weight_B = self.lora_B[adapter].weight

        if cast_to_fp32:
            weight_A = weight_A.float()
            weight_B = weight_B.float()

        output_tensor = transpose(weight_B @ weight_A, self.fan_in_fan_out) * self.scaling[adapter]

        if cast_to_fp32:
            output_tensor = output_tensor.to(dtype=dtype)

            # cast back the weights
            self.lora_A[adapter].weight.data = weight_A.to(dtype)
            self.lora_B[adapter].weight.data = weight_B.to(dtype)

        return output_tensor

    def forward(self, x: torch.Tensor, *args: Any, **kwargs: Any) -> torch.Tensor:
        previous_dtype = x.dtype

        if self.disable_adapters:
            if self.merged:
                self.unmerge()
            result = self.base_layer(x, *args, **kwargs)
        elif self.merged:
            result = self.base_layer(x, *args, **kwargs)
        else:
            result = self.base_layer(x, *args, **kwargs)
            for active_adapter in self.active_adapters:
                if active_adapter not in self.lora_A.keys():
                    continue
                lora_A = self.lora_A[active_adapter]
                lora_B = self.lora_B[active_adapter]
                dropout = self.lora_dropout[active_adapter]
                scaling = self.scaling[active_adapter]
                x = x.to(lora_A.weight.dtype)
                result += lora_B(lora_A(dropout(x))) * scaling

        result = result.to(previous_dtype)
        return result

    def __repr__(self) -> str:
        rep = super().__repr__()
        return "lora." + rep


class Embedding(nn.Module, LoraLayer):
    # LoRA implemented in a Embedding layer
    def __init__(
        self,
        base_layer: nn.Module,
        adapter_name: str,
        r: int = 0,
        lora_alpha: int = 1,
        lora_dropout: float = 0.0,
        init_lora_weights: Union[bool, str] = True,
        use_rslora: bool = False,
        **kwargs,
    ) -> None:
        super().__init__()
        LoraLayer.__init__(self, base_layer)

        self._active_adapter = adapter_name
        self.update_layer(adapter_name, r, lora_alpha, lora_dropout, init_lora_weights, use_rslora)

    def update_layer(self, adapter_name, r, lora_alpha, lora_dropout, init_lora_weights, use_rslora):
        if r <= 0:
            raise ValueError(f"`r` should be a positive integer value but the value passed is {r}")

        self.r[adapter_name] = r
        self.lora_alpha[adapter_name] = lora_alpha
        if lora_dropout > 0.0:
            lora_dropout_layer = nn.Dropout(p=lora_dropout)
        else:
            lora_dropout_layer = nn.Identity()

        self.lora_dropout[adapter_name] = lora_dropout_layer
        # Actual trainable parameters
        weight_A = torch.randn((r, self.in_features))
        weight_B = torch.randn((self.out_features, r))
        self.lora_embedding_A[adapter_name] = nn.Parameter(weight_A)
        self.lora_embedding_B[adapter_name] = nn.Parameter(weight_B)
        if use_rslora:
            self.scaling[adapter_name] = lora_alpha / math.sqrt(r)
        else:
            self.scaling[adapter_name] = lora_alpha / r

        if init_lora_weights == "loftq":
            self.loftq_init(adapter_name)
        elif init_lora_weights:
            self.reset_lora_parameters(adapter_name, init_lora_weights)

        base_layer = self.get_base_layer()
        weight = getattr(base_layer, "weight", None)
        if weight is not None:
            # the layer is already completely initialized, this is an update
            self.to(base_layer.weight.device, dtype=weight.dtype)
        self.set_adapter(self.active_adapters)

    def merge(self, safe_merge: bool = False, adapter_names: Optional[List[str]] = None) -> None:
        """
        Merge the active adapter weights into the base weights

        Args:
            safe_merge (`bool`, *optional*):
                If True, the merge operation will be performed in a copy of the original weights and check for NaNs
                before merging the weights. This is useful if you want to check if the merge operation will produce
                NaNs. Defaults to `False`.
            adapter_names (`List[str]`, *optional*):
                The list of adapter names that should be merged. If None, all active adapters will be merged. Defaults
                to `None`.
        """
        if self.merged:
            warnings.warn(
                f"Already following adapters were merged {','.join(self.merged_adapters)}. "
                f"You are now additionally merging {','.join(self.active_adapters)}."
            )

        if adapter_names is None:
            adapter_names = self.active_adapters

        for active_adapter in adapter_names:
            if active_adapter in self.lora_embedding_A.keys():
                base_layer = self.get_base_layer()
                if safe_merge:
                    # Note that safe_merge will be slower than the normal merge
                    # because of the copy operation.
                    orig_weights = base_layer.weight.data.copy()
                    orig_weights += self.get_delta_weight(active_adapter)

                    if not torch.isfinite(orig_weights).all():
                        raise ValueError(
                            f"NaNs detected in the merged weights. The adapter {active_adapter} seems to be broken"
                        )

                    base_layer.weight.data = orig_weights
                else:
                    base_layer.weight.data += self.get_delta_weight(active_adapter)
                self.merged_adapters.append(active_adapter)

    def unmerge(self) -> None:
        """
        This method unmerges all merged adapter layers from the base weights.
        """
        if not self.merged:
            warnings.warn("Already unmerged. Nothing to do.")
            return
        while len(self.merged_adapters) > 0:
            active_adapter = self.merged_adapters.pop()
            if active_adapter in self.lora_embedding_A.keys():
                self.get_base_layer().weight.data -= self.get_delta_weight(active_adapter)

    def get_delta_weight(self, adapter) -> torch.Tensor:
        """
        Compute the delta weight for the given adapter.

        Args:
            adapter (str):
                The name of the adapter for which the delta weight should be computed.
        """
        device = self.lora_embedding_B[adapter].device
        dtype = self.lora_embedding_A[adapter].dtype

        # In case users wants to merge the adapter weights that are in
        # float16 while being on CPU, we need to cast the weights to float32, perform the merge and then cast back to
        # float16 because the `@` and matmul operation in general is not supported in torch + cpu + fp16.
        cast_to_fp32 = device.type == "cpu" and dtype == torch.float16

        weight_A = self.lora_embedding_A[adapter]
        weight_B = self.lora_embedding_B[adapter]

        if cast_to_fp32:
            weight_A = weight_A.float()
            weight_B = weight_B.float()

        output_tensor = transpose(weight_B @ weight_A, True) * self.scaling[adapter]

        if cast_to_fp32:
            output_tensor = output_tensor.to(dtype=dtype)

            # cast back the weights
            self.lora_embedding_A[adapter] = weight_A.to(dtype)
            self.lora_embedding_B[adapter] = weight_B.to(dtype)

        return output_tensor

    def _embed(self, input: torch.Tensor, weight: torch.Tensor) -> torch.Tensor:
        base_layer = self.get_base_layer()
        return F.embedding(
            input,
            weight,
            padding_idx=base_layer.padding_idx,
            max_norm=base_layer.max_norm,
            norm_type=base_layer.norm_type,
            scale_grad_by_freq=base_layer.scale_grad_by_freq,
            sparse=base_layer.sparse,
        )

    def forward(self, x: torch.Tensor, *args: Any, **kwargs: Any) -> torch.Tensor:
        # TODO: no dtype conversion here, unlike in Linear, is that correct?
        if self.disable_adapters:
            if self.merged:
                self.unmerge()
            result = self.base_layer(x, *args, **kwargs)
        elif self.merged:
            result = self.base_layer(x, *args, **kwargs)
        else:
            result = self.base_layer(x, *args, **kwargs)
            for active_adapter in self.active_adapters:
                if active_adapter not in self.lora_embedding_A:
                    continue
                embedding_A = self.lora_embedding_A[active_adapter].T
                embedding_B = self.lora_embedding_B[active_adapter].T
                scaling = self.scaling[active_adapter]
                after_A = self._embed(x, embedding_A)
                result += (after_A @ embedding_B) * scaling

        return result

    def __repr__(self) -> str:
        rep = super().__repr__()
        return "lora." + rep


class Conv2d(nn.Module, LoraLayer):
    # Lora implemented in a conv2d layer
    def __init__(
        self,
        base_layer: nn.Module,
        adapter_name: str,
        r: int = 0,
        lora_alpha: int = 1,
        lora_dropout: float = 0.0,
        init_lora_weights: Union[bool, str] = True,
        use_rslora: bool = False,
        **kwargs,
    ) -> None:
        super().__init__()
        LoraLayer.__init__(self, base_layer)

        self._active_adapter = adapter_name
        self.update_layer(adapter_name, r, lora_alpha, lora_dropout, init_lora_weights, use_rslora)

    def update_layer(self, adapter_name, r, lora_alpha, lora_dropout, init_lora_weights, use_rslora):
        if r <= 0:
            raise ValueError(f"`r` should be a positive integer value but the value passed is {r}")

        self.r[adapter_name] = r
        self.lora_alpha[adapter_name] = lora_alpha
        if lora_dropout > 0.0:
            lora_dropout_layer = nn.Dropout(p=lora_dropout)
        else:
            lora_dropout_layer = nn.Identity()

        self.lora_dropout[adapter_name] = lora_dropout_layer
        # Actual trainable parameters
        base_layer = self.get_base_layer()
        kernel_size = base_layer.kernel_size
        stride = base_layer.stride
        padding = base_layer.padding
        self.lora_A[adapter_name] = nn.Conv2d(self.in_features, r, kernel_size, stride, padding, bias=False)
        self.lora_B[adapter_name] = nn.Conv2d(r, self.out_features, (1, 1), (1, 1), bias=False)
        if use_rslora:
            self.scaling[adapter_name] = lora_alpha / math.sqrt(r)
        else:
            self.scaling[adapter_name] = lora_alpha / r

        if init_lora_weights == "loftq":
            self.loftq_init(adapter_name)
        elif init_lora_weights:
            self.reset_lora_parameters(adapter_name, init_lora_weights)

        weight = getattr(base_layer, "weight", None)
        if weight is not None:
            # the layer is already completely initialized, this is an update
            self.to(base_layer.weight.device, dtype=weight.dtype)
        self.set_adapter(self.active_adapters)

    def merge(self, safe_merge: bool = False, adapter_names: Optional[List[str]] = None) -> None:
        """
        Merge the active adapter weights inside the base weights

        Args:
            safe_merge (`bool`, *optional*):
                If True, the merge operation will be performed in a copy of the original weights and check for NaNs
                before merging the weights. This is useful if you want to check if the merge operation will produce
                NaNs. Defaults to `False`.
            adapter_names (`List[str]`, *optional*):
                The list of adapter names that should be merged. If None, all active adapters will be merged. Defaults
                to `None`.
        """
        if self.merged:
            warnings.warn(
                f"Already following adapters were merged {','.join(self.merged_adapters)}. "
                f"You are now additionally merging {','.join(self.active_adapters)}."
            )

        if adapter_names is None:
            adapter_names = self.active_adapters

        for active_adapter in adapter_names:
            if active_adapter in self.lora_A.keys():
                base_layer = self.get_base_layer()
                if safe_merge:
                    # Note that safe_merge will be slower than the normal merge
                    # because of the copy operation.
                    orig_weights = base_layer.weight.data.copy()
                    orig_weights += self.get_delta_weight(active_adapter)

                    if not torch.isfinite(orig_weights).all():
                        raise ValueError(
                            f"NaNs detected in the merged weights. The adapter {active_adapter} seems to be broken"
                        )
                    base_layer.weight.data = orig_weights
                else:
                    base_layer.weight.data += self.get_delta_weight(active_adapter)
                self.merged_adapters.append(active_adapter)

    def unmerge(self) -> None:
        """
        This method unmerges all merged adapter layers from the base weights.
        """
        if not self.merged:
            warnings.warn("Already unmerged. Nothing to do.")
            return
        while len(self.merged_adapters) > 0:
            active_adapter = self.merged_adapters.pop()
            if active_adapter in self.lora_A.keys():
                self.get_base_layer().weight.data -= self.get_delta_weight(active_adapter)

    def get_delta_weight(self, adapter) -> torch.Tensor:
        """
        Compute the delta weight for the given adapter.

        Args:
            adapter (str):
                The name of the adapter for which the delta weight should be computed.
        """
        device = self.lora_B[adapter].weight.device
        dtype = self.lora_A[adapter].weight.dtype

        # In case users wants to merge the adapter weights that are in
        # float16 while being on CPU, we need to cast the weights to float32, perform the merge and then cast back to
        # float16 because the `@` and matmul operation in general is not supported in torch + cpu + fp16.
        cast_to_fp32 = device.type == "cpu" and dtype == torch.float16

        weight_A = self.lora_A[adapter].weight
        weight_B = self.lora_B[adapter].weight

        if cast_to_fp32:
            weight_A = weight_A.float()
            weight_B = weight_B.float()

        # https://github.com/bmaltais/kohya_ss/blob/feb6728762a8f463d15ba936d189d4c3abfaa1ab/networks/lora.py#L117
        if self.get_base_layer().weight.size()[2:4] == (1, 1):
            # conv2d 1x1
            output_tensor = (weight_B.squeeze(3).squeeze(2) @ weight_A.squeeze(3).squeeze(2)).unsqueeze(2).unsqueeze(
                3
            ) * self.scaling[adapter]
        else:
            # conv2d 3x3
            output_tensor = (
                F.conv2d(
                    weight_A.permute(1, 0, 2, 3),
                    weight_B,
                ).permute(1, 0, 2, 3)
                * self.scaling[adapter]
            )

        if cast_to_fp32:
            output_tensor = output_tensor.to(dtype=dtype)

            # cast back the weights
            self.lora_A[adapter].weight.data = weight_A.to(dtype)
            self.lora_B[adapter].weight.data = weight_B.to(dtype)

        return output_tensor

    def forward(self, x: torch.Tensor, *args, **kwargs) -> torch.Tensor:
        previous_dtype = x.dtype

        if self.disable_adapters:
            if self.merged:
                self.unmerge()
            result = self.base_layer(x, *args, **kwargs)
        elif self.merged:
            result = self.base_layer(x, *args, **kwargs)
        else:
            result = self.base_layer(x, *args, **kwargs)
            for active_adapter in self.active_adapters:
                if active_adapter not in self.lora_A.keys():
                    continue
                lora_A = self.lora_A[active_adapter]
                lora_B = self.lora_B[active_adapter]
                dropout = self.lora_dropout[active_adapter]
                scaling = self.scaling[active_adapter]
                x = x.to(lora_A.weight.dtype)
                result += lora_B(lora_A(dropout(x))) * scaling

        result = result.to(previous_dtype)
        return result

    def __repr__(self) -> str:
        rep = super().__repr__()
        return "lora." + rep


<<<<<<< HEAD
class MultiheadAttention(nn.Module, LoraLayer):
    """LoRA implemented in a multihead attention layer

    This is currently only implemented for the case of `_qkv_same_embed_dim = True`, i.e. query, key, and value having
    the same dimension.

    This is a little bit hacky because of the way that MultiheadAttention is implemented in PyTorch. It works by
    merging the weights before the forward call and unmerging them after the forward call.
    """

    def __init__(
        self,
        base_layer,
        adapter_name: str,
        r: int = 0,
        lora_alpha: int = 1,
        lora_dropout: float = 0.0,
        init_lora_weights: Union[bool, str] = True,
        use_rslora: bool = False,
        **kwargs,
    ) -> None:
        # TODO work with separate weights
        if not base_layer._qkv_same_embed_dim:
            raise ValueError(f"Only same embed for query/key/value is supported as of now for {self.__class__}.")

        super().__init__()
        LoraLayer.__init__(self, base_layer, **kwargs)

        self._active_adapter = adapter_name
        self.update_layer(adapter_name, r, lora_alpha, lora_dropout, init_lora_weights, use_rslora)

    def merge(self, safe_merge: bool = False, adapter_names: Optional[List[str]] = None) -> None:
        """
        Merge the active adapter weights into the base weights

        Args:
            safe_merge (`bool`, *optional*):
                If True, the merge operation will be performed in a copy of the original weights and check for NaNs
                before merging the weights. This is useful if you want to check if the merge operation will produce
                NaNs. Defaults to `False`.
            adapter_names (`List[str]`, *optional*):
                The list of adapter names that should be merged. If None, all active adapters will be merged. Defaults
                to `None`.
        """
        if self.merged:
            warnings.warn(
                f"Already following adapters were merged {','.join(self.merged_adapters)}. "
                f"You are now additionally merging {','.join(self.active_adapters)}."
            )

        if adapter_names is None:
            adapter_names = self.active_adapters

        # Implementation follows this:
        # https://github.com/Baijiong-Lin/LoRA-Torch/blob/4bfed6820b64fcf47064c30f30606a190a4f0d2e/loratorch/layers.py#L73-L79
        # Notably, instead of mutating the weight, we delete the original weight and replace it by the merged weight
        # TODO: work with separate weights
        for active_adapter in adapter_names:
            if active_adapter in self.lora_A.keys():
                base_layer = self.get_base_layer()
                if safe_merge:
                    orig_weights = base_layer.in_proj_weight.data.detach().clone()
                    orig_weights += self.get_delta_weight(active_adapter)

                    if not torch.isfinite(orig_weights).all():
                        raise ValueError(
                            f"NaNs detected in the merged weights. The adapter {active_adapter} seems to be broken"
                        )

                    del base_layer.in_proj_weight
                    base_layer.in_proj_weight = orig_weights
                else:
                    # TODO: work with separate weights
                    weight_merged = base_layer.in_proj_weight.data.detach() + self.get_delta_weight(active_adapter)
                    del base_layer.in_proj_weight
                    base_layer.in_proj_weight = weight_merged
                self.merged_adapters.append(active_adapter)

    def unmerge(self) -> None:
        """
        This method unmerges all merged adapter layers from the base weights.
        """
        if not self.merged:
            warnings.warn("Already unmerged. Nothing to do.")
            return

        # TODO work with separate weights
        while len(self.merged_adapters) > 0:
            active_adapter = self.merged_adapters.pop()
            if active_adapter in self.lora_A.keys():
                self.get_base_layer().in_proj_weight.data -= self.get_delta_weight(active_adapter)

    def get_delta_weight(self, adapter) -> torch.Tensor:
        """
        Compute the delta weight for the given adapter.

        Args:
            adapter (str):
                The name of the adapter for which the delta weight should be computed.
        """
        device = self.lora_B[adapter].weight.device
        dtype = self.lora_B[adapter].weight.dtype

        # In case users wants to merge the adapter weights that are in
        # float16 while being on CPU, we need to cast the weights to float32, perform the merge and then cast back to
        # float16 because the `@` and matmul operation in general is not supported in torch + cpu + fp16.
        cast_to_fp32 = device.type == "cpu" and dtype == torch.float16

        weight_A = self.lora_A[adapter].weight
        weight_B = self.lora_B[adapter].weight

        if cast_to_fp32:
            weight_A = weight_A.float()
            weight_B = weight_B.float()

        output_tensor = (weight_B @ weight_A) * self.scaling[adapter]

        if cast_to_fp32:
            output_tensor = output_tensor.to(dtype=dtype)

            # cast back the weights
            self.lora_A[adapter].weight.data = weight_A.to(dtype)
            self.lora_B[adapter].weight.data = weight_B.to(dtype)

        return output_tensor

    def forward(self, x: torch.Tensor, *args: Any, **kwargs: Any) -> torch.Tensor:
        previous_dtype = x.dtype

        if self.disable_adapters:
            if self.merged:
                self.unmerge()
            result = self.base_layer(x, *args, **kwargs)
        elif self.merged:
            result = self.base_layer(x, *args, **kwargs)
        else:
            # merge all adapters that are active for this module
            active_adapters = [a for a in self.active_adapters if a in self.lora_A]
            try:
                self.merge(adapter_names=active_adapters)
                result = self.base_layer(x, *args, **kwargs)
            finally:
                # it's safe to call unmerge(), which unmerges all adapters, because we checked that not self.merged,
                # i.e. there is was no merged layer before
                self.unmerge()

        result = (result[0].to(previous_dtype), result[1].to(previous_dtype) if result[1] is not None else result[1])
        return result

    def _restore_weights(self):
        # Restore the weights as registered parameters on the base layer.
        # This is necessary because the way that weights are merged/unmerged (which is necessary for forward to work
        # correctly), the Module "forgets" these attributes. Therefore, we need to call register_parameter explicitly.
        # We cannot call register_parameter for merging/unmerging because that cuts them off from the autograd graph.
        # Note that this is hacky, since we need to ensure that _restore_weights is called by each method that needs it.

        # TODO work with separate weights
        base_layer = self.get_base_layer()
        weight = base_layer.in_proj_weight.data
        del base_layer.in_proj_weight
        base_layer.register_parameter("in_proj_weight", nn.Parameter(weight))

    def state_dict(self, *args, **kwargs):
        self._restore_weights()
        return super().state_dict(*args, **kwargs)

    def named_modules(self, *args, **kwargs):
        # Note: no need to also implement modules(), as modules() calls named_modules() under the hood
        self._restore_weights()
        return super().named_modules(*args, **kwargs)

    def __repr__(self) -> str:
        rep = super().__repr__()
        return "lora." + rep
=======
def dispatch_default(
    target: torch.nn.Module,
    adapter_name: str,
    lora_config: LoraConfig,
    **kwargs,
) -> Optional[torch.nn.Module]:
    new_module = None

    if isinstance(target, BaseTunerLayer):
        target_base_layer = target.get_base_layer()
    else:
        target_base_layer = target

    if isinstance(target_base_layer, torch.nn.Embedding):
        embedding_kwargs = kwargs.copy()
        embedding_kwargs.pop("fan_in_fan_out", None)
        embedding_kwargs.update(lora_config.loftq_config)
        new_module = Embedding(target, adapter_name, **embedding_kwargs)
    elif isinstance(target_base_layer, torch.nn.Conv2d):
        kwargs.update(lora_config.loftq_config)
        new_module = Conv2d(target, adapter_name, **kwargs)
    elif isinstance(target_base_layer, torch.nn.Linear):
        if kwargs["fan_in_fan_out"]:
            warnings.warn(
                "fan_in_fan_out is set to True but the target module is `torch.nn.Linear`. "
                "Setting fan_in_fan_out to False."
            )
            kwargs["fan_in_fan_out"] = lora_config.fan_in_fan_out = False
        kwargs.update(lora_config.loftq_config)
        new_module = Linear(target, adapter_name, **kwargs)
    elif isinstance(target_base_layer, Conv1D):
        if not kwargs["fan_in_fan_out"]:
            warnings.warn(
                "fan_in_fan_out is set to False but the target module is `Conv1D`. " "Setting fan_in_fan_out to True."
            )
            kwargs["fan_in_fan_out"] = lora_config.fan_in_fan_out = True
        kwargs.update(lora_config.loftq_config)
        new_module = Linear(target, adapter_name, is_target_conv_1d_layer=True, **kwargs)

    return new_module
>>>>>>> 54ee2fb1
<|MERGE_RESOLUTION|>--- conflicted
+++ resolved
@@ -692,7 +692,6 @@
         return "lora." + rep
 
 
-<<<<<<< HEAD
 class MultiheadAttention(nn.Module, LoraLayer):
     """LoRA implemented in a multihead attention layer
 
@@ -867,7 +866,8 @@
     def __repr__(self) -> str:
         rep = super().__repr__()
         return "lora." + rep
-=======
+
+
 def dispatch_default(
     target: torch.nn.Module,
     adapter_name: str,
@@ -889,6 +889,9 @@
     elif isinstance(target_base_layer, torch.nn.Conv2d):
         kwargs.update(lora_config.loftq_config)
         new_module = Conv2d(target, adapter_name, **kwargs)
+    elif isinstance(target_base_layer, torch.nn.MultiheadAttention):
+        kwargs.update(lora_config.loftq_config)
+        new_module = MultiheadAttention(target, adapter_name, **kwargs)
     elif isinstance(target_base_layer, torch.nn.Linear):
         if kwargs["fan_in_fan_out"]:
             warnings.warn(
@@ -907,5 +910,4 @@
         kwargs.update(lora_config.loftq_config)
         new_module = Linear(target, adapter_name, is_target_conv_1d_layer=True, **kwargs)
 
-    return new_module
->>>>>>> 54ee2fb1
+    return new_module