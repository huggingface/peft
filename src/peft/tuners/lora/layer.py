--- conflicted
+++ resolved
@@ -184,8 +184,7 @@
         lora_A = self.lora_A[adapter_name]
         lora_B = self.lora_B[adapter_name]
         scaling = self.scaling[adapter_name]
-<<<<<<< HEAD
-        with gather_params_ctx(self.get_base_layer()):
+        with gather_params_ctx(self.get_base_layer().parameters()):
             base_layer = self.get_base_layer()
             if hasattr(base_layer, "W_q"): # For handling HQQ quantized weight
                 weight = base_layer.dequantize()
@@ -193,12 +192,6 @@
                 weight = base_layer.weight
                 quant_state = getattr(base_layer, "state", None)
                 weight = dequantize_bnb_weight(weight, state=quant_state)  # no-op if not bnb
-=======
-        with gather_params_ctx(self.get_base_layer().parameters()):
-            weight = self.get_base_layer().weight
-            quant_state = getattr(self.get_base_layer(), "state", None)
-            weight = dequantize_bnb_weight(weight, state=quant_state)  # no-op if not bnb
->>>>>>> 5a4b9cad
             if weight.data.ndim == 4:  # For handling LoRAs applied to Conv2Ds.
                 lora_weight = torch.mm(lora_B.weight.flatten(start_dim=1), lora_A.weight.flatten(start_dim=1))
                 lora_weight = lora_weight.reshape(weight.shape)
