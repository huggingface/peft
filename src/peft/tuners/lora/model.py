# Copyright 2023-present the HuggingFace Inc. team.
#
# Licensed under the Apache License, Version 2.0 (the "License");
# you may not use this file except in compliance with the License.
# You may obtain a copy of the License at
#
#     http://www.apache.org/licenses/LICENSE-2.0
#
# Unless required by applicable law or agreed to in writing, software
# distributed under the License is distributed on an "AS IS" BASIS,
# WITHOUT WARRANTIES OR CONDITIONS OF ANY KIND, either express or implied.
# See the License for the specific language governing permissions and
# limitations under the License.
from __future__ import annotations

import math
import operator
import warnings
from contextlib import contextmanager
from dataclasses import replace
from functools import partial, reduce
from typing import Literal, Optional

import torch
from torch import nn
from transformers.modeling_layers import GradientCheckpointingLayer

from peft.import_utils import is_bnb_4bit_available, is_bnb_available
from peft.tuners.tuners_utils import (
    BaseTuner,
    BaseTunerLayer,
    replicate_layers,
)
from peft.utils import (
    TRANSFORMERS_MODELS_TO_LORA_TARGET_MODULES_MAPPING,
    AuxiliaryTrainingWrapper,
    ModulesToSaveWrapper,
    _freeze_adapter,
    _get_submodules,
    get_peft_model_state_dict,
    get_quantization_config,
)
from peft.utils.merge_utils import dare_linear, dare_ties, magnitude_prune, task_arithmetic, ties
from peft.utils.other import get_pattern_key

from .aqlm import dispatch_aqlm
from .awq import dispatch_awq
from .config import LoraConfig
from .eetq import dispatch_eetq
from .gptq import dispatch_gptq
from .hqq import dispatch_hqq
from .inc import dispatch_inc
from .layer import Conv2d, LoraLayer, ParamWrapper, dispatch_default
from .torchao import dispatch_torchao
from .tp_layer import dispatch_megatron


def _adapter_names_pre_forward_hook(target, args, kwargs, adapter_names):
    # pre-forward hook to inject the adapter_names argument when using mixed adapter batches inference
    kwargs["adapter_names"] = adapter_names
    return args, kwargs


def _alora_offsets_pre_forward_hook(target, args, kwargs, alora_offsets):
    kwargs["alora_offsets"] = alora_offsets
    return args, kwargs


def _get_encoder(model: nn.Module) -> nn.Module | None:
    """Check if the model has an encoder and if it has, returns it; otherwise returns None"""
    if not hasattr(model, "get_encoder"):
        return None

    encoder = model.get_encoder()
    # https://github.com/huggingface/transformers/pull/42156
    # new logic in transformers v5: all PretrainedModels return a model here, but it is self if there is no encoder
    if encoder is model:
        return None
    return encoder


class LoraModel(BaseTuner):
    """
    Creates Low Rank Adapter (LoRA) model from a pretrained transformers model.

    The method is described in detail in https://huggingface.co/papers/2106.09685.

    Args:
        model ([`torch.nn.Module`]): The model to be adapted.
        config ([`LoraConfig`]): The configuration of the Lora model.
        adapter_name (`str`): The name of the adapter, defaults to `"default"`.
        low_cpu_mem_usage (`bool`, `optional`, defaults to `False`):
            Create empty adapter weights on meta device. Useful to speed up the loading process.

    Returns:
        `torch.nn.Module`: The Lora model.

    Example:

        ```py
        >>> from transformers import AutoModelForSeq2SeqLM
        >>> from peft import LoraModel, LoraConfig

        >>> config = LoraConfig(
        ...     task_type="SEQ_2_SEQ_LM",
        ...     r=8,
        ...     lora_alpha=32,
        ...     target_modules=["q", "v"],
        ...     lora_dropout=0.01,
        ... )

        >>> model = AutoModelForSeq2SeqLM.from_pretrained("t5-base")
        >>> lora_model = LoraModel(model, config, "default")
        ```

        ```py
        >>> import torch
        >>> import transformers
        >>> from peft import LoraConfig, PeftModel, get_peft_model, prepare_model_for_kbit_training

        >>> rank = ...
        >>> target_modules = ["q_proj", "k_proj", "v_proj", "out_proj", "fc_in", "fc_out", "wte"]
        >>> config = LoraConfig(
        ...     r=4, lora_alpha=16, target_modules=target_modules, lora_dropout=0.1, bias="none", task_type="CAUSAL_LM"
        ... )
        >>> quantization_config = transformers.BitsAndBytesConfig(load_in_8bit=True)

        >>> tokenizer = transformers.AutoTokenizer.from_pretrained(
        ...     "kakaobrain/kogpt",
        ...     revision="KoGPT6B-ryan1.5b-float16",  # or float32 version: revision=KoGPT6B-ryan1.5b
        ...     bos_token="[BOS]",
        ...     eos_token="[EOS]",
        ...     unk_token="[UNK]",
        ...     pad_token="[PAD]",
        ...     mask_token="[MASK]",
        ... )
        >>> model = transformers.GPTJForCausalLM.from_pretrained(
        ...     "kakaobrain/kogpt",
        ...     revision="KoGPT6B-ryan1.5b-float16",  # or float32 version: revision=KoGPT6B-ryan1.5b
        ...     pad_token_id=tokenizer.eos_token_id,
        ...     use_cache=False,
        ...     device_map={"": rank},
        ...     torch_dtype=torch.float16,
        ...     quantization_config=quantization_config,
        ... )
        >>> model = prepare_model_for_kbit_training(model)
        >>> lora_model = get_peft_model(model, config)
        ```

    **Attributes**:
        - **model** ([`~transformers.PreTrainedModel`]) -- The model to be adapted.
        - **peft_config** ([`LoraConfig`]): The configuration of the Lora model.
    """

    prefix: str = "lora_"
    tuner_layer_cls = LoraLayer
    target_module_mapping = TRANSFORMERS_MODELS_TO_LORA_TARGET_MODULES_MAPPING

    def _prepare_model(self, peft_config: LoraConfig, model: nn.Module):
        r"""
        A private method to modify the model structure before adapter is applied.

        Args:
            peft_config (`PeftConfig`):
                The prepared adapter config.
            model (`nn.Module`):
                The model that is going to be adapted.
        """
        if peft_config.layer_replication:
            replicate_layers(model, peft_config.layer_replication)

    def _create_and_replace(
        self,
        lora_config,
        adapter_name,
        target,
        target_name,
        parent,
        current_key,
        *,
        parameter_name: Optional[str] = None,
    ) -> None:
        if current_key is None:
            raise ValueError("Current Key shouldn't be `None`")

        if lora_config.target_parameters:
            # Right now, unfortunately, we don't support multiple adapters with target_parameters on the same model.
            other_configs_use_target_params = any(
                conf.target_parameters for key, conf in self.peft_config.items() if key != adapter_name
            )
            if other_configs_use_target_params:
                raise ValueError(
                    f"Adding a LoRA config with `target_parameters={lora_config.target_parameters}` but there are "
                    "already other LoRA adapters on this model that use `target_parameters`. At the moment, only "
                    "one LoRA adapter per model with `target_parameters` is allowed."
                )

        # Regexp matching - Find key which matches current target_name in patterns provided
        r_key = get_pattern_key(lora_config.rank_pattern.keys(), current_key)
        alpha_key = get_pattern_key(lora_config.alpha_pattern.keys(), current_key)
        r = lora_config.rank_pattern.get(r_key, lora_config.r)
        alpha = lora_config.alpha_pattern.get(alpha_key, lora_config.lora_alpha)

        kwargs = {
            "r": r,
            "lora_alpha": alpha,
            "lora_dropout": lora_config.lora_dropout,
            "fan_in_fan_out": lora_config.fan_in_fan_out,
            "init_lora_weights": lora_config.init_lora_weights,
            "use_rslora": lora_config.use_rslora,
            "use_dora": lora_config.use_dora,
            "use_alora": lora_config.alora_invocation_tokens is not None,
            "use_qalora": lora_config.use_qalora,
            "qalora_group_size": lora_config.qalora_group_size,
            "ephemeral_gpu_offload": lora_config.runtime_config.ephemeral_gpu_offload,
            "lora_bias": lora_config.lora_bias,
            "arrow_config": lora_config.arrow_config,
<<<<<<< HEAD
            "lora_ga_config": lora_config.lora_ga_config,
=======
            "use_bdlora": lora_config.use_bdlora,
            "target_name": current_key,
>>>>>>> 47313792
            "loaded_in_8bit": getattr(self.model, "is_loaded_in_8bit", False),
            "loaded_in_4bit": getattr(self.model, "is_loaded_in_4bit", False),
            "parameter_name": parameter_name,
        }

        # for torchao merging, we need the get_apply_tensor_subclass from the quantization config
        try:
            kwargs["get_apply_tensor_subclass"] = operator.attrgetter(
                "hf_quantizer.quantization_config.get_apply_tensor_subclass"
            )(self.model)
        except AttributeError:
            pass

        quant_methods = ["gptq", "aqlm", "awq"]
        for quant_method in quant_methods:
            quantization_config = get_quantization_config(self.model, method=quant_method)
            if quantization_config is not None:
                kwargs[f"{quant_method}_quantization_config"] = quantization_config

        # note: AdaLoraLayer is a subclass of LoraLayer, we need to exclude it
        from peft.tuners.adalora import AdaLoraLayer

        # if the target is a ParamWrapper, we nest it to allow targeting multiple nn.Parameter on the same module
        wrap_target_param = isinstance(target, ParamWrapper) and (adapter_name in target.lora_A)
        if isinstance(target, LoraLayer) and not isinstance(target, AdaLoraLayer) and not wrap_target_param:
            target.update_layer(
                adapter_name,
                r,
                lora_alpha=alpha,
                lora_dropout=lora_config.lora_dropout,
                init_lora_weights=lora_config.init_lora_weights,
                use_rslora=lora_config.use_rslora,
                use_dora=lora_config.use_dora,
                lora_bias=lora_config.lora_bias,
                arrow_config=lora_config.arrow_config,
<<<<<<< HEAD
                lora_ga_config=lora_config.lora_ga_config,
=======
                use_bdlora=lora_config.use_bdlora,
>>>>>>> 47313792
                inference_mode=lora_config.inference_mode,
                target_name=current_key,
            )
        else:
            if isinstance(target, ParamWrapper) and (parameter_name == target.parameter_name):
                raise ValueError(
                    "Trying to target the same nn.Parameter twice, this should not happen. Please open an issue on the "
                    "PEFT repo: https://github.com/huggingface/peft/issues"
                )
            device_map = self.model.hf_device_map if hasattr(self.model, "hf_device_map") else None
            new_module = self._create_new_module(lora_config, adapter_name, target, device_map=device_map, **kwargs)
            if adapter_name not in self.active_adapters:
                # adding an additional adapter: it is not automatically trainable
                new_module.requires_grad_(False)
            self._replace_module(parent, target_name, new_module, target)

    def _replace_module(self, parent, child_name, new_module, child):
        # override in LoraModel to handle quantized weights properly

        setattr(parent, child_name, new_module)
        # It's not necessary to set requires_grad here, as that is handled by
        # _mark_only_adapters_as_trainable

        # child layer wraps the original module, unpack it
        if hasattr(child, "base_layer"):
            child = child.base_layer

        meta = torch.device("meta")
        # dispatch to correct device
        for name, module in new_module.named_modules():
            if (self.prefix in name) or ("ranknum" in name):
                if hasattr(child, "qweight"):
                    weight = child.qweight
                elif hasattr(child, "W_q"):
                    weight = child.W_q
                elif hasattr(child, "weight"):
                    weight = child.weight
                elif getattr(child, "in_proj_weight", None) is not None:  # MHA
                    weight = child.in_proj_weight
                else:
                    weight = next(child.parameters())
                if not any(p.device == meta for p in module.parameters()):
                    module.to(weight.device)

    @staticmethod
    def _create_new_module(lora_config, adapter_name, target, **kwargs):
        # Collect dispatcher functions to decide what backend to use for the replaced LoRA layer. The order matters,
        # because the first match is always used. Therefore, the default layers should be checked last.
        dispatchers = []

        if lora_config._custom_modules:
            # Experimental custom LoRA module support. Allows users to pass a custom mapping for unsupported layer
            # types by impelementing their own LoRA layers.
            def dynamic_dispatch_func(target, adapter_name, lora_config, **kwargs):
                new_module = None

                if isinstance(target, BaseTunerLayer):
                    target_base_layer = target.get_base_layer()
                else:
                    target_base_layer = target

                for key, custom_cls in lora_config._custom_modules.items():
                    if isinstance(target_base_layer, key):
                        new_module = custom_cls(target, adapter_name, **kwargs)
                        break

                return new_module

            dispatchers.append(dynamic_dispatch_func)

        # avoid eager bnb import
        if is_bnb_available():
            from .bnb import dispatch_bnb_8bit

            dispatchers.append(dispatch_bnb_8bit)

        if is_bnb_4bit_available():
            from .bnb import dispatch_bnb_4bit

            dispatchers.append(dispatch_bnb_4bit)

        dispatchers.extend(
            [
                dispatch_eetq,
                dispatch_aqlm,
                dispatch_awq,
                dispatch_gptq,
                dispatch_hqq,
                dispatch_inc,
                dispatch_torchao,
                dispatch_megatron,
                dispatch_default,
            ]
        )

        new_module = None
        for dispatcher in dispatchers:
            new_module = dispatcher(target, adapter_name, lora_config=lora_config, **kwargs)
            if new_module is not None:  # first match wins
                break

        if new_module is None:
            # no module could be matched
            raise ValueError(
                f"Target module {target} is not supported. Currently, only the following modules are supported: "
                "`torch.nn.Linear`, `torch.nn.Embedding`, `torch.nn.Conv1d`, `torch.nn.Conv2d`, `torch.nn.Conv3d`, "
                "`transformers.pytorch_utils.Conv1D`, `torch.nn.MultiheadAttention.`."
            )

        return new_module

    @contextmanager
    def _enable_peft_forward_hooks(self, *args, **kwargs):
        # If adapter_names is passed as an argument, we inject it into the forward arguments.
        adapter_names = kwargs.pop("adapter_names", None)
        alora_offsets = kwargs.pop("alora_offsets", None)

        if adapter_names is None and alora_offsets is None:
            # nothing to do
            yield
            return
        hook_handles = []

        if alora_offsets is not None:
            for n, layer in self.named_modules():
                # gradient checkpointing layer are executed concurrently to the 'normal' forward call
                # (in the backward step the gradient checkpointing layer's forward will be executed again).
                # this means that when the gradient checkpointing layer is called, the _enable_peft_forward_hooks
                # context manager is long gone. to be consistent with the normal forward we need to register the pre
                # hooks for this concurrent forward call as well.
                #
                # Note that this will lead to double application of whatever the callbacks do in normal forward.
                # Make sure that whatever change is done, can be applied more than once without harm (idempotency).
                if isinstance(layer, GradientCheckpointingLayer) and layer.gradient_checkpointing:

                    def forward_pre_hook(name, module, inputs, **kwargs):
                        for submodule in module.modules():
                            if isinstance(submodule, LoraLayer):
                                handle = submodule.register_forward_pre_hook(
                                    partial(_alora_offsets_pre_forward_hook, alora_offsets=kwargs["alora_offsets"]),
                                    with_kwargs=True,
                                )
                                module._peft_gradient_checkpointing_forward_hooks.append(handle)

                    def backward_hook(name, module, *grad_output, **kwargs):
                        while module._peft_gradient_checkpointing_forward_hooks:
                            module._peft_gradient_checkpointing_forward_hooks.pop().remove()

                    if getattr(layer, "_peft_gradient_checkpointing_forward_hooks", []):
                        raise ValueError(
                            "Multiple invocations of PEFT forward hooks before .backward() with enabled gradient "
                            "checkpointing. Disable gradient checkpointing or only call forward once per backward."
                        )
                    layer._peft_gradient_checkpointing_forward_hooks = []
                    handle = layer.register_forward_pre_hook(partial(forward_pre_hook, n, alora_offsets=alora_offsets))
                    layer._peft_gradient_checkpointing_forward_hooks.append(handle)
                    handle = layer.register_full_backward_hook(partial(backward_hook, n))
                    layer._peft_gradient_checkpointing_forward_hooks.append(handle)
                if isinstance(layer, LoraLayer):
                    pre_forward = partial(_alora_offsets_pre_forward_hook, alora_offsets=alora_offsets)
                    handle = layer.register_forward_pre_hook(pre_forward, with_kwargs=True)
                    hook_handles.append(handle)
        num_beams = kwargs.get("num_beams", None)
        uses_beam_search = isinstance(num_beams, int) and (num_beams > 1)
        if uses_beam_search:
            if alora_offsets is not None:
                raise ValueError("Beam search not yet supported for aLoRA.")
        if adapter_names is not None:
            if self.training:
                raise ValueError("Cannot pass `adapter_names` when the model is in training mode.")

            # Check that users only passed actually existing adapters.
            # Note: We cannot do this on the layer level, as each individual layer may not have each adapter. Still, we want
            # to check that there is at least one layer with the given name, or else something like typos can easily slip.
            expected_adapters = set()
            for layer in self.modules():
                if isinstance(layer, LoraLayer):
                    expected_adapters |= layer.lora_A.keys()
                    expected_adapters |= layer.lora_embedding_A.keys()
            unique_adapters = {name for name in adapter_names if name != "__base__"}
            unexpected_adapters = unique_adapters - expected_adapters
            if unexpected_adapters:
                raise ValueError(
                    f"Trying to infer with non-existing adapter(s): {', '.join(sorted(unexpected_adapters))}"
                )

            # deal with beam search
            original_adapter_names = adapter_names[:]
            if uses_beam_search:
                if not isinstance(adapter_names, (list, tuple)):
                    raise TypeError(f"Got adapter names of type {type(adapter_names)}, expected a list of str.")
                # When there is beam search, the inputs are repeated n times, thus we repeat each adapter name n times and
                # then flatten the nested list. For encoder-decoder models, this extended list should not be applied to the
                # encoder part. Further below, the original argument is thus restored for the encoder.
                adapter_names = sum(([n] * kwargs["num_beams"] for n in adapter_names), [])

            for module in self.modules():
                if isinstance(module, LoraLayer) or isinstance(module, AuxiliaryTrainingWrapper):
                    pre_forward = partial(_adapter_names_pre_forward_hook, adapter_names=adapter_names)
                    handle = module.register_forward_pre_hook(pre_forward, with_kwargs=True)
                    hook_handles.append(handle)

            encoder = _get_encoder(self.model)
            if uses_beam_search and (encoder is not None):
                # For encoder-decoder models, even when applying beam search, the encoder part of the model should not use
                # the extended adapter_names. This is because the encoder still uses the original, non-extended samples.
                for module in encoder.modules():
                    if isinstance(module, LoraLayer) or isinstance(module, AuxiliaryTrainingWrapper):
                        # Add another hook to overwrite the kwargs with the original adapter names -- this is easier than
                        # trying to exclude the encoder.
                        pre_forward = partial(_adapter_names_pre_forward_hook, adapter_names=original_adapter_names)
                        handle = module.register_forward_pre_hook(pre_forward, with_kwargs=True)
                        hook_handles.append(handle)

        yield

        for handle in hook_handles:
            handle.remove()

    def _check_merge_allowed(self):
        """Verify that the configuration supports merging.

        Currently gptq quantization and replicated layers do not support merging.
        """
        super()._check_merge_allowed()
        if getattr(self.model, "quantization_method", None) == "gptq":
            raise ValueError("Cannot merge LORA layers when the model is gptq quantized")
        if self.peft_config.get("layer_replication"):
            raise ValueError("Cannot merge LORA layers when base model layers are replicated")

    def _prepare_adapter_config(self, peft_config, model_config):
        if peft_config.target_modules is None:
            if model_config["model_type"] in self.target_module_mapping:
                peft_config.target_modules = set(self.target_module_mapping[model_config["model_type"]])
            elif not peft_config.target_parameters:
                raise ValueError("Please specify `target_modules` or `target_parameters`in `peft_config`")
        return peft_config

    def _check_add_weighted_adapter(
        self, adapters: list[str], combination_type: str, svd_rank: int | None
    ) -> tuple[str, int, str]:
        """
        Helper function to check if the arguments to add_weighted_adapter are valid and compatible with the underlying
        model.
        """
        for adapter in adapters:
            if adapter not in list(self.peft_config.keys()):
                raise ValueError(f"Adapter {adapter} does not exist")

        for adapter in adapters:
            if self.peft_config[adapter].target_parameters:
                raise ValueError(
                    f"add_weighted_adapter does not support targeting nn.Parameter (problematic adapter '{adapter}')"
                )

        # If more than one of the adapters targets the same module with modules_to_save, raise an error, as these
        # modules cannot be merged. First, find the ModulesToSaveWrapper instances in the model, then check if they
        # have modules for the adapters to be merged.
        modules_to_save_wrappers = [module for module in self.modules() if isinstance(module, ModulesToSaveWrapper)]
        problematic_wrappers = [
            wrapper
            for wrapper in modules_to_save_wrappers
            if sum(adapter in wrapper.modules_to_save for adapter in adapters) > 1
        ]
        if problematic_wrappers:
            raise ValueError(
                "Cannot add weighted adapters if they target the same module with modules_to_save, but found "
                f"{len(problematic_wrappers)} such instance(s)."
            )

        # if there is only one adapter, we can only use linear merging
        combination_type = "linear" if len(adapters) == 1 else combination_type

        adapters_ranks: list[int] = [
            # When allocating tensors for the new adapter, we need the maximum possible rank to not overflow
            config.r if not config.rank_pattern else max(config.r, *config.rank_pattern.values())
            for config in (self.peft_config[adapter] for adapter in adapters)
        ]

        if combination_type in ("linear", "ties", "dare_ties", "dare_linear", "magnitude_prune"):
            # all adapters ranks should be same, new rank is just this value
            if len(set(adapters_ranks)) != 1:
                raise ValueError(
                    "All adapters must have the same r value when using combination_type linear, ties, dare_ties or "
                    "dare_linear."
                )
            new_rank = adapters_ranks[0]
        elif combination_type == "cat":
            # adapters ranks may be different, new rank is sum of all ranks
            # be careful, because output adapter rank may be really big if mixing a lot of adapters
            new_rank = sum(adapters_ranks)
        elif combination_type.endswith("svd"):
            # new rank is the max of all ranks of the adapters if not provided
            new_rank = svd_rank or max(adapters_ranks)
        else:
            raise ValueError(f"Invalid combination_type: {combination_type}")

        target_module_types = [type(self.peft_config[adapter].target_modules) for adapter in adapters]
        if not target_module_types:
            raise ValueError(f"Found no adapter matching the names in {adapters}")
        if len(set(target_module_types)) > 1:
            raise ValueError(
                "all adapter configs should follow the same target modules type. "
                "Combining adapters with `target_modules` type being a mix of list/set and string is not supported."
            )

        if target_module_types[0] is str:
            new_target_modules = "|".join(f"({self.peft_config[adapter].target_modules})" for adapter in adapters)
        elif target_module_types[0] is set:
            new_target_modules = reduce(
                operator.or_, (self.peft_config[adapter].target_modules for adapter in adapters)
            )
        else:
            raise TypeError(f"Invalid type {target_module_types[0]} found in target_modules")

        return combination_type, new_rank, new_target_modules

    def add_weighted_adapter(
        self,
        adapters: list[str],
        weights: list[float],
        adapter_name: str,
        combination_type: str = "svd",
        svd_rank: int | None = None,
        svd_clamp: int | None = None,
        svd_full_matrices: bool = True,
        svd_driver: str | None = None,
        density: float | None = None,
        majority_sign_method: Literal["total", "frequency"] = "total",
    ) -> None:
        """
        This method adds a new adapter by merging the given adapters with the given weights.

        When using the `cat` combination_type you should be aware that rank of the resulting adapter will be equal to
        the sum of all adapters ranks. So it's possible that the mixed adapter may become too big and result in OOM
        errors.

        Args:
            adapters (`list`):
                List of adapter names to be merged.
            weights (`list`):
                List of weights for each adapter. Weights can be positive or negative, allowing for both addition and
                subtraction of adapter effects.
            adapter_name (`str`):
                Name of the new adapter.
            combination_type (`str`):
                The merging type can be one of [`svd`, `linear`, `cat`, `ties`, `ties_svd`, `dare_ties`, `dare_linear`,
                `dare_ties_svd`, `dare_linear_svd`, `magnitude_prune`, `magnitude_prune_svd`]. When using the `cat`
                combination_type, the rank of the resulting adapter is equal to the sum of all adapters ranks (the
                mixed adapter may be too big and result in OOM errors).
            svd_rank (`int`, *optional*):
                Rank of output adapter for svd. If None provided, will use max rank of merging adapters.
            svd_clamp (`float`, *optional*):
                A quantile threshold for clamping SVD decomposition output. If None is provided, do not perform
                clamping. Defaults to None.
            svd_full_matrices (`bool`, *optional*):
                Controls whether to compute the full or reduced SVD, and consequently, the shape of the returned
                tensors U and Vh. Defaults to True.
            svd_driver (`str`, *optional*):
                Name of the cuSOLVER method to be used. This keyword argument only works when merging on CUDA. Can be
                one of [None, `gesvd`, `gesvdj`, `gesvda`]. For more info please refer to `torch.linalg.svd`
                documentation. Defaults to None.
            density (`float`, *optional*):
                Value between 0 and 1. 0 means all values are pruned and 1 means no values are pruned. Should be used
                with [`ties`, `ties_svd`, `dare_ties`, `dare_linear`, `dare_ties_svd`, `dare_linear_svd`,
                `magnintude_prune`, `magnitude_prune_svd`]
            majority_sign_method (`str`):
                The method, should be one of ["total", "frequency"], to use to get the magnitude of the sign values.
                Should be used with [`ties`, `ties_svd`, `dare_ties`, `dare_ties_svd`]
        """

        if adapter_name in list(self.peft_config.keys()):
            return

        combination_type, new_rank, new_target_modules = self._check_add_weighted_adapter(
            adapters=adapters,
            combination_type=combination_type,
            svd_rank=svd_rank,
        )

        self.peft_config[adapter_name] = replace(
            self.peft_config[adapters[0]],
            r=new_rank,
            lora_alpha=new_rank,
            target_modules=new_target_modules,
            alpha_pattern={},
            rank_pattern={},
        )
        self.inject_adapter(self.model, adapter_name)

        # Do we really need that?
        _freeze_adapter(self.model, adapter_name)

        key_list = [key for key, _ in self.model.named_modules() if self.prefix not in key]
        for key in key_list:
            _, target, _ = _get_submodules(self.model, key)
            if isinstance(target, LoraLayer):
                if adapter_name in target.lora_A:
                    target_lora_A = target.lora_A[adapter_name].weight
                    target_lora_B = target.lora_B[adapter_name].weight
                elif adapter_name in target.lora_embedding_A:
                    target_lora_A = target.lora_embedding_A[adapter_name]
                    target_lora_B = target.lora_embedding_B[adapter_name]
                else:
                    continue

                target_lora_A.data = target_lora_A.data * 0.0
                target_lora_B.data = target_lora_B.data * 0.0
                if combination_type == "cat":
                    loras_A, loras_B = [], []
                    for adapter, weight in zip(adapters, weights):
                        if adapter in target.lora_A:
                            current_adapter_lora_A = target.lora_A[adapter].weight
                            current_adapter_lora_B = target.lora_B[adapter].weight
                        elif adapter in target.lora_embedding_A:
                            current_adapter_lora_A = target.lora_embedding_A[adapter]
                            current_adapter_lora_B = target.lora_embedding_B[adapter]
                        else:
                            continue
                        loras_A.append(current_adapter_lora_A.data * weight * target.scaling[adapter])
                        loras_B.append(current_adapter_lora_B.data)

                    if len(loras_A) == 0:
                        raise ValueError("No matching LoRAs found. Please raise an issue on GitHub.")
                    loras_A = torch.cat(loras_A, dim=0)
                    loras_B = torch.cat(loras_B, dim=1)
                    target_lora_A.data[: loras_A.shape[0], :] = loras_A
                    target_lora_B.data[:, : loras_B.shape[1]] = loras_B
                elif combination_type in [
                    "svd",
                    "ties_svd",
                    "dare_linear_svd",
                    "dare_ties_svd",
                    "magnitude_prune_svd",
                ]:
                    target_lora_A.data, target_lora_B.data = self._svd_generalized_task_arithmetic_weighted_adapter(
                        combination_type,
                        adapters,
                        weights,
                        new_rank,
                        target,
                        target_lora_A,
                        target_lora_B,
                        density,
                        majority_sign_method,
                        svd_clamp,
                        full_matrices=svd_full_matrices,
                        driver=svd_driver,
                    )
                elif combination_type in ["linear", "ties", "dare_linear", "dare_ties", "magnitude_prune"]:
                    target_lora_A.data, target_lora_B.data = self._generalized_task_arithmetic_weighted_adapter(
                        combination_type, adapters, weights, target, density, majority_sign_method
                    )

    def _svd_generalized_task_arithmetic_weighted_adapter(
        self,
        combination_type,
        adapters,
        weights,
        new_rank,
        target,
        target_lora_A,
        target_lora_B,
        density,
        majority_sign_method,
        clamp=None,
        full_matrices=True,
        driver=None,
    ):
        valid_adapters = []
        valid_weights = []
        is_embedding = any(adapter in target.lora_embedding_A for adapter in adapters)
        for adapter, weight in zip(adapters, weights):
            if adapter in target.lora_A or adapter in target.lora_embedding_A:
                valid_adapters.append(adapter)
                valid_weights.append(weight * target.scaling[adapter])

        # if no valid adapter, nothing to do
        if len(valid_adapters) == 0:
            raise ValueError("No matching LoRAs found. Please raise an issue on Github.")
        delta_weight = [target.get_delta_weight(adapter) for adapter in valid_adapters]
        valid_weights = torch.tensor(valid_weights).to(delta_weight[0].device)
        if combination_type == "svd":
            delta_weight = task_arithmetic(delta_weight, valid_weights)
        elif combination_type == "ties_svd":
            delta_weight = ties(delta_weight, valid_weights, density, majority_sign_method)
        elif combination_type == "dare_linear_svd":
            delta_weight = dare_linear(delta_weight, valid_weights, density)
        elif combination_type == "dare_ties_svd":
            delta_weight = dare_ties(delta_weight, valid_weights, density, majority_sign_method)
        elif combination_type == "magnitude_prune_svd":
            delta_weight = magnitude_prune(delta_weight, valid_weights, density)
        else:
            raise ValueError(f"Invalid value passed to combination type: {combination_type}")

        conv2d = isinstance(target, Conv2d)
        if conv2d:
            conv2d_1x1 = target.weight.size()[2:4] == (1, 1)
            if not conv2d_1x1:
                delta_weight = delta_weight.flatten(start_dim=1)
            else:
                delta_weight = delta_weight.squeeze()
        if (hasattr(target, "fan_in_fan_out") and target.fan_in_fan_out) or is_embedding:
            delta_weight = delta_weight.T

        # based on https://github.com/kohya-ss/sd-scripts/blob/main/networks/svd_merge_lora.py#L114-L131
        U, S, Vh = torch.linalg.svd(delta_weight, full_matrices=full_matrices, driver=driver)
        U = U[:, :new_rank]
        S = S[:new_rank]
        U = U @ torch.diag(S)
        Vh = Vh[:new_rank, :]
        if clamp is not None:
            dist = torch.cat([U.flatten(), Vh.flatten()])
            hi_val = torch.quantile(dist, clamp)
            low_val = -hi_val
            U = U.clamp(low_val, hi_val)
            Vh = Vh.clamp(low_val, hi_val)
        if conv2d:
            U = U.reshape(target_lora_B.data.shape)
            Vh = Vh.reshape(target_lora_A.data.shape)
        return Vh, U

    def _generalized_task_arithmetic_weighted_adapter(
        self,
        combination_type,
        adapters,
        weights,
        target,
        density,
        majority_sign_method,
    ):
        # account weights for LoRA A and B layers.
        valid_weights_A = []
        valid_weights_B = []
        lora_A_deltas = []
        lora_B_deltas = []
        for adapter, weight in zip(adapters, weights):
            if adapter in target.lora_A:
                current_adapter_lora_A = target.lora_A[adapter].weight
                current_adapter_lora_B = target.lora_B[adapter].weight
            elif adapter in target.lora_embedding_A:
                current_adapter_lora_A = target.lora_embedding_A[adapter]
                current_adapter_lora_B = target.lora_embedding_B[adapter]
            else:
                continue
            # Support negative weights: take absolute value for sqrt, then apply sign
            weight_with_scaling = weight * target.scaling[adapter]
            sign = 1 if weight_with_scaling >= 0 else -1
            # apply sign only on one side of the weights, otherwise negative signs negate
            valid_weights_A.append(math.sqrt(abs(weight_with_scaling)) * sign)
            valid_weights_B.append(math.sqrt(abs(weight_with_scaling)))
            lora_A_deltas.append(current_adapter_lora_A.data)
            lora_B_deltas.append(current_adapter_lora_B.data)
        valid_weights_A = torch.tensor(valid_weights_A).to(lora_A_deltas[0].device)
        valid_weights_B = torch.tensor(valid_weights_B).to(lora_B_deltas[0].device)
        valid_weights = [valid_weights_A, valid_weights_B]
        lora_deltas = [lora_A_deltas, lora_B_deltas]
        dtype = lora_A_deltas[0].dtype
        for i, task_tensors in enumerate(lora_deltas):
            if combination_type == "linear":
                lora_deltas[i] = task_arithmetic(task_tensors, valid_weights[i])
            elif combination_type == "ties":
                lora_deltas[i] = ties(task_tensors, valid_weights[i], density, majority_sign_method)
            elif combination_type == "dare_linear":
                lora_deltas[i] = dare_linear(task_tensors, valid_weights[i], density)
            elif combination_type == "dare_ties":
                lora_deltas[i] = dare_ties(task_tensors, valid_weights[i], density, majority_sign_method)
            elif combination_type == "magnitude_prune":
                lora_deltas[i] = magnitude_prune(task_tensors, valid_weights[i], density)
            else:
                raise ValueError("Invalid combination type")
        lora_deltas = [delta.to(dtype) for delta in lora_deltas]
        return lora_deltas

    def subtract_mutated_init(self, output_state_dict: dict[str, torch.Tensor], adapter_name: str, kwargs=None):
        """
        This function can calculate the updates of the PiSSA/CorDA/OLoRA by comparing the parameters of the
        PiSSA/CorDA/OLoRA adapter in `output_state_dict` with the initial values of PiSSA/CorDA/OLoRA in
        `adapter_name`, thus converting PiSSA/CorDA/OLoRA to LoRA.
        """
        for name, param in self.model.named_parameters():
            if (
                param.data.dtype != torch.float32
                and param.data.dtype != torch.float16
                and param.data.dtype != torch.bfloat16
            ) and adapter_name.startswith("pissa"):
                warnings.warn(
                    r"Note that Quant(W_res) + AB != Quant(W) + \Delta(AB); "
                    "the converted LoRA, when combined with W or Quant(W), may introduce a certain gap in the fine-tuned model. "
                    "Therefore, we recommend directly using the Quant(W_res) in conjunction with the PiSSA adapter. "
                )
        mutated_init_state_dict = get_peft_model_state_dict(
            self,
            state_dict=kwargs.get("state_dict", None),
            adapter_name=adapter_name,
        )
        tensors_lora = {}
        for name in output_state_dict.keys():
            ## W = W^{res} + A_0 \times B_0,
            ## W + \Delta W = W^{res} + A \times B,
            ## \Delta W = A \times B - A_0 \times B_0 = [A | A_0] \times [B | -B_0]^T = A'B'.
            if "lora_A" in name:
                tensors_lora[name] = torch.cat(
                    [output_state_dict[name], mutated_init_state_dict[".".join(name.split(".")[1:])]], dim=0
                )
            elif "lora_B" in name:
                tensors_lora[name] = torch.cat(
                    [output_state_dict[name], -mutated_init_state_dict[".".join(name.split(".")[1:])]], dim=1
                )

        return tensors_lora

    def _add_modules_to_tie(self, peft_config, tied_weight_keys):
        modules_to_save = set(getattr(peft_config, "modules_to_save", []) or [])
        missing_keys = set(tied_weight_keys) - modules_to_save

        peft_config.modules_to_tie = missing_keys<|MERGE_RESOLUTION|>--- conflicted
+++ resolved
@@ -215,12 +215,9 @@
             "ephemeral_gpu_offload": lora_config.runtime_config.ephemeral_gpu_offload,
             "lora_bias": lora_config.lora_bias,
             "arrow_config": lora_config.arrow_config,
-<<<<<<< HEAD
             "lora_ga_config": lora_config.lora_ga_config,
-=======
             "use_bdlora": lora_config.use_bdlora,
             "target_name": current_key,
->>>>>>> 47313792
             "loaded_in_8bit": getattr(self.model, "is_loaded_in_8bit", False),
             "loaded_in_4bit": getattr(self.model, "is_loaded_in_4bit", False),
             "parameter_name": parameter_name,
@@ -256,11 +253,8 @@
                 use_dora=lora_config.use_dora,
                 lora_bias=lora_config.lora_bias,
                 arrow_config=lora_config.arrow_config,
-<<<<<<< HEAD
                 lora_ga_config=lora_config.lora_ga_config,
-=======
                 use_bdlora=lora_config.use_bdlora,
->>>>>>> 47313792
                 inference_mode=lora_config.inference_mode,
                 target_name=current_key,
             )
