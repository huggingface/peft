# Copyright 2023-present the HuggingFace Inc. team.
#
# Licensed under the Apache License, Version 2.0 (the "License");
# you may not use this file except in compliance with the License.
# You may obtain a copy of the License at
#
#     http://www.apache.org/licenses/LICENSE-2.0
#
# Unless required by applicable law or agreed to in writing, software
# distributed under the License is distributed on an "AS IS" BASIS,
# WITHOUT WARRANTIES OR CONDITIONS OF ANY KIND, either express or implied.
# See the License for the specific language governing permissions and
# limitations under the License.
from __future__ import annotations

import math
import operator
import re
import warnings
from dataclasses import asdict, replace
from enum import Enum
from functools import reduce
from itertools import chain
<<<<<<< HEAD
from typing import List, Literal, Optional
=======
from typing import Optional
>>>>>>> eba45955

import torch
from torch import nn
from tqdm import tqdm

from peft.import_utils import is_bnb_4bit_available, is_bnb_available
from peft.tuners.tuners_utils import BaseTuner, BaseTunerLayer, check_target_module_exists, onload_layer
from peft.utils import (
    TRANSFORMERS_MODELS_TO_LORA_TARGET_MODULES_MAPPING,
    ModulesToSaveWrapper,
    _freeze_adapter,
    _get_submodules,
    get_quantization_config,
)
from peft.utils.merge_utils import dare_linear, dare_ties, task_arthimetic, ties

from .config import LoraConfig
from .gptq import dispatch_gptq
from .layer import Conv2d, LoraLayer, dispatch_default
from .tp_layer import dispatch_megatron


class LoraModel(BaseTuner):
    """
    Creates Low Rank Adapter (LoRA) model from a pretrained transformers model.

    The method is described in detail in https://arxiv.org/abs/2106.09685.

    Args:
        model ([`torch.nn.Module`]): The model to be adapted.
        config ([`LoraConfig`]): The configuration of the Lora model.
        adapter_name (`str`): The name of the adapter, defaults to `"default"`.

    Returns:
        `torch.nn.Module`: The Lora model.

    Example:

        ```py
        >>> from transformers import AutoModelForSeq2SeqLM
        >>> from peft import LoraModel, LoraConfig

        >>> config = LoraConfig(
        ...     task_type="SEQ_2_SEQ_LM",
        ...     r=8,
        ...     lora_alpha=32,
        ...     target_modules=["q", "v"],
        ...     lora_dropout=0.01,
        ... )

        >>> model = AutoModelForSeq2SeqLM.from_pretrained("t5-base")
        >>> lora_model = LoraModel(model, config, "default")
        ```

        ```py
        >>> import transformers
        >>> from peft import LoraConfig, PeftModel, get_peft_model, prepare_model_for_int8_training

        >>> target_modules = ["q_proj", "k_proj", "v_proj", "out_proj", "fc_in", "fc_out", "wte"]
        >>> config = LoraConfig(
        ...     r=4, lora_alpha=16, target_modules=target_modules, lora_dropout=0.1, bias="none", task_type="CAUSAL_LM"
        ... )

        >>> model = transformers.GPTJForCausalLM.from_pretrained(
        ...     "kakaobrain/kogpt",
        ...     revision="KoGPT6B-ryan1.5b-float16",  # or float32 version: revision=KoGPT6B-ryan1.5b
        ...     pad_token_id=tokenizer.eos_token_id,
        ...     use_cache=False,
        ...     device_map={"": rank},
        ...     torch_dtype=torch.float16,
        ...     load_in_8bit=True,
        ... )
        >>> model = prepare_model_for_int8_training(model)
        >>> lora_model = get_peft_model(model, config)
        ```

    **Attributes**:
        - **model** ([`~transformers.PreTrainedModel`]) -- The model to be adapted.
        - **peft_config** ([`LoraConfig`]): The configuration of the Lora model.
    """

    prefix: str = "lora_"

    def __init__(self, model, config, adapter_name) -> None:
        super().__init__(model, config, adapter_name)

    def _check_new_adapter_config(self, config: LoraConfig) -> None:
        """
        A helper method to check the config when a new adapter is being added.

        Raise a ValueError if there is something wrong with the config or if it conflicts with existing adapters.

        """
        # TODO: there should be a check if any of the existing adapters actually has bias != "none", or else the check
        # does not fully correspond to the error message.
        if (len(self.peft_config) > 1) and (config.bias != "none"):
            raise ValueError(
                f"{self.__class__.__name__} supports only 1 adapter with bias. When using multiple adapters, "
                "set bias to 'none' for all adapters."
            )

    @staticmethod
    def _check_target_module_exists(lora_config, key):
        return check_target_module_exists(lora_config, key)

    def _create_and_replace(
        self,
        lora_config,
        adapter_name,
        target,
        target_name,
        parent,
        current_key,
    ):
        if current_key is None:
            raise ValueError("Current Key shouldn't be `None`")

        # Regexp matching - Find key which matches current target_name in patterns provided
        pattern_keys = list(chain(lora_config.rank_pattern.keys(), lora_config.alpha_pattern.keys()))
        target_name_key = next(filter(lambda key: re.match(rf".*\.{key}$", current_key), pattern_keys), current_key)
        r = lora_config.rank_pattern.get(target_name_key, lora_config.r)
        alpha = lora_config.alpha_pattern.get(target_name_key, lora_config.lora_alpha)

        kwargs = {
            "r": r,
            "lora_alpha": alpha,
            "lora_dropout": lora_config.lora_dropout,
            "fan_in_fan_out": lora_config.fan_in_fan_out,
            "init_lora_weights": lora_config.init_lora_weights,
            "use_rslora": lora_config.use_rslora,
            "loaded_in_8bit": getattr(self.model, "is_loaded_in_8bit", False),
            "loaded_in_4bit": getattr(self.model, "is_loaded_in_4bit", False),
        }

        quantization_config = get_quantization_config(self.model, method="gptq")
        if quantization_config is not None:
            kwargs["gptq_quantization_config"] = quantization_config

        # note: AdaLoraLayer is a subclass of LoraLayer, we need to exclude it
        from peft.tuners.adalora import AdaLoraLayer

        if isinstance(target, LoraLayer) and not isinstance(target, AdaLoraLayer):
            target.update_layer(
                adapter_name,
                r,
                alpha,
                lora_config.lora_dropout,
                lora_config.init_lora_weights,
                lora_config.use_rslora,
            )
        else:
            new_module = self._create_new_module(lora_config, adapter_name, target, **kwargs)
            if adapter_name != self.active_adapter:
                # adding an additional adapter: it is not automatically trainable
                new_module.requires_grad_(False)
            self._replace_module(parent, target_name, new_module, target)

    def _replace_module(self, parent, child_name, new_module, child):
        setattr(parent, child_name, new_module)
        # It's not necessary to set requires_grad here, as that is handled by
        # _mark_only_adapters_as_trainable

        # child layer wraps the original module, unpack it
        if hasattr(child, "base_layer"):
            child = child.base_layer

        if not hasattr(new_module, "base_layer"):
            new_module.weight = child.weight
            if hasattr(child, "bias"):
                new_module.bias = child.bias

        if getattr(child, "state", None) is not None:
            if hasattr(new_module, "base_layer"):
                new_module.base_layer.state = child.state
            else:
                new_module.state = child.state
            new_module.to(child.weight.device)

        # dispatch to correct device
        for name, module in new_module.named_modules():
            if (self.prefix in name) or ("ranknum" in name):
                weight = child.qweight if hasattr(child, "qweight") else child.weight
                module.to(weight.device)

    def _mark_only_adapters_as_trainable(self, model: nn.Module) -> None:
        for n, p in model.named_parameters():
            if self.prefix not in n:
                p.requires_grad = False

        for active_adapter in self.active_adapters:
            bias = self.peft_config[active_adapter].bias
            if bias == "none":
                continue

            if bias == "all":
                for n, p in model.named_parameters():
                    if "bias" in n:
                        p.requires_grad = True
            elif bias == "lora_only":
                for m in model.modules():
                    if isinstance(m, LoraLayer) and hasattr(m, "bias") and m.bias is not None:
                        m.bias.requires_grad = True
            else:
                raise NotImplementedError(f"Requested bias: {bias}, is not implemented.")

    @staticmethod
    def _create_new_module(lora_config, adapter_name, target, **kwargs):
        # Collect dispatcher functions to decide what backend to use for the replaced LoRA layer. The order matters,
        # because the first match is always used. Therefore, the default layers should be checked last.
        dispatchers = []

        # avoid eager bnb import
        if is_bnb_available():
            from .bnb import dispatch_bnb_8bit

            dispatchers.append(dispatch_bnb_8bit)

        if is_bnb_4bit_available():
            from .bnb import dispatch_bnb_4bit

            dispatchers.append(dispatch_bnb_4bit)

        dispatchers.extend([dispatch_gptq, dispatch_megatron, dispatch_default])

        new_module = None
        for dispatcher in dispatchers:
            new_module = dispatcher(target, adapter_name, lora_config=lora_config, **kwargs)
            if new_module is not None:  # first match wins
                break

        if new_module is None:
            # no module could be matched
            raise ValueError(
                f"Target module {target} is not supported. Currently, only the following modules are supported: "
                "`torch.nn.Linear`, `torch.nn.Embedding`, `torch.nn.Conv2d`, `transformers.pytorch_utils.Conv1D`."
            )

        return new_module

    def __getattr__(self, name: str):
        """Forward missing attributes to the wrapped module."""
        try:
            return super().__getattr__(name)  # defer to nn.Module's logic
        except AttributeError:
            return getattr(self.model, name)

    def get_peft_config_as_dict(self, inference: bool = False):
        config_dict = {}
        for key, value in self.peft_config.items():
            config = {k: v.value if isinstance(v, Enum) else v for k, v in asdict(value).items()}
            if inference:
                config["inference_mode"] = True
        config_dict[key] = config
        return config

    def _set_adapter_layers(self, enabled: bool = True) -> None:
        for module in self.model.modules():
            if isinstance(module, (BaseTunerLayer, ModulesToSaveWrapper)):
                module.enable_adapters(enabled)

    def enable_adapter_layers(self) -> None:
        """Enable all adapters.

        Call this if you have previously disabled all adapters and want to re-enable them.
        """
        self._set_adapter_layers(enabled=True)

    def disable_adapter_layers(self) -> None:
        """Disable all adapters.

        When disabling all adapters, the model output corresponds to the output of the base model.
        """
        for active_adapter in self.active_adapters:
            val = self.peft_config[active_adapter].bias
            if val != "none":
                msg = (
                    f"Careful, disabling adapter layers with bias configured to be '{val}' does not produce the same "
                    "output as the the base model would without adaption."
                )
                warnings.warn(msg)
        self._set_adapter_layers(enabled=False)

    def set_adapter(self, adapter_name: str | list[str]) -> None:
        """Set the active adapter(s).

        Args:
            adapter_name (`str` or `list[str]`): Name of the adapter(s) to be activated.
        """
        for module in self.model.modules():
            if isinstance(module, LoraLayer):
                if module.merged:
                    warnings.warn("Adapter cannot be set when the model is merged. Unmerging the model first.")
                    module.unmerge()
                module.set_adapter(adapter_name)
        self.active_adapter = adapter_name

    @staticmethod
    def _prepare_adapter_config(peft_config, model_config):
        if peft_config.target_modules is None:
            if model_config["model_type"] not in TRANSFORMERS_MODELS_TO_LORA_TARGET_MODULES_MAPPING:
                raise ValueError("Please specify `target_modules` in `peft_config`")
            peft_config.target_modules = set(
                TRANSFORMERS_MODELS_TO_LORA_TARGET_MODULES_MAPPING[model_config["model_type"]]
            )
        return peft_config

    def _unload_and_optionally_merge(
        self,
        merge=True,
        progressbar: bool = False,
        safe_merge: bool = False,
        adapter_names: Optional[list[str]] = None,
    ):
        if merge:
            if getattr(self.model, "quantization_method", None) == "gptq":
                raise ValueError("Cannot merge LORA layers when the model is gptq quantized")

        key_list = [key for key, _ in self.model.named_modules() if self.prefix not in key]
        desc = "Unloading " + ("and merging " if merge else "") + "model"
        for key in tqdm(key_list, disable=not progressbar, desc=desc):
            try:
                parent, target, target_name = _get_submodules(self.model, key)
            except AttributeError:
                continue
            with onload_layer(target):
                if hasattr(target, "base_layer"):
                    if merge:
                        target.merge(safe_merge=safe_merge, adapter_names=adapter_names)
                    self._replace_module(parent, target_name, target.get_base_layer(), target)
                elif isinstance(target, ModulesToSaveWrapper):
                    # save any additional trainable modules part of `modules_to_save`
                    setattr(parent, target_name, target.modules_to_save[target.active_adapter])

        return self.model

    def add_weighted_adapter(
        self,
        adapters,
        weights,
        adapter_name,
        combination_type="svd",
        svd_rank=None,
        svd_clamp=None,
        svd_full_matrices=True,
        svd_driver=None,
        density=None,
        majority_sign_method: Literal["total", "frequency"] = "total",
    ) -> None:
        """
        This method adds a new adapter by merging the given adapters with the given weights.

        When using the `cat` combination_type you should be aware that rank of the resulting adapter will be equal to
        the sum of all adapters ranks. So it's possible that the mixed adapter may become too big and result in OOM
        errors.

        Args:
            adapters (`list`):
                List of adapter names to be merged.
            weights (`list`):
                List of weights for each adapter.
            adapter_name (`str`):
                Name of the new adapter.
            combination_type (`str`):
                The merging type can be one of [`svd`, `linear`, `cat`, `ties`, `ties_svd`, `dare_ties`, `dare_linear`,
                `dare_ties_svd`, `dare_linear_svd`]. When using the `cat` combination_type, the rank of the resulting
                adapter is equal to the sum of all adapters ranks (the mixed adapter may be too big and result in OOM
                errors).
            svd_rank (`int`, *optional*):
                Rank of output adapter for svd. If None provided, will use max rank of merging adapters.
            svd_clamp (`float`, *optional*):
                A quantile threshold for clamping SVD decomposition output. If None is provided, do not perform
                clamping. Defaults to None.
            svd_full_matrices (`bool`, *optional*):
                Controls whether to compute the full or reduced SVD, and consequently, the shape of the returned
                tensors U and Vh. Defaults to True.
            svd_driver (`str`, *optional*):
                Name of the cuSOLVER method to be used. This keyword argument only works when merging on CUDA. Can be
                one of [None, `gesvd`, `gesvdj`, `gesvda`]. For more info please refer to `torch.linalg.svd`
                documentation. Defaults to None.
            density (`float`, *optional*):
                Value between 0 and 1. 0 means all values are pruned and 1 means no values are pruned.
                Should be used with [`ties`, `ties_svd`, `dare_ties`, `dare_linear`,
                `dare_ties_svd`, `dare_linear_svd`]
            majority_sign_method (`str`):
                The method, should be one of ["total", "frequency"], to use to get the magnitude of the sign values.
                Should be used with [`ties`, `ties_svd`, `dare_ties`, `dare_ties_svd`]
        """

        if adapter_name in list(self.peft_config.keys()):
            return
        for adapter in adapters:
            if adapter not in list(self.peft_config.keys()):
                raise ValueError(f"Adapter {adapter} does not exist")

        # if there is only one adapter, we can only use linear merging
        combination_type = "linear" if len(adapters) == 1 else combination_type

        adapters_ranks = [self.peft_config[adapter].r for adapter in adapters]
        if combination_type in ("linear", "ties", "dare_ties", "dare_linear"):
            # all adapters ranks should be same, new rank is just this value
            if len(set(adapters_ranks)) != 1:
                raise ValueError(
                    "All adapters must have the same r value when using combination_type linear, ties, dare_ties or dare_linear."
                )
            new_rank = adapters_ranks[0]
        elif combination_type == "cat":
            # adapters ranks may be different, new rank is sum of all ranks
            # be careful, because output adapter rank may be really big if mixing a lot of adapters
            new_rank = sum(adapters_ranks)
        elif "svd" in combination_type:
            # new rank is the max of all ranks of the adapters if not provided
            new_rank = svd_rank or max(adapters_ranks)
        else:
            raise ValueError(f"Invalid combination_type: {combination_type}")

        target_module_types = [type(self.peft_config[adapter].target_modules) for adapter in adapters]
        if not target_module_types:
            raise ValueError(f"Found no adapter matching the names in {adapters}")
        if len(set(target_module_types)) > 1:
            raise ValueError(
                "all adapter configs should follow the same target modules type. "
                "Combining adapters with `target_modules` type being a mix of list/set and string is not supported."
            )

        if target_module_types[0] == str:
            new_target_modules = "|".join(f"({self.peft_config[adapter].target_modules})" for adapter in adapters)
        elif target_module_types[0] == set:
            new_target_modules = reduce(
                operator.or_, (self.peft_config[adapter].target_modules for adapter in adapters)
            )
        else:
            raise TypeError(f"Invalid type {target_module_types[0]} found in target_modules")

        self.peft_config[adapter_name] = replace(
            self.peft_config[adapters[0]],
            r=new_rank,
            lora_alpha=new_rank,
            target_modules=new_target_modules,
        )
        self.inject_adapter(self.model, adapter_name)

        # Do we really need that?
        _freeze_adapter(self.model, adapter_name)

        key_list = [key for key, _ in self.model.named_modules() if self.prefix not in key]
        for key in key_list:
            _, target, _ = _get_submodules(self.model, key)
            if isinstance(target, LoraLayer):
                if adapter_name in target.lora_A:
                    target_lora_A = target.lora_A[adapter_name].weight
                    target_lora_B = target.lora_B[adapter_name].weight
                elif adapter_name in target.lora_embedding_A:
                    target_lora_A = target.lora_embedding_A[adapter_name]
                    target_lora_B = target.lora_embedding_B[adapter_name]
                else:
                    continue

                target_lora_A.data = target_lora_A.data * 0.0
                target_lora_B.data = target_lora_B.data * 0.0
                if combination_type == "cat":
                    loras_A, loras_B = [], []
                    for adapter, weight in zip(adapters, weights):
                        if adapter in target.lora_A:
                            current_adapter_lora_A = target.lora_A[adapter].weight
                            current_adapter_lora_B = target.lora_B[adapter].weight
                        elif adapter in target.lora_embedding_A:
                            current_adapter_lora_A = target.lora_embedding_A[adapter]
                            current_adapter_lora_B = target.lora_embedding_B[adapter]
                        else:
                            continue
                        loras_A.append(current_adapter_lora_A.data * weight * target.scaling[adapter])
                        loras_B.append(current_adapter_lora_B.data)

                    if len(loras_A) == 0:
                        raise ValueError("No matching LoRAs found. Please raise an issue on GitHub.")
                    loras_A = torch.cat(loras_A, dim=0)
                    loras_B = torch.cat(loras_B, dim=1)
                    target_lora_A.data[: loras_A.shape[0], :] = loras_A
                    target_lora_B.data[:, : loras_B.shape[1]] = loras_B
                elif combination_type in ["svd", "ties_svd", "dare_linear_svd", "dare_ties_svd"]:
                    target_lora_A.data, target_lora_B.data = self._svd_generalized_task_arithmetic_weighted_adapter(
                        combination_type,
                        adapters,
                        weights,
                        new_rank,
                        target,
                        target_lora_A,
                        target_lora_B,
                        density,
                        majority_sign_method,
                        svd_clamp,
                        full_matrices=svd_full_matrices,
                        driver=svd_driver,
                    )
                elif combination_type in ["linear", "ties", "dare_linear", "dare_ties"]:
                    target_lora_A.data, target_lora_B.data = self._generalized_task_arithmetic_weighted_adapter(
                        combination_type, adapters, weights, target, density, majority_sign_method
                    )

    def _svd_generalized_task_arithmetic_weighted_adapter(
        self,
        combination_type,
        adapters,
        weights,
        new_rank,
        target,
        target_lora_A,
        target_lora_B,
        density,
        majority_sign_method,
        clamp=None,
        full_matrices=True,
        driver=None,
    ):
        valid_adapters = []
        valid_weights = []
        is_embedding = any(adapter in target.lora_embedding_A for adapter in adapters)
        for adapter, weight in zip(adapters, weights):
            if adapter in target.lora_A or adapter in target.lora_embedding_A:
                valid_adapters.append(adapter)
                valid_weights.append(weight * target.scaling[adapter])

        # if no valid adapter, nothing to do
        if len(valid_adapters) == 0:
<<<<<<< HEAD
            raise ValueError("No matching LoRAs found. Please raise an issue on Github.")
        delta_weight = [target.get_delta_weight(adapter) for adapter in valid_adapters]
        valid_weights = torch.tensor(valid_weights).to(delta_weight[0].device)
        if combination_type == "svd":
            delta_weight = task_arthimetic(delta_weight, valid_weights)
        elif combination_type == "ties_svd":
            delta_weight = ties(delta_weight, valid_weights, density, majority_sign_method)
        elif combination_type == "dare_linear_svd":
            delta_weight = dare_linear(delta_weight, valid_weights, density)
        elif combination_type == "dare_ties_svd":
            delta_weight = dare_ties(delta_weight, valid_weights, density, majority_sign_method)
        else:
            raise ValueError(f"Invalid value passed to combination type: {combination_type}")
=======
            raise ValueError("No matching LoRAs found. Please raise an issue on GitHub.")
>>>>>>> eba45955

        conv2d = isinstance(target, Conv2d)
        if conv2d:
            conv2d_1x1 = target.weight.size()[2:4] == (1, 1)
            if not conv2d_1x1:
                delta_weight = delta_weight.flatten(start_dim=1)
            else:
                delta_weight = delta_weight.squeeze()
        if (hasattr(target, "fan_in_fan_out") and target.fan_in_fan_out) or is_embedding:
            delta_weight = delta_weight.T

        # based on https://github.com/kohya-ss/sd-scripts/blob/main/networks/svd_merge_lora.py#L114-L131
        U, S, Vh = torch.linalg.svd(delta_weight, full_matrices=full_matrices, driver=driver)
        U = U[:, :new_rank]
        S = S[:new_rank]
        U = U @ torch.diag(S)
        Vh = Vh[:new_rank, :]
        if clamp is not None:
            dist = torch.cat([U.flatten(), Vh.flatten()])
            hi_val = torch.quantile(dist, clamp)
            low_val = -hi_val
            U = U.clamp(low_val, hi_val)
            Vh = Vh.clamp(low_val, hi_val)
        if conv2d:
            U = U.reshape(target_lora_B.data.shape)
            Vh = Vh.reshape(target_lora_A.data.shape)
        return Vh, U

    def _generalized_task_arithmetic_weighted_adapter(
        self,
        combination_type,
        adapters,
        weights,
        target,
        density,
        majority_sign_method,
    ):
        # account weights for LoRA A and B layers.
        valid_weights = []
        lora_A_deltas = []
        lora_B_deltas = []
        for adapter, weight in zip(adapters, weights):
            if adapter in target.lora_A:
                current_adapter_lora_A = target.lora_A[adapter].weight
                current_adapter_lora_B = target.lora_B[adapter].weight
            elif adapter in target.lora_embedding_A:
                current_adapter_lora_A = target.lora_embedding_A[adapter]
                current_adapter_lora_B = target.lora_embedding_B[adapter]
            else:
                continue
            valid_weights.append(math.sqrt(weight * target.scaling[adapter]))
            lora_A_deltas.append(current_adapter_lora_A.data)
            lora_B_deltas.append(current_adapter_lora_B.data)
        valid_weights = torch.tensor(valid_weights).to(lora_A_deltas[0].device)
        lora_deltas = [lora_A_deltas, lora_B_deltas]
        dtype = lora_A_deltas[0].dtype
        for i, task_tensors in enumerate(lora_deltas):
            if combination_type == "linear":
                lora_deltas[i] = task_arthimetic(task_tensors, valid_weights)
            elif combination_type == "ties":
                lora_deltas[i] = ties(task_tensors, valid_weights, density, majority_sign_method)
            elif combination_type == "dare_linear":
                lora_deltas[i] = dare_linear(task_tensors, valid_weights, density)
            elif combination_type == "dare_ties":
                lora_deltas[i] = dare_ties(task_tensors, valid_weights, density, majority_sign_method)
            else:
                raise ValueError("Invalid combination type")
        lora_deltas = [delta.to(dtype) for delta in lora_deltas]
        return lora_deltas

    def delete_adapter(self, adapter_name: str) -> None:
        """
        Deletes an existing adapter.

        Args:
            adapter_name (str): Name of the adapter to be deleted.
        """
        if adapter_name not in list(self.peft_config.keys()):
            raise ValueError(f"Adapter {adapter_name} does not exist")
        del self.peft_config[adapter_name]

        key_list = [key for key, _ in self.model.named_modules() if self.prefix not in key]
        new_adapter = None
        for key in key_list:
            _, target, _ = _get_submodules(self.model, key)
            if isinstance(target, LoraLayer):
                target.delete_adapter(adapter_name)
                if new_adapter is None:
                    new_adapter = target.active_adapters[:]

        self.active_adapter = new_adapter or []

    def merge_and_unload(
        self, progressbar: bool = False, safe_merge: bool = False, adapter_names: Optional[list[str]] = None
    ) -> torch.nn.Module:
        r"""
        This method merges the LoRa layers into the base model. This is needed if someone wants to use the base model
        as a standalone model.

        Args:
            progressbar (`bool`):
                whether to show a progressbar indicating the unload and merge process
            safe_merge (`bool`):
                whether to activate the safe merging check to check if there is any potential Nan in the adapter
                weights
            adapter_names (`List[str]`, *optional*):
                The list of adapter names that should be merged. If None, all active adapters will be merged. Defaults
                to `None`.
        Example:

        ```py
        >>> from transformers import AutoModelForCausalLM
        >>> from peft import PeftModel

        >>> base_model = AutoModelForCausalLM.from_pretrained("tiiuae/falcon-40b")
        >>> peft_model_id = "smangrul/falcon-40B-int4-peft-lora-sfttrainer-sample"
        >>> model = PeftModel.from_pretrained(base_model, peft_model_id)
        >>> merged_model = model.merge_and_unload()
        ```
        """
        return self._unload_and_optionally_merge(
            progressbar=progressbar, safe_merge=safe_merge, adapter_names=adapter_names
        )

    def unload(self) -> torch.nn.Module:
        """
        Gets back the base model by removing all the lora modules without merging. This gives back the original base
        model.
        """
        return self._unload_and_optionally_merge(merge=False)<|MERGE_RESOLUTION|>--- conflicted
+++ resolved
@@ -21,11 +21,7 @@
 from enum import Enum
 from functools import reduce
 from itertools import chain
-<<<<<<< HEAD
-from typing import List, Literal, Optional
-=======
-from typing import Optional
->>>>>>> eba45955
+from typing import Literal, Optional
 
 import torch
 from torch import nn
@@ -550,7 +546,6 @@
 
         # if no valid adapter, nothing to do
         if len(valid_adapters) == 0:
-<<<<<<< HEAD
             raise ValueError("No matching LoRAs found. Please raise an issue on Github.")
         delta_weight = [target.get_delta_weight(adapter) for adapter in valid_adapters]
         valid_weights = torch.tensor(valid_weights).to(delta_weight[0].device)
@@ -564,9 +559,6 @@
             delta_weight = dare_ties(delta_weight, valid_weights, density, majority_sign_method)
         else:
             raise ValueError(f"Invalid value passed to combination type: {combination_type}")
-=======
-            raise ValueError("No matching LoRAs found. Please raise an issue on GitHub.")
->>>>>>> eba45955
 
         conv2d = isinstance(target, Conv2d)
         if conv2d:
