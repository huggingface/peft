# Copyright 2023-present the HuggingFace Inc. team.
#
# Licensed under the Apache License, Version 2.0 (the "License");
# you may not use this file except in compliance with the License.
# You may obtain a copy of the License at
#
#     http://www.apache.org/licenses/LICENSE-2.0
#
# Unless required by applicable law or agreed to in writing, software
# distributed under the License is distributed on an "AS IS" BASIS,
# WITHOUT WARRANTIES OR CONDITIONS OF ANY KIND, either express or implied.
# See the License for the specific language governing permissions and
# limitations under the License.
from __future__ import annotations

import math
import operator
import re
import warnings
from contextlib import contextmanager
from dataclasses import asdict, replace
from enum import Enum
from functools import partial, reduce
from itertools import chain
from typing import Literal, Optional

import torch
from torch import nn
from tqdm import tqdm

from peft.import_utils import is_bnb_4bit_available, is_bnb_available
from peft.tuners.tuners_utils import (
    BaseTuner,
    BaseTunerLayer,
    check_target_module_exists,
    onload_layer,
    replicate_layers,
)
from peft.utils import (
    TRANSFORMERS_MODELS_TO_LORA_TARGET_MODULES_MAPPING,
    ModulesToSaveWrapper,
    _freeze_adapter,
    _get_submodules,
    get_peft_model_state_dict,
    get_quantization_config,
)
from peft.utils.merge_utils import dare_linear, dare_ties, magnitude_prune, task_arithmetic, ties

from .aqlm import dispatch_aqlm
from .awq import dispatch_awq
from .config import LoraConfig
from .eetq import dispatch_eetq
from .gptq import dispatch_gptq
from .hqq import dispatch_hqq
from .layer import Conv2d, LoraLayer, dispatch_default
from .tp_layer import dispatch_megatron


def _adapter_names_pre_forward_hook(target, args, kwargs, adapter_names):
    # pre-forward hook to inject the adapter_names argument when using mixed adapter batches inference
    kwargs["adapter_names"] = adapter_names
    return args, kwargs


class LoraModel(BaseTuner):
    """
    Creates Low Rank Adapter (LoRA) model from a pretrained transformers model.

    The method is described in detail in https://arxiv.org/abs/2106.09685.

    Args:
        model ([`torch.nn.Module`]): The model to be adapted.
        config ([`LoraConfig`]): The configuration of the Lora model.
        adapter_name (`str`): The name of the adapter, defaults to `"default"`.

    Returns:
        `torch.nn.Module`: The Lora model.

    Example:

        ```py
        >>> from transformers import AutoModelForSeq2SeqLM
        >>> from peft import LoraModel, LoraConfig

        >>> config = LoraConfig(
        ...     task_type="SEQ_2_SEQ_LM",
        ...     r=8,
        ...     lora_alpha=32,
        ...     target_modules=["q", "v"],
        ...     lora_dropout=0.01,
        ... )

        >>> model = AutoModelForSeq2SeqLM.from_pretrained("t5-base")
        >>> lora_model = LoraModel(model, config, "default")
        ```

        ```py
        >>> import torch
        >>> import transformers
        >>> from peft import LoraConfig, PeftModel, get_peft_model, prepare_model_for_kbit_training

        >>> rank = ...
        >>> target_modules = ["q_proj", "k_proj", "v_proj", "out_proj", "fc_in", "fc_out", "wte"]
        >>> config = LoraConfig(
        ...     r=4, lora_alpha=16, target_modules=target_modules, lora_dropout=0.1, bias="none", task_type="CAUSAL_LM"
        ... )
        >>> quantization_config = transformers.BitsAndBytesConfig(load_in_8bit=True)

        >>> tokenizer = transformers.AutoTokenizer.from_pretrained(
        ...     "kakaobrain/kogpt",
        ...     revision="KoGPT6B-ryan1.5b-float16",  # or float32 version: revision=KoGPT6B-ryan1.5b
        ...     bos_token="[BOS]",
        ...     eos_token="[EOS]",
        ...     unk_token="[UNK]",
        ...     pad_token="[PAD]",
        ...     mask_token="[MASK]",
        ... )
        >>> model = transformers.GPTJForCausalLM.from_pretrained(
        ...     "kakaobrain/kogpt",
        ...     revision="KoGPT6B-ryan1.5b-float16",  # or float32 version: revision=KoGPT6B-ryan1.5b
        ...     pad_token_id=tokenizer.eos_token_id,
        ...     use_cache=False,
        ...     device_map={"": rank},
        ...     torch_dtype=torch.float16,
        ...     quantization_config=quantization_config,
        ... )
        >>> model = prepare_model_for_kbit_training(model)
        >>> lora_model = get_peft_model(model, config)
        ```

    **Attributes**:
        - **model** ([`~transformers.PreTrainedModel`]) -- The model to be adapted.
        - **peft_config** ([`LoraConfig`]): The configuration of the Lora model.
    """

    prefix: str = "lora_"

    def __init__(self, model, config, adapter_name) -> None:
        super().__init__(model, config, adapter_name)

    def _check_new_adapter_config(self, config: LoraConfig) -> None:
        """
        A helper method to check the config when a new adapter is being added.

        Raise a ValueError if there is something wrong with the config or if it conflicts with existing adapters.

        """
        # TODO: there should be a check if any of the existing adapters actually has bias != "none", or else the check
        # does not fully correspond to the error message.
        if (len(self.peft_config) > 1) and (config.bias != "none"):
            raise ValueError(
                f"{self.__class__.__name__} supports only 1 adapter with bias. When using multiple adapters, "
                "set bias to 'none' for all adapters."
            )

    @staticmethod
    def _check_target_module_exists(lora_config, key):
        return check_target_module_exists(lora_config, key)

    def _prepare_model(self, peft_config: LoraConfig, model: nn.Module):
        r"""
        A private method to modify the model structure before adapter is applied.

        Args:
            peft_config (`PeftConfig`):
                The prepared adapter config.
            model (`nn.Module`):
                The model that is going to be adapted.
        """
        if peft_config.layer_replication:
            replicate_layers(model, peft_config.layer_replication)

    def _create_and_replace(
        self,
        lora_config,
        adapter_name,
        target,
        target_name,
        parent,
        current_key,
    ):
        if current_key is None:
            raise ValueError("Current Key shouldn't be `None`")

        # Regexp matching - Find key which matches current target_name in patterns provided
        pattern_keys = list(chain(lora_config.rank_pattern.keys(), lora_config.alpha_pattern.keys()))
        target_name_key = next(filter(lambda key: re.match(rf".*\.{key}$", current_key), pattern_keys), current_key)
        r = lora_config.rank_pattern.get(target_name_key, lora_config.r)
        alpha = lora_config.alpha_pattern.get(target_name_key, lora_config.lora_alpha)

        kwargs = {
            "r": r,
            "lora_alpha": alpha,
            "lora_dropout": lora_config.lora_dropout,
            "fan_in_fan_out": lora_config.fan_in_fan_out,
            "init_lora_weights": lora_config.init_lora_weights,
            "use_rslora": lora_config.use_rslora,
            "use_dora": lora_config.use_dora,
            "loaded_in_8bit": getattr(self.model, "is_loaded_in_8bit", False),
            "loaded_in_4bit": getattr(self.model, "is_loaded_in_4bit", False),
        }

        quant_methods = ["gptq", "aqlm", "awq"]
        for quant_method in quant_methods:
            quantization_config = get_quantization_config(self.model, method=quant_method)
            if quantization_config is not None:
                kwargs[f"{quant_method}_quantization_config"] = quantization_config

        # note: AdaLoraLayer is a subclass of LoraLayer, we need to exclude it
        from peft.tuners.adalora import AdaLoraLayer

        if isinstance(target, LoraLayer) and not isinstance(target, AdaLoraLayer):
            target.update_layer(
                adapter_name,
                r,
                lora_alpha=alpha,
                lora_dropout=lora_config.lora_dropout,
                init_lora_weights=lora_config.init_lora_weights,
                use_rslora=lora_config.use_rslora,
                use_dora=lora_config.use_dora,
            )
        else:
            new_module = self._create_new_module(lora_config, adapter_name, target, **kwargs)
            if adapter_name not in self.active_adapters:
                # adding an additional adapter: it is not automatically trainable
                new_module.requires_grad_(False)
            self._replace_module(parent, target_name, new_module, target)

    def _replace_module(self, parent, child_name, new_module, child):
        setattr(parent, child_name, new_module)
        # It's not necessary to set requires_grad here, as that is handled by
        # _mark_only_adapters_as_trainable

        # child layer wraps the original module, unpack it
        if hasattr(child, "base_layer"):
            child = child.base_layer

        if getattr(child, "state", None) is not None:
            if hasattr(new_module, "base_layer"):
                new_module.base_layer.state = child.state
            else:
                new_module.state = child.state
            new_module.to(child.weight.device)

        # dispatch to correct device
        for name, module in new_module.named_modules():
            if (self.prefix in name) or ("ranknum" in name):
<<<<<<< HEAD
                if hasattr(child, "qweight"):
                    weight = child.qweight
                elif hasattr(child, "weight"):
                    weight = child.weight
                elif getattr(child, "in_proj_weight", None) is not None:  # MHA
                    weight = child.in_proj_weight
                elif getattr(child, "q_proj_weight", None) is not None:  # MHA
                    weight = child.q_proj_weight
                else:
                    raise ValueError(f"Encountered unknown module type: {type(child)}")
=======
                weight = (
                    child.qweight
                    if hasattr(child, "qweight")
                    else child.W_q
                    if hasattr(child, "W_q")
                    else child.weight
                )
>>>>>>> fb7f2796
                module.to(weight.device)

    def _mark_only_adapters_as_trainable(self, model: nn.Module) -> None:
        for n, p in model.named_parameters():
            if self.prefix not in n:
                p.requires_grad = False

        for active_adapter in self.active_adapters:
            bias = self.peft_config[active_adapter].bias
            if bias == "none":
                continue

            if bias == "all":
                for n, p in model.named_parameters():
                    if "bias" in n:
                        p.requires_grad = True
            elif bias == "lora_only":
                for m in model.modules():
                    if isinstance(m, LoraLayer) and hasattr(m, "bias") and m.bias is not None:
                        m.bias.requires_grad = True
            else:
                raise NotImplementedError(f"Requested bias: {bias}, is not implemented.")

    @staticmethod
    def _create_new_module(lora_config, adapter_name, target, **kwargs):
        # Collect dispatcher functions to decide what backend to use for the replaced LoRA layer. The order matters,
        # because the first match is always used. Therefore, the default layers should be checked last.
        dispatchers = []

        # avoid eager bnb import
        if is_bnb_available():
            from .bnb import dispatch_bnb_8bit

            dispatchers.append(dispatch_bnb_8bit)

        if is_bnb_4bit_available():
            from .bnb import dispatch_bnb_4bit

            dispatchers.append(dispatch_bnb_4bit)

        dispatchers.extend(
            [
                dispatch_eetq,
                dispatch_aqlm,
                dispatch_awq,
                dispatch_gptq,
                dispatch_hqq,
                dispatch_megatron,
                dispatch_default,
            ]
        )

        new_module = None
        for dispatcher in dispatchers:
            new_module = dispatcher(target, adapter_name, lora_config=lora_config, **kwargs)
            if new_module is not None:  # first match wins
                break

        if new_module is None:
            # no module could be matched
            raise ValueError(
                f"Target module {target} is not supported. Currently, only the following modules are supported: "
                "`torch.nn.Linear`, `torch.nn.Embedding`, `torch.nn.Conv2d`, `transformers.pytorch_utils.Conv1D`, "
                "`torch.nn.MultiheadAttention.`"
            )

        return new_module

    def __getattr__(self, name: str):
        """Forward missing attributes to the wrapped module."""
        try:
            return super().__getattr__(name)  # defer to nn.Module's logic
        except AttributeError:
            return getattr(self.model, name)

    def get_peft_config_as_dict(self, inference: bool = False):
        config_dict = {}
        for key, value in self.peft_config.items():
            config = {k: v.value if isinstance(v, Enum) else v for k, v in asdict(value).items()}
            if inference:
                config["inference_mode"] = True
        config_dict[key] = config
        return config

    def _set_adapter_layers(self, enabled: bool = True) -> None:
        for module in self.model.modules():
            if isinstance(module, (BaseTunerLayer, ModulesToSaveWrapper)):
                module.enable_adapters(enabled)

    def enable_adapter_layers(self) -> None:
        """Enable all adapters.

        Call this if you have previously disabled all adapters and want to re-enable them.
        """
        self._set_adapter_layers(enabled=True)

    def disable_adapter_layers(self) -> None:
        """Disable all adapters.

        When disabling all adapters, the model output corresponds to the output of the base model.
        """
        for active_adapter in self.active_adapters:
            val = self.peft_config[active_adapter].bias
            if val != "none":
                msg = (
                    f"Careful, disabling adapter layers with bias configured to be '{val}' does not produce the same "
                    "output as the the base model would without adaption."
                )
                warnings.warn(msg)
        self._set_adapter_layers(enabled=False)

    def set_adapter(self, adapter_name: str | list[str]) -> None:
        """Set the active adapter(s).

        Additionally, this function will set the specified adapters to trainable (i.e., requires_grad=True). If this is
        not desired, use the following code.

        ```py
        >>> for name, param in model_peft.named_parameters():
        ...     if ...:  # some check on name (ex. if 'lora' in name)
        ...         param.requires_grad = False
        ```

        Args:
            adapter_name (`str` or `list[str]`): Name of the adapter(s) to be activated.
        """
        for module in self.model.modules():
            if isinstance(module, LoraLayer):
                if module.merged:
                    warnings.warn("Adapter cannot be set when the model is merged. Unmerging the model first.")
                    module.unmerge()
                module.set_adapter(adapter_name)
        self.active_adapter = adapter_name

    @contextmanager
    def _enable_peft_forward_hooks(self, *args, **kwargs):
        # If adapter_names is passed as an argument, we inject it into the forward arguments.
        adapter_names = kwargs.pop("adapter_names", None)
        if adapter_names is None:
            # nothing to do
            yield
            return

        if self.training:
            raise ValueError("Cannot pass `adapter_names` when the model is in training mode.")

        hook_handles = []
        for module in self.modules():
            if isinstance(module, LoraLayer):
                pre_forward = partial(_adapter_names_pre_forward_hook, adapter_names=adapter_names)
                handle = module.register_forward_pre_hook(pre_forward, with_kwargs=True)
                hook_handles.append(handle)

        yield

        for handle in hook_handles:
            handle.remove()

    def _check_merge_allowed(self):
        """Verify that the configuration supports merging.

        Currently gptq quantization and replicated layers do not support merging.
        """
        if getattr(self.model, "quantization_method", None) == "gptq":
            raise ValueError("Cannot merge LORA layers when the model is gptq quantized")
        if self.peft_config.get("layer_replication"):
            raise ValueError("Cannot merge LORA layers when base model layers are replicated")

    @staticmethod
    def _prepare_adapter_config(peft_config, model_config):
        if peft_config.target_modules is None:
            if model_config["model_type"] not in TRANSFORMERS_MODELS_TO_LORA_TARGET_MODULES_MAPPING:
                raise ValueError("Please specify `target_modules` in `peft_config`")
            peft_config.target_modules = set(
                TRANSFORMERS_MODELS_TO_LORA_TARGET_MODULES_MAPPING[model_config["model_type"]]
            )
        return peft_config

    def _unload_and_optionally_merge(
        self,
        merge=True,
        progressbar: bool = False,
        safe_merge: bool = False,
        adapter_names: Optional[list[str]] = None,
    ):
        if merge:
            self._check_merge_allowed()

        key_list = [key for key, _ in self.model.named_modules() if self.prefix not in key]
        desc = "Unloading " + ("and merging " if merge else "") + "model"
        for key in tqdm(key_list, disable=not progressbar, desc=desc):
            try:
                parent, target, target_name = _get_submodules(self.model, key)
            except AttributeError:
                continue
            with onload_layer(target):
                if hasattr(target, "base_layer"):
                    if merge:
                        target.merge(safe_merge=safe_merge, adapter_names=adapter_names)
                    self._replace_module(parent, target_name, target.get_base_layer(), target)
                elif isinstance(target, ModulesToSaveWrapper):
                    # save any additional trainable modules part of `modules_to_save`
                    new_module = target.modules_to_save[target.active_adapter]
                    if hasattr(new_module, "base_layer"):
                        # check if the module is itself a tuner layer
                        if merge:
                            new_module.merge(safe_merge=safe_merge, adapter_names=adapter_names)
                        new_module = new_module.get_base_layer()
                    setattr(parent, target_name, new_module)

        return self.model

    def _check_add_weighted_adapter(
        self, adapters: list[str], combination_type: str, svd_rank: int | None
    ) -> tuple[str, int, str]:
        """
        Helper function to check if the arguments to add_weighted_adapter are valid and compatible with the underlying
        model.
        """
        for adapter in adapters:
            if adapter not in list(self.peft_config.keys()):
                raise ValueError(f"Adapter {adapter} does not exist")

        # If more than one of the adapters targets the same module with modules_to_save, raise an error, as these
        # modules cannot be merged. First, find the ModulesToSaveWrapper instances in the model, then check if they
        # have modules for the adapters to be merged.
        modules_to_save_wrappers = [module for module in self.modules() if isinstance(module, ModulesToSaveWrapper)]
        problematic_wrappers = [
            wrapper
            for wrapper in modules_to_save_wrappers
            if sum(adapter in wrapper.modules_to_save for adapter in adapters) > 1
        ]
        if problematic_wrappers:
            raise ValueError(
                "Cannot add weighted adapters if they target the same module with modules_to_save, but found "
                f"{len(problematic_wrappers)} such instance(s)."
            )

        # if there is only one adapter, we can only use linear merging
        combination_type = "linear" if len(adapters) == 1 else combination_type

        adapters_ranks = [self.peft_config[adapter].r for adapter in adapters]
        if combination_type in ("linear", "ties", "dare_ties", "dare_linear", "magnitude_prune"):
            # all adapters ranks should be same, new rank is just this value
            if len(set(adapters_ranks)) != 1:
                raise ValueError(
                    "All adapters must have the same r value when using combination_type linear, ties, dare_ties or "
                    "dare_linear."
                )
            new_rank = adapters_ranks[0]
        elif combination_type == "cat":
            # adapters ranks may be different, new rank is sum of all ranks
            # be careful, because output adapter rank may be really big if mixing a lot of adapters
            new_rank = sum(adapters_ranks)
        elif combination_type.endswith("svd"):
            # new rank is the max of all ranks of the adapters if not provided
            new_rank = svd_rank or max(adapters_ranks)
        else:
            raise ValueError(f"Invalid combination_type: {combination_type}")

        target_module_types = [type(self.peft_config[adapter].target_modules) for adapter in adapters]
        if not target_module_types:
            raise ValueError(f"Found no adapter matching the names in {adapters}")
        if len(set(target_module_types)) > 1:
            raise ValueError(
                "all adapter configs should follow the same target modules type. "
                "Combining adapters with `target_modules` type being a mix of list/set and string is not supported."
            )

        if target_module_types[0] == str:
            new_target_modules = "|".join(f"({self.peft_config[adapter].target_modules})" for adapter in adapters)
        elif target_module_types[0] == set:
            new_target_modules = reduce(
                operator.or_, (self.peft_config[adapter].target_modules for adapter in adapters)
            )
        else:
            raise TypeError(f"Invalid type {target_module_types[0]} found in target_modules")

        return combination_type, new_rank, new_target_modules

    def add_weighted_adapter(
        self,
        adapters: list[str],
        weights: list[float],
        adapter_name: str,
        combination_type: str = "svd",
        svd_rank: int | None = None,
        svd_clamp: int | None = None,
        svd_full_matrices: bool = True,
        svd_driver: str | None = None,
        density: float | None = None,
        majority_sign_method: Literal["total", "frequency"] = "total",
    ) -> None:
        """
        This method adds a new adapter by merging the given adapters with the given weights.

        When using the `cat` combination_type you should be aware that rank of the resulting adapter will be equal to
        the sum of all adapters ranks. So it's possible that the mixed adapter may become too big and result in OOM
        errors.

        Args:
            adapters (`list`):
                List of adapter names to be merged.
            weights (`list`):
                List of weights for each adapter.
            adapter_name (`str`):
                Name of the new adapter.
            combination_type (`str`):
                The merging type can be one of [`svd`, `linear`, `cat`, `ties`, `ties_svd`, `dare_ties`, `dare_linear`,
                `dare_ties_svd`, `dare_linear_svd`, `magnitude_prune`, `magnitude_prune_svd`]. When using the `cat`
                combination_type, the rank of the resulting adapter is equal to the sum of all adapters ranks (the
                mixed adapter may be too big and result in OOM errors).
            svd_rank (`int`, *optional*):
                Rank of output adapter for svd. If None provided, will use max rank of merging adapters.
            svd_clamp (`float`, *optional*):
                A quantile threshold for clamping SVD decomposition output. If None is provided, do not perform
                clamping. Defaults to None.
            svd_full_matrices (`bool`, *optional*):
                Controls whether to compute the full or reduced SVD, and consequently, the shape of the returned
                tensors U and Vh. Defaults to True.
            svd_driver (`str`, *optional*):
                Name of the cuSOLVER method to be used. This keyword argument only works when merging on CUDA. Can be
                one of [None, `gesvd`, `gesvdj`, `gesvda`]. For more info please refer to `torch.linalg.svd`
                documentation. Defaults to None.
            density (`float`, *optional*):
                Value between 0 and 1. 0 means all values are pruned and 1 means no values are pruned. Should be used
                with [`ties`, `ties_svd`, `dare_ties`, `dare_linear`, `dare_ties_svd`, `dare_linear_svd`,
                `magnintude_prune`, `magnitude_prune_svd`]
            majority_sign_method (`str`):
                The method, should be one of ["total", "frequency"], to use to get the magnitude of the sign values.
                Should be used with [`ties`, `ties_svd`, `dare_ties`, `dare_ties_svd`]
        """

        if adapter_name in list(self.peft_config.keys()):
            return

        combination_type, new_rank, new_target_modules = self._check_add_weighted_adapter(
            adapters=adapters,
            combination_type=combination_type,
            svd_rank=svd_rank,
        )

        self.peft_config[adapter_name] = replace(
            self.peft_config[adapters[0]],
            r=new_rank,
            lora_alpha=new_rank,
            target_modules=new_target_modules,
        )
        self.inject_adapter(self.model, adapter_name)

        # Do we really need that?
        _freeze_adapter(self.model, adapter_name)

        key_list = [key for key, _ in self.model.named_modules() if self.prefix not in key]
        for key in key_list:
            _, target, _ = _get_submodules(self.model, key)
            if isinstance(target, LoraLayer):
                if adapter_name in target.lora_A:
                    target_lora_A = target.lora_A[adapter_name].weight
                    target_lora_B = target.lora_B[adapter_name].weight
                elif adapter_name in target.lora_embedding_A:
                    target_lora_A = target.lora_embedding_A[adapter_name]
                    target_lora_B = target.lora_embedding_B[adapter_name]
                else:
                    continue

                target_lora_A.data = target_lora_A.data * 0.0
                target_lora_B.data = target_lora_B.data * 0.0
                if combination_type == "cat":
                    loras_A, loras_B = [], []
                    for adapter, weight in zip(adapters, weights):
                        if adapter in target.lora_A:
                            current_adapter_lora_A = target.lora_A[adapter].weight
                            current_adapter_lora_B = target.lora_B[adapter].weight
                        elif adapter in target.lora_embedding_A:
                            current_adapter_lora_A = target.lora_embedding_A[adapter]
                            current_adapter_lora_B = target.lora_embedding_B[adapter]
                        else:
                            continue
                        loras_A.append(current_adapter_lora_A.data * weight * target.scaling[adapter])
                        loras_B.append(current_adapter_lora_B.data)

                    if len(loras_A) == 0:
                        raise ValueError("No matching LoRAs found. Please raise an issue on GitHub.")
                    loras_A = torch.cat(loras_A, dim=0)
                    loras_B = torch.cat(loras_B, dim=1)
                    target_lora_A.data[: loras_A.shape[0], :] = loras_A
                    target_lora_B.data[:, : loras_B.shape[1]] = loras_B
                elif combination_type in [
                    "svd",
                    "ties_svd",
                    "dare_linear_svd",
                    "dare_ties_svd",
                    "magnitude_prune_svd",
                ]:
                    target_lora_A.data, target_lora_B.data = self._svd_generalized_task_arithmetic_weighted_adapter(
                        combination_type,
                        adapters,
                        weights,
                        new_rank,
                        target,
                        target_lora_A,
                        target_lora_B,
                        density,
                        majority_sign_method,
                        svd_clamp,
                        full_matrices=svd_full_matrices,
                        driver=svd_driver,
                    )
                elif combination_type in ["linear", "ties", "dare_linear", "dare_ties", "magnitude_prune"]:
                    target_lora_A.data, target_lora_B.data = self._generalized_task_arithmetic_weighted_adapter(
                        combination_type, adapters, weights, target, density, majority_sign_method
                    )

    def _svd_generalized_task_arithmetic_weighted_adapter(
        self,
        combination_type,
        adapters,
        weights,
        new_rank,
        target,
        target_lora_A,
        target_lora_B,
        density,
        majority_sign_method,
        clamp=None,
        full_matrices=True,
        driver=None,
    ):
        valid_adapters = []
        valid_weights = []
        is_embedding = any(adapter in target.lora_embedding_A for adapter in adapters)
        for adapter, weight in zip(adapters, weights):
            if adapter in target.lora_A or adapter in target.lora_embedding_A:
                valid_adapters.append(adapter)
                valid_weights.append(weight * target.scaling[adapter])

        # if no valid adapter, nothing to do
        if len(valid_adapters) == 0:
            raise ValueError("No matching LoRAs found. Please raise an issue on Github.")
        delta_weight = [target.get_delta_weight(adapter) for adapter in valid_adapters]
        valid_weights = torch.tensor(valid_weights).to(delta_weight[0].device)
        if combination_type == "svd":
            delta_weight = task_arithmetic(delta_weight, valid_weights)
        elif combination_type == "ties_svd":
            delta_weight = ties(delta_weight, valid_weights, density, majority_sign_method)
        elif combination_type == "dare_linear_svd":
            delta_weight = dare_linear(delta_weight, valid_weights, density)
        elif combination_type == "dare_ties_svd":
            delta_weight = dare_ties(delta_weight, valid_weights, density, majority_sign_method)
        elif combination_type == "magnitude_prune_svd":
            delta_weight = magnitude_prune(delta_weight, valid_weights, density)
        else:
            raise ValueError(f"Invalid value passed to combination type: {combination_type}")

        conv2d = isinstance(target, Conv2d)
        if conv2d:
            conv2d_1x1 = target.weight.size()[2:4] == (1, 1)
            if not conv2d_1x1:
                delta_weight = delta_weight.flatten(start_dim=1)
            else:
                delta_weight = delta_weight.squeeze()
        if (hasattr(target, "fan_in_fan_out") and target.fan_in_fan_out) or is_embedding:
            delta_weight = delta_weight.T

        # based on https://github.com/kohya-ss/sd-scripts/blob/main/networks/svd_merge_lora.py#L114-L131
        U, S, Vh = torch.linalg.svd(delta_weight, full_matrices=full_matrices, driver=driver)
        U = U[:, :new_rank]
        S = S[:new_rank]
        U = U @ torch.diag(S)
        Vh = Vh[:new_rank, :]
        if clamp is not None:
            dist = torch.cat([U.flatten(), Vh.flatten()])
            hi_val = torch.quantile(dist, clamp)
            low_val = -hi_val
            U = U.clamp(low_val, hi_val)
            Vh = Vh.clamp(low_val, hi_val)
        if conv2d:
            U = U.reshape(target_lora_B.data.shape)
            Vh = Vh.reshape(target_lora_A.data.shape)
        return Vh, U

    def _generalized_task_arithmetic_weighted_adapter(
        self,
        combination_type,
        adapters,
        weights,
        target,
        density,
        majority_sign_method,
    ):
        # account weights for LoRA A and B layers.
        valid_weights = []
        lora_A_deltas = []
        lora_B_deltas = []
        for adapter, weight in zip(adapters, weights):
            if adapter in target.lora_A:
                current_adapter_lora_A = target.lora_A[adapter].weight
                current_adapter_lora_B = target.lora_B[adapter].weight
            elif adapter in target.lora_embedding_A:
                current_adapter_lora_A = target.lora_embedding_A[adapter]
                current_adapter_lora_B = target.lora_embedding_B[adapter]
            else:
                continue
            valid_weights.append(math.sqrt(weight * target.scaling[adapter]))
            lora_A_deltas.append(current_adapter_lora_A.data)
            lora_B_deltas.append(current_adapter_lora_B.data)
        valid_weights = torch.tensor(valid_weights).to(lora_A_deltas[0].device)
        lora_deltas = [lora_A_deltas, lora_B_deltas]
        dtype = lora_A_deltas[0].dtype
        for i, task_tensors in enumerate(lora_deltas):
            if combination_type == "linear":
                lora_deltas[i] = task_arithmetic(task_tensors, valid_weights)
            elif combination_type == "ties":
                lora_deltas[i] = ties(task_tensors, valid_weights, density, majority_sign_method)
            elif combination_type == "dare_linear":
                lora_deltas[i] = dare_linear(task_tensors, valid_weights, density)
            elif combination_type == "dare_ties":
                lora_deltas[i] = dare_ties(task_tensors, valid_weights, density, majority_sign_method)
            elif combination_type == "magnitude_prune":
                lora_deltas[i] = magnitude_prune(task_tensors, valid_weights, density)
            else:
                raise ValueError("Invalid combination type")
        lora_deltas = [delta.to(dtype) for delta in lora_deltas]
        return lora_deltas

    def delete_adapter(self, adapter_name: str) -> None:
        """
        Deletes an existing adapter.

        Args:
            adapter_name (str): Name of the adapter to be deleted.
        """
        if adapter_name not in list(self.peft_config.keys()):
            raise ValueError(f"Adapter {adapter_name} does not exist")
        del self.peft_config[adapter_name]

        key_list = [key for key, _ in self.model.named_modules() if self.prefix not in key]
        new_adapter = None
        for key in key_list:
            _, target, _ = _get_submodules(self.model, key)
            if isinstance(target, LoraLayer):
                target.delete_adapter(adapter_name)
                if new_adapter is None:
                    new_adapter = target.active_adapters[:]

        self.active_adapter = new_adapter or []

    def merge_and_unload(
        self, progressbar: bool = False, safe_merge: bool = False, adapter_names: Optional[list[str]] = None
    ) -> torch.nn.Module:
        r"""
        This method merges the LoRa layers into the base model. This is needed if someone wants to use the base model
        as a standalone model.

        Args:
            progressbar (`bool`):
                whether to show a progressbar indicating the unload and merge process
            safe_merge (`bool`):
                whether to activate the safe merging check to check if there is any potential Nan in the adapter
                weights
            adapter_names (`List[str]`, *optional*):
                The list of adapter names that should be merged. If None, all active adapters will be merged. Defaults
                to `None`.
        Example:

        ```py
        >>> from transformers import AutoModelForCausalLM
        >>> from peft import PeftModel

        >>> base_model = AutoModelForCausalLM.from_pretrained("tiiuae/falcon-40b")
        >>> peft_model_id = "smangrul/falcon-40B-int4-peft-lora-sfttrainer-sample"
        >>> model = PeftModel.from_pretrained(base_model, peft_model_id)
        >>> merged_model = model.merge_and_unload()
        ```
        """
        return self._unload_and_optionally_merge(
            progressbar=progressbar, safe_merge=safe_merge, adapter_names=adapter_names
        )

    def unload(self) -> torch.nn.Module:
        """
        Gets back the base model by removing all the lora modules without merging. This gives back the original base
        model.
        """
        return self._unload_and_optionally_merge(merge=False)

    def subtract_pissa_init(
        self, output_state_dict: dict[str, torch.Tensor], adapter_name: str = "pissa_init", kwargs=None
    ):
        """
        This function can calculate the updates of the PiSSA by comparing the parameters of the PiSSA adapter in
        `output_state_dict` with the initial values of PiSSA in `adapter_name`, thus converting PiSSA to LoRA.
        """
        for name, param in self.model.named_parameters():
            if (
                param.data.dtype != torch.float32
                and param.data.dtype != torch.float16
                and param.data.dtype != torch.bfloat16
            ):
                warnings.warn(
                    r"Note that Quant(W_res) + AB != Quant(W) + \Delta(AB); "
                    "the converted LoRA, when combined with W or Quant(W), may introduce a certain gap in the fine-tuned model. "
                    "Therefore, we recommend directly using the Quant(W_res) in conjunction with the PiSSA adapter. "
                )
        pissa_init_state_dict = get_peft_model_state_dict(
            self,
            state_dict=kwargs.get("state_dict", None),
            adapter_name=adapter_name,
        )
        tensors_lora = {}
        for name in output_state_dict.keys():
            ## W = W^{res} + A_0 \times B_0,
            ## W + \Delta W = W^{res} + A \times B,
            ## \Delta W = A \times B - A_0 \times B_0 = [A | A_0] \times [B | -B_0]^T = A'B'.
            if "lora_A" in name:
                tensors_lora[name] = torch.cat(
                    [output_state_dict[name], pissa_init_state_dict[".".join(name.split(".")[1:])]], dim=0
                )
            elif "lora_B" in name:
                tensors_lora[name] = torch.cat(
                    [output_state_dict[name], -pissa_init_state_dict[".".join(name.split(".")[1:])]], dim=1
                )

        return tensors_lora<|MERGE_RESOLUTION|>--- conflicted
+++ resolved
@@ -245,9 +245,10 @@
         # dispatch to correct device
         for name, module in new_module.named_modules():
             if (self.prefix in name) or ("ranknum" in name):
-<<<<<<< HEAD
                 if hasattr(child, "qweight"):
                     weight = child.qweight
+                elif hasattr(child, "W_q"):
+                    weight = child.W_q
                 elif hasattr(child, "weight"):
                     weight = child.weight
                 elif getattr(child, "in_proj_weight", None) is not None:  # MHA
@@ -256,15 +257,6 @@
                     weight = child.q_proj_weight
                 else:
                     raise ValueError(f"Encountered unknown module type: {type(child)}")
-=======
-                weight = (
-                    child.qweight
-                    if hasattr(child, "qweight")
-                    else child.W_q
-                    if hasattr(child, "W_q")
-                    else child.weight
-                )
->>>>>>> fb7f2796
                 module.to(weight.device)
 
     def _mark_only_adapters_as_trainable(self, model: nn.Module) -> None:
