--- conflicted
+++ resolved
@@ -256,11 +256,8 @@
                 use_rslora=lora_config.use_rslora,
                 use_dora=lora_config.use_dora,
                 lora_bias=lora_config.lora_bias,
-<<<<<<< HEAD
+                arrow_config=lora_config.arrow_config,
                 inference_mode=lora_config.inference_mode,
-=======
-                arrow_config=lora_config.arrow_config,
->>>>>>> 42db9806
             )
         else:
             if isinstance(target, ParamWrapper) and (parameter_name == target.parameter_name):
