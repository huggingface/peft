--- conflicted
+++ resolved
@@ -236,17 +236,6 @@
         if hasattr(child, "base_layer"):
             child = child.base_layer
 
-<<<<<<< HEAD
-=======
-        if not hasattr(new_module, "base_layer"):
-            if hasattr(new_module, "W_q"):  # HQQ
-                new_module.W_q = child.W_q
-            else:
-                new_module.weight = child.weight
-            if hasattr(child, "bias"):
-                new_module.bias = child.bias
-
->>>>>>> e6cd24c9
         if getattr(child, "state", None) is not None:
             if hasattr(new_module, "base_layer"):
                 new_module.base_layer.state = child.state
@@ -257,7 +246,6 @@
         # dispatch to correct device
         for name, module in new_module.named_modules():
             if (self.prefix in name) or ("ranknum" in name):
-<<<<<<< HEAD
                 if hasattr(child, "qweight"):
                     weight = child.qweight
                 elif hasattr(child, "W_q"):
@@ -269,18 +257,7 @@
                 elif getattr(child, "q_proj_weight", None) is not None:  # MHA
                     weight = child.q_proj_weight
                 else:
-                    raise ValueError(f"Encountered unknown module type: {type(child)}")
-=======
-                weight = (
-                    child.qweight
-                    if hasattr(child, "qweight")
-                    else child.W_q
-                    if hasattr(child, "W_q")
-                    else child.weight
-                    if hasattr(child, "weight")
-                    else next(child.parameters())
-                )
->>>>>>> e6cd24c9
+                    weight = next(child.parameters())
                 module.to(weight.device)
 
     def _mark_only_adapters_as_trainable(self, model: nn.Module) -> None:
