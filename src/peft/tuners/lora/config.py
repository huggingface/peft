--- conflicted
+++ resolved
@@ -105,18 +105,10 @@
             Enable 'Weight-Decomposed Low-Rank Adaptation' (DoRA). This technique decomposes the updates of the weights
             into two parts, magnitude and direction. Direction is handled by normal LoRA, whereas the magnitude is
             handled by a separate learnable parameter. This can improve the performance of LoRA, especially at low
-<<<<<<< HEAD
-            ranks. Right now, DoRA only supports linear layers. DoRA introduces a bigger overhead than pure LoRA, so it
-            is recommended to merge weights for inference. For more information, see https://arxiv.org/abs/2402.09353.
-=======
-            ranks. Right now, DoRA only supports non-quantized linear layers. DoRA introduces a bigger overhead than
-            pure LoRA, so it is recommended to merge weights for inference. For more information, see
-            https://arxiv.org/abs/2402.09353.
         layer_replication(`List[Tuple[int, int]]`):
             Build a new stack of layers by stacking the original model layers according to the ranges specified. This
             allows expanding (or shrinking) the model without duplicating the base model weights. The new layers will
             all have separate LoRA adapters attached to them.
->>>>>>> 5471c9a1
     """
 
     r: int = field(default=8, metadata={"help": "Lora attention dimension"})
