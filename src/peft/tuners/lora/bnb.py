--- conflicted
+++ resolved
@@ -85,23 +85,15 @@
                 output = bnb.functional.mm_dequant(out32, Sout32, SCim, state.SCB, bias=None).t()
 
                 w_data = output.to(lora_data.dtype).to(lora_data.device) + lora_data
-<<<<<<< HEAD
+                if safe_merge and not torch.isfinite(w_data).all():
+                    raise ValueError(
+                        f"NaNs detected in the merged weights. The adapter {active_adapter} seems to be broken"
+                    )
+
                 self.base_layer.weight = bnb.nn.Int8Params(
                     w_data.to("cpu"), requires_grad=False, has_fp16_weights=weight.has_fp16_weights
                 ).to(weight.device)
                 state.reset_grads()
-=======
-
-                if safe_merge and not torch.isfinite(w_data).all():
-                    raise ValueError(
-                        f"NaNs detected in the merged weights. The adapter {active_adapter} seems to be broken"
-                    )
-
-                self.weight = bnb.nn.Int8Params(
-                    w_data.to("cpu"), requires_grad=False, has_fp16_weights=self.weight.has_fp16_weights
-                ).to(self.weight.device)
-                self.state.reset_grads()
->>>>>>> 0c16918c
                 self.merged_adapters.append(active_adapter)
 
         def unmerge(self):
@@ -225,20 +217,16 @@
                 weight = self.base_layer.weight
                 kwargs = weight.__dict__
                 lora_data = self.get_delta_weight(active_adapter)
-<<<<<<< HEAD
+
                 w_data = bnb.functional.dequantize_4bit(weight.data, weight.quant_state) + lora_data
-                self.base_layer.weight = bnb.nn.Params4bit(w_data.to("cpu"), requires_grad=False, **kwargs).to(
-                    weight.device
-                )
-=======
-                w_data = bnb.functional.dequantize_4bit(self.weight.data, self.weight.quant_state) + lora_data
-
                 if safe_merge and not torch.isfinite(w_data).all():
                     raise ValueError(
                         f"NaNs detected in the merged weights. The adapter {active_adapter} seems to be broken"
                     )
-                self.weight = bnb.nn.Params4bit(w_data.to("cpu"), requires_grad=False, **kwargs).to(self.weight.device)
->>>>>>> 0c16918c
+
+                self.base_layer.weight = bnb.nn.Params4bit(w_data.to("cpu"), requires_grad=False, **kwargs).to(
+                    weight.device
+                )
                 self.merged_adapters.append(active_adapter)
 
         def unmerge(self):
