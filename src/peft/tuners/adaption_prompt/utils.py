# Copyright 2023-present the HuggingFace Inc. team.
#
# Licensed under the Apache License, Version 2.0 (the "License");
# you may not use this file except in compliance with the License.
# You may obtain a copy of the License at
#
#     http://www.apache.org/licenses/LICENSE-2.0
#
# Unless required by applicable law or agreed to in writing, software
# distributed under the License is distributed on an "AS IS" BASIS,
# WITHOUT WARRANTIES OR CONDITIONS OF ANY KIND, either express or implied.
# See the License for the specific language governing permissions and
# limitations under the License.
import inspect

import torch
import torch.nn as nn


def llama_rotate_half(x: torch.Tensor) -> torch.Tensor:
    """
    Rotate half the hidden dims of the input.

    This function was duplicated verbatim from:
    https://github.com/huggingface/transformers/blob/1de8ce9ee1191ba761a593ac15d9ccbf5851bfc5/src/transformers/models/llama/modeling_llama.py#L126

    This was done to eliminate the Llama transformers implementation as a dependency of this file. Note that some other
    functions were also adapted from the transformers implementation but were modified.
    """
    x1 = x[..., : x.shape[-1] // 2]
    x2 = x[..., x.shape[-1] // 2 :]
    return torch.cat((-x2, x1), dim=-1)


def llama_apply_rotary_pos_emb(q, cos, sin, position_ids):
    """
    Apply rotary position embedding to query states in the Llama model.

    This function was adapted from:
    https://github.com/huggingface/transformers/blob/1de8ce9ee1191ba761a593ac15d9ccbf5851bfc5/src/transformers/models/llama/modeling_llama.py#L133

    It was modified to remove unnecessary processing of key states. The method is compatible with transformers <=
    4.34.2 and also with the latest version (>=4.35).
    """
    # In previous transformers version cos/sin cached had a shape of 4D
    if len(cos.shape) == 4:
        gather_indices = position_ids[:, None, :, None]  # [bs, 1, seq_len, 1]
        gather_indices = gather_indices.repeat(1, cos.shape[1], 1, cos.shape[3])
        cos = torch.gather(cos.repeat(gather_indices.shape[0], 1, 1, 1), 2, gather_indices)
        sin = torch.gather(sin.repeat(gather_indices.shape[0], 1, 1, 1), 2, gather_indices)
    # In the new version, it is 2D so we fall back to the new implementation
    # https://github.com/huggingface/transformers/blame/eef7ea98c31a333bacdc7ae7a2372bde772be8e4/src/transformers/models/llama/modeling_llama.py#L222-L226
    else:
        cos = cos[position_ids].unsqueeze(1)
        sin = sin[position_ids].unsqueeze(1)
    q_embed = (q * cos) + (llama_rotate_half(q) * sin)
    return q_embed


def llama_compute_query_states(model: nn.Module, **kwargs) -> torch.Tensor:
    """
    Compute query states for Llama models specifically. They need to be recomputed as the forward() method of the
    original LlamaModel in the transformers library does not return them. See the related discussion in the PR:
    https://github.com/huggingface/peft/pull/268
    """
    hidden_states = kwargs.get("hidden_states")
    position_ids = kwargs.get("position_ids")
    past_key_value = kwargs.get("past_key_value")
    bsz, q_len, _ = hidden_states.size()
    query_states = model.q_proj(hidden_states).view(bsz, q_len, model.num_heads, model.head_dim).transpose(1, 2)
<<<<<<< HEAD

    factor = model.k_proj.in_features // model.k_proj.out_features
    value_states = (
        model.v_proj(hidden_states).view(bsz, q_len, (model.num_heads // factor), model.head_dim).transpose(1, 2)
    )

=======
    value_states = model.v_proj(hidden_states).view(bsz, q_len, model.num_heads, model.head_dim).transpose(1, 2)
>>>>>>> 65513e5d
    seq_len = q_len

    if past_key_value is not None:
        if isinstance(past_key_value, tuple):
            # for transformers <= 4.35
            seq_len += past_key_value[0].shape[-2]
        else:
            # since transformers 4.36, this is a DynamicCache instance
            seq_len += past_key_value.get_seq_length(model.layer_idx)

    # For transformers > 4.37.2 `position_ids` became a required arguments in the rotary embedding's forward pass.
    if "position_ids" not in inspect.signature(model.rotary_emb.forward).parameters:
        # TODO we assume that position_ids is not None here, not sure if that is safe but the old code also did that
        cos, sin = model.rotary_emb(value_states, seq_len=seq_len)
        return llama_apply_rotary_pos_emb(query_states, cos, sin, position_ids)

    past_seen_tokens = 0
    if position_ids is None:
        # Compute position_ids, since they are required for transformers > 4.37.2
        if past_key_value is None:
            new_cache_positions = torch.arange(q_len, q_len + q_len, device=value_states.device)
        else:
            past_seen_tokens = past_key_value.get_usable_length(q_len, model.layer_idx)
            new_cache_positions = torch.arange(past_seen_tokens, past_seen_tokens + q_len, device=value_states.device)
        position_ids = new_cache_positions.unsqueeze(0)

    cos, sin = model.rotary_emb(value_states, seq_len=q_len + past_seen_tokens, position_ids=position_ids)
    return (query_states * cos) + (llama_rotate_half(query_states) * sin)


def is_adaption_prompt_trainable(params: str) -> bool:
    """Return True if module is trainable under adaption prompt fine-tuning."""
    return params.split(".")[-1].startswith("adaption_")<|MERGE_RESOLUTION|>--- conflicted
+++ resolved
@@ -68,16 +68,12 @@
     past_key_value = kwargs.get("past_key_value")
     bsz, q_len, _ = hidden_states.size()
     query_states = model.q_proj(hidden_states).view(bsz, q_len, model.num_heads, model.head_dim).transpose(1, 2)
-<<<<<<< HEAD
 
     factor = model.k_proj.in_features // model.k_proj.out_features
     value_states = (
         model.v_proj(hidden_states).view(bsz, q_len, (model.num_heads // factor), model.head_dim).transpose(1, 2)
     )
 
-=======
-    value_states = model.v_proj(hidden_states).view(bsz, q_len, model.num_heads, model.head_dim).transpose(1, 2)
->>>>>>> 65513e5d
     seq_len = q_len
 
     if past_key_value is not None:
