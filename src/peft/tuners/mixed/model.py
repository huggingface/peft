--- conflicted
+++ resolved
@@ -132,21 +132,12 @@
                 new_module.state = child.state
             new_module.to(child.weight.device)
 
-<<<<<<< HEAD
-        import torch
-=======
->>>>>>> 2d128f1d
         meta = torch.device("meta")
         # dispatch to correct device
         for name, module in new_module.named_modules():
             if any(prefix in name for prefix in PREFIXES):
                 if hasattr(child, "qweight"):
                     weight = child.qweight
-<<<<<<< HEAD
-                if hasattr(child, "qweight"):
-                    weight = child.qweight
-=======
->>>>>>> 2d128f1d
                 elif hasattr(child, "W_q"):
                     weight = child.W_q
                 elif hasattr(child, "weight"):
@@ -158,10 +149,6 @@
 
                 if not any(p.device == meta for p in module.parameters()):
                     module.to(weight.device)
-<<<<<<< HEAD
- 
-=======
->>>>>>> 2d128f1d
 
     def _mark_only_adapters_as_trainable(self, model: nn.Module) -> None:
         for n, p in model.named_parameters():
