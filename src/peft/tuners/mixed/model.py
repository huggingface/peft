# Copyright 2023-present the HuggingFace Inc. team.
#
# Licensed under the Apache License, Version 2.0 (the "License");
# you may not use this file except in compliance with the License.
# You may obtain a copy of the License at
#
#     http://www.apache.org/licenses/LICENSE-2.0
#
# Unless required by applicable law or agreed to in writing, software
# distributed under the License is distributed on an "AS IS" BASIS,
# WITHOUT WARRANTIES OR CONDITIONS OF ANY KIND, either express or implied.
# See the License for the specific language governing permissions and
# limitations under the License.
from __future__ import annotations

import warnings
from typing import Any, Optional, Union

from torch import nn
from tqdm import tqdm

from peft.tuners import adalora, loha, lokr, lora, oft, shira
from peft.tuners.tuners_utils import BaseTuner, BaseTunerLayer
from peft.utils import (
    TRANSFORMERS_MODELS_TO_LORA_TARGET_MODULES_MAPPING,
    ModulesToSaveWrapper,
    PeftType,
    _get_submodules,
    get_auto_gptq_quant_linear,
)


# Collection of constants used for all tuners
COMPATIBLE_TUNER_TYPES = (PeftType.LORA, PeftType.LOHA, PeftType.LOKR, PeftType.ADALORA, PeftType.OFT, PeftType.SHIRA)
PREFIXES = [
    lora.LoraModel.prefix,
    lokr.LoKrModel.prefix,
    loha.LoHaModel.prefix,
    oft.OFTModel.prefix,
    shira.ShiraModel.prefix,
]
Configs = Union[
    lora.LoraConfig, loha.LoHaConfig, lokr.LoKrConfig, adalora.AdaLoraConfig, oft.OFTConfig, shira.ShiraConfig
]
Layers = (
    lora.layer.LoraLayer,
    loha.layer.LoHaLayer,
    lokr.layer.LoKrLayer,
    adalora.layer.AdaLoraLayer,
    oft.OFTLayer,
    shira.ShiraLayer,
)


class MixedModel(BaseTuner):
    """
    A class that allows to mix different types of adapters in a single model.

    Note: This class should usually not be initialized directly. Instead, use `get_peft_model` with the argument
    `mixed=True`.

    Args:
        model (:obj:`nn.Module`):
            The model to be tuned.
        config (:obj:`PeftConfig`):
            The config of the model to be tuned. The adapter type must be compatible.
        adapter_name (:obj:`str`):
            The name of the first adapter.
    """

    def __init__(self, model: nn.Module, config: Configs, adapter_name: str) -> None:
        super().__init__(model, config, adapter_name)

    def _check_new_adapter_config(self, config: Configs) -> None:
        """
        A helper method to check the config when a new adapter is being added.

        Raise a ValueError if there is something wrong with the config or if it conflicts with existing adapters.

        """
        if not isinstance(config, Configs.__args__):
            raise ValueError(
                f"{self.__class__.__name__} only supports {COMPATIBLE_TUNER_TYPES} configs, but got {type(config)}."
            )

        super()._check_new_adapter_config(config)

    def _create_and_replace(
        self,
        config: Configs,
        *args: Any,
        **kwargs: Any,
    ) -> None:
        if isinstance(config, adalora.AdaLoraConfig):
            adalora.AdaLoraModel._create_and_replace(self, config, *args, **kwargs)
        elif isinstance(config, lora.LoraConfig):
            lora.LoraModel._create_and_replace(self, config, *args, **kwargs)
        elif isinstance(config, loha.LoHaConfig):
            loha.LoHaModel._create_and_replace(self, config, *args, **kwargs)
        elif isinstance(config, lokr.LoKrConfig):
            lokr.LoKrModel._create_and_replace(self, config, *args, **kwargs)
        elif isinstance(config, oft.OFTConfig):
            oft.OFTModel._create_and_replace(self, config, *args, **kwargs)
        elif isinstance(config, shira.ShiraConfig):
            shira.ShiraModel._create_and_replace(self, config, *args, **kwargs)
        else:
            raise ValueError(f"Unsupported config type {type(config)}, should be one of {COMPATIBLE_TUNER_TYPES}.")

    def _replace_module(self, parent, child_name, new_module, child) -> None:
        setattr(parent, child_name, new_module)
        # It's not necessary to set requires_grad here, as that is handled by
        # _mark_only_adapters_as_trainable

        # child layer wraps the original module, unpack it
        if hasattr(child, "base_layer"):
            child = child.get_base_layer()
        elif hasattr(child, "quant_linear_module"):
            # TODO maybe not necessary to have special treatment?
            child = child.quant_linear_module

        if not hasattr(new_module, "base_layer"):
            new_module.weight = child.weight
            if hasattr(child, "bias"):
                new_module.bias = child.bias

        if getattr(child, "state", None) is not None:
            if hasattr(new_module, "base_layer"):
                new_module.base_layer.state = child.state
            else:
                new_module.state = child.state
            new_module.to(child.weight.device)

        # dispatch to correct device
        for name, module in new_module.named_modules():
            if any(prefix in name for prefix in PREFIXES):
                module.to(child.weight.device)
            if "ranknum" in name:
                module.to(child.weight.device)

    def _mark_only_adapters_as_trainable(self, model: nn.Module) -> None:
        for n, p in model.named_parameters():
            if not any(prefix in n for prefix in PREFIXES):
                p.requires_grad = False

        for active_adapter in self.active_adapters:
            bias = getattr(self.peft_config[active_adapter], "bias", "none")
            if bias == "none":
                continue

            if bias == "all":
                for n, p in model.named_parameters():
                    if "bias" in n:
                        p.requires_grad = True
            elif bias == "lora_only":
                # TODO: check if this is needed for other supported types
                for m in model.modules():
                    if isinstance(m, Layers) and hasattr(m, "bias") and m.bias is not None:
                        m.bias.requires_grad = True
            else:
                raise ValueError(f"Requested bias: {bias}, is not implemented.")

    @staticmethod
    def _create_new_module(config, adapter_name, target, **kwargs):
        gptq_quantization_config = kwargs.get("gptq_quantization_config", None)
        AutoGPTQQuantLinear = get_auto_gptq_quant_linear(gptq_quantization_config)
        if (gptq_quantization_config is not None) or (AutoGPTQQuantLinear is not None):
            raise ValueError(f"GPTQ quantization not supported for {config.peft_type.value} (yet).")

        loaded_in_8bit = kwargs.pop("loaded_in_8bit", False)
        loaded_in_4bit = kwargs.pop("loaded_in_4bit", False)
        if loaded_in_8bit or loaded_in_4bit:
            raise ValueError(f"8bit and 4bit quantization not supported for {config.peft_type.value} (yet).")

        if isinstance(config, adalora.AdaLoraConfig):
            new_module = adalora.AdaLoraModel._create_new_module(config, adapter_name, target, **kwargs)
        elif isinstance(config, lora.LoraConfig):
            new_module = lora.LoraModel._create_new_module(config, adapter_name, target, **kwargs)
        elif isinstance(config, loha.LoHaConfig):
            new_module = loha.LoHaModel._create_new_module(config, adapter_name, target, **kwargs)
        elif isinstance(config, lokr.LoKrConfig):
            new_module = lokr.LoKrModel._create_new_module(config, adapter_name, target, **kwargs)
        elif isinstance(config, oft.OFTConfig):
            new_module = oft.OFTModel._create_new_module(config, adapter_name, target, **kwargs)
        elif isinstance(config, shira.ShiraConfig):
            new_module = shira.ShiraModel._create_new_module(config, adapter_name, target, **kwargs)
        else:
            raise ValueError(f"Unknown config type {type(config)}, should be one of {COMPATIBLE_TUNER_TYPES}.")
        return new_module

<<<<<<< HEAD
    def set_adapter(self, adapter_name: Union[str, list[str]]) -> None:
=======
    def __getattr__(self, name: str):
        """Forward missing attributes to the wrapped module."""
        try:
            return super().__getattr__(name)  # defer to nn.Module's logic
        except AttributeError:
            if name == "model":  # see #1892: prevent infinite recursion if class is not initialized
                raise
            return getattr(self.model, name)

    def _set_adapter_layers(self, enabled=True):
        for module in self.model.modules():
            if isinstance(module, (BaseTunerLayer, ModulesToSaveWrapper)):
                module.enable_adapters(enabled)

    def enable_adapter_layers(self):
        self._set_adapter_layers(enabled=True)

    def disable_adapter_layers(self):
        for active_adapter in self.active_adapters:
            val = getattr(self.peft_config[active_adapter], "bias", "none")
            if val != "none":
                msg = (
                    f"Careful, disabling adapter layers with bias configured to be '{val}' does not produce the same "
                    "output as the base model would without adaption."
                )
                warnings.warn(msg)
        self._set_adapter_layers(enabled=False)

    def set_adapter(self, adapter_name: Union[str, list[str]], inference_mode: bool = False) -> None:
        self.set_auxiliary_adapters(adapter_name, inference_mode=inference_mode)
>>>>>>> 13fa0aea
        for module in self.model.modules():
            if isinstance(module, Layers):
                if module.merged:
                    warnings.warn("Adapter cannot be set when the model is merged. Unmerging the model first.")
                    module.unmerge()
                module.set_adapter(adapter_name, inference_mode=inference_mode)
        self.active_adapter = adapter_name

    @staticmethod
    def _prepare_adapter_config(peft_config, model_config):
        if peft_config.target_modules is None:
            if model_config["model_type"] not in TRANSFORMERS_MODELS_TO_LORA_TARGET_MODULES_MAPPING:
                raise ValueError("Please specify `target_modules` in `peft_config`")

            peft_config.target_modules = set(
                TRANSFORMERS_MODELS_TO_LORA_TARGET_MODULES_MAPPING[model_config["model_type"]]
            )
        return peft_config

    def _unload_and_optionally_merge(
        self,
        merge=True,
        progressbar: bool = False,
        safe_merge: bool = False,
        adapter_names: Optional[list[str]] = None,
    ):
        if merge:
            if getattr(self.model, "quantization_method", None) == "gptq":
                raise ValueError("Cannot merge layers when the model is gptq quantized")

        def merge_recursively(module):
            # helper function to recursively merge the base_layer of the target
            path = []
            layer = module
            while hasattr(layer, "base_layer"):
                path.append(layer)
                layer = layer.base_layer
            for layer_before, layer_after in zip(path[:-1], path[1:]):
                layer_after.merge(safe_merge=safe_merge, adapter_names=adapter_names)
                layer_before.base_layer = layer_after.base_layer
            module.merge(safe_merge=safe_merge, adapter_names=adapter_names)

        key_list = [key for key, _ in self.model.named_modules() if not any(prefix in key for prefix in PREFIXES)]
        desc = "Unloading " + ("and merging " if merge else "") + "model"

        for key in tqdm(key_list, disable=not progressbar, desc=desc):
            try:
                parent, target, target_name = _get_submodules(self.model, key)
            except AttributeError:
                continue

            if hasattr(target, "base_layer"):
                if merge:
                    merge_recursively(target)
                self._replace_module(parent, target_name, target.get_base_layer(), target)
            elif isinstance(target, ModulesToSaveWrapper):
                # save any additional trainable modules part of `modules_to_save`
                new_module = target.modules_to_save[target.active_adapter]
                if hasattr(new_module, "base_layer"):
                    # check if the module is itself a tuner layer
                    if merge:
                        new_module.merge(safe_merge=safe_merge, adapter_names=adapter_names)
                    new_module = new_module.get_base_layer()
                setattr(parent, target_name, new_module)

        return self.model

    def add_weighted_adapter(self, *args: Any, **kwargs: Any) -> None:
        raise NotImplementedError(f"Weighted adapters are not supported for {self.__class__.__name__} (yet).")

    def delete_adapter(self, adapter_name: Union[str, list[str]]) -> None:
        """
        Deletes an existing adapter.

        Args:
            adapter_name (Union[str, list[str]]): Name of the adapter(s) to delete.
        """
        if isinstance(adapter_name, str):
            adapter_names = [adapter_name]
        else:
            adapter_names = adapter_name

        mismatched = set(adapter_names) - set(self.peft_config.keys())
        if mismatched:
            raise ValueError(
                f"Adapter(s) {sorted(mismatched)} not found, available adapters: {sorted(self.peft_config.keys())}"
            )

        for adapter_name in adapter_names:
            del self.peft_config[adapter_name]

            key_list = [key for key, _ in self.model.named_modules() if not any(prefix in key for prefix in PREFIXES)]
            new_adapter = None
            for key in key_list:
                _, target, _ = _get_submodules(self.model, key)
                if isinstance(target, BaseTunerLayer):
                    target.delete_adapter(adapter_name)
                    if new_adapter is None:
                        new_adapter = target.active_adapters[:]

        self.active_adapter = new_adapter or []
        self._delete_auxiliary_adapter(adapter_name, new_active_adapters=new_adapter)

    def generate(self, *args: Any, **kwargs: Any):
        return self.model.generate(*args, **kwargs)<|MERGE_RESOLUTION|>--- conflicted
+++ resolved
@@ -187,40 +187,8 @@
             raise ValueError(f"Unknown config type {type(config)}, should be one of {COMPATIBLE_TUNER_TYPES}.")
         return new_module
 
-<<<<<<< HEAD
-    def set_adapter(self, adapter_name: Union[str, list[str]]) -> None:
-=======
-    def __getattr__(self, name: str):
-        """Forward missing attributes to the wrapped module."""
-        try:
-            return super().__getattr__(name)  # defer to nn.Module's logic
-        except AttributeError:
-            if name == "model":  # see #1892: prevent infinite recursion if class is not initialized
-                raise
-            return getattr(self.model, name)
-
-    def _set_adapter_layers(self, enabled=True):
-        for module in self.model.modules():
-            if isinstance(module, (BaseTunerLayer, ModulesToSaveWrapper)):
-                module.enable_adapters(enabled)
-
-    def enable_adapter_layers(self):
-        self._set_adapter_layers(enabled=True)
-
-    def disable_adapter_layers(self):
-        for active_adapter in self.active_adapters:
-            val = getattr(self.peft_config[active_adapter], "bias", "none")
-            if val != "none":
-                msg = (
-                    f"Careful, disabling adapter layers with bias configured to be '{val}' does not produce the same "
-                    "output as the base model would without adaption."
-                )
-                warnings.warn(msg)
-        self._set_adapter_layers(enabled=False)
-
     def set_adapter(self, adapter_name: Union[str, list[str]], inference_mode: bool = False) -> None:
         self.set_auxiliary_adapters(adapter_name, inference_mode=inference_mode)
->>>>>>> 13fa0aea
         for module in self.model.modules():
             if isinstance(module, Layers):
                 if module.merged:
