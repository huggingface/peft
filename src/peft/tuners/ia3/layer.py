--- conflicted
+++ resolved
@@ -101,15 +101,12 @@
                 self.weight = transpose(self.weight, self.fan_in_fan_out)
                 self.weight.data = torch.mul(self.weight.data, self.ia3_l[active_adapter].data)
                 self.weight = transpose(self.weight, self.fan_in_fan_out)
-<<<<<<< HEAD
 
                 if not self.is_feedforward and (self.bias is not None):
                     scaling = self.ia3_l[active_adapter].reshape(self.bias.shape)
                     self.bias.data = torch.mul(self.bias.data, scaling.data)
 
-=======
                 self.merged_adapters.append(active_adapter)
->>>>>>> a7fb9fb0
                 self.merged = True
 
     def unmerge(self) -> None:
