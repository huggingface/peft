--- conflicted
+++ resolved
@@ -14,11 +14,7 @@
 # limitations under the License.
 
 import warnings
-<<<<<<< HEAD
-from typing import Any
-=======
-from typing import List, Optional, Tuple, Union
->>>>>>> 70302d7b
+from typing import Any, List, Optional, Tuple, Union
 
 import torch
 import torch.nn as nn
