# coding=utf-8
# Copyright 2023-present the HuggingFace Inc. team.
#
# Licensed under the Apache License, Version 2.0 (the "License");
# you may not use this file except in compliance with the License.
# You may obtain a copy of the License at
#
#     http://www.apache.org/licenses/LICENSE-2.0
#
# Unless required by applicable law or agreed to in writing, software
# distributed under the License is distributed on an "AS IS" BASIS,
# WITHOUT WARRANTIES OR CONDITIONS OF ANY KIND, either express or implied.
# See the License for the specific language governing permissions and
# limitations under the License.

import re
import warnings
from dataclasses import asdict
from enum import Enum
from typing import List, Optional

import torch
from transformers.pytorch_utils import Conv1D

from peft.import_utils import is_bnb_4bit_available, is_bnb_available
from peft.tuners.tuners_utils import BaseTuner, BaseTunerLayer, check_target_module_exists
from peft.utils import (
    TRANSFORMERS_MODELS_TO_IA3_FEEDFORWARD_MODULES_MAPPING,
    TRANSFORMERS_MODELS_TO_IA3_TARGET_MODULES_MAPPING,
    ModulesToSaveWrapper,
    _get_submodules,
)

from .layer import Conv2d, IA3Layer, Linear


if is_bnb_available():
    import bitsandbytes as bnb

    from .bnb import Linear8bitLt

if is_bnb_4bit_available():
    from .bnb import Linear4bit


class IA3Model(BaseTuner):
    """
    Creates a Infused Adapter by Inhibiting and Amplifying Inner Activations ((IA)^3) model from a pretrained
    transformers model. The method is described in detail in https://arxiv.org/abs/2205.05638

    Args:
        model ([`~transformers.PreTrainedModel`]): The model to be adapted.
        config ([`IA3Config`]): The configuration of the (IA)^3 model.
        adapter_name (`str`): The name of the adapter, defaults to `"default"`.

    Returns:
        `torch.nn.Module`: The (IA)^3 model.

    Example:

        ```py
        >>> from transformers import AutoModelForSeq2SeqLM, ia3Config
        >>> from peft import IA3Model, IA3Config

        >>> config = IA3Config(
        ...     peft_type="IA3",
        ...     task_type="SEQ_2_SEQ_LM",
        ...     target_modules=["k", "v", "w0"],
        ...     feedforward_modules=["w0"],
        ... )

        >>> model = AutoModelForSeq2SeqLM.from_pretrained("t5-base")
        >>> ia3_model = IA3Model(config, model)
        ```

    **Attributes**:
        - **model** ([`~transformers.PreTrainedModel`]) -- The model to be adapted.
        - **peft_config** ([`ia3Config`]): The configuration of the (IA)^3 model.
    """

    def __init__(self, model, config, adapter_name):
        super().__init__(model, config, adapter_name)

    @staticmethod
    def _create_new_module(ia3_config, adapter_name, target, **kwargs):
        loaded_in_8bit = kwargs.pop("loaded_in_8bit", False)
        loaded_in_4bit = kwargs.pop("loaded_in_4bit", False)
        is_feedforward = kwargs.pop("is_feedforward", False)

        if isinstance(target, BaseTunerLayer):
            target_base_layer = target.get_base_layer()
        else:
            target_base_layer = target

        if loaded_in_8bit and isinstance(target_base_layer, bnb.nn.Linear8bitLt):
            eightbit_kwargs = kwargs.copy()
            eightbit_kwargs.update(
                {
                    "has_fp16_weights": target.state.has_fp16_weights,
                    "memory_efficient_backward": target.state.memory_efficient_backward,
                    "threshold": target.state.threshold,
                    "index": target.index,
                }
            )
            new_module = Linear8bitLt(target, adapter_name, is_feedforward=is_feedforward, **eightbit_kwargs)
        elif loaded_in_4bit and isinstance(target_base_layer, bnb.nn.Linear4bit):
            fourbit_kwargs = kwargs.copy()
            fourbit_kwargs.update(
                {
                    "compute_dtype": target.compute_dtype,
                    "compress_statistics": target.weight.compress_statistics,
                    "quant_type": target.weight.quant_type,
                }
            )
            new_module = Linear4bit(target, adapter_name, is_feedforward=is_feedforward, **fourbit_kwargs)
        elif isinstance(target, torch.nn.Conv2d):
            new_module = Conv2d(target, adapter_name, is_feedforward=is_feedforward, **kwargs)
        elif isinstance(target_base_layer, torch.nn.Linear):
            if kwargs["fan_in_fan_out"]:
                warnings.warn(
                    "fan_in_fan_out is set to True but the target module is `torch.nn.Linear`. "
                    "Setting fan_in_fan_out to False."
                )
                kwargs["fan_in_fan_out"] = ia3_config.fan_in_fan_out = False
            new_module = Linear(target, adapter_name, is_feedforward=is_feedforward, **kwargs)
        elif isinstance(target_base_layer, Conv1D):
            if not kwargs["fan_in_fan_out"]:
                warnings.warn(
                    "fan_in_fan_out is set to False but the target module is `Conv1D`. "
                    "Setting fan_in_fan_out to True."
                )
                kwargs["fan_in_fan_out"] = ia3_config.fan_in_fan_out = True
            new_module = Linear(
                target, adapter_name, is_feedforward=is_feedforward, is_target_conv_1d_layer=True, **kwargs
            )
        else:
            raise ValueError(
                f"Target module {target} is not supported. "
                f"Currently, only `torch.nn.Linear`, `torch.nn.Conv2d`, and `Conv1D` are supported."
            )
        return new_module

    @staticmethod
    def _check_target_module_exists(ia3_config, key):
        return check_target_module_exists(ia3_config, key)

    def _mark_only_adapters_as_trainable(self) -> None:
        for n, p in self.model.named_parameters():
            if "ia3_" not in n:
                p.requires_grad = False

    def _create_and_replace(
        self,
        ia3_config,
        adapter_name,
        target,
        target_name,
        parent,
        **optional_kwargs,
    ):
        loaded_in_8bit = optional_kwargs["loaded_in_8bit"]
        loaded_in_4bit = optional_kwargs["loaded_in_4bit"]
        current_key = optional_kwargs["current_key"]

        # check if target module is in feedforward_modules
        is_feedforward = self._check_target_module_feedforward(ia3_config, current_key)

        kwargs = {
            "fan_in_fan_out": ia3_config.fan_in_fan_out,
            "init_ia3_weights": ia3_config.init_ia3_weights,
            "loaded_in_8bit": loaded_in_8bit,
            "loaded_in_4bit": loaded_in_4bit,
            "is_feedforward": is_feedforward,
        }

        if isinstance(target, Conv2d):
            target.update_layer(
                adapter_name,
                ia3_config.init_ia3_weights,
            )
        elif isinstance(target, Linear):
            target.update_layer(
                adapter_name,
                ia3_config.init_ia3_weights,
            )
        else:
            new_module = self._create_new_module(ia3_config, adapter_name, target, **kwargs)
            if adapter_name != self.active_adapter:
                # adding an additional adapter: it is not automatically trainable
                new_module.requires_grad_(False)
            self._replace_module(parent, target_name, new_module, target)

    @staticmethod
    def _check_target_module_feedforward(ia3_config, key) -> bool:
        """
        A helper private method that checks if the target module `key` matches with a feedforward module specified in
        `ia3_config`
        """
        if isinstance(ia3_config.feedforward_modules, str):
            is_feedforward = bool(re.fullmatch(ia3_config.feedforward_modules, key))
        else:
            is_feedforward = any(key.endswith(target_key) for target_key in ia3_config.feedforward_modules)
        return is_feedforward

    @staticmethod
    def _replace_module(parent, child_name, new_module, child):
        setattr(parent, child_name, new_module)

        # child layer wraps the original module, unpack it
        if hasattr(child, "base_layer"):
            child = child.base_layer

        # layers with base_layer don't need the weight to be copied, as they have a reference already
        if not hasattr(new_module, "base_layer"):
            new_module.weight = child.weight
            if hasattr(child, "bias"):
                new_module.bias = child.bias

        if getattr(child, "state", None) is not None:
            if hasattr(new_module, "base_layer"):
                new_module.base_layer.state = child.state
            else:
                new_module.state = child.state
            new_module.to(child.weight.device)

        # dispatch to correct device
        for name, module in new_module.named_modules():
            if "ia3_" in name:
                module.to(child.weight.device)

    def __getattr__(self, name: str):
        """Forward missing attributes to the wrapped module."""
        try:
            return super().__getattr__(name)  # defer to nn.Module's logic
        except AttributeError:
            return getattr(self.model, name)

    def get_peft_config_as_dict(self, inference: bool = False):
        config_dict = {}
        for key, value in self.peft_config.items():
            config = {k: v.value if isinstance(v, Enum) else v for k, v in asdict(value).items()}
            if inference:
                config["inference_mode"] = True
        config_dict[key] = config
        return config

    def _set_adapter_layers(self, enabled=True):
        for module in self.model.modules():
            if isinstance(module, (IA3Layer, ModulesToSaveWrapper)):
                module.enable_adapters(enabled)

    def enable_adapter_layers(self):
        self._set_adapter_layers(enabled=True)

    def disable_adapter_layers(self):
        self._set_adapter_layers(enabled=False)

    def set_adapter(self, adapter_name):
        for module in self.model.modules():
            if isinstance(module, IA3Layer):
                if module.merged:
                    warnings.warn("Adapter cannot be set when the model is merged. Unmerging the model first.")
                    module.unmerge()
                module.set_adapter(adapter_name)

    def _prepare_adapter_config(self, peft_config, model_config):
        if peft_config.target_modules is None:
            if model_config["model_type"] not in TRANSFORMERS_MODELS_TO_IA3_TARGET_MODULES_MAPPING:
                raise ValueError("Please specify `target_modules` in `peft_config`")
            peft_config.target_modules = TRANSFORMERS_MODELS_TO_IA3_TARGET_MODULES_MAPPING[model_config["model_type"]]
        if peft_config.feedforward_modules is None:
            if model_config["model_type"] not in TRANSFORMERS_MODELS_TO_IA3_FEEDFORWARD_MODULES_MAPPING:
                raise ValueError("Please specify `feedforward_modules` in `peft_config`")
            peft_config.feedforward_modules = TRANSFORMERS_MODELS_TO_IA3_FEEDFORWARD_MODULES_MAPPING[
                model_config["model_type"]
            ]
        return peft_config

<<<<<<< HEAD
    def _unload_and_optionally_merge(self, merge: bool = True, safe_merge: bool = False):
=======
    def merge_and_unload(self, safe_merge: bool = False, adapter_names: Optional[List[str]] = None):
>>>>>>> 70302d7b
        r"""
        This method merges the (IA)^3 layers into the base model. This is needed if someone wants to use the base model
        as a standalone model.

        Args:
            safe_merge (`bool`, `optional`, defaults to `False`):
                If True, the merge operation will be performed in a copy of the original weights and check for NaNs
                before merging the weights. This is useful if you want to check if the merge operation will produce
                NaNs. Defaults to `False`.
            adapter_names (`List[str]`, *optional*):
                The list of adapter names that should be merged. If None, all active adapters will be merged. Defaults
                to `None`.
        """
        if getattr(self.model, "is_loaded_in_8bit", False):
            raise ValueError("Cannot merge ia3 layers when the model is loaded in 8-bit mode")

        if getattr(self.model, "is_loaded_in_4bit", False):
            raise ValueError("Cannot merge ia3 layers when the model is loaded in 4-bit mode")

        key_list = [key for key, _ in self.model.named_modules() if "ia3" not in key]
        for key in key_list:
            try:
                parent, target, target_name = _get_submodules(self.model, key)
            except AttributeError:
                continue

            if hasattr(target, "base_layer"):
                if merge:
                    target.merge(safe_merge=safe_merge)
                self._replace_module(parent, target_name, target.get_base_layer(), target)
            elif isinstance(target, ModulesToSaveWrapper):
                # save any additional trainable modules part of `modules_to_save`
                setattr(parent, target_name, target.modules_to_save[target.active_adapter])

        return self.model

    def merge_and_unload(self, safe_merge: bool = False):
        r"""
        This method merges the IA³ layers into the base model. This is needed if someone wants to use the base model as
        a standalone model.

<<<<<<< HEAD
        Args:
            safe_merge (`bool`):
                whether to activate the safe merging check to check if there is any potential Nan in the adapter
                weights

        Example:
=======
            target.merge(safe_merge=safe_merge, adapter_names=adapter_names)
            self._replace_module(parent, target_name, new_module, target)
>>>>>>> 70302d7b

        ```py
        >>> from transformers import AutoModelForCausalLM
        >>> from peft import PeftModel

        >>> base_model = AutoModelForCausalLM.from_pretrained("tiiuae/falcon-40b")
        >>> peft_model_id = "smangrul/falcon-40B-int4-peft-lora-sfttrainer-sample"
        >>> model = PeftModel.from_pretrained(base_model, peft_model_id)
        >>> merged_model = model.merge_and_unload()
        ```
        """
        return self._unload_and_optionally_merge(safe_merge=safe_merge)

    def unload(self):
        """
        Gets back the base model by removing all the IA³ modules without merging. This gives back the original base
        model.
        """
        return self._unload_and_optionally_merge(merge=False)<|MERGE_RESOLUTION|>--- conflicted
+++ resolved
@@ -276,11 +276,7 @@
             ]
         return peft_config
 
-<<<<<<< HEAD
-    def _unload_and_optionally_merge(self, merge: bool = True, safe_merge: bool = False):
-=======
-    def merge_and_unload(self, safe_merge: bool = False, adapter_names: Optional[List[str]] = None):
->>>>>>> 70302d7b
+    def _unload_and_optionally_merge(self, merge: bool = True, safe_merge: bool = False, adapter_names: Optional[List[str]] = None):
         r"""
         This method merges the (IA)^3 layers into the base model. This is needed if someone wants to use the base model
         as a standalone model.
@@ -309,7 +305,7 @@
 
             if hasattr(target, "base_layer"):
                 if merge:
-                    target.merge(safe_merge=safe_merge)
+                    target.merge(safe_merge=safe_merge, adapter_names=adapter_names)
                 self._replace_module(parent, target_name, target.get_base_layer(), target)
             elif isinstance(target, ModulesToSaveWrapper):
                 # save any additional trainable modules part of `modules_to_save`
@@ -317,22 +313,20 @@
 
         return self.model
 
-    def merge_and_unload(self, safe_merge: bool = False):
+    def merge_and_unload(self, safe_merge: bool = False, adapter_names: Optional[List[str]] = None):
         r"""
         This method merges the IA³ layers into the base model. This is needed if someone wants to use the base model as
         a standalone model.
 
-<<<<<<< HEAD
         Args:
             safe_merge (`bool`):
                 whether to activate the safe merging check to check if there is any potential Nan in the adapter
                 weights
+            adapter_names (`List[str]`, *optional*):
+                The list of adapter names that should be merged. If None, all active adapters will be merged. Defaults
+                to `None`.
 
         Example:
-=======
-            target.merge(safe_merge=safe_merge, adapter_names=adapter_names)
-            self._replace_module(parent, target_name, new_module, target)
->>>>>>> 70302d7b
 
         ```py
         >>> from transformers import AutoModelForCausalLM
@@ -344,7 +338,7 @@
         >>> merged_model = model.merge_and_unload()
         ```
         """
-        return self._unload_and_optionally_merge(safe_merge=safe_merge)
+        return self._unload_and_optionally_merge(safe_merge=safe_merge, adapter_names=adapter_names)
 
     def unload(self):
         """
