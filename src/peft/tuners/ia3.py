# coding=utf-8
# Copyright 2023-present the HuggingFace Inc. team.
#
# Licensed under the Apache License, Version 2.0 (the "License");
# you may not use this file except in compliance with the License.
# You may obtain a copy of the License at
#
#     http://www.apache.org/licenses/LICENSE-2.0
#
# Unless required by applicable law or agreed to in writing, software
# distributed under the License is distributed on an "AS IS" BASIS,
# WITHOUT WARRANTIES OR CONDITIONS OF ANY KIND, either express or implied.
# See the License for the specific language governing permissions and
# limitations under the License.
import re
import warnings
from dataclasses import asdict, dataclass, field
from enum import Enum
from typing import List, Optional, Union

import torch
import torch.nn as nn
import torch.nn.functional as F
from transformers.pytorch_utils import Conv1D
from transformers.utils.quantization_config import QuantizationMethod

from ..config import PeftConfig
from ..import_utils import is_bnb_available
from ..utils import (
    TRANSFORMERS_MODELS_TO_IA3_FEEDFORWARD_MODULES_MAPPING,
    TRANSFORMERS_MODELS_TO_IA3_TARGET_MODULES_MAPPING,
    ModulesToSaveWrapper,
    PeftType,
    _get_submodules,
    _is_valid_match,
    transpose,
)
from .tuners_utils import BaseTuner, BaseTunerLayer


if is_bnb_available():
    import bitsandbytes as bnb


@dataclass
class IA3Config(PeftConfig):
    """
    This is the configuration class to store the configuration of a [`IA3Model`].

    Args:
        target_modules (`Union[List[str],str]`): The names of the modules to apply (IA)^3 to.
        feedforward_modules (`Union[List[str],str]`): The names of the modules to be treated as feedforward modules
        as in the original paper.
        fan_in_fan_out (`bool`): Set this to True if the layer to replace stores weight like (fan_in, fan_out).
        For example, gpt-2 uses `Conv1D` which stores weights like (fan_in, fan_out) and hence this should be set to `True`.:
        modules_to_save (`List[str]`):List of modules apart from (IA)^3 layers to be set as trainable
            and saved in the final checkpoint.
        init_ia3_weights (`bool`): Whether to initialize the vectors in the (IA)^3 layers, defaults to `True`.
    """

    target_modules: Optional[Union[List[str], str]] = field(
        default=None,
        metadata={
            "help": "List of module names or regex expression of the module names to replace with ia3."
            "For example, ['q', 'v'] or '.*decoder.*(SelfAttention|EncDecAttention).*(q|v)$' "
        },
    )
    feedforward_modules: Optional[Union[List[str], str]] = field(
        default=None,
        metadata={
            "help": "List of module names or a regex expression of module names which are feedforward"
            "For example, ['output.dense']"
        },
    )
    fan_in_fan_out: bool = field(
        default=False,
        metadata={"help": "Set this to True if the layer to replace stores weight like (fan_in, fan_out)"},
    )
    modules_to_save: Optional[List[str]] = field(
        default=None,
        metadata={
            "help": "List of modules apart from (IA)^3 layers to be set as trainable and saved in the final checkpoint. "
            "For example, in Sequence Classification or Token Classification tasks, "
            "the final layer `classifier/score` are randomly initialized and as such need to be trainable and saved."
        },
    )
    init_ia3_weights: bool = field(
        default=True,
        metadata={"help": "Whether to initialize the vectors in the (IA)^3 layers."},
    )

    def __post_init__(self):
        self.peft_type = PeftType.IA3


class IA3Layer(BaseTunerLayer):
    def __init__(
        self,
        in_features: int,
        out_features: int,
        is_feedforward: bool,
    ):
        self.scaling = {}
        self.ia3_l = nn.ParameterDict({})
        # Mark the weight as unmerged
        self.merged = False
        self.disable_adapters = False
        self.in_features = in_features
        self.out_features = out_features
        self.is_feedforward = is_feedforward

    def update_layer(self, adapter_name, init_ia3_weights):
        # Actual trainable parameters
        if self.is_feedforward:
            weight = torch.randn((1, self.in_features))
        else:
            weight = torch.randn((self.out_features, 1))
        self.ia3_l.update(nn.ParameterDict({adapter_name: nn.Parameter(weight)}))
        if init_ia3_weights:
            self.reset_ia3_parameters(adapter_name)
        self.to(self.weight.device)

    def reset_ia3_parameters(self, adapter_name):
        if adapter_name in self.ia3_l.keys():
            # initialize learned vector with torch.ones
            nn.init.constant_(self.ia3_l[adapter_name], 1.0)


class IA3Model(BaseTuner):
    """
    Creates a Infused Adapter by Inhibiting and Amplifying Inner Activations ((IA)^3) model from a pretrained
    transformers model. The method is described in detail in https://arxiv.org/abs/2205.05638

    Args:
        model ([`~transformers.PreTrainedModel`]): The model to be adapted.
        config ([`IA3Config`]): The configuration of the (IA)^3 model.
        adapter_name (`str`): The name of the adapter, defaults to `"default"`.

    Returns:
        `torch.nn.Module`: The (IA)^3 model.

    Example:

        ```py
        >>> from transformers import AutoModelForSeq2SeqLM, ia3Config
        >>> from peft import IA3Model, IA3Config

        >>> config = IA3Config(
        ...     peft_type="IA3",
        ...     task_type="SEQ_2_SEQ_LM",
        ...     target_modules=["k", "v", "w0"],
        ...     feedforward_modules=["w0"],
        ... )

        >>> model = AutoModelForSeq2SeqLM.from_pretrained("t5-base")
        >>> ia3_model = IA3Model(config, model)
        ```

    **Attributes**:
        - **model** ([`~transformers.PreTrainedModel`]) -- The model to be adapted.
        - **peft_config** ([`ia3Config`]): The configuration of the (IA)^3 model.
    """

    def __init__(self, model, config, adapter_name):
<<<<<<< HEAD
        super().__init__()
        self.model = model
        self.forward = self.model.forward
        self.peft_config = config
        self.add_adapter(adapter_name, self.peft_config[adapter_name])

    def add_adapter(self, adapter_name, config=None):
        if config is not None:
            model_config = self.model.config.to_dict() if hasattr(self.model.config, "to_dict") else self.model.config
            config = self._prepare_ia3_config(config, model_config)
            self.peft_config[adapter_name] = config
        self._find_and_replace(adapter_name)

        mark_only_ia3_as_trainable(self.model)
        if self.peft_config[adapter_name].inference_mode:
            _freeze_adapter(self.model, adapter_name)

    def _check_quantization_dependency(self):
        loaded_in_4bit = getattr(self.model, "is_loaded_in_4bit", False)
        if loaded_in_4bit:
            raise NotImplementedError(
                "4-bit quantization is not supported for IA3 yet, 8-bit quantization can be used instead."
            )
        loaded_in_8bit = getattr(self.model, "is_loaded_in_8bit", False)
        if loaded_in_8bit and not is_bnb_available():
            raise ImportError(
                "To use (IA)^3 with 8-bit quantization, please install the `bitsandbytes` package. "
                "You can install it with `pip install bitsandbytes`."
            )
        is_gptq_quantized = getattr(self.model, "quantization_method", None) == QuantizationMethod.GPTQ
        if is_gptq_quantized:
            raise NotImplementedError("GPTQ quantization is not supported for IA3 yet.")
=======
        super().__init__(model, config, adapter_name)
>>>>>>> 7d44026d

    @staticmethod
    def _create_new_module(ia3_config, adapter_name, target, **kwargs):
        bias = hasattr(target, "bias") and target.bias is not None
        loaded_in_8bit = kwargs.pop("loaded_in_8bit", False)
        is_feedforward = kwargs.pop("is_feedforward", False)

        if loaded_in_8bit and isinstance(target, bnb.nn.Linear8bitLt):
            eightbit_kwargs = kwargs.copy()
            eightbit_kwargs.update(
                {
                    "has_fp16_weights": target.state.has_fp16_weights,
                    "memory_efficient_backward": target.state.memory_efficient_backward,
                    "threshold": target.state.threshold,
                    "index": target.index,
                }
            )
            new_module = Linear8bitLt(
                adapter_name,
                target.in_features,
                target.out_features,
                is_feedforward,
                bias=bias,
                **eightbit_kwargs,
            )
        else:
            #  Create a new Linear module with (IA)^3 parameters for torch.nn.Linear
            # or Conv1D modules
            if isinstance(target, torch.nn.Linear):
                in_features, out_features = target.in_features, target.out_features
                if kwargs["fan_in_fan_out"]:
                    warnings.warn(
                        "fan_in_fan_out is set to True but the target module is `torch.nn.Linear`. "
                        "Setting fan_in_fan_out to False."
                    )
                    kwargs["fan_in_fan_out"] = ia3_config.fan_in_fan_out = False
            elif isinstance(target, Conv1D):
                in_features, out_features = (
                    target.weight.ds_shape if hasattr(target.weight, "ds_shape") else target.weight.shape
                )
                if not kwargs["fan_in_fan_out"]:
                    warnings.warn(
                        "fan_in_fan_out is set to False but the target module is `Conv1D`. "
                        "Setting fan_in_fan_out to True."
                    )
                    kwargs["fan_in_fan_out"] = ia3_config.fan_in_fan_out = True
            else:
                raise ValueError(
                    f"Target module {target} is not supported. "
                    f"Currently, only `torch.nn.Linear` and `Conv1D` are supported."
                )
            new_module = Linear(
                adapter_name, in_features, out_features, is_feedforward=is_feedforward, bias=bias, **kwargs
            )
        return new_module

    @staticmethod
    def _check_target_module_exists(ia3_config, key):
        if isinstance(ia3_config.target_modules, str):
            target_module_found = re.fullmatch(ia3_config.target_modules, key)
        else:
            target_module_found = any(_is_valid_match(key, target_key) for target_key in ia3_config.target_modules)
        return target_module_found

    def _mark_only_adapters_as_trainable(self) -> None:
        for n, p in self.model.named_parameters():
            if "ia3_" not in n:
                p.requires_grad = False

    def _create_and_replace(
        self,
        ia3_config,
        adapter_name,
        target,
        target_name,
        parent,
        **optionnal_kwargs,
    ):
        loaded_in_8bit = optionnal_kwargs["loaded_in_8bit"]
        current_key = optionnal_kwargs["current_key"]

        # check if target module is in feedforward_modules
        if isinstance(ia3_config.feedforward_modules, str):
            is_feedforward = re.fullmatch(ia3_config.feedforward_modules, current_key)
        else:
            is_feedforward = any(current_key.endswith(target_key) for target_key in ia3_config.feedforward_modules)

        kwargs = {
            "fan_in_fan_out": ia3_config.fan_in_fan_out,
            "init_ia3_weights": ia3_config.init_ia3_weights,
            "loaded_in_8bit": loaded_in_8bit,
            "is_feedforward": is_feedforward,
        }

        if isinstance(target, IA3Layer):
            target.update_layer(
                adapter_name,
                ia3_config.init_ia3_weights,
            )
        else:
            new_module = self._create_new_module(ia3_config, adapter_name, target, **kwargs)
            self._replace_module(parent, target_name, new_module, target)

    @staticmethod
    def _replace_module(parent, child_name, new_module, child):
        setattr(parent, child_name, new_module)
        new_module.weight = child.weight
        if child.bias is not None:
            new_module.bias = child.bias
        if getattr(child, "state", None) is not None:
            new_module.state = child.state
            new_module.to(child.weight.device)

        # dispatch to correct device
        for name, module in new_module.named_modules():
            if "ia3_" in name:
                module.to(child.weight.device)

    def __getattr__(self, name: str):
        """Forward missing attributes to the wrapped module."""
        try:
            return super().__getattr__(name)  # defer to nn.Module's logic
        except AttributeError:
            return getattr(self.model, name)

    def get_peft_config_as_dict(self, inference: bool = False):
        config_dict = {}
        for key, value in self.peft_config.items():
            config = {k: v.value if isinstance(v, Enum) else v for k, v in asdict(value).items()}
            if inference:
                config["inference_mode"] = True
        config_dict[key] = config
        return config

    def _set_adapter_layers(self, enabled=True):
        for module in self.model.modules():
            if isinstance(module, IA3Layer):
                module.disable_adapters = False if enabled else True
            elif isinstance(module, ModulesToSaveWrapper):
                module.disable_adapters = False if enabled else True

    def enable_adapter_layers(self):
        self._set_adapter_layers(enabled=True)

    def disable_adapter_layers(self):
        self._set_adapter_layers(enabled=False)

    def set_adapter(self, adapter_name):
        for module in self.model.modules():
            if isinstance(module, IA3Layer):
                if module.merged:
                    warnings.warn("Adapter cannot be set when the model is merged. Unmerging the model first.")
                    module.unmerge()
                module.active_adapter = adapter_name

    def _prepare_adapter_config(self, peft_config, model_config):
        if peft_config.target_modules is None:
            if model_config["model_type"] not in TRANSFORMERS_MODELS_TO_IA3_TARGET_MODULES_MAPPING:
                raise ValueError("Please specify `target_modules` in `peft_config`")
            peft_config.target_modules = TRANSFORMERS_MODELS_TO_IA3_TARGET_MODULES_MAPPING[model_config["model_type"]]
        if peft_config.feedforward_modules is None:
            if model_config["model_type"] not in TRANSFORMERS_MODELS_TO_IA3_FEEDFORWARD_MODULES_MAPPING:
                raise ValueError("Please specify `feedforward_modules` in `peft_config`")
            peft_config.feedforward_modules = TRANSFORMERS_MODELS_TO_IA3_FEEDFORWARD_MODULES_MAPPING[
                model_config["model_type"]
            ]
        return peft_config

    def merge_and_unload(self):
        r"""
        This method merges the (IA)^3 layers into the base model. This is needed if someone wants to use the base model
        as a standalone model.
        """
        if getattr(self.config, "model_type", None) == "gpt2":
            raise ValueError("GPT2 models are not supported for merging ia3 layers")

        if getattr(self.model, "is_loaded_in_8bit", False):
            raise ValueError("Cannot merge ia3 layers when the model is loaded in 8-bit mode")

        key_list = [key for key, _ in self.model.named_modules() if "ia3" not in key]
        for key in key_list:
            try:
                parent, target, target_name = _get_submodules(self.model, key)
            except AttributeError:
                continue
            if isinstance(target, IA3Layer):
                bias = target.bias is not None
                new_module = torch.nn.Linear(target.in_features, target.out_features, bias=bias)
                target.merge()
                self._replace_module(parent, target_name, new_module, target)

            # save any additional trainable modules part of `modules_to_save`
            if isinstance(target, ModulesToSaveWrapper):
                setattr(parent, target_name, target.modules_to_save[target.active_adapter])

        return self.model


# Below code is based on https://github.com/microsoft/lora/blob/main/loralib/layers.py
# and modified to work with PyTorch FSDP


#  ------------------------------------------------------------------------------------------
#  Copyright (c) Microsoft Corporation. All rights reserved.
#  Licensed under the MIT License (MIT). See LICENSE in the repo root for license information.
#  ------------------------------------------------------------------------------------------


class Linear(nn.Linear, IA3Layer):
    # (IA)^3 implemented in a dense layer
    def __init__(
        self,
        adapter_name: str,
        in_features: int,
        out_features: int,
        fan_in_fan_out: bool = False,  # Set this to True if the layer to replace stores weight like (fan_in, fan_out)
        is_feedforward: bool = False,  # Set to True if the layer is treated as a feedforward layer
        **kwargs,
    ):
        init_ia3_weights = kwargs.pop("init_ia3_weights", True)

        nn.Linear.__init__(self, in_features, out_features, **kwargs)
        IA3Layer.__init__(self, in_features=in_features, out_features=out_features, is_feedforward=is_feedforward)
        # Freezing the pre-trained weight matrix
        self.weight.requires_grad = False

        self.fan_in_fan_out = fan_in_fan_out
        if fan_in_fan_out:
            self.weight.data = self.weight.data.T

        nn.Linear.reset_parameters(self)
        self.update_layer(adapter_name, init_ia3_weights)
        self.active_adapter = adapter_name

        self.is_feedforward = is_feedforward

    def merge(self):
        if self.active_adapter not in self.ia3_l.keys():
            return
        if self.merged:
            warnings.warn("Already merged. Nothing to do.")
            return

        self.weight = transpose(self.weight, self.fan_in_fan_out)
        self.weight.data = torch.mul(self.weight.data, self.ia3_l[self.active_adapter].data)
        self.weight = transpose(self.weight, self.fan_in_fan_out)

        self.merged = True

    def unmerge(self):
        if self.active_adapter not in self.ia3_l.keys():
            return
        if not self.merged:
            warnings.warn("Already unmerged. Nothing to do.")
            return

        warnings.warn("Unmerge result can be inaccurate for (IA)^3.")
        self.weight = transpose(self.weight, self.fan_in_fan_out)
        # divide by (IA)^3 vector. Add tolerace to avoid division by zero
        self.weight.data = torch.div(self.weight.data, self.ia3_l[self.active_adapter].data + 1e-8)
        self.weight = transpose(self.weight, self.fan_in_fan_out)

        self.merged = False

    def forward(self, x: torch.Tensor):
        previous_dtype = x.dtype

        if self.active_adapter not in self.ia3_l.keys():
            return F.linear(x, transpose(self.weight, self.fan_in_fan_out), bias=self.bias)

        if self.disable_adapters:
            if self.merged:
                self.unmerge()
            result = F.linear(x, transpose(self.weight, self.fan_in_fan_out), bias=self.bias)
        elif not self.merged:
            if self.is_feedforward:
                x = x.to(self.ia3_l[self.active_adapter].dtype)
                interm = x * self.ia3_l[self.active_adapter].flatten()
                result = F.linear(
                    interm.to(self.weight.dtype),
                    transpose(self.weight, self.fan_in_fan_out),
                    bias=self.bias,
                )
            else:
                result = F.linear(x, transpose(self.weight, self.fan_in_fan_out), bias=self.bias)
                result = result.to(self.ia3_l[self.active_adapter].dtype) * self.ia3_l[self.active_adapter].flatten()
        else:
            result = F.linear(x, transpose(self.weight, self.fan_in_fan_out), bias=self.bias)

        result = result.to(previous_dtype)

        return result


if is_bnb_available():

    class Linear8bitLt(bnb.nn.Linear8bitLt, IA3Layer):
        # (IA)^3 implemented in a dense layer
        def __init__(
            self,
            adapter_name,
            in_features,
            out_features,
            is_feedforward,
            **kwargs,
        ):
            bnb.nn.Linear8bitLt.__init__(
                self,
                in_features,
                out_features,
                bias=kwargs.get("bias", True),
                has_fp16_weights=kwargs.get("has_fp16_weights", True),
                memory_efficient_backward=kwargs.get("memory_efficient_backward", False),
                threshold=kwargs.get("threshold", 0.0),
                index=kwargs.get("index", None),
            )
            IA3Layer.__init__(self, in_features=in_features, out_features=out_features, is_feedforward=is_feedforward)

            # Freezing the pre-trained weight matrix
            self.weight.requires_grad = False

            init_ia3_weights = kwargs.pop("init_ia3_weights", True)
            self.update_layer(adapter_name, init_ia3_weights)
            self.active_adapter = adapter_name
            self.is_feedforward = is_feedforward

        def forward(self, x: torch.Tensor):
            if self.disable_adapters or self.active_adapter not in self.ia3_l.keys():
                return super().forward(x)
            else:
                if not torch.is_autocast_enabled():
                    if x.dtype != torch.float32:
                        x = x.float()
                    if self.is_feedforward:
                        result = super().forward(x * self.ia3_l[self.active_adapter].flatten())
                    else:
                        result = super().forward(x)
                        expected_dtype = result.dtype
                        result = (result * self.ia3_l[self.active_adapter].flatten()).to(expected_dtype)
                else:
                    if self.is_feedforward:
                        result = super().forward(x * self.ia3_l[self.active_adapter].flatten())
                    else:
                        result = result * self.ia3_l[self.active_adapter].flatten()
            return result<|MERGE_RESOLUTION|>--- conflicted
+++ resolved
@@ -162,42 +162,7 @@
     """
 
     def __init__(self, model, config, adapter_name):
-<<<<<<< HEAD
-        super().__init__()
-        self.model = model
-        self.forward = self.model.forward
-        self.peft_config = config
-        self.add_adapter(adapter_name, self.peft_config[adapter_name])
-
-    def add_adapter(self, adapter_name, config=None):
-        if config is not None:
-            model_config = self.model.config.to_dict() if hasattr(self.model.config, "to_dict") else self.model.config
-            config = self._prepare_ia3_config(config, model_config)
-            self.peft_config[adapter_name] = config
-        self._find_and_replace(adapter_name)
-
-        mark_only_ia3_as_trainable(self.model)
-        if self.peft_config[adapter_name].inference_mode:
-            _freeze_adapter(self.model, adapter_name)
-
-    def _check_quantization_dependency(self):
-        loaded_in_4bit = getattr(self.model, "is_loaded_in_4bit", False)
-        if loaded_in_4bit:
-            raise NotImplementedError(
-                "4-bit quantization is not supported for IA3 yet, 8-bit quantization can be used instead."
-            )
-        loaded_in_8bit = getattr(self.model, "is_loaded_in_8bit", False)
-        if loaded_in_8bit and not is_bnb_available():
-            raise ImportError(
-                "To use (IA)^3 with 8-bit quantization, please install the `bitsandbytes` package. "
-                "You can install it with `pip install bitsandbytes`."
-            )
-        is_gptq_quantized = getattr(self.model, "quantization_method", None) == QuantizationMethod.GPTQ
-        if is_gptq_quantized:
-            raise NotImplementedError("GPTQ quantization is not supported for IA3 yet.")
-=======
         super().__init__(model, config, adapter_name)
->>>>>>> 7d44026d
 
     @staticmethod
     def _create_new_module(ia3_config, adapter_name, target, **kwargs):
