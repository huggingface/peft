--- conflicted
+++ resolved
@@ -31,9 +31,6 @@
 from .oft import OFTConfig, OFTModel
 from .mixed import MixedModel
 from .poly import PolyConfig, PolyModel
-<<<<<<< HEAD
 from .reft import LoReftConfig, LoReftModel
-=======
 from .ln_tuning import LNTuningConfig, LNTuningModel
-from .vera import VeraConfig, VeraModel
->>>>>>> fb7f2796
+from .vera import VeraConfig, VeraModel