--- conflicted
+++ resolved
@@ -37,8 +37,5 @@
 from .xlora import XLoraConfig, XLoraModel
 from .hra import HRAConfig, HRAModel
 from .vblora import VBLoRAConfig, VBLoRAModel
-<<<<<<< HEAD
 from .cpt import CPTConfig, CPTEmbedding
-=======
-from .bone import BoneConfig, BoneModel
->>>>>>> b1fd97dc
+from .bone import BoneConfig, BoneModel