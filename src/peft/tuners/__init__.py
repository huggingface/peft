--- conflicted
+++ resolved
@@ -24,14 +24,11 @@
 from .p_tuning import PromptEncoder, PromptEncoderConfig, PromptEncoderReparameterizationType
 from .prefix_tuning import PrefixEncoder, PrefixTuningConfig
 from .prompt_tuning import PromptEmbedding, PromptTuningConfig, PromptTuningInit
-<<<<<<< HEAD
 from .multitask_prompt_tuning import MultitaskPromptEmbedding, MultitaskPromptTuningConfig, MultitaskPromptTuningInit
-=======
 
 # Mapping of tuners that support direct plugging
 TUNERS_MAPPING = {
     "LORA": LoraModel,
     "IA3": IA3Model,
     "ADALORA": AdaLoraModel,
-}
->>>>>>> 6c44096c
+}