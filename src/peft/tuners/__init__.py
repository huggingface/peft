--- conflicted
+++ resolved
@@ -33,10 +33,6 @@
 from .poly import PolyConfig, PolyModel
 from .ln_tuning import LNTuningConfig, LNTuningModel
 from .vera import VeraConfig, VeraModel
-<<<<<<< HEAD
-from .xlora import XLoraConfig, XLoraModel
-from .hra import HRAConfig, HRAModel
-=======
 from .fourierft import FourierFTConfig, FourierFTModel
 from .xlora import XLoraConfig, XLoraModel
->>>>>>> e72a96f7
+from .hra import HRAConfig, HRAModel