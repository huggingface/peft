--- conflicted
+++ resolved
@@ -11,16 +11,11 @@
 # WITHOUT WARRANTIES OR CONDITIONS OF ANY KIND, either express or implied.
 # See the License for the specific language governing permissions and
 # limitations under the License.
+
 from __future__ import annotations
 
-from __future__ import annotations
-
 from dataclasses import dataclass, field
-<<<<<<< HEAD
-from typing import Optional, Union
-=======
 from typing import Literal, Optional, Union
->>>>>>> 2a807359
 
 from peft.config import PeftConfig
 from peft.utils import PeftType
@@ -45,17 +40,14 @@
             the output layer. If this is not specified, modules will be chosen according to the model architecture. If
             the architecture is not known, an error will be raised -- in this case, you should specify the target
             modules manually.
-<<<<<<< HEAD
+        fan_in_fan_out (`bool`): Set this to True if the layer to replace stores weight like (fan_in, fan_out).
+        bias (`str`): Bias type for OFT. Can be 'none', 'all' or 'oft_only'. If 'all' or 'oft_only', the
+            corresponding biases will be updated during training. Be aware that this means that, even when disabling
+            the adapters, the model will not produce the same output as the base model would have without adaptation.
         exclude_modules (`Optional[Union[List[str], str]]`):
             The names of the modules to not apply the adapter. When passing a string, a regex match will be performed.
             When passing a list of strings, either an exact match will be performed or it is checked if the name of the
             module ends with any of the passed strings.
-=======
-        fan_in_fan_out (`bool`): Set this to True if the layer to replace stores weight like (fan_in, fan_out).
-        bias (`str`): Bias type for OFT. Can be 'none', 'all' or 'oft_only'. If 'all' or 'oft_only', the
-            corresponding biases will be updated during training. Be aware that this means that, even when disabling
-            the adapters, the model will not produce the same output as the base model would have without adaptation.
->>>>>>> 2a807359
         init_weights (`bool`):
             Whether to perform initialization of OFT weights.
         layers_to_transform (`Union[List[int], int]`):
@@ -99,18 +91,16 @@
             "This can also be a wildcard 'all-linear' which matches all linear/Conv1D layers except the output layer."
         },
     )
-<<<<<<< HEAD
-    exclude_modules: Optional[Union[list[str], str]] = field(
-        default=None,
-        metadata={"help": "List of module names or regex expression of the module names to exclude from OFT."},
-=======
     fan_in_fan_out: bool = field(
         default=False,
         metadata={"help": "Set this to True if the layer to replace stores weight like (fan_in, fan_out)"},
     )
     bias: Literal["none", "all", "oft_only"] = field(
         default="none", metadata={"help": "Bias type for OFT. Can be 'none', 'all' or 'oft_only'"}
->>>>>>> 2a807359
+    )
+    exclude_modules: Optional[Union[list[str], str]] = field(
+        default=None,
+        metadata={"help": "List of module names or regex expression of the module names to exclude from OFT."},
     )
     init_weights: bool = field(
         default=True,
@@ -181,11 +171,9 @@
         self.target_modules = (
             set(self.target_modules) if isinstance(self.target_modules, list) else self.target_modules
         )
-<<<<<<< HEAD
         self.exclude_modules = (
             set(self.exclude_modules) if isinstance(self.exclude_modules, list) else self.exclude_modules
         )
-=======
         if self.r == 0 and self.oft_block_size == 0:
             raise ValueError(
                 f"Either `r` or `oft_block_size` must be non-zero. Currently, r = {self.r} and oft_block_size = {self.oft_block_size}."
@@ -210,5 +198,4 @@
                 "with the latest version of OFT. Please retrain your adapter weights with newer PEFT versions. "
                 "Alternatively, downgrade PEFT to version 0.13.0 to use the old adapter weights."
             )
-        return super().check_kwargs(**kwargs)
->>>>>>> 2a807359
+        return super().check_kwargs(**kwargs)