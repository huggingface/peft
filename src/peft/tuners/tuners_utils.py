--- conflicted
+++ resolved
@@ -167,14 +167,9 @@
                 # user is adding a dict of PeftConfigs
                 self.peft_config.update(peft_config)
 
-<<<<<<< HEAD
-        self.active_adapter = adapter_name
+        self.active_adapter: str | list[str] = adapter_name
         if peft_config != PeftType.XLORA or peft_config[adapter_name] != PeftType.XLORA:
             self.inject_adapter(self.model, adapter_name)
-=======
-        self.active_adapter: str | list[str] = adapter_name
-        self.inject_adapter(self.model, adapter_name)
->>>>>>> ed865e28
 
         # Copy the peft_config in the injected model.
         self.model.peft_config = self.peft_config
