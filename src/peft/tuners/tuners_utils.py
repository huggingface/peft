# coding=utf-8
# Copyright 2023-present the HuggingFace Inc. team.
#
# Licensed under the Apache License, Version 2.0 (the "License");
# you may not use this file except in compliance with the License.
# You may obtain a copy of the License at
#
#     http://www.apache.org/licenses/LICENSE-2.0
#
# Unless required by applicable law or agreed to in writing, software
# distributed under the License is distributed on an "AS IS" BASIS,
# WITHOUT WARRANTIES OR CONDITIONS OF ANY KIND, either express or implied.
# See the License for the specific language governing permissions and
# limitations under the License.
from __future__ import annotations

import logging
import re
import warnings
from abc import ABC, abstractmethod
<<<<<<< HEAD
from typing import Any, List, Union
=======
from typing import Any, Optional, Union
>>>>>>> c22a8e5d

import torch
from torch import nn

from peft.utils import COMMON_LAYERS_PATTERN

from ..config import PeftConfig
from ..utils import ModulesToSaveWrapper, _get_submodules


logger = logging.getLogger(__name__)


class BaseTuner(nn.Module, ABC):
    r"""
    A base tuner model that provides the common methods and attributes for all tuners that are injectable into a
    torch.nn.Module

    For adding a new Tuner class, one needs to overwrite the following methods:

    - **_prepare_adapter_config**:
        A private method to eventually prepare the adapter config, for example in case the field `target_modules` is
        missing.
    - **_check_target_module_exists**:
        A helper private method to check if the passed module's key name matches any of the target modules in the
        adatper_config.
    - **_create_and_replace**:
        A private method to create and replace the target module with the adapter module.
    - **_check_target_module_exists**:
        A private helper method to check if the passed module's key name matches any of the target modules in the
        adatper_config.

    The easiest is to check what is done in the `peft.tuners.lora.LoraModel` class.

    Attributes:
        model (`torch.nn.Module`):
            The model to which the adapter tuner layers will be attached.
        forward (`Callable`):
            The forward method of the model.
        peft_config (`Union[`PeftConfig`, dict[str, PeftConfig]]`):
            The adapter configuration object, it should be a dictionary of `str` to `PeftConfig` objects. One can also
            pass a PeftConfig object and a new adapter will be created with the default name `adapter` or create a new
            dictionary with a key `adapter_name` and a value of that peft config.
        config (`dict[str, Any]`):
            The model configuration object, it should be a dictionary of `str` to `Any` objects.
    """

    def __init__(self, model, peft_config: Union[PeftConfig, dict[str, PeftConfig]], adapter_name: str) -> None:
        super().__init__()

        self.model = model

        # For advanced developpers, if you want to attach multiple adapters to your
        # model, just add a `peft_config` dict attribute to your model.
        if not hasattr(self, "peft_config"):
            self.peft_config = {adapter_name: peft_config} if isinstance(peft_config, PeftConfig) else peft_config
        else:
            logger.info(
                "Already found a `peft_config` attribute in the model. This will lead to having multiple adapters"
                " in the model. Make sure to know what you are doing!"
            )
            if isinstance(peft_config, PeftConfig):
                self.peft_config[adapter_name] = peft_config
            else:
                # user is adding a dict of PeftConfigs
                self.peft_config.update(peft_config)

        self.active_adapter = adapter_name

        # transformers models have a .config attribute, whose presence is assumed later on
        if not hasattr(self, "config"):
            self.config = {"model_type": "custom"}

        self.inject_adapter(self.model, adapter_name)

        # Copy the peft_config in the injected model.
        self.model.peft_config = self.peft_config

    @property
    def active_adapters(self) -> list[str]:
        if isinstance(self.active_adapter, str):
            return [self.active_adapter]
        # is already a list of str
        return self.active_adapter

    def forward(self, *args: Any, **kwargs: Any):
        return self.model.forward(*args, **kwargs)

    @abstractmethod
    def _prepare_adapter_config(self, peft_config: PeftConfig, model_config: dict) -> PeftConfig:
        r"""
        A private method to eventually prepare the adapter config. For transformers based models, if
        `peft_config.target_modules` is None, we can automatically infer the target modules from the
        `TRANSFORMERS_MODELS_TO_XXX_TARGET_MODULES_MAPPING`. This method can be further refactored in the future to
        automatically infer it for all tuner models.

        Check out `peft.tuner.lora.LoraModel._prepare_adapter_config` for an example.

        Args:
            peft_config (`str`):
                The adapter config.
            model_config (`str`):
                The transformers model config, that config should contain the `model_type` key.
        """
        ...

    @abstractmethod
    def _check_target_module_exists(peft_config: PeftConfig, key: str) -> bool:
        r"""
        A helper private method to check if the passed module's key name matches any of the target modules in the
        `peft_config.target_modules` list. If it does, return `True`, else return `False`.

        Args:
            peft_config (`PeftConfig`):
                The adapter config.
            key (`str`):
                The module's key name.
        """
        ...

    @abstractmethod
    def _create_and_replace(
        self,
        peft_config: PeftConfig,
        adapter_name: str,
        target: nn.Module,
        target_name: str,
        parent: nn.Module,
        **optional_kwargs: Any,
    ) -> None:
        r"""
        Inplace replacement of the target module with the adapter layer. This method needs to be overriden by all the
        tuner classes.

        Check `peft.tuners.lora.LoraModel._create_and_replace` for an example.

        Args:
            peft_config (`PeftConfig`):
                The adapter config.
            adapter_name (`str`):
                The adapter name.
            target (`nn.Module`):
                The target module.
            target_name (`str`):
                The target module's name.
            parent (`nn.Module`):
                The parent module.
            **optional_kwargs (`dict`):
                The optional keyword arguments to pass to deal with particular cases (e.g. 8bit, 4bit quantization)
        """
        ...

    @abstractmethod
    def _mark_only_adapters_as_trainable(self):
        r"""
        A helper method to mark only the adapter layers as trainable (i.e. module.requires_grad = False) This needs to
        be overriden for all tuner classes to match the correct key names.

        Check `peft.tuners.lora.LoraModel._mark_only_adapters_as_trainable` for an example.
        """
        ...

    def _check_new_adapter_config(self, config: PeftConfig) -> None:
        """
        A helper method to check the config when a new adapter is being added.

        Raise a ValueError if there is something wrong with the config or if it conflicts with existing adapters.

        """
        pass

    def inject_adapter(self, model: nn.Module, adapter_name: str):
        r"""
        Creates adapter layers and replaces the target modules with the adapter layers. This method is called under the
        hood by `peft.mapping.get_peft_model` if a non-prompt tuning adapter class is passed.

        The corresponding PEFT config is directly retrieved from the `peft_config` attribute of the BaseTuner class.

        Args:
            model (`nn.Module`):
                The model to be tuned.
            adapter_name (`str`):
                The adapter name.
        """
        peft_config = self.peft_config[adapter_name]
        # Note: If possible, all checks should be performed *at the start of this method*.
        # This way, we can raise early if something goes wrong, without leaving the model
        # in a bad (half-initialized) state.
        self._check_new_adapter_config(peft_config)

        is_target_modules_in_base_model = False
        key_list = [key for key, _ in model.named_modules()]

        _check_for_modules_to_save = getattr(peft_config, "modules_to_save", None) is not None
        _has_modules_to_save = False

        model_config = getattr(model, "config", {"model_type": "custom"})
        if hasattr(model_config, "to_dict"):
            model_config = model_config.to_dict()

        peft_config = self._prepare_adapter_config(peft_config, model_config)

        for key in key_list:
            # Check for modules_to_save in case
            if _check_for_modules_to_save and any(
                key.endswith(f"{module_to_save}") for module_to_save in peft_config.modules_to_save
            ):
                # Optionally set the modules to save
                parent, target, target_name = _get_submodules(model, key)

                if not isinstance(target, ModulesToSaveWrapper):
                    new_module = ModulesToSaveWrapper(target, adapter_name)
                    setattr(parent, target_name, new_module)
                else:
                    target.update(adapter_name)

                _has_modules_to_save = True
                continue

            if not self._check_target_module_exists(peft_config, key):
                continue

            is_target_modules_in_base_model = True
            parent, target, target_name = _get_submodules(model, key)

            optional_kwargs = {
                "loaded_in_8bit": getattr(model, "is_loaded_in_8bit", False),
                "loaded_in_4bit": getattr(model, "is_loaded_in_4bit", False),
                "current_key": key,
            }
            self._create_and_replace(peft_config, adapter_name, target, target_name, parent, **optional_kwargs)

        if not is_target_modules_in_base_model:
            raise ValueError(
                f"Target modules {peft_config.target_modules} not found in the base model. "
                f"Please check the target modules and try again."
            )

        self._mark_only_adapters_as_trainable()

        if self.peft_config[adapter_name].inference_mode:
            for n, p in self.model.named_parameters():
                if adapter_name in n:
                    p.requires_grad = False

        if _has_modules_to_save:
            if not hasattr(model, "modules_to_save"):
                model.modules_to_save = set(peft_config.modules_to_save)
            else:
                model.modules_to_save.update(set(peft_config.modules_to_save))

    def merge_adapter(self, adapter_names: Optional[list[str]] = None) -> None:
        """
        This method merges the adapter layers into the base model.

        Merging adapters can lead to a speed up of the forward pass. A copy of the adapter weights is still kept in
        memory, which is required to unmerge the adapters. In order to merge the adapter weights without keeping them
        in memory, please call `merge_and_unload`.

        Args:
            safe_merge (`bool`, *optional*):
                If `True`, the merge operation will be performed in a copy of the original weights and check for NaNs
                before merging the weights. This is useful if you want to check if the merge operation will produce
                NaNs. Defaults to `False`.
            adapter_names (`list[str]`, *optional*):
                The list of adapter names that should be merged. If `None`, all active adapters will be merged.
                Defaults to `None`.
        """
        for module in self.model.modules():
            if isinstance(module, BaseTunerLayer):
                module.merge(adapter_names=adapter_names)

    def unmerge_adapter(self):
        """
        This method unmerges all merged adapter layers from the base model.
        """
        for module in self.model.modules():
            if isinstance(module, BaseTunerLayer):
                module.unmerge()

    def _unloading_checks(self, adapter_names: List[str]):
        adapters_to_consider = adapter_names or self.active_adapters
        is_modules_to_save_available = any(
            self.peft_config[adapter].modules_to_save is not None for adapter in adapters_to_consider
        )
        if is_modules_to_save_available and len(adapters_to_consider) > 1:
            raise ValueError(
                "models having `modules_to_save` specified in LoraConfig support only single adapter for unloading."
            )


class BaseTunerLayer(ABC):
    r"""
    A tuner layer mixin that provides the common methods and attributes for all tuners.

    Args:
        is_plugable (`bool`, *optional*):
            Whether the adapter layer can be plugged to any pytorch module
        active_adapters (Union[List[`str`], `str`], *optional*):
            The name of the active adapter.
    """

    active_adapter = None

    # All names of layers that may contain adapter (trainable) weights
    adapter_layer_names: tuple[str] = ()
    # All names of other parameters that may contain adapter-related parameters
    other_param_names: tuple[str] = ()

    # indicates whether all adapters should be disabled
    _disable_adapters: bool = False

    # the currently active adapter(s)
    _active_adapter: str | list[str] = "default"

    # List all merged adapters
    merged_adapters: list[str] = []

    def get_base_layer(self) -> nn.Module:
        """
        (Recursively) get the base_layer.

        This is necessary for the case that the tuner layer wraps another tuner layer.

        """
        base_layer = self
        while hasattr(base_layer, "base_layer"):
            base_layer = base_layer.base_layer
        return base_layer

    @property
    def weight(self) -> torch.Tensor:
        # This is required for some transformers code, e.g. for T5, weight is accessed as:
        #     self.wo.weight
        # where "wo" is the adapter layer.
        # https://github.com/huggingface/transformers/blob/78f6ed6c70b29c1560780e3869a7ad4c6b3d2710/src/transformers
        # /models/t5/modeling_t5.py#L292
        base_layer = self.get_base_layer()
        if hasattr(base_layer, "qweight"):
            # QuantLinear
            weight = base_layer.qweight
        else:
            # Other layers
            weight = base_layer.weight
        return weight

    def merge(self, safe_merge: bool = False, adapter_names: Optional[list[str]] = None) -> None:
        raise NotImplementedError

    def unmerge(self) -> None:
        raise NotImplementedError

    @property
    def merged(self) -> bool:
        return bool(self.merged_adapters)

    @property
    def disable_adapters(self) -> bool:
        # use a property to ensure that disable_adapters is not set directly, instead use the enable_adapters method
        return self._disable_adapters

    @property
    def active_adapter(self) -> str:
        # use a property to ensure that active_adapter is not set directly, instead use the set_adapter method
        return self._active_adapter

    @property
    def active_adapters(self):
        if isinstance(self.active_adapter, str):
            return [self.active_adapter]
        # is already a list of str
        return self.active_adapter

    def enable_adapters(self, enabled: bool) -> None:
        """Toggle the enabling and disabling of adapters

        Takes care of setting the requires_grad flag for the adapter weights.

        Args:
            enabled (bool): True to enable adapters, False to disable adapters
        """
        if enabled:
            self.set_adapter(self.active_adapters)
            self._disable_adapters = False
        else:
            # disable grads on all adapter layers
            for layer_name in self.adapter_layer_names:
                layer = getattr(self, layer_name)
                layer.requires_grad_(False)
            self._disable_adapters = True

    def set_adapter(self, adapter_names: str | list[str]) -> None:
        """Set the active adapter(s).

        Args:
            adapter_name (`str` or `List[str]`): Name of the adapter(s) to be activated.
        """
        if isinstance(adapter_names, str):
            adapter_names = [adapter_names]

        # Deactivate grads on the inactive adapter and activate grads on the active adapter
        for layer_name in self.adapter_layer_names:
            module_dict = getattr(self, layer_name)
            for key, layer in module_dict.items():
                if key in adapter_names:
                    # Note: It is possible that not a single layer is called with requires_grad_(True) here. This may
                    # happen if a completely different adapter layer is being activated.
                    layer.requires_grad_(True)
                else:
                    layer.requires_grad_(False)

        self._active_adapter = adapter_names

    def _all_available_adapter_names(self) -> list[str]:
        """Return a sorted list of all available adapter names"""
        adapter_names = set()
        for name in self.adapter_layer_names + self.other_param_names:
            # we check each possible attribute and if it's a dict or ModuleDict, we assume that the keys are the adapter
            # names
            attr = getattr(self, name)
            if hasattr(attr, "keys"):
                adapter_names.update(attr.keys())
        return sorted(adapter_names)

    def delete_adapter(self, adapter_name: str) -> None:
        """
        Delete an adapter from the layer

        This should be called on all adapter layers, or else we will get an inconsistent state.

        This method will also set a new active adapter if the deleted adapter was an active adapter. It is important
        that the new adapter is chosen in a deterministic way, so that the same adapter is chosen on all layers.

        Args:
            adapter_name (`str`): The name of the adapter to delete

        """
        for attr in self.adapter_layer_names + self.other_param_names:
            if adapter_name in getattr(self, attr):
                del getattr(self, attr)[adapter_name]

        if adapter_name in self.active_adapters:
            # choose a new active adapter
            active_adapters = self.active_adapters[:]
            active_adapters.remove(adapter_name)
            if active_adapters:
                self.set_adapter(active_adapters)
            else:
                # no active adapters left, set a new default adapter
                # here we get the list of all adapters existing adapter names and choose the first one
                remaining_adapters = self._all_available_adapter_names()
                if not remaining_adapters:
                    self.set_adapter([])
                else:
                    new_active_adapter = remaining_adapters[0]
                    warnings.warn(
                        f"Adapter {adapter_name} was active which is now deleted. Setting active adapter to "
                        f"{new_active_adapter}."
                    )
                    self.set_adapter(remaining_adapters[0])


def check_target_module_exists(config, key: str) -> bool | re.Match[str] | None:
    """A helper method to check if the passed module's key name matches any of the target modules in the adapter_config.

    Args:
        config (`LoraConfig` | `LycorisConfig`): A config to match target modules from
        key (`str`): A key to search any matches in config

    Returns:
        `bool` | `re.Match[str]` | `None`: True of match object if key matches any target modules from config, False or
        None if no match found
    """
    if isinstance(config.target_modules, str):
        target_module_found = re.fullmatch(config.target_modules, key)
    else:
        target_module_found = key in config.target_modules or any(
            key.endswith(f".{target_key}") for target_key in config.target_modules
        )
        is_using_layer_indexes = getattr(config, "layers_to_transform", None) is not None
        layer_indexing_pattern = getattr(config, "layers_pattern", None)

        if is_using_layer_indexes and target_module_found:
            layers_pattern = COMMON_LAYERS_PATTERN if layer_indexing_pattern is None else layer_indexing_pattern
            layers_pattern = [layers_pattern] if isinstance(layers_pattern, str) else layers_pattern

            for pattern in layers_pattern:
                layer_index = re.match(f".*.{pattern}\.(\d+)\.*", key)
                if layer_index is not None:
                    layer_index = int(layer_index.group(1))
                    if isinstance(config.layers_to_transform, int):
                        target_module_found = layer_index == config.layers_to_transform
                    else:
                        target_module_found = layer_index in config.layers_to_transform

                    break
                else:
                    target_module_found = False
    return target_module_found


def inspect_matched_modules(tuner: BaseTuner, adapter_name: str = "default") -> dict:
    """
    A helper function to inspect the set of matched and unmatched modules for a PEFT model and the given adapter.
    """
    config = tuner.peft_config[adapter_name]
    key_list = [key for key, _ in tuner.model.named_modules()]
    module_dict = {"matched": [], "unmatched": []}
    for key in key_list:
        if tuner._check_target_module_exists(config, key):
            module_dict["matched"].append(key)
        else:
            module_dict["unmatched"].append(key)
    return module_dict<|MERGE_RESOLUTION|>--- conflicted
+++ resolved
@@ -18,11 +18,7 @@
 import re
 import warnings
 from abc import ABC, abstractmethod
-<<<<<<< HEAD
-from typing import Any, List, Union
-=======
-from typing import Any, Optional, Union
->>>>>>> c22a8e5d
+from typing import Any, List, Optional, Union
 
 import torch
 from torch import nn
