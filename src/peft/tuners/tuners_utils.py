# Copyright 2023-present the HuggingFace Inc. team.
#
# Licensed under the Apache License, Version 2.0 (the "License");
# you may not use this file except in compliance with the License.
# You may obtain a copy of the License at
#
#     http://www.apache.org/licenses/LICENSE-2.0
#
# Unless required by applicable law or agreed to in writing, software
# distributed under the License is distributed on an "AS IS" BASIS,
# WITHOUT WARRANTIES OR CONDITIONS OF ANY KIND, either express or implied.
# See the License for the specific language governing permissions and
# limitations under the License.
from __future__ import annotations

import copy
import os
import re
import textwrap
import warnings
from abc import ABC, abstractmethod
from contextlib import contextmanager, nullcontext
from typing import Any, Optional, Union, overload

import torch
from accelerate.hooks import AlignDevicesHook
from accelerate.utils import named_module_tensors, offload_state_dict
from torch import nn
from transformers import PreTrainedModel
from transformers.pytorch_utils import Conv1D

from peft.mapping import PEFT_TYPE_TO_PREFIX_MAPPING
from peft.utils import INCLUDE_LINEAR_LAYERS_SHORTHAND
from peft.utils.constants import (
    DUMMY_MODEL_CONFIG,
    DUMMY_TARGET_MODULES,
    EMBEDDING_LAYER_NAMES,
    MIN_TARGET_MODULES_FOR_OPTIMIZATION,
    SEQ_CLS_HEAD_NAMES,
)
from peft.utils.integrations import init_empty_weights
from peft.utils.other import AuxiliaryTrainingWrapper, set_additional_trainable_modules
from peft.utils.peft_types import PeftType, TaskType

from ..config import PeftConfig
from ..utils import _get_submodules
from ._buffer_dict import BufferDict


@contextmanager
def onload_layer(layer):
    r"""
    A utility for modifying a module containing one or more tuners and a base layer, any of which are offloaded to the
    CPU or disk. Moves a module's sub-modules to the execution device before some action is performed, after that the
    base layer state dictionary is re-assigned (if that layer was offloaded to the disk) and finally the parameters are
    offloaded.

    If the module has no offloaded sub-modules, this function does nothing.

    Args:
        layer ('torch.nn.Module'):
            layer with tuners to be merged
    """

    offloaded_modules = []
    for name, module in layer.named_modules():
        if name in ["", "base_layer"]:
            continue
        if hasattr(module, "_hf_hook") and isinstance(module._hf_hook, AlignDevicesHook) and module._hf_hook.offload:
            module._hf_hook.pre_forward(module)
            offloaded_modules.append(module)

    base_layer_offload = False
    if hasattr(layer, "base_layer") and (
        hasattr(layer.base_layer, "_hf_hook")
        and isinstance(layer.base_layer._hf_hook, AlignDevicesHook)
        and layer.base_layer._hf_hook.offload
    ):
        # check if the base layer is disk-offloaded (must contain a 'dataset' and an offload index)
        if torch.device("meta") in layer.base_layer._hf_hook.original_devices.values() and hasattr(
            layer.base_layer._hf_hook.weights_map, "dataset"
        ):
            # find the disk-offload index (maps modules to safetensors) from the `dataset` (OffloadedWeightsLoader object)
            index = layer.base_layer._hf_hook.weights_map.dataset.index
            module_name = list(dict(layer.base_layer._hf_hook.weights_map.dataset).keys())[0]  # any module will do
            file_name = index[module_name]["safetensors_file"]
            base_name_arr = []
            # get effective dir name
            for i in os.path.split(file_name):
                if "--" in i:
                    base_name_arr.append(i)
                    break
                base_name_arr.append(i)
            base_name = os.path.join(*base_name_arr)
            safetensors_filename = base_name + "-merged"
        layer.base_layer._hf_hook.pre_forward(layer.base_layer)
        base_layer_offload = True

    yield

    for module in offloaded_modules:
        module._hf_hook.post_forward(module, torch.tensor([]))

    if base_layer_offload:
        # re-make weights map (must be on cpu to send params to the disk via memmap if disk offload)
        layer.base_layer._hf_hook.weights_map = {
            name: param.to("cpu") for name, param in named_module_tensors(layer.base_layer)
        }
        # offload weights map to disk if original device is the disk
        if torch.device("meta") in layer.base_layer._hf_hook.original_devices.values() and hasattr(
            layer.base_layer._hf_hook.weights_map, "dataset"
        ):
            # rewrite directory with merged weights
            offload_state_dict(safetensors_filename, layer.base_layer._hf_hook.weights_map)
        layer.base_layer._hf_hook.post_forward(layer.base_layer, torch.tensor([]))


def _check_lora_target_modules_mamba(peft_config: PeftConfig, model: nn.Module, target_name: str):
    """
    Prevent applying LoRA to incompatible modules in specific architectures (e.g., Mamba).
    """

    lora_like_types = {"LORA", "ADALORA", "XLORA", "RANDLORA"}
    incompatible_modules = {"out_proj", "conv1d"}
    mamba_model_types = {"falcon_h1", "mamba", "mamba2", "falcon_mamba"}

    if (
        peft_config.peft_type in lora_like_types
        and hasattr(model, "config")
        and getattr(model.config, "model_type", None) in mamba_model_types
    ):
        if target_name in incompatible_modules:
            raise ValueError(
                f"[PEFT:{peft_config.peft_type}] Module '{target_name}' is incompatible with Mamba-based models "
                f"(model_type='{model.config.model_type}'). Incompatible modules: {incompatible_modules}. "
                "Please remove it from `target_modules` to avoid compatibility issues."
            )


class BaseTuner(nn.Module, ABC):
    r"""
    A base tuner model that provides the common methods and attributes for all tuners that are injectable into a
    torch.nn.Module

    For adding a new Tuner class, one needs to overwrite the following methods:

    - **_prepare_adapter_config**:
        A private method to eventually prepare the adapter config, for example in case the field `target_modules` is
        missing.
    - **_create_and_replace**:
        A private method to create and replace the target module with the adapter module.
    - **_check_target_module_exists**:
        A private helper method to check if the passed module's key name matches any of the target modules in the
        adapter_config.

    The easiest is to check what is done in the `peft.tuners.lora.LoraModel` class.

    Attributes:
        model (`torch.nn.Module`):
            The model to which the adapter tuner layers will be attached.
        forward (`Callable`):
            The forward method of the model.
        peft_config (`Union[`PeftConfig`, dict[str, PeftConfig]]`):
            The adapter configuration object, it should be a dictionary of `str` to `PeftConfig` objects. One can also
            pass a PeftConfig object and a new adapter will be created with the default name `adapter` or create a new
            dictionary with a key `adapter_name` and a value of that peft config.
        config (`dict[str, Any]`):
            The model configuration object, it should be a dictionary of `str` to `Any` objects.
        targeted_module_names (`list[str]`):
            The list of module names that were actually adapted. Can be useful to inspect if you want to quickly
            double-check that the `config.target_modules` were specified correctly.
        targeted_parameter_names (`list[str]`):
            The list of parameter names that were actually adapted. Can be useful to inspect if you want to quickly
            double-check that the `config.target_parameters` were specified correctly.
    """

    def __init__(
        self,
        model,
        peft_config: Union[PeftConfig, dict[str, PeftConfig]],
        adapter_name: str,
        low_cpu_mem_usage: bool = False,
        state_dict: Optional[dict[str, torch.Tensor]] = None,
    ) -> None:
        super().__init__()

        self.model = model
        self.targeted_module_names: list[str] = []
        self.targeted_parameter_names: list[str] = []

        # For advanced developers, if you want to attach multiple adapters to your
        # model, just add a `peft_config` dict attribute to your model.
        if not hasattr(self, "peft_config"):
            self.peft_config = {adapter_name: peft_config} if isinstance(peft_config, PeftConfig) else peft_config
        else:
            warnings.warn(
                "Already found a `peft_config` attribute in the model. This will lead to having multiple adapters"
                " in the model. Make sure to know what you are doing!"
            )
            if isinstance(peft_config, PeftConfig):
                self.peft_config[adapter_name] = peft_config
            else:
                # user is adding a dict of PeftConfigs
                self.peft_config.update(peft_config)

        self.active_adapter: str | list[str] = adapter_name
        self._pre_injection_hook(self.model, self.peft_config[adapter_name], adapter_name)
        if peft_config != PeftType.XLORA or peft_config[adapter_name] != PeftType.XLORA:
            self.inject_adapter(self.model, adapter_name, low_cpu_mem_usage=low_cpu_mem_usage, state_dict=state_dict)

        # Copy the peft_config in the injected model.
        self.model.peft_config = self.peft_config

    @property
    def active_adapters(self) -> list[str]:
        if isinstance(self.active_adapter, str):
            return [self.active_adapter]
        # is already a list of str
        return self.active_adapter

    def forward(self, *args: Any, **kwargs: Any):
        return self.model.forward(*args, **kwargs)

    def _pre_injection_hook(self, model: nn.Module, config: PeftConfig, adapter_name: str) -> None:
        r"""
        A hook to be called before the adapter is injected into the model. This method can be overridden by child
        classes to perform any pre-injection operations.

        Args:
            model (`nn.Module`):
                The model to be adapted.
            config (`PeftConfig`):
                The adapter config.
            adapter_name (`str`):
                The adapter name.
        """
        pass

    @abstractmethod
    def _prepare_adapter_config(self, peft_config: PeftConfig, model_config: dict) -> PeftConfig:
        r"""
        A private method to eventually prepare the adapter config. For transformers based models, if
        `peft_config.target_modules` is None, we can automatically infer the target modules from the
        `TRANSFORMERS_MODELS_TO_XXX_TARGET_MODULES_MAPPING`. This method can be further refactored in the future to
        automatically infer it for all tuner models.

        Check out `peft.tuner.lora.LoraModel._prepare_adapter_config` for an example.

        Args:
            peft_config (`PeftConfig`):
                The adapter config.
            model_config (`dict`):
                The transformers model config, that config should contain the `model_type` key.
        """
        ...

    def _prepare_model(self, peft_config: PeftConfig, model: nn.Module):
        r"""
        A private method to modify the model structure before adapter is applied.

        See `peft.tuner.lora.LoraModel._prepare_model` for an example.

        Args:
            peft_config (`PeftConfig`):
                The prepared adapter config.
            model (`nn.Module`):
                The model that is going to be adapted.
        """
        pass

    @abstractmethod
    def _check_target_module_exists(peft_config: PeftConfig, key: str) -> bool:
        r"""
        A helper private method to check if the passed module's key name matches any of the target modules in the
        `peft_config.target_modules` list. If it does, return `True`, else return `False`.

        Args:
            peft_config (`PeftConfig`):
                The adapter config.
            key (`str`):
                The module's key name.
        """
        ...

    @abstractmethod
    def _create_and_replace(
        self,
        peft_config: PeftConfig,
        adapter_name: str,
        target: nn.Module,
        target_name: str,
        parent: nn.Module,
        current_key: str,
        parameter_name: Optional[str] = None,
    ) -> None:
        r"""
        Inplace replacement of the target module with the adapter layer. This method needs to be overridden by all the
        tuner classes.

        Check `peft.tuners.lora.LoraModel._create_and_replace` for an example.

        Args:
            peft_config (`PeftConfig`):
                The adapter config.
            adapter_name (`str`):
                The adapter name.
            target (`nn.Module`):
                The target module.
            target_name (`str`):
                The target module's name.
            parent (`nn.Module`):
                The parent module.
            current_key (`str`):
                The key of the current target being adapted.
            parameter_name (`str`, *optional*)
                If, and only if, an `nn.Parameter` is being targeted, this is the name of the parameter.
        """
        ...

    @abstractmethod
    def _mark_only_adapters_as_trainable(self, model: nn.Module):
        r"""
        A helper method to mark only the adapter layers as trainable (i.e. module.requires_grad = False) This needs to
        be overridden for all tuner classes to match the correct key names.

        Check `peft.tuners.lora.LoraModel._mark_only_adapters_as_trainable` for an example.
        """
        ...

    @abstractmethod
    def disable_adapter_layers(self) -> None:
        """
        Disable all adapters in-place.
        """
        ...

    @abstractmethod
    def enable_adapter_layers(self) -> None:
        """
        Enable all adapters in-place
        """
        ...

    def _check_new_adapter_config(self, config: PeftConfig) -> None:
        """
        A helper method to check the config when a new adapter is being added.

        Raise a ValueError if there is something wrong with the config or if it conflicts with existing adapters.

        """
        pass

    def _cast_adapter_dtype(self, adapter_name: str, autocast_adapter_dtype: bool = True) -> None:
        """
        A helper method to cast the adapter weights to the correct dtype.

        Currently, this only upcasts float16 and bfloat16 to float32.

        Args:
            adapter_name (`str`):
                The adapter name.
            autocast_adapter_dtype (`bool`, *optional*):
                Whether to autocast the adapter dtype. Defaults to `True`.

        """
        if not autocast_adapter_dtype:
            return

        dtypes_to_convert_to_fp32 = {torch.float16, torch.bfloat16}

        for module in self.model.modules():
            if not isinstance(module, BaseTunerLayer):
                continue

            for submodule in module.modules():
                if not isinstance(submodule, (nn.ModuleDict, nn.ParameterDict, BufferDict)):
                    continue

                if adapter_name not in submodule:
                    continue

                if isinstance(submodule[adapter_name], nn.Parameter):
                    if submodule[adapter_name].dtype in dtypes_to_convert_to_fp32:
                        submodule[adapter_name].data = submodule[adapter_name].data.to(torch.float32)
                    continue

                if isinstance(submodule[adapter_name], torch.Tensor):  # e.g. from a BufferDict
                    if submodule[adapter_name].dtype in dtypes_to_convert_to_fp32:
                        submodule[adapter_name] = submodule[adapter_name].to(torch.float32)
                    continue

                for param in submodule[adapter_name].parameters():
                    if param.dtype in dtypes_to_convert_to_fp32:
                        param.data = param.data.to(torch.float32)

    def _check_merge_allowed(self):
        """Helper method to check whether the adapter can be merged.

        Raise a ValueError if it is not possible to merge the adapter with the given configuration.
        """
        example_code = textwrap.dedent(
            """
            ```python
            from transformers import AutoModelForCausalLM

            # Load original tied model
            model = AutoModelForCausalLM.from_pretrained("google/gemma-2-2b-it", tie_word_embeddings=False)

            # Set the randomly initialized lm_head to the previously tied embeddings
            model.lm_head.weight.data = model.model.embed_tokens.weight.data.clone()

            # Save the untied model
            untied_model_dir = "dir/for/untied/model"
            model.save_pretrained(untied_model_dir)
            model.config.save_pretrained(untied_model_dir)

            # Now use the original model but in untied format
            model = AutoModelForCausalLM.from_pretrained(untied_model_dir)
            ```
            """
        )
        tied_target_modules = self._get_tied_target_modules(self.model)
        if tied_target_modules:
            warnings.warn(
                f"Model with `tie_word_embeddings=True` and the {tied_target_modules=} are part of the adapter. "
                "This can lead to complications. "
                "You can opt to merge the adapter after cloning the weights (to untie the embeddings). "
                "You can untie the embeddings by loading the model with `tie_word_embeddings=False`. For example:"
                + example_code
            )

    def _check_target_module_compatiblity(self, peft_config: PeftConfig, model: nn.Module, target_name: str):
        """
        Prevent applying LoRA to incompatible modules in specific architectures (e.g., Mamba).
        """
        _check_lora_target_modules_mamba(peft_config, model, target_name)

    def _create_and_replace_parameter(
        self, peft_config, adapter_name, target, target_name, parent, current_key
    ) -> None:
        raise NotImplementedError(f"{self.__class__.__name__} does not support targeting nn.Parameter.")

    def inject_adapter(
        self,
        model: nn.Module,
        adapter_name: str,
        autocast_adapter_dtype: bool = True,
        low_cpu_mem_usage: bool = False,
        state_dict: Optional[dict[str, torch.Tensor]] = None,
    ) -> None:
        r"""
        Creates adapter layers and replaces the target modules with the adapter layers. This method is called under the
        hood by `peft.mapping.get_peft_model` if a non-prompt tuning adapter class is passed.

        The corresponding PEFT config is directly retrieved from the `peft_config` attribute of the BaseTuner class.

        Args:
            model (`nn.Module`):
                The model to be tuned.
            adapter_name (`str`):
                The adapter name.
            autocast_adapter_dtype (`bool`, *optional*):
                Whether to autocast the adapter dtype. Defaults to `True`.
            low_cpu_mem_usage (`bool`, `optional`, defaults to `False`):
                Create empty adapter weights on meta device. Useful to speed up the loading process.
            state_dict (`dict`, *optional*, defaults to `None`)
                If a state_dict is passed here, the adapters will be injected based on the entries of the state_dict.
                This can be useful when the exact `target_modules` of the PEFT method is unknown, for instance because
                the checkpoint was created without meta data. Note that the values from the state_dict are not used,
                only the keys are used to determine the correct layers that should be adapted.

        """
        ###################################
        # PREPARATION OF MODEL AND CONFIG #
        ###################################

        peft_config = self.peft_config[adapter_name]
        excluded_modules = []
        unmatched_modules = []
        targeted_modules_from_peft_config: list[str] = []  # only relevant if state_dict is passed
        # Note: If possible, all checks should be performed *at the start of this method*.
        # This way, we can raise early if something goes wrong, without leaving the model
        # in a bad (half-initialized) state.
        self._check_new_adapter_config(peft_config)

        model_config = self.get_model_config(model)

        peft_config = self._prepare_adapter_config(peft_config, model_config)

        self._prepare_model(peft_config, model)

        named_modules = list(model.named_modules())
        key_list = [key for key, _ in named_modules]

        uses_dummy_target_modules = getattr(peft_config, "target_modules", None) == DUMMY_TARGET_MODULES
        if uses_dummy_target_modules:
            # dummy adapter, we allow not matching any module
            named_modules = []
            key_list = []

        # update peft_config.target_modules if required
        peft_config = _maybe_include_all_linear_layers(peft_config, model)

        # This is an optimization to reduce the number of entries in the target_modules list. The reason is that in some
        # circumstances, target_modules can contain hundreds of entries. Since each target module is checked against
        # each module of the net (which can be thousands), this can become quite expensive when many adapters are being
        # added. Often, the target_modules can be condensed in such a case, which speeds up the process.
        # A context in which this can happen is when diffusers loads non-PEFT LoRAs. As there is no meta info on
        # target_modules in that case, they are just inferred by listing all keys from the state_dict, which can be
        # quite a lot. See: https://github.com/huggingface/diffusers/issues/9297
        # As there is a small chance for undiscovered bugs, we apply this optimization only if the list of
        # target_modules is sufficiently big.
        # We also exclude IA³ from this optimization. This is because IA³ has both target_modules and
        # feedforward_modules, which are coupled (the latter must be a subset). It would be possible to change the logic
        # to keep both in sync, but it's not quite trivial and probably not worth the effort. See #2429.
        if (
            isinstance(peft_config.target_modules, (list, set))
            and (len(peft_config.target_modules) >= MIN_TARGET_MODULES_FOR_OPTIMIZATION)
            and (peft_config.peft_type != PeftType.IA3)
        ):
            names_no_target = [
                name
                for name in key_list
                if not any((name == suffix) or name.endswith("." + suffix) for suffix in peft_config.target_modules)
            ]
            new_target_modules = _find_minimal_target_modules(peft_config.target_modules, names_no_target)
            if len(new_target_modules) < len(peft_config.target_modules):
                peft_config.target_modules = new_target_modules

        ###############################
        # MATCHING & CREATING MODULES #
        ###############################

        existing_adapter_map = {}
        for key, module in named_modules:
            if isinstance(module, BaseTunerLayer):
                existing_adapter_map[key] = module

        # TODO: check if this the most robust way
        module_names: set[str] = set()
        if state_dict is not None:
            prefix = PEFT_TYPE_TO_PREFIX_MAPPING[peft_config.peft_type]
            module_names = {k.rsplit("." + prefix, 1)[0] for k in state_dict}

        for key, module in named_modules:
            if not key:
                continue

            # It is possible that we're adding an additional adapter, so if we encounter a key that clearly belongs to a
            # previous adapter we can skip here since we don't want to interfere with adapter internals.
            for adapter_key in existing_adapter_map:
                if key.startswith(adapter_key + "."):
                    excluded_modules.append(key)
                    break

            if excluded_modules and excluded_modules[-1] == key:
                continue

            if state_dict is None:
                # normal mechanism: match the modules using the peft_config
                result = self._check_target_module_exists(peft_config, key)
                if isinstance(result, _ExcludedModule):
                    excluded_modules.append(key)
                elif not result:
                    unmatched_modules.append(key)
                else:
                    self.targeted_module_names.append(key)
                    parent, target, target_name = _get_submodules(model, key)
                    self._check_target_module_compatiblity(peft_config, model, target_name)
                    ctx = init_empty_weights if low_cpu_mem_usage else nullcontext
                    with ctx():
                        self._create_and_replace(
                            peft_config, adapter_name, target, target_name, parent, current_key=key
                        )
            else:
<<<<<<< HEAD
                # use the state_dict to match modules instead
                if key not in module_names:
                    unmatched_modules.append(key)
                else:
                    self.targeted_module_names.append(key)
                    parent, target, target_name = _get_submodules(model, key)
                    self._check_target_module_compatiblity(peft_config, model, target_name)
                    ctx = init_empty_weights if low_cpu_mem_usage else nullcontext
                    with ctx():
                        self._create_and_replace(
                            peft_config, adapter_name, target, target_name, parent, current_key=key
                        )

                # still record what would have been matched via the config so that the two results can be compared
                if self._check_target_module_exists(peft_config, key):
                    targeted_modules_from_peft_config.append(key)

        ####################
        # CHECK FOR ERRORS #
        ####################

        if state_dict is not None:
            # in case that the state_dict was used as source of truth and it resulted in different outcomes than what
            # would have been matched with the PEFT config, warn the user about that.
            targeted_set_from_peft_config = set(targeted_modules_from_peft_config)
            targeted_set_from_state_dict = set(self.targeted_module_names)
            diff_peft_config = targeted_set_from_peft_config - targeted_set_from_state_dict
            diff_state_dict = targeted_set_from_state_dict - targeted_set_from_peft_config
            warning_msg = ""
            if diff_peft_config or diff_state_dict:
                warning_msg = (
                    "While injecting the PEFT adapters, an inconsistency was discovered between the PEFT config and "
                    "the provided state_dict. This is not necessarily an issue and can be ignored if this was the "
                    "intent. "
                )
            if diff_peft_config:
                warning_msg += (
                    f"The PEFT config contained these additional target modules: {sorted(diff_peft_config)}. "
                )
            if diff_state_dict:
                warning_msg += f"The state_dict contained these additional target modules: {sorted(diff_state_dict)}. "
            if warning_msg:
                warnings.warn(warning_msg, RuntimeWarning)
=======
                self.targeted_module_names.append(key)
                parent, target, target_name = _get_submodules(model, key)
                self._check_target_module_compatiblity(peft_config, model, target_name)
                ctx = init_empty_weights if low_cpu_mem_usage else nullcontext
                with ctx():
                    self._create_and_replace(peft_config, adapter_name, target, target_name, parent, current_key=key)
>>>>>>> 92d65caf

        if getattr(peft_config, "target_parameters", []):
            self._inject_parameters(
                peft_config=peft_config, model=model, adapter_name=adapter_name, low_cpu_mem_usage=low_cpu_mem_usage
            )

        if not self.targeted_module_names and not self.targeted_parameter_names and not uses_dummy_target_modules:
            if excluded_modules and not unmatched_modules:
                # All targeted modules were excluded
                raise ValueError(
                    "All modules were excluded. This is likely unintended. "
                    "Check your `target_modules`, `exclude_modules` and `modules_to_save` configuration."
                )
            elif not excluded_modules and unmatched_modules and not peft_config.target_modules:
                raise ValueError(
                    "No `target_modules` passed but also no `target_parameters` found. Please check the values for "
                    "these arguments."
                )
            elif not excluded_modules and unmatched_modules:
                # None of the targeted modules matched
                error_msg = (
                    f"Target modules {peft_config.target_modules} not found in the base model. "
                    f"Please check the target modules and try again."
                )
                if getattr(peft_config, "layers_to_transform", None) is not None:
                    error_msg += f" Note: You specified 'layers_to_transform': {peft_config.layers_to_transform}."
                if getattr(peft_config, "layers_pattern", None) is not None:
                    error_msg += f" You also specified 'layers_pattern': {peft_config.layers_pattern}."
                raise ValueError(error_msg)
            else:
                # Some modules did not match and some matched but were excluded
                error_msg = (
                    "No modules were targeted for adaptation. "
                    "This might be caused by a combination of mismatched target modules and excluded modules. "
                    "Please check your `target_modules` and `exclude_modules` configuration. You may also have "
                    "only targeted modules that are marked to be saved (`modules_to_save`)."
                )
                if getattr(peft_config, "layers_to_transform", None) is not None:
                    error_msg += f" Note: You specified 'layers_to_transform': {peft_config.layers_to_transform}."
                if getattr(peft_config, "layers_pattern", None) is not None:
                    error_msg += f" You also specified 'layers_pattern': {peft_config.layers_pattern}."
                raise ValueError(error_msg)

        elif hasattr(peft_config, "exclude_modules") and peft_config.exclude_modules and not excluded_modules:
            # exclude_modules was passed but was not used
            warnings.warn(
                f"You have passed exclude_modules={peft_config.exclude_modules} but no modules were excluded. "
                "Please check that exclude_modules was set correctly."
            )

        elif not uses_dummy_target_modules:
            # If we landed here, it means that at least one module or parameter was adapted, so let's not raise an
            # error. However, let's warn the user if it seems like
            # - they wanted to match a module but there was no match
            # - they wanted to match a parameter but there was no match
            if peft_config.target_modules and not self.targeted_module_names:
                warnings.warn(
                    f"target_modules={peft_config.target_modules} were set but no module was matched.", RuntimeWarning
                )
            elif getattr(peft_config, "target_parameters", []) and not self.targeted_parameter_names:
                warnings.warn(
                    f"target_parameters={peft_config.target_parameters} were set but no parameter was matched.",
                    RuntimeWarning,
                )

        tied_target_modules = self._get_tied_target_modules(model=model)
        if tied_target_modules:
            warnings.warn(
                f"Model with `tie_word_embeddings=True` and the {tied_target_modules=} are part of the adapter. "
                "This can lead to complications, for example when merging the adapter "
                "or converting your model to formats other than safetensors. "
                "See for example https://github.com/huggingface/peft/issues/2018."
            )

        ################
        # HOUSEKEEPING #
        ################

        # It's important to set the adapter here (again), because otherwise it can happen that if a 2nd adapter is
        # added, and it targets different layer(s) than the first adapter (which is active), then those different
        # layers will be activated, which we don't want.
        self.set_adapter(self.active_adapters)
        self._mark_only_adapters_as_trainable(model)

        if self.peft_config[adapter_name].inference_mode:
            for n, p in model.named_parameters():
                if adapter_name in n:
                    p.requires_grad = False

        set_additional_trainable_modules(
            model=model,
            peft_config=peft_config,
            model_config=BaseTuner.get_model_config(self),
            adapter_name=adapter_name,
        )

    def _inject_parameters(
        self, peft_config: PeftConfig, model: nn.Module, adapter_name: str, low_cpu_mem_usage: bool
    ) -> None:
        # TODO very simple matching, might not cover all use cases
        target_names = set(peft_config.target_parameters)
        for module_name, module in model.named_modules():
            for param_name, param in module.named_parameters(recurse=False):
                # It is possible that the layer is already a PEFT layer and needs updating with a new adapter. In this
                # case, the name of parameter would be something like `model.layers.0.experts.base_layer.weight`, i.e.
                # there is a "base_layer" inserted in the name. We need to remove that, otherwise we won't be able to
                # match correctly (in this case, "experts.weight" would not match).
                prefix, _, suffix = module_name.rpartition(".base_layer")
                module_name = prefix + suffix
                key = f"{module_name}.{param_name}"
                # we're interested in finding the "lowest" module that contains the parameter, hence recurse=False
                if (key in target_names) or any(key.endswith(f".{target_key}") for target_key in target_names):
                    self.targeted_parameter_names.append(key)

                    parent, target, target_name = _get_submodules(model, module_name)
                    # use the class name for checking to avoid circular import
                    if isinstance(target, BaseTunerLayer) and target.__class__.__name__ != "ParamWrapper":
                        raise ValueError(
                            f"Trying to wrap an `nn.Parameter` of layer '{target_name}' of type "
                            f"{type(target).__name__}, which is not a valid target."
                        )

                    self._check_target_module_compatiblity(peft_config, model, target_name)
                    ctx = init_empty_weights if low_cpu_mem_usage else nullcontext
                    with ctx():
                        self._create_and_replace(
                            peft_config,
                            adapter_name,
                            target,
                            target_name,
                            parent,
                            current_key=key,
                            parameter_name=param_name.rpartition(".")[-1],
                        )

    def merge_adapter(self, adapter_names: Optional[list[str]] = None, safe_merge: bool = False) -> None:
        """
        This method merges the adapter layers into the base model.

        Merging adapters can lead to a speed up of the forward pass. A copy of the adapter weights is still kept in
        memory, which is required to unmerge the adapters. In order to merge the adapter weights without keeping them
        in memory, please call `merge_and_unload`.

        Args:
            adapter_names (`list[str]`, *optional*):
                The list of adapter names that should be merged. If `None`, all active adapters will be merged.
                Defaults to `None`.
            safe_merge (`bool`, *optional*):
                If `True`, the merge operation will be performed in a copy of the original weights and check for NaNs
                before merging the weights. This is useful if you want to check if the merge operation will produce
                NaNs. Defaults to `False`.
        """
        # Note: The order of arguments here is:
        #   adapter_names, safe_merge
        # For layer.merge, the order is:
        #   safe_merge, adapter_names
        # This is not so nice but this method here started with only adapter_names, thus putting safe_merge first would
        # be a backwards incompatible change.
        self._check_merge_allowed()
        for module in self.model.modules():
            if isinstance(module, BaseTunerLayer):
                with onload_layer(module):
                    module.merge(adapter_names=adapter_names, safe_merge=safe_merge)

    def unmerge_adapter(self):
        """
        This method unmerges all merged adapter layers from the base model.
        """
        for module in self.model.modules():
            if isinstance(module, BaseTunerLayer):
                with onload_layer(module):
                    module.unmerge()

    def _delete_auxiliary_adapter(self, adapter_name: str, new_active_adapters: Optional[list[str]]) -> None:
        for module in self.modules():
            if isinstance(module, AuxiliaryTrainingWrapper):
                module.delete_adapter(adapter_name, new_active_adapters=new_active_adapters)

    def _unloading_checks(self, adapter_names: Optional[list[str]]):
        adapters_to_consider = adapter_names or self.active_adapters
        is_modules_to_save_available = any(
            self.peft_config[adapter].modules_to_save for adapter in adapters_to_consider
        )
        if is_modules_to_save_available and len(adapters_to_consider) > 1:
            raise ValueError("Cannot unload multiple adapters that specify `modules_to_save`.")

    @staticmethod
    def get_model_config(model: nn.Module) -> dict:
        """
        This method gets the config from a model in dictionary form. If model has not attribute config, then this
        method returns a default config.

        Args:
            model (`nn.Module`):
                Model to get the config from.
            default (`dict|None`, *optional*)::
                What to return if model does not have a config attribute.
        """
        model_config = getattr(model, "config", DUMMY_MODEL_CONFIG)
        if hasattr(model_config, "to_dict"):
            model_config = model_config.to_dict()
        return model_config

    def _get_tied_target_modules(self, model: nn.Module) -> list[str]:
        tied_target_modules = []
        model_config = self.get_model_config(model)
        if model_config.get("tie_word_embeddings"):
            for target_module in self.targeted_module_names:
                # This potentially yields false positives since we're just looking at the layer names. So if we use a
                # model that uses weight-tying of lm_head and embed_tokens, a third, unrelated, layer which is
                # unfortunately named so that it is in EMBEDDING_LAYER_NAMES will be falsely reported here as well.
                if target_module.split(".")[-1] in EMBEDDING_LAYER_NAMES:
                    tied_target_modules.append(target_module)
        return tied_target_modules


class BaseTunerLayer(ABC):
    r"""
    A tuner layer mixin that provides the common methods and attributes for all tuners.

    Args:
        is_pluggable (`bool`, *optional*):
            Whether the adapter layer can be plugged to any pytorch module
        active_adapters (Union[List[`str`], `str`], *optional*):
            The name of the active adapter.
    """

    # All names of layers that may contain adapter (trainable) weights
    adapter_layer_names: tuple[str, ...] = ()
    # All names of other parameters that may contain adapter-related parameters
    other_param_names: tuple[str, ...] = ()

    # indicates whether all adapters should be disabled
    _disable_adapters: bool = False

    # the currently active adapter(s)
    _active_adapter: str | list[str] = "default"

    # List all merged adapters
    merged_adapters: list[str] = []

    def get_base_layer(self) -> nn.Module:
        """
        (Recursively) get the base_layer.

        This is necessary for the case that the tuner layer wraps another tuner layer.

        """
        base_layer = self
        while hasattr(base_layer, "base_layer"):
            base_layer = base_layer.base_layer
        return base_layer

    @property
    def weight(self) -> torch.Tensor:
        # This is required for some transformers code, e.g. for T5, weight is accessed as:
        #     self.wo.weight
        # where "wo" is the adapter layer.
        # https://github.com/huggingface/transformers/blob/78f6ed6c70b29c1560780e3869a7ad4c6b3d2710/src/transformers
        # /models/t5/modeling_t5.py#L292
        base_layer = self.get_base_layer()
        if hasattr(base_layer, "qweight"):
            # QuantLinear
            weight = base_layer.qweight
        else:
            # Other layers
            weight = base_layer.weight
        return weight

    @property
    def bias(self) -> torch.Tensor:
        base_layer = self.get_base_layer()
        return base_layer.bias

    def merge(self, safe_merge: bool = False, adapter_names: Optional[list[str]] = None) -> None:
        raise NotImplementedError

    def unmerge(self) -> None:
        raise NotImplementedError

    @property
    def merged(self) -> bool:
        return bool(self.merged_adapters)

    @property
    def disable_adapters(self) -> bool:
        # use a property to ensure that disable_adapters is not set directly, instead use the enable_adapters method
        return self._disable_adapters

    @property
    def active_adapter(self) -> str | list[str]:
        # use a property to ensure that active_adapter is not set directly, instead use the set_adapter method
        return self._active_adapter

    def _get_available_adapters(self) -> set[str]:
        """Return all adapter names that can be found on this module."""
        adapters = set()
        for layer_name in self.adapter_layer_names:
            module = getattr(self, layer_name)
            if not isinstance(module, (nn.ModuleDict, nn.ParameterDict)):
                continue
            adapters.update(set(module.keys()))
        return adapters

    @property
    def active_adapters(self):
        if isinstance(self.active_adapter, str):
            return [self.active_adapter]
        # is already a list of str
        return self.active_adapter

    def enable_adapters(self, enabled: bool) -> None:
        """Toggle the enabling and disabling of adapters

        Takes care of setting the requires_grad flag for the adapter weights.

        Args:
            enabled (bool): True to enable adapters, False to disable adapters
        """
        if enabled:
            self.set_adapter(self.active_adapters)
            self._disable_adapters = False
        else:
            # disable grads on all adapter layers
            for layer_name in self.adapter_layer_names:
                layer = getattr(self, layer_name)
                layer.requires_grad_(False)
            self._disable_adapters = True

    def set_adapter(self, adapter_names: str | list[str]) -> None:
        """Set the active adapter(s).

        Additionally, this function will set the specified adapters to trainable (i.e., requires_grad=True). If this is
        not desired, use the following code.

        ```py
        >>> for name, param in model_peft.named_parameters():
        ...     if ...:  # some check on name (ex. if 'lora' in name)
        ...         param.requires_grad = False
        ```

        Args:
            adapter_name (`str` or `List[str]`): Name of the adapter(s) to be activated.
        """
        if isinstance(adapter_names, str):
            adapter_names = [adapter_names]

        # Deactivate grads on the inactive adapter and activate grads on the active adapter
        for layer_name in self.adapter_layer_names:
            module_dict = getattr(self, layer_name)
            for key, layer in module_dict.items():
                if key in adapter_names:
                    # Note: It is possible that not a single layer is called with requires_grad_(True) here. This may
                    # happen if a completely different adapter layer is being activated.
                    layer.requires_grad_(True)
                else:
                    layer.requires_grad_(False)

        self._active_adapter = adapter_names

    def _all_available_adapter_names(self) -> list[str]:
        """Return a sorted list of all available adapter names"""
        adapter_names = set()
        for name in self.adapter_layer_names + self.other_param_names:
            # we check each possible attribute and if it's a dict or ModuleDict, we assume that the keys are the adapter
            # names
            attr = getattr(self, name)
            if hasattr(attr, "keys"):
                adapter_names.update(attr.keys())
        return sorted(adapter_names)

    def delete_adapter(self, adapter_name: str) -> None:
        """
        Delete an adapter from the layer

        This should be called on all adapter layers, or else we will get an inconsistent state.

        This method will also set a new active adapter if the deleted adapter was an active adapter. It is important
        that the new adapter is chosen in a deterministic way, so that the same adapter is chosen on all layers.

        Args:
            adapter_name (`str`): The name of the adapter to delete

        """
        for attr in self.adapter_layer_names + self.other_param_names:
            if adapter_name in getattr(self, attr):
                del getattr(self, attr)[adapter_name]

        if adapter_name in self.active_adapters:
            # choose a new active adapter
            active_adapters = self.active_adapters[:]
            active_adapters.remove(adapter_name)
            if active_adapters:
                self.set_adapter(active_adapters)
            else:
                # no active adapters left, set a new default adapter
                # here we get the list of all adapters existing adapter names and choose the first one
                remaining_adapters = self._all_available_adapter_names()
                if not remaining_adapters:
                    self.set_adapter([])
                else:
                    new_active_adapter = remaining_adapters[0]
                    warnings.warn(
                        f"Adapter {adapter_name} was active which is now deleted. Setting active adapter to "
                        f"{new_active_adapter}."
                    )
                    self.set_adapter(remaining_adapters[0])

    def _move_adapter_to_device_of_base_layer(self, adapter_name: str, device: Optional[torch.device] = None) -> None:
        """
        Move the adapter of the given name to the device of the base layer.
        """
        if device is None:
            base_layer = self.get_base_layer()
            if isinstance(base_layer, nn.MultiheadAttention):
                base_layer = base_layer.out_proj
            # check weight and qweight (for GPTQ)
            for weight_name in ("weight", "qweight"):
                weight = getattr(base_layer, weight_name, None)
                if weight is not None:
                    device = weight.device
                    dtype = weight.dtype
                    break
            else:
                # no break encountered: could not determine the device
                return

        meta = torch.device("meta")

        # loop through all potential adapter layers and move them to the device of the base layer; be careful to only
        # move this specific adapter to the device, as the other adapters could be on different devices
        # see #1639
        for adapter_layer_name in self.adapter_layer_names + self.other_param_names:
            adapter_layer = getattr(self, adapter_layer_name, None)
            if not isinstance(adapter_layer, (nn.ModuleDict, nn.ParameterDict, BufferDict)):
                continue
            if adapter_name not in adapter_layer:
                continue
            if any(p.device == meta for p in adapter_layer.parameters()):
                continue

            # TODO: weight is not necessarily defined here, leading to a NameError, fix that
            if weight.dtype.is_floating_point or weight.dtype.is_complex:
                adapter_layer[adapter_name] = adapter_layer[adapter_name].to(device, dtype=dtype)
            else:
                adapter_layer[adapter_name] = adapter_layer[adapter_name].to(device)

    @overload
    def _cast_input_dtype(self, x: None, dtype: torch.dtype) -> None: ...

    @overload
    def _cast_input_dtype(self, x: torch.Tensor, dtype: torch.dtype) -> torch.Tensor: ...

    def _cast_input_dtype(self, x, dtype: torch.dtype):
        """
        Whether to cast the dtype of the input of the forward method.

        Usually, we want to enable this to align the input dtype with the dtype of the weight, but by setting
        layer.cast_input_dtype=False, this can be disabled if necessary.

        Enabling or disabling can be managed via the peft.helpers.disable_lora_input_dtype_casting context manager.
        """
        if x is None:  # useful e.g. if x is the bias, which can be None
            return None

        cast_input_dtype_enabled = getattr(self, "cast_input_dtype_enabled", True)
        if (not cast_input_dtype_enabled) or (x.dtype == dtype):
            return x
        return x.to(dtype=dtype)


def _find_minimal_target_modules(
    target_modules: list[str] | set[str], other_module_names: list[str] | set[str]
) -> set[str]:
    """Find the minimal set of target modules that is sufficient to separate them from the other modules.

    Sometimes, a very large list of target_modules could be passed, which can slow down loading of adapters (e.g. when
    loaded from diffusers). It may be possible to condense this list from hundreds of items to just a handful of
    suffixes that are sufficient to distinguish the target modules from the other modules.

    Example:
        ```py
        >>> from peft.tuners.tuners_utils import _find_minimal_target_modules

        >>> target_modules = [f"model.decoder.layers.{i}.self_attn.q_proj" for i in range(100)]
        >>> target_modules += [f"model.decoder.layers.{i}.self_attn.v_proj" for i in range(100)]
        >>> other_module_names = [f"model.encoder.layers.{i}.self_attn.k_proj" for i in range(100)]
        >>> _find_minimal_target_modules(target_modules, other_module_names)
        {"q_proj", "v_proj"}
        ```

    Args:
        target_modules (`list[str]` | `set[str]`):
            The list of target modules.
        other_module_names (`list[str]` | `set[str]`):
            The list of other module names. They must not overlap with the target modules.

    Returns:
        `set[str]`:
            The minimal set of target modules that is sufficient to separate them from the other modules.

    Raises:
        ValueError:
            If `target_modules` is not a list or set of strings or if it contains an empty string. Also raises an error
            if `target_modules` and `other_module_names` contain common elements.
    """
    if isinstance(target_modules, str) or not target_modules:
        raise ValueError("target_modules should be a list or set of strings.")

    target_modules = set(target_modules)
    if "" in target_modules:
        raise ValueError("target_modules should not contain an empty string.")

    other_module_names = set(other_module_names)
    if not target_modules.isdisjoint(other_module_names):
        msg = (
            "target_modules and other_module_names contain common elements, this should not happen, please "
            "open a GitHub issue at https://github.com/huggingface/peft/issues with the code to reproduce this issue"
        )
        raise ValueError(msg)

    # it is assumed that module name parts are separated by a "."
    def generate_suffixes(s):
        parts = s.split(".")
        return [".".join(parts[i:]) for i in range(len(parts))][::-1]

    # Create a reverse lookup for other_module_names to quickly check suffix matches
    other_module_suffixes = {suffix for item in other_module_names for suffix in generate_suffixes(item)}

    # Find all potential suffixes from target_modules
    target_modules_suffix_map = {item: generate_suffixes(item) for item in target_modules}

    # Initialize a set for required suffixes
    required_suffixes = set()

    # We sort the target_modules_suffix_map simply to get deterministic behavior, since sets have no order. In theory
    # the order should not matter but in case there is a bug, it's better for the bug to be deterministic.
    for item, suffixes in sorted(target_modules_suffix_map.items(), key=lambda tup: tup[1]):
        # Go through target_modules items, shortest suffixes first
        for suffix in suffixes:
            # If the suffix is already in required_suffixes or matches other_module_names, skip it
            if suffix in required_suffixes or suffix in other_module_suffixes:
                continue
            # Check if adding this suffix covers the item
            if not any(item.endswith("." + req_suffix) for req_suffix in required_suffixes):
                required_suffixes.add(suffix)
                break

    if not required_suffixes:
        return set(target_modules)
    return required_suffixes


class _ExcludedModule:
    """
    A private helper method used to represent excluded modules in the check_target_module_exists function.
    """

    def __bool__(self):
        return False


def check_target_module_exists(config, key: str) -> bool | re.Match[str] | None:
    """A helper method to check if the passed module's key name matches any of the target modules in the adapter_config.

    Args:
        config (`LoraConfig` | `LycorisConfig`): A config to match target modules from
        key (`str`): A key to search any matches in config

    Returns:
        `bool` | `re.Match[str]` | `None`: True of match object if key matches any target modules from config, False or
        None if no match found
    """
    if hasattr(config, "exclude_modules") and config.exclude_modules:
        if isinstance(config.exclude_modules, str):
            if re.fullmatch(config.exclude_modules, key):
                return _ExcludedModule()
        elif key in config.exclude_modules:
            return _ExcludedModule()
        elif any(key.endswith(f".{exclude_key}") for exclude_key in config.exclude_modules):
            return _ExcludedModule()

    # Adapters should never match on modules to save modules as it is a guarantee for conflicts of behavior
    # between `ModulesToSaveWrapper` internals and the potential adapter.
    modules_to_save = getattr(config, "modules_to_save", None)
    if modules_to_save:
        if any(re.match(rf"(^|.*\.){m}($|\..*)", key) for m in modules_to_save):
            return _ExcludedModule()

    if (config.target_modules is None) and (config.target_parameters is not None):
        # this is allowed if config.target_parameters are specified
        return False

    if isinstance(config.target_modules, str):
        target_module_found = re.fullmatch(config.target_modules, key)
    elif key in config.target_modules:
        # this module is specified directly in target_modules
        target_module_found = True
    else:
        target_module_found = any(key.endswith(f".{target_key}") for target_key in config.target_modules)

        layer_indexes = getattr(config, "layers_to_transform", None)
        layers_pattern = getattr(config, "layers_pattern", None)

        is_using_layer_indexes = layer_indexes is not None and (
            len(layer_indexes) != 0 if isinstance(layer_indexes, list) else True
        )
        if is_using_layer_indexes and target_module_found:
            layer_index = None
            # TODO: It's still unclear how empty layers_pattern (None, [], or "") should behave
            # For now, empty layers_pattern means any layer pattern is ok
            if layers_pattern is None or len(layers_pattern) == 0:
                layer_index = re.match(r".*\.[^.]*\.(\d+)\.", key)
            else:
                layers_pattern = [layers_pattern] if isinstance(layers_pattern, str) else layers_pattern
                for pattern in layers_pattern:
                    layer_index = re.match(rf".*\.{pattern}\.(\d+)\.", key)
                    if layer_index is not None:
                        break

            if layer_index is None:
                target_module_found = False
            else:
                layer_index = int(layer_index.group(1))
                if isinstance(layer_indexes, int):
                    target_module_found = layer_index == layer_indexes
                else:
                    target_module_found = layer_index in layer_indexes

    return target_module_found


def inspect_matched_modules(tuner: BaseTuner, adapter_name: str = "default") -> dict:
    """
    A helper function to inspect the set of matched and unmatched modules for a PEFT model and the given adapter.
    """
    config = tuner.peft_config[adapter_name]
    key_list = [key for key, _ in tuner.model.named_modules()]
    module_dict = {"matched": [], "unmatched": []}
    for key in key_list:
        if tuner._check_target_module_exists(config, key):
            module_dict["matched"].append(key)
        else:
            module_dict["unmatched"].append(key)
    return module_dict


def _maybe_include_all_linear_layers(peft_config: PeftConfig, model: nn.Module) -> PeftConfig:
    """
    Helper function to update `target_modules` to all linear/Conv1D layers if provided as 'all-linear'. Adapted from
    the QLoRA repository: https://github.com/artidoro/qlora/blob/main/qlora.py
    """
    if not hasattr(peft_config, "target_modules"):
        return peft_config

    # if `target_modules` is a string, convert to lower case and check if it matches "all-linear"
    if not (
        isinstance(peft_config.target_modules, str)
        and peft_config.target_modules.lower() == INCLUDE_LINEAR_LAYERS_SHORTHAND
    ):
        return peft_config

    linear_classes = (torch.nn.Linear, Conv1D)
    linear_names = ("Linear",)
    linear_module_names = set()
    for name, module in model.named_modules():
        # match with all linear classes.
        if isinstance(module, linear_classes):
            linear_module_names.add(name)
        elif isinstance(module, BaseTunerLayer) and any(n in type(module).__name__ for n in linear_names):
            # If the model already has adapter layers applied, then the "linear" layer is actually an adapter layer,
            # e.g. lora.Linear, and not nn.Linear. To target this layer, we don't want to check the layer type, as there
            # are many possible layer types (one for each PEFT method) and the list would quickly get out of date. Thus
            # we rely on the name of the layer class, which by convention is something like "Linear", "Linear4bit",
            # "HqqLoraLinear", ... in PEFT. It's not pretty but should generally work.
            # See 2390
            linear_module_names.add(name)

    # Try to remove linear layers that should not be targeted as best as possible. We have to rely on convention as
    # there are no hard rules to detect these modules.
    module_names_to_exclude = set()
    if isinstance(model, PreTrainedModel):
        output_emb = model.get_output_embeddings()
        if output_emb is not None:
            # ignore the last classification head for text generation models
            last_module_name = [name for name, module in model.named_modules() if module is output_emb][0]
            module_names_to_exclude.add(last_module_name)
        elif peft_config.task_type == TaskType.SEQ_CLS:
            # ignore classifier head for classification models (issue 2027)
            # there is no fix name for the classifier head, so check the common ones
            for name in SEQ_CLS_HEAD_NAMES:
                cls_head = getattr(model, name, None)
                if cls_head is not None:
                    last_module_name = [name for name, module in model.named_modules() if module is cls_head][0]
                    module_names_to_exclude.add(last_module_name)
                    break

    # we don't want nested LoRA layers, i.e. LoRA being applied to possibly existing lora_A, lora_B, etc.
    # see 2390
    for prefix, module in model.named_modules():
        if isinstance(module, BaseTunerLayer):
            for suffix, child in module.named_modules():
                if suffix:
                    module_names_to_exclude.add(f"{prefix}.{suffix}")

    linear_module_names -= module_names_to_exclude
    peft_config.target_modules = linear_module_names
    return peft_config


def check_adapters_to_merge(module: BaseTunerLayer, adapter_names: Optional[list[str]] = None) -> list[str]:
    """
    Helper function to check which adapters should be merged.

    Only return those adapters that are not already merged. Give a warning if some or all of the adapters are already
    merged.

    """
    if adapter_names is None:
        adapter_names = module.active_adapters
    if isinstance(adapter_names, str):
        raise ValueError(f"adapter_names should be a list of strings, got {adapter_names!r}.")

    if module.merged:
        merged_adapters = set(module.merged_adapters)
        adapter_names = [name for name in adapter_names if name not in merged_adapters]

        if adapter_names:
            warnings.warn(
                f"Already following adapters were merged {','.join(module.merged_adapters)}. "
                f"You are now additionally merging {','.join(adapter_names)}."
            )
        else:
            warnings.warn("All adapters are already merged, nothing to do.")

    return adapter_names


def clone_module(module: nn.Module, share_weights=False):
    """Clone a module in a pytorch model.

    Clones a module of a model, optionally sharing all the parameters between the original and the clone. Simplifies
    reusing a module when manipulating the architecture of a model.
    """
    clone = copy.deepcopy(module)

    def _share_weights(src: nn.Module, dst: nn.Module):
        for name, param in src.named_parameters(recurse=False):
            dst.register_parameter(name, param)

    if share_weights:
        for name, submodule in module.named_modules():
            _share_weights(submodule, clone.get_submodule(name))

    return clone


def replicate_layers(model: nn.Module, layer_map: list[tuple[int, int]]):
    """Replicate layers in a transfomer model with weight sharing.

    This function looks for a module list attribute at model[(.model)*].layers and replicates the layers in the module
    list according to the layer map. For example the map `[[0, 4], [2, 5]]` will take the set of layers `[0, 1, 2, 3,
    4]` and replace them with a module list containing `[0, 1, 2, 3, 2, 3, 4]`.
    """
    while hasattr(model, "model"):
        model = model.model
    # Some variants of the bert model nest the main model under the bert attribute.
    if hasattr(model, "bert"):
        model = model.bert

    model_type = None
    layers: nn.ModuleList = None
    if hasattr(model, "layers"):
        model_type = "llama"
        layers = model.layers
    elif hasattr(model, "encoder") and hasattr(model.encoder, "layer"):
        model_type = "bert"
        layers = model.encoder.layer
    elif hasattr(model, "h"):
        model_type = "falcon"
        layers = model.h
    if not model_type or not isinstance(layers, nn.ModuleList):
        raise ValueError(
            "Could not locate the layers attribute in the model. "
            "Expected Llama, Bert or Falcon compatible architectures."
        )

    new_layers = []
    for start, end in layer_map:
        for i in range(start, end):
            current_idx = len(new_layers)
            new_layers.append(clone_module(layers[i], share_weights=True))
            # This is a hack needed to work around the layer_idx introduced in HF transformers.
            for submodule in new_layers[-1].modules():
                if hasattr(submodule, "layer_idx"):
                    submodule.layer_idx = current_idx
    layers = nn.ModuleList(new_layers)
    if model_type == "llama":
        model.layers = layers
    elif model_type == "bert":
        model.encoder.layer = layers
    elif model_type == "falcon":
        model.h = layers
    else:
        raise ValueError("Unexpected model type, need to handle post-processing of layers.")
    if hasattr(model.config, "num_hidden_layers"):  # Common to Llama, Bert, Falcon.
        model.config.num_hidden_layers = len(new_layers)<|MERGE_RESOLUTION|>--- conflicted
+++ resolved
@@ -573,7 +573,6 @@
                             peft_config, adapter_name, target, target_name, parent, current_key=key
                         )
             else:
-<<<<<<< HEAD
                 # use the state_dict to match modules instead
                 if key not in module_names:
                     unmatched_modules.append(key)
@@ -590,6 +589,11 @@
                 # still record what would have been matched via the config so that the two results can be compared
                 if self._check_target_module_exists(peft_config, key):
                     targeted_modules_from_peft_config.append(key)
+
+        if getattr(peft_config, "target_parameters", []):
+            self._inject_parameters(
+                peft_config=peft_config, model=model, adapter_name=adapter_name, low_cpu_mem_usage=low_cpu_mem_usage
+            )
 
         ####################
         # CHECK FOR ERRORS #
@@ -617,19 +621,6 @@
                 warning_msg += f"The state_dict contained these additional target modules: {sorted(diff_state_dict)}. "
             if warning_msg:
                 warnings.warn(warning_msg, RuntimeWarning)
-=======
-                self.targeted_module_names.append(key)
-                parent, target, target_name = _get_submodules(model, key)
-                self._check_target_module_compatiblity(peft_config, model, target_name)
-                ctx = init_empty_weights if low_cpu_mem_usage else nullcontext
-                with ctx():
-                    self._create_and_replace(peft_config, adapter_name, target, target_name, parent, current_key=key)
->>>>>>> 92d65caf
-
-        if getattr(peft_config, "target_parameters", []):
-            self._inject_parameters(
-                peft_config=peft_config, model=model, adapter_name=adapter_name, low_cpu_mem_usage=low_cpu_mem_usage
-            )
 
         if not self.targeted_module_names and not self.targeted_parameter_names and not uses_dummy_target_modules:
             if excluded_modules and not unmatched_modules:
