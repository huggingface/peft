--- conflicted
+++ resolved
@@ -1154,7 +1154,6 @@
                     tied_target_modules.append(target_module)
         return tied_target_modules
 
-<<<<<<< HEAD
     def _get_tied_modules_to_save(self, model: nn.Module) -> list[str]:
         """
         Get the list of modules that needs to be tied
@@ -1174,7 +1173,7 @@
             return module_keys
 
         return []
-=======
+
     def __getattr__(self, name: str):
         """Forward missing attributes to the wrapped module."""
         try:
@@ -1183,7 +1182,6 @@
             if name == "model":  # see #1892: prevent infinite recursion if class is not initialized
                 raise
             return getattr(self.model, name)
->>>>>>> 6030f916
 
 
 class BaseTunerLayer(ABC):
