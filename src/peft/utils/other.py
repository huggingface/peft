--- conflicted
+++ resolved
@@ -1538,7 +1538,6 @@
                 activate_adapter=activate_adapter,
             )
 
-<<<<<<< HEAD
         # Warn if user expects weight tying but model doesn't have tied weights
         if not weights_tied and ensure_weight_tying:
             warnings.warn(
@@ -1557,20 +1556,7 @@
             # There might be the possibility that we have output weights that are tied to the input weights.
             # In that case we will tie any module that wants tied weights to the token adapter to make sure that
             # any modification is reflected in the tied layers as well.
-            module_keys = [n.rpartition(".")[0] for n in tied_weights_keys]
-
-=======
-        tied_weights_module_names = _get_module_names_tied_with_embedding(model)
-
-        # There might be the possibility that we have output weights that are tied to the input weights.
-        # In that case we will tie any module that wants tied weights to the token adapter to make sure that
-        # any modification is reflected in the tied layers as well.
-        if (
-            tied_weights_module_names
-            and model_config.get("tie_word_embeddings", False)
-            and isinstance(model.get_input_embeddings(), TrainableTokensWrapper)
-        ):
->>>>>>> 5fbdd672
+            tied_weights_module_names = _get_module_names_tied_with_embedding(model)
             token_adapter = model.get_input_embeddings().token_adapter
             _set_trainable(
                 model,
