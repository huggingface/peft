# coding=utf-8
# Copyright 2023-present the HuggingFace Inc. team.
#
# Licensed under the Apache License, Version 2.0 (the "License");
# you may not use this file except in compliance with the License.
# You may obtain a copy of the License at
#
#     http://www.apache.org/licenses/LICENSE-2.0
#
# Unless required by applicable law or agreed to in writing, software
# distributed under the License is distributed on an "AS IS" BASIS,
# WITHOUT WARRANTIES OR CONDITIONS OF ANY KIND, either express or implied.
# See the License for the specific language governing permissions and
# limitations under the License.
from __future__ import annotations

import copy
import os
import re
import warnings

import torch


# Add or edit model card to have `library_name: peft`
def add_library_to_model_card(output_dir):
    if os.path.exists(os.path.join(output_dir, "README.md")):
        with open(os.path.join(output_dir, "README.md"), "r") as f:
            lines = f.readlines()
        # check if the first line is `---`
        if len(lines) > 0 and lines[0].startswith("---"):
            for i, line in enumerate(lines[1:]):
                # check if line starts with `library_name`, if yes, update it
                if line.startswith("library_name"):
                    lines[i + 1] = "library_name: peft\n"
                    break
                elif line.startswith("---"):
                    # insert `library_name: peft` before the last `---`
                    lines.insert(i + 1, "library_name: peft\n")
                    break
        else:
            lines = ["---\n", "library_name: peft\n", "---\n"] + lines
    else:
        lines = ["---\n", "library_name: peft\n", "---\n"]
    # write the lines back to README.md
    with open(os.path.join(output_dir, "README.md"), "w") as f:
        f.writelines(lines)


# needed for prefix-tuning of bloom model
def bloom_model_postprocess_past_key_value(past_key_values):
    past_key_values = torch.cat(past_key_values)
    total_layers, batch_size, num_attention_heads, num_virtual_tokens, head_dim = past_key_values.shape
    keys = past_key_values[: total_layers // 2]
    keys = keys.transpose(2, 3).reshape(
        total_layers // 2, batch_size * num_attention_heads, head_dim, num_virtual_tokens
    )
    values = past_key_values[total_layers // 2 :]
    values = values.reshape(total_layers // 2, batch_size * num_attention_heads, num_virtual_tokens, head_dim)

    return tuple(zip(keys, values))


def prepare_model_for_kbit_training(model, use_gradient_checkpointing=True):
    r"""
    This method wraps the entire protocol for preparing a model before running a training. This includes:
        1- Cast the layernorm in fp32 2- making output embedding layer require grads 3- Add the upcasting of the lm
        head to fp32

    Args:
        model, (`transformers.PreTrainedModel`):
            The loaded model from `transformers`
    """
    loaded_in_kbit = getattr(model, "is_loaded_in_8bit", False) or getattr(model, "is_loaded_in_4bit", False)

    for name, param in model.named_parameters():
        # freeze base model's layers
        param.requires_grad = False

    # cast all non INT8 parameters to fp32
    for param in model.parameters():
        if (param.dtype == torch.float16) or (param.dtype == torch.bfloat16):
            param.data = param.data.to(torch.float32)

    if loaded_in_kbit and use_gradient_checkpointing:
        # For backward compatibility
        if hasattr(model, "enable_input_require_grads"):
            model.enable_input_require_grads()
        else:

            def make_inputs_require_grad(module, input, output):
                output.requires_grad_(True)

            model.get_input_embeddings().register_forward_hook(make_inputs_require_grad)

        # enable gradient checkpointing for memory efficiency
        model.gradient_checkpointing_enable()

    return model


# For backward compatibility
def prepare_model_for_int8_training(*args, **kwargs):
    warnings.warn(
        "prepare_model_for_int8_training is deprecated and will be removed in a future version. Use prepare_model_for_kbit_training instead.",
        FutureWarning,
    )
    return prepare_model_for_kbit_training(*args, **kwargs)


# copied from transformers.models.bart.modeling_bart
def shift_tokens_right(input_ids: torch.Tensor, pad_token_id: int, decoder_start_token_id: int):
    """
    Shift input ids one token to the right.

    Args:
        input_ids (`torch.LongTensor` of shape `(batch_size, sequence_length)`): input ids
        pad_token_id (`int`): The id of the `padding` token.
        decoder_start_token_id (`int`): The id of the `start` token.
    """
    shifted_input_ids = input_ids.new_zeros(input_ids.shape)
    shifted_input_ids[:, 1:] = input_ids[:, :-1].clone()
    shifted_input_ids[:, 0] = decoder_start_token_id

    if pad_token_id is None:
        raise ValueError("self.model.config.pad_token_id has to be defined.")
    # replace possible -100 values in labels by `pad_token_id`
    shifted_input_ids.masked_fill_(shifted_input_ids == -100, pad_token_id)

    return shifted_input_ids


class ModulesToSaveWrapper(torch.nn.Module):
    def __init__(self, module_to_save, adapter_name):
        super().__init__()
        self.original_module = module_to_save
        self.modules_to_save = torch.nn.ModuleDict({})
        self.update(adapter_name)
        self.active_adapter = adapter_name

    def update(self, adapter_name):
        self.modules_to_save.update(torch.nn.ModuleDict({adapter_name: copy.deepcopy(self.original_module)}))

    def forward(self, *args, **kwargs):
        if self.active_adapter not in self.modules_to_save:
            return self.original_module(*args, **kwargs)
        return self.modules_to_save[self.active_adapter](*args, **kwargs)


def _get_submodules(model, key):
    parent = model.get_submodule(".".join(key.split(".")[:-1]))
    target_name = key.split(".")[-1]
    target = model.get_submodule(key)
    return parent, target, target_name


def _freeze_adapter(model, adapter_name):
    for n, p in model.named_parameters():
        if adapter_name in n:
            p.requires_grad = False


def _set_trainable(model, adapter_name):
    key_list = [key for key, _ in model.named_modules()]
    for key in key_list:
        target_module_found = any(key.endswith(target_key) for target_key in model.modules_to_save)
        if target_module_found:
            parent, target, target_name = _get_submodules(model, key)
            if isinstance(target, ModulesToSaveWrapper):
                target.update(adapter_name)
            else:
                for param in target.parameters():
                    param.requires_grad = True
                setattr(parent, target_name, ModulesToSaveWrapper(target, adapter_name))


def _set_adapter(model, adapter_name):
    for module in model.modules():
        if isinstance(module, ModulesToSaveWrapper):
            module.active_adapter = adapter_name


<<<<<<< HEAD
def _is_matching_module_name(
    key: str,
    *,
    target_modules: str | list[str],
    layers_to_transform: list[int] | None,
    layers_pattern: list[int],
) -> bool:
    """Match the given module name to the desired target modules.

    For a given module name, check if it matches the desired target modules. If target modules are just a string, a
    simple regex match is performed, otherwise it is checked if the name ends the same and, if applicable, if the layer
    index matches.

    """
    if isinstance(target_modules, str):
        if layers_to_transform or layers_pattern:
            # When users pass a string as target_modules, layer indexing is not performed. Users may not notice this,
            # therefore it is best to raise an error.
            raise ValueError("Layer indexing not supported when setting target_modules to a str")
        return bool(re.fullmatch(target_modules, key))

    for name in target_modules:
        if not key.endswith(name):
            continue

        if layers_to_transform is None:
            # no layers_to_transform means that all matching keys should be considered valid
            return True

        for pattern in layers_pattern:
            # check the first layer pattern that matches
            match = re.match(f".*.{pattern}\.(\d+)\.*", key)
            if match is None:
                continue

            # if the layer pattern matches, check that index matches
            layer_index = int(match.group(1))
            if layer_index in layers_to_transform:
                return True

    return False
=======
def _prepare_prompt_learning_config(peft_config, model_config):
    if peft_config.num_layers is None:
        if "num_hidden_layers" in model_config:
            num_layers = model_config["num_hidden_layers"]
        elif "num_layers" in model_config:
            num_layers = model_config["num_layers"]
        elif "n_layer" in model_config:
            num_layers = model_config["n_layer"]
        else:
            raise ValueError("Please specify `num_layers` in `peft_config`")
        peft_config.num_layers = num_layers

    if peft_config.token_dim is None:
        if "hidden_size" in model_config:
            token_dim = model_config["hidden_size"]
        elif "n_embd" in model_config:
            token_dim = model_config["n_embd"]
        elif "d_model" in model_config:
            token_dim = model_config["d_model"]
        else:
            raise ValueError("Please specify `token_dim` in `peft_config`")
        peft_config.token_dim = token_dim

    if peft_config.num_attention_heads is None:
        if "num_attention_heads" in model_config:
            num_attention_heads = model_config["num_attention_heads"]
        elif "n_head" in model_config:
            num_attention_heads = model_config["n_head"]
        elif "num_heads" in model_config:
            num_attention_heads = model_config["num_heads"]
        elif "encoder_attention_heads" in model_config:
            num_attention_heads = model_config["encoder_attention_heads"]
        else:
            raise ValueError("Please specify `num_attention_heads` in `peft_config`")
        peft_config.num_attention_heads = num_attention_heads

    if getattr(peft_config, "encoder_hidden_size", None) is None:
        setattr(peft_config, "encoder_hidden_size", peft_config.token_dim)

    return peft_config
>>>>>>> 1869fe6e


def fsdp_auto_wrap_policy(model):
    import functools
    import os

    from accelerate import FullyShardedDataParallelPlugin
    from torch.distributed.fsdp.wrap import _or_policy, lambda_auto_wrap_policy, transformer_auto_wrap_policy

    from ..tuners import PrefixEncoder, PromptEmbedding, PromptEncoder

    def lambda_policy_fn(module):
        if (
            len(list(module.named_children())) == 0
            and getattr(module, "weight", None) is not None
            and module.weight.requires_grad
        ):
            return True
        return False

    lambda_policy = functools.partial(lambda_auto_wrap_policy, lambda_fn=lambda_policy_fn)
    transformer_wrap_policy = functools.partial(
        transformer_auto_wrap_policy,
        transformer_layer_cls=(
            PrefixEncoder,
            PromptEncoder,
            PromptEmbedding,
            FullyShardedDataParallelPlugin.get_module_class_from_name(
                model, os.environ.get("FSDP_TRANSFORMER_CLS_TO_WRAP", "")
            ),
        ),
    )

    auto_wrap_policy = functools.partial(_or_policy, policies=[lambda_policy, transformer_wrap_policy])
    return auto_wrap_policy


def transpose(weight, fan_in_fan_out):
    return weight.T if fan_in_fan_out else weight


TRANSFORMERS_MODELS_TO_LORA_TARGET_MODULES_MAPPING = {
    "t5": ["q", "v"],
    "mt5": ["q", "v"],
    "bart": ["q_proj", "v_proj"],
    "gpt2": ["c_attn"],
    "bloom": ["query_key_value"],
    "blip-2": ["q", "v", "q_proj", "v_proj"],
    "opt": ["q_proj", "v_proj"],
    "gptj": ["q_proj", "v_proj"],
    "gpt_neox": ["query_key_value"],
    "gpt_neo": ["q_proj", "v_proj"],
    "bert": ["query", "value"],
    "roberta": ["query", "value"],
    "xlm-roberta": ["query", "value"],
    "electra": ["query", "value"],
    "deberta-v2": ["query_proj", "value_proj"],
    "deberta": ["in_proj"],
    "layoutlm": ["query", "value"],
    "llama": ["q_proj", "v_proj"],
    "chatglm": ["query_key_value"],
    "gpt_bigcode": ["c_attn"],
    "mpt": ["Wqkv"],
    "RefinedWebModel": ["query_key_value"],
    "RefinedWeb": ["query_key_value"],
    "falcon": ["query_key_value"],
}

TRANSFORMERS_MODELS_TO_IA3_TARGET_MODULES_MAPPING = {
    "t5": ["k", "v", "wo"],
    "mt5": ["k", "v", "wi_1"],
    "gpt2": ["c_attn", "mlp.c_proj"],
    "bloom": ["query_key_value", "mlp.dense_4h_to_h"],
    "roberta": ["key", "value", "output.dense"],
    "opt": ["q_proj", "k_proj", "fc2"],
    "gptj": ["q_proj", "v_proj", "fc_out"],
    "gpt_neox": ["query_key_value", "dense_4h_to_h"],
    "gpt_neo": ["q_proj", "v_proj", "c_proj"],
    "bart": ["q_proj", "v_proj", "fc2"],
    "gpt_bigcode": ["c_attn", "mlp.c_proj"],
    "llama": ["k_proj", "v_proj", "down_proj"],
    "bert": ["key", "value", "output.dense"],
    "deberta-v2": ["key_proj", "value_proj", "output.dense"],
    "deberta": ["in_proj", "output.dense"],
    "RefinedWebModel": ["query_key_value"],
    "RefinedWeb": ["query_key_value"],
    "falcon": ["query_key_value"],
}

TRANSFORMERS_MODELS_TO_IA3_FEEDFORWARD_MODULES_MAPPING = {
    "t5": ["wo"],
    "mt5": [],
    "gpt2": ["mlp.c_proj"],
    "bloom": ["mlp.dense_4h_to_h"],
    "roberta": ["output.dense"],
    "opt": ["fc2"],
    "gptj": ["fc_out"],
    "gpt_neox": ["dense_4h_to_h"],
    "gpt_neo": ["c_proj"],
    "bart": ["fc2"],
    "gpt_bigcode": ["mlp.c_proj"],
    "llama": ["down_proj"],
    "bert": ["output.dense"],
    "deberta-v2": ["output.dense"],
    "deberta": ["output.dense"],
    "RefinedWeb": ["query_key_value"],
    "RefinedWebModel": ["query_key_value"],
    "falcon": ["query_key_value"],
}

COMMON_LAYERS_PATTERN = ["layers", "h", "block", "blocks", "layer"]

TRANSFORMERS_MODELS_TO_ADALORA_TARGET_MODULES_MAPPING = {
    "t5": ["q", "k", "v", "o", "wi", "wo"],
    "mt5": ["q", "k", "v", "o", "wi_0", "wi_1", "wo"],
    "bart": ["q_proj", "k_proj", "v_proj", "out_proj", "fc1", "fc2"],
    # "gpt2": ["c_attn"],
    # "bloom": ["query_key_value"],
    "opt": ["q_proj", "k_proj", "v_proj", "out_proj", "fc1", "fc2"],
    # "gptj": ["q_proj", "v_proj"],
    # "gpt_neox": ["query_key_value"],
    # "gpt_neo": ["q_proj", "v_proj"],
    # "bert": ["query", "value"],
    "roberta": ["query", "key", "value", "dense"],
    # "xlm-roberta": ["query", "value"],
    # "electra": ["query", "value"],
    "deberta-v2": ["query_proj", "key_proj", "value_proj", "dense"],
    # "deberta": ["in_proj"],
    # "layoutlm": ["query", "value"],
}

TRANSFORMERS_MODELS_TO_PREFIX_TUNING_POSTPROCESS_MAPPING = {
    "bloom": bloom_model_postprocess_past_key_value,
}

WEIGHTS_NAME = "adapter_model.bin"
SAFETENSORS_WEIGHTS_NAME = "adapter_model.safetensors"
CONFIG_NAME = "adapter_config.json"
CLAMP_QUANTILE = 0.99<|MERGE_RESOLUTION|>--- conflicted
+++ resolved
@@ -180,49 +180,6 @@
             module.active_adapter = adapter_name
 
 
-<<<<<<< HEAD
-def _is_matching_module_name(
-    key: str,
-    *,
-    target_modules: str | list[str],
-    layers_to_transform: list[int] | None,
-    layers_pattern: list[int],
-) -> bool:
-    """Match the given module name to the desired target modules.
-
-    For a given module name, check if it matches the desired target modules. If target modules are just a string, a
-    simple regex match is performed, otherwise it is checked if the name ends the same and, if applicable, if the layer
-    index matches.
-
-    """
-    if isinstance(target_modules, str):
-        if layers_to_transform or layers_pattern:
-            # When users pass a string as target_modules, layer indexing is not performed. Users may not notice this,
-            # therefore it is best to raise an error.
-            raise ValueError("Layer indexing not supported when setting target_modules to a str")
-        return bool(re.fullmatch(target_modules, key))
-
-    for name in target_modules:
-        if not key.endswith(name):
-            continue
-
-        if layers_to_transform is None:
-            # no layers_to_transform means that all matching keys should be considered valid
-            return True
-
-        for pattern in layers_pattern:
-            # check the first layer pattern that matches
-            match = re.match(f".*.{pattern}\.(\d+)\.*", key)
-            if match is None:
-                continue
-
-            # if the layer pattern matches, check that index matches
-            layer_index = int(match.group(1))
-            if layer_index in layers_to_transform:
-                return True
-
-    return False
-=======
 def _prepare_prompt_learning_config(peft_config, model_config):
     if peft_config.num_layers is None:
         if "num_hidden_layers" in model_config:
@@ -263,7 +220,49 @@
         setattr(peft_config, "encoder_hidden_size", peft_config.token_dim)
 
     return peft_config
->>>>>>> 1869fe6e
+
+
+def _is_matching_module_name(
+    key: str,
+    *,
+    target_modules: str | list[str],
+    layers_to_transform: list[int] | None,
+    layers_pattern: list[int],
+) -> bool:
+    """Match the given module name to the desired target modules.
+
+    For a given module name, check if it matches the desired target modules. If target modules are just a string, a
+    simple regex match is performed, otherwise it is checked if the name ends the same and, if applicable, if the layer
+    index matches.
+
+    """
+    if isinstance(target_modules, str):
+        if layers_to_transform or layers_pattern:
+            # When users pass a string as target_modules, layer indexing is not performed. Users may not notice this,
+            # therefore it is best to raise an error.
+            raise ValueError("Layer indexing not supported when setting target_modules to a str")
+        return bool(re.fullmatch(target_modules, key))
+
+    for name in target_modules:
+        if not key.endswith(name):
+            continue
+
+        if layers_to_transform is None:
+            # no layers_to_transform means that all matching keys should be considered valid
+            return True
+
+        for pattern in layers_pattern:
+            # check the first layer pattern that matches
+            match = re.match(f".*.{pattern}\.(\d+)\.*", key)
+            if match is None:
+                continue
+
+            # if the layer pattern matches, check that index matches
+            layer_index = int(match.group(1))
+            if layer_index in layers_to_transform:
+                return True
+
+    return False
 
 
 def fsdp_auto_wrap_policy(model):
