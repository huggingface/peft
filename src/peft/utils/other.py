# Copyright 2023-present the HuggingFace Inc. team.
#
# Licensed under the Apache License, Version 2.0 (the "License");
# you may not use this file except in compliance with the License.
# You may obtain a copy of the License at
#
#     http://www.apache.org/licenses/LICENSE-2.0
#
# Unless required by applicable law or agreed to in writing, software
# distributed under the License is distributed on an "AS IS" BASIS,
# WITHOUT WARRANTIES OR CONDITIONS OF ANY KIND, either express or implied.
# See the License for the specific language governing permissions and
# limitations under the License.
import copy
import inspect
import os
import warnings
from contextlib import nullcontext
from typing import Optional, Tuple

import accelerate
import torch
from accelerate.hooks import add_hook_to_module, remove_hook_from_module
from accelerate.utils import is_npu_available, is_xpu_available
from huggingface_hub import file_exists
from huggingface_hub.utils import EntryNotFoundError, HFValidationError
from safetensors.torch import storage_ptr, storage_size

from ..import_utils import is_auto_gptq_available, is_torch_tpu_available
from .constants import (
    CONFIG_NAME,
    EMBEDDING_LAYER_NAMES,
    INCLUDE_LINEAR_LAYERS_SHORTHAND,
    SAFETENSORS_WEIGHTS_NAME,
    TRANSFORMERS_MODELS_TO_ADALORA_TARGET_MODULES_MAPPING,
    TRANSFORMERS_MODELS_TO_IA3_FEEDFORWARD_MODULES_MAPPING,
    TRANSFORMERS_MODELS_TO_IA3_TARGET_MODULES_MAPPING,
    TRANSFORMERS_MODELS_TO_LNTUNING_TARGET_MODULES_MAPPING,
    TRANSFORMERS_MODELS_TO_LORA_TARGET_MODULES_MAPPING,
    TRANSFORMERS_MODELS_TO_PREFIX_TUNING_POSTPROCESS_MAPPING,
    TRANSFORMERS_MODELS_TO_VERA_TARGET_MODULES_MAPPING,
    WEIGHTS_NAME,
    bloom_model_postprocess_past_key_value,
    starcoder_model_postprocess_past_key_value,
)


__all__ = [
    "CONFIG_NAME",
    "EMBEDDING_LAYER_NAMES",
    "SAFETENSORS_WEIGHTS_NAME",
    "TRANSFORMERS_MODELS_TO_ADALORA_TARGET_MODULES_MAPPING",
    "TRANSFORMERS_MODELS_TO_IA3_FEEDFORWARD_MODULES_MAPPING",
    "TRANSFORMERS_MODELS_TO_IA3_TARGET_MODULES_MAPPING",
    "TRANSFORMERS_MODELS_TO_LORA_TARGET_MODULES_MAPPING",
    "TRANSFORMERS_MODELS_TO_PREFIX_TUNING_POSTPROCESS_MAPPING",
    "TRANSFORMERS_MODELS_TO_LNTUNING_TARGET_MODULES_MAPPING",
    "TRANSFORMERS_MODELS_TO_VERA_TARGET_MODULES_MAPPING",
    "WEIGHTS_NAME",
    "INCLUDE_LINEAR_LAYERS_SHORTHAND",
    "bloom_model_postprocess_past_key_value",
    "starcoder_model_postprocess_past_key_value",
]


# Get current device name based on available devices
def infer_device() -> str:
    if torch.cuda.is_available():
        return "cuda"
    elif hasattr(torch.backends, "mps") and torch.backends.mps.is_available():
        return "mps"
    elif is_xpu_available():
        return "xpu"
    elif is_npu_available():
        return "npu"
    return "cpu"


def prepare_model_for_kbit_training(model, use_gradient_checkpointing=True, gradient_checkpointing_kwargs=None):
    r"""
    Note this method only works for `transformers` models.

    This method wraps the entire protocol for preparing a model before running a training. This includes:
        1- Cast the layernorm in fp32 2- making output embedding layer require grads 3- Add the upcasting of the lm
        head to fp32

    Args:
        model (`transformers.PreTrainedModel`):
            The loaded model from `transformers`
        use_gradient_checkpointing (`bool`, *optional*, defaults to `True`):
            If True, use gradient checkpointing to save memory at the expense of slower backward pass.
        gradient_checkpointing_kwargs (`dict`, *optional*, defaults to `None`):
            Keyword arguments to pass to the gradient checkpointing function, please refer to the documentation of
            `torch.utils.checkpoint.checkpoint` for more details about the arguments that you can pass to that method.
            Note this is only available in the latest transformers versions (> 4.34.1).
    """
    loaded_in_kbit = getattr(model, "is_loaded_in_8bit", False) or getattr(model, "is_loaded_in_4bit", False)
    is_gptq_quantized = getattr(model, "quantization_method", None) == "gptq"
    is_aqlm_quantized = getattr(model, "quantization_method", None) == "aqlm"
<<<<<<< HEAD
    is_hqq_quantized = getattr(model, "hqq_quantized", False)
=======
    is_eetq_quantized = getattr(model, "quantization_method", None) == "eetq"

>>>>>>> 77b7238b
    if gradient_checkpointing_kwargs is None:
        gradient_checkpointing_kwargs = {}

    for name, param in model.named_parameters():
        # freeze base model's layers
        param.requires_grad = False

<<<<<<< HEAD
    if not is_gptq_quantized and not is_aqlm_quantized and not is_hqq_quantized:
=======
    if not is_gptq_quantized and not is_aqlm_quantized and not is_eetq_quantized:
>>>>>>> 77b7238b
        # cast all non INT8 parameters to fp32
        for param in model.parameters():
            if (
                (param.dtype == torch.float16) or (param.dtype == torch.bfloat16)
            ) and param.__class__.__name__ != "Params4bit":
                param.data = param.data.to(torch.float32)

<<<<<<< HEAD
    if (loaded_in_kbit or is_gptq_quantized or is_aqlm_quantized or is_hqq_quantized) and use_gradient_checkpointing:
=======
    if (loaded_in_kbit or is_gptq_quantized or is_aqlm_quantized or is_eetq_quantized) and use_gradient_checkpointing:
>>>>>>> 77b7238b
        # When having `use_reentrant=False` + gradient_checkpointing, there is no need for this hack
        if "use_reentrant" not in gradient_checkpointing_kwargs or gradient_checkpointing_kwargs["use_reentrant"]:
            # For backward compatibility
            if hasattr(model, "enable_input_require_grads"):
                model.enable_input_require_grads()
            else:

                def make_inputs_require_grad(module, input, output):
                    output.requires_grad_(True)

                model.get_input_embeddings().register_forward_hook(make_inputs_require_grad)

        # To support older transformers versions, check if the model supports gradient_checkpointing_kwargs
        _supports_gc_kwargs = "gradient_checkpointing_kwargs" in list(
            inspect.signature(model.gradient_checkpointing_enable).parameters
        )

        if not _supports_gc_kwargs and len(gradient_checkpointing_kwargs) > 0:
            warnings.warn(
                "gradient_checkpointing_kwargs is not supported in this version of transformers. The passed kwargs will be ignored."
                " if you want to use that feature, please upgrade to the latest version of transformers.",
                FutureWarning,
            )

        gc_enable_kwargs = (
            {} if not _supports_gc_kwargs else {"gradient_checkpointing_kwargs": gradient_checkpointing_kwargs}
        )

        # enable gradient checkpointing for memory efficiency
        model.gradient_checkpointing_enable(**gc_enable_kwargs)
    return model


# copied from transformers.models.bart.modeling_bart
def shift_tokens_right(input_ids: torch.Tensor, pad_token_id: int, decoder_start_token_id: int):
    """
    Shift input ids one token to the right.

    Args:
        input_ids (`torch.LongTensor` of shape `(batch_size, sequence_length)`): input ids
        pad_token_id (`int`): The id of the `padding` token.
        decoder_start_token_id (`int`): The id of the `start` token.
    """
    shifted_input_ids = input_ids.new_zeros(input_ids.shape)
    shifted_input_ids[:, 1:] = input_ids[:, :-1].clone()
    shifted_input_ids[:, 0] = decoder_start_token_id

    if pad_token_id is None:
        raise ValueError("self.model.config.pad_token_id has to be defined.")
    # replace possible -100 values in labels by `pad_token_id`
    shifted_input_ids.masked_fill_(shifted_input_ids == -100, pad_token_id)

    return shifted_input_ids


class ModulesToSaveWrapper(torch.nn.Module):
    def __init__(self, module_to_save, adapter_name):
        super().__init__()
        self.original_module = module_to_save
        self.modules_to_save = torch.nn.ModuleDict({})
        self._active_adapter = adapter_name
        self._disable_adapters = False
        self.update(adapter_name)
        self.check_module()

    def check_module(self):
        """Perform some sanity checks on the module to ensure that it works"""
        # Try to anticipate some modules that users could try to target that would not work.
        # Note: It's not possible to check hasattr(module, "forward"), since that returns True for ModuleDict and
        # ModuleList, even though their forward methods cannot be called
        forbidden_classes = (torch.nn.ModuleDict, torch.nn.ModuleList, torch.nn.ParameterDict, torch.nn.ParameterList)
        if isinstance(self.original_module, forbidden_classes):
            cls_name = self.original_module.__class__.__name__
            raise TypeError(f"modules_to_save cannot be applied to modules of type {cls_name}")

    @property
    def disable_adapters(self) -> bool:
        # use a property to ensure that disable_adapters is not set directly, instead use the enable_adapters method
        return self._disable_adapters

    @property
    def active_adapter(self) -> str:
        # use a property to ensure that active_adapter is not set directly, instead use the set_adapter method
        return self._active_adapter

    @property
    def weight(self):
        if self.active_adapter not in self.modules_to_save:
            return self.original_module.weight
        return self.modules_to_save[self.active_adapter].weight

    def update(self, adapter_name):
        context_manager = nullcontext()
        for _, param in self.original_module.named_parameters():
            num_params = param.numel()
            # if using DS Zero 3 and the weights are initialized empty
            if num_params == 0 and hasattr(param, "ds_numel"):
                import deepspeed

                context_manager = deepspeed.zero.GatheredParameters(self.original_module.parameters(), modifier_rank=0)
                break
        with context_manager:
            self.modules_to_save.update(torch.nn.ModuleDict({adapter_name: copy.deepcopy(self.original_module)}))

        if hasattr(self.modules_to_save[adapter_name], "_hf_hook"):
            old_hook = self.modules_to_save[adapter_name]._hf_hook
            new_hook = self._create_new_hook(old_hook)
            remove_hook_from_module(self.modules_to_save[adapter_name])
            add_hook_to_module(self.modules_to_save[adapter_name], new_hook)

        self.original_module.requires_grad_(False)
        if adapter_name == self.active_adapter:
            self.modules_to_save[adapter_name].requires_grad_(True)

    def _create_new_hook(self, old_hook):
        r"""
        Creates a new hook based on the old hook. Use it only if you know what you are doing !
        """
        old_hook_cls = getattr(accelerate.hooks, old_hook.__class__.__name__)
        old_hook_attr = old_hook.__dict__
        filtered_old_hook_attr = {}
        old_hook_init_signature = inspect.signature(old_hook_cls.__init__)
        for k in old_hook_attr.keys():
            if k in old_hook_init_signature.parameters:
                filtered_old_hook_attr[k] = old_hook_attr[k]
        new_hook = old_hook_cls(**filtered_old_hook_attr)
        return new_hook

    def forward(self, *args, **kwargs):
        if self.disable_adapters or (self.active_adapter not in self.modules_to_save):
            return self.original_module(*args, **kwargs)
        return self.modules_to_save[self.active_adapter](*args, **kwargs)

    def enable_adapters(self, enabled: bool):
        """Toggle the enabling and disabling of adapters

        Takes care of setting the requires_grad flag for the adapter weights.

        Args:
            enabled (bool): True to enable adapters, False to disable adapters
        """
        if self._disable_adapters is not enabled:
            # already in the desired state, do nothing
            return

        if enabled:
            self.original_module.requires_grad_(False)
            self.modules_to_save[self.active_adapter].requires_grad_(True)
            self._disable_adapters = False
        else:
            self.original_module.requires_grad_(True)
            self.modules_to_save.requires_grad_(False)
            self._disable_adapters = True

    def set_adapter(self, adapter_name: str):
        """Set the active adapter

        Additionally, this function will set the specified adapter to trainable (i.e., requires_grad=True). If this is
        not desired, use the following code.

        ```py
        >>> for name, param in model_peft.named_parameters():
        ...     if ...:  # some check on name (ex. if 'lora' in name)
        ...         param.requires_grad = False
        ```

        Args:
            adapter_name (str): The name of the adapter to set as active
        """
        if adapter_name not in self.modules_to_save:
            raise ValueError(f"Adapter {adapter_name} not found in {self.modules_to_save.keys()}")

        self.modules_to_save[self.active_adapter].requires_grad_(False)
        self.modules_to_save[adapter_name].requires_grad_(True)
        self._active_adapter = adapter_name


def _get_submodules(model, key):
    parent = model.get_submodule(".".join(key.split(".")[:-1]))
    target_name = key.split(".")[-1]
    target = model.get_submodule(key)
    return parent, target, target_name


def _freeze_adapter(model, adapter_name):
    for n, p in model.named_parameters():
        if adapter_name in n:
            p.requires_grad = False


def _set_trainable(model, adapter_name):
    key_list = [key for key, _ in model.named_modules()]
    for key in key_list:
        target_module_found = any(key.endswith(target_key) for target_key in model.modules_to_save)
        if target_module_found:
            parent, target, target_name = _get_submodules(model, key)
            if isinstance(target, ModulesToSaveWrapper):
                target.update(adapter_name)
                target.set_adapter(target.active_adapter)
            else:
                new_module = ModulesToSaveWrapper(target, adapter_name)
                new_module.set_adapter(adapter_name)
                setattr(parent, target_name, new_module)


def _set_adapter(model, adapter_name):
    def check_adapter_name(adapter_name):
        if isinstance(adapter_name, str):
            return adapter_name

        # adapter_name is a list of str
        if len(adapter_name) > 1:
            raise ValueError("Only one adapter can be set at a time for modules_to_save")
        elif len(adapter_name) == 0:
            raise ValueError("Please specify at least one adapter to set")
        adapter_name = adapter_name[0]
        return adapter_name

    for module in model.modules():
        if isinstance(module, ModulesToSaveWrapper):
            # only check the adapter_name if we actually encounter a ModulesToSaveWrapper, otherwise we don't care
            adapter_name = check_adapter_name(adapter_name)

            # if the adapter is found in this module, set it as the active adapter, else disable the adapters of this
            # module
            if adapter_name in module.modules_to_save:
                module.set_adapter(adapter_name)
            else:
                module.enable_adapters(False)


def _prepare_prompt_learning_config(peft_config, model_config):
    if peft_config.num_layers is None:
        if "num_hidden_layers" in model_config:
            num_layers = model_config["num_hidden_layers"]
        elif "num_layers" in model_config:
            num_layers = model_config["num_layers"]
        elif "n_layer" in model_config:
            num_layers = model_config["n_layer"]
        else:
            raise ValueError("Please specify `num_layers` in `peft_config`")
        peft_config.num_layers = num_layers

    if peft_config.token_dim is None:
        if "hidden_size" in model_config:
            token_dim = model_config["hidden_size"]
        elif "n_embd" in model_config:
            token_dim = model_config["n_embd"]
        elif "d_model" in model_config:
            token_dim = model_config["d_model"]
        else:
            raise ValueError("Please specify `token_dim` in `peft_config`")
        peft_config.token_dim = token_dim

    if peft_config.num_attention_heads is None:
        if "num_attention_heads" in model_config:
            num_attention_heads = model_config["num_attention_heads"]
        elif "n_head" in model_config:
            num_attention_heads = model_config["n_head"]
        elif "num_heads" in model_config:
            num_attention_heads = model_config["num_heads"]
        elif "encoder_attention_heads" in model_config:
            num_attention_heads = model_config["encoder_attention_heads"]
        else:
            raise ValueError("Please specify `num_attention_heads` in `peft_config`")
        peft_config.num_attention_heads = num_attention_heads

    if getattr(peft_config, "encoder_hidden_size", None) is None:
        setattr(peft_config, "encoder_hidden_size", peft_config.token_dim)

    return peft_config


def fsdp_auto_wrap_policy(model):
    import functools
    import os

    from accelerate import FullyShardedDataParallelPlugin

    if hasattr(FullyShardedDataParallelPlugin, "get_module_class_from_name"):
        get_module_class_from_name = FullyShardedDataParallelPlugin.get_module_class_from_name
    else:
        from accelerate.utils.dataclasses import get_module_class_from_name
    from torch.distributed.fsdp.wrap import _or_policy, lambda_auto_wrap_policy, transformer_auto_wrap_policy

    from ..tuners import PrefixEncoder, PromptEmbedding, PromptEncoder

    default_transformer_cls_names_to_wrap = (
        ",".join(model._no_split_modules) if getattr(model, "_no_split_modules", None) is not None else ""
    )
    transformer_cls_names_to_wrap = os.environ.get(
        "FSDP_TRANSFORMER_CLS_TO_WRAP", default_transformer_cls_names_to_wrap
    ).split(",")
    transformer_cls_to_wrap = {PrefixEncoder, PromptEncoder, PromptEmbedding}
    for layer_class in transformer_cls_names_to_wrap:
        transformer_cls = get_module_class_from_name(model, layer_class)
        if transformer_cls is None:
            raise Exception("Could not find the transformer layer class to wrap in the model.")
        else:
            transformer_cls_to_wrap.add(transformer_cls)

    def lambda_policy_fn(module):
        if (
            len(list(module.named_children())) == 0
            and getattr(module, "weight", None) is not None
            and module.weight.requires_grad
        ):
            return True
        return False

    lambda_policy = functools.partial(lambda_auto_wrap_policy, lambda_fn=lambda_policy_fn)
    transformer_wrap_policy = functools.partial(
        transformer_auto_wrap_policy,
        transformer_layer_cls=transformer_cls_to_wrap,
    )

    auto_wrap_policy = functools.partial(_or_policy, policies=[lambda_policy, transformer_wrap_policy])
    return auto_wrap_policy


def transpose(weight, fan_in_fan_out):
    if not fan_in_fan_out:
        return weight

    if isinstance(weight, torch.nn.Parameter):
        return torch.nn.Parameter(weight.T)
    return weight.T


def _is_valid_match(key: str, target_key: str):
    """
    Helper function to match module names target_key and key. Makes sure that either the key is exactly the target_key
    or the target_key is a submodule of key
    """
    if key.endswith(target_key):
        if len(key) > len(target_key):
            return key.endswith("." + target_key)  # must be a sub module
        return True
    return False


def _get_batch_size(input_ids: Optional[torch.Tensor], inputs_embeds: Optional[torch.Tensor]) -> int:
    """Get the batch size based on either input_ids or input_embeds

    Raises an ValueError if both are None.

    """
    if (input_ids is None) and (inputs_embeds is None):
        raise ValueError("You have to provide either input_ids or inputs_embeds")

    if input_ids is not None:
        batch_size = input_ids.shape[0]
    else:
        batch_size = inputs_embeds.shape[0]
    return batch_size


def get_quantization_config(model: torch.nn.Module, method: str):
    """
    Get the quantization config of the related quantization method
    """
    if (
        hasattr(model, "config")
        and hasattr(model.config, "quantization_config")
        and (getattr(model, "quantization_method", None) == method)
    ):
        return model.config.quantization_config
    return None


def get_auto_gptq_quant_linear(gptq_quantization_config):
    """
    Get the right AutoGPTQQuantLinear class based on the quantization config file
    """
    if gptq_quantization_config is not None and is_auto_gptq_available():
        from auto_gptq.utils.import_utils import dynamically_import_QuantLinear

        desc_act = gptq_quantization_config.desc_act
        group_size = gptq_quantization_config.group_size
        bits = gptq_quantization_config.bits
        if hasattr(gptq_quantization_config, "use_exllama"):
            use_exllama = gptq_quantization_config.use_exllama
        else:
            use_exllama = not gptq_quantization_config.disable_exllama
        if hasattr(gptq_quantization_config, "exllama_config"):
            exllama_version = gptq_quantization_config.exllama_config["version"]
        else:
            exllama_version = 1
        AutoGPTQQuantLinear = dynamically_import_QuantLinear(
            use_triton=False,
            desc_act=desc_act,
            group_size=group_size,
            bits=bits,
            disable_exllama=not (use_exllama and exllama_version == 1),
            disable_exllamav2=not (use_exllama and exllama_version == 2),
        )
        return AutoGPTQQuantLinear
    return None


def id_tensor_storage(tensor: torch.Tensor) -> Tuple[torch.device, int, int]:
    """
    Unique identifier to a tensor storage. Multiple different tensors can share the same underlying storage. For
    example, "meta" tensors all share the same storage, and thus their identifier will all be equal. This identifier is
    guaranteed to be unique and constant for this tensor's storage during its lifetime. Two tensor storages with
    non-overlapping lifetimes may have the same id.

    This method is the exact same copy of
    https://github.com/huggingface/transformers/blob/main/src/transformers/pytorch_utils.py#L282C1-L300C58 but we added
    it here manually to avoid import issue with old versions of transformers.
    """
    if tensor.device.type == "xla" and is_torch_tpu_available():
        # NOTE: xla tensors dont have storage
        # use some other unique id to distinguish.
        # this is a XLA tensor, it must be created using torch_xla's
        # device. So the following import is safe:
        import torch_xla

        unique_id = torch_xla._XLAC._xla_get_tensor_id(tensor)
    else:
        unique_id = storage_ptr(tensor)

    return tensor.device, unique_id, storage_size(tensor)


def cast_mixed_precision_params(model, dtype):
    """
    Cast all non-trainable parameters of the model to the given `dtype`. The `dtype` can be `torch.float16` or
    `torch.bfloat16` as per the mixed-precision training you are performing. The trainable parameters are cast to full
    precision. This is meant to reduce the GPU memory usage when using PEFT methods by using half-precision dtype for
    non-trainable parameters. Having the trainable parameters in full-precision preserves training stability when using
    automatic mixed-precision training.

    Args:
        model (`torch.nn.Module`):
            The model to cast the non-trainable parameters of.
        dtype (`torch.dtype`):
            The dtype to cast the non-trainable parameters to. The `dtype` can be `torch.float16` or
    `torch.bfloat16` as per the mixed-precision training you are performing.
    """
    for p in model.parameters():
        if not p.requires_grad:
            p.data = p.to(dtype)
        else:
            p.data = p.to(torch.float32)


def str_to_bool(value: str) -> int:
    """
    Converts a string representation of truth to `True` (1) or `False` (0).

    True values are `y`, `yes`, `t`, `true`, `on`, and `1`; False value are `n`, `no`, `f`, `false`, `off`, and `0`;
    """
    # same as function as in accelerate.utils, which replaces the deprecated distutils.util.strtobool
    value = value.lower()
    if value in ("y", "yes", "t", "true", "on", "1"):
        return 1
    elif value in ("n", "no", "f", "false", "off", "0"):
        return 0
    else:
        raise ValueError(f"invalid truth value {value}")


def check_file_exists_on_hf_hub(repo_id: str, filename: str, **kwargs) -> Optional[bool]:
    """Check if a file exists on HF Hub, if check was not successful returns None instead of erroring.

    Respect offline mode if set.

    """
    exists: Optional[bool] = None
    if str_to_bool(os.environ.get("HF_HUB_OFFLINE", "0")):
        # user set offline mode, cannot check
        return exists

    try:
        exists = file_exists(repo_id, filename, **kwargs)
    except (HFValidationError, EntryNotFoundError):
        # error, exists stays None
        pass
    except Exception as e:
        warnings.warn(
            f"Unable to fetch remote file due to the following error {e} - silently ignoring the lookup"
            f" for the file {filename} in {repo_id}."
        )

    return exists<|MERGE_RESOLUTION|>--- conflicted
+++ resolved
@@ -97,12 +97,9 @@
     loaded_in_kbit = getattr(model, "is_loaded_in_8bit", False) or getattr(model, "is_loaded_in_4bit", False)
     is_gptq_quantized = getattr(model, "quantization_method", None) == "gptq"
     is_aqlm_quantized = getattr(model, "quantization_method", None) == "aqlm"
-<<<<<<< HEAD
+    is_eetq_quantized = getattr(model, "quantization_method", None) == "eetq"
+
     is_hqq_quantized = getattr(model, "hqq_quantized", False)
-=======
-    is_eetq_quantized = getattr(model, "quantization_method", None) == "eetq"
-
->>>>>>> 77b7238b
     if gradient_checkpointing_kwargs is None:
         gradient_checkpointing_kwargs = {}
 
@@ -110,11 +107,7 @@
         # freeze base model's layers
         param.requires_grad = False
 
-<<<<<<< HEAD
-    if not is_gptq_quantized and not is_aqlm_quantized and not is_hqq_quantized:
-=======
-    if not is_gptq_quantized and not is_aqlm_quantized and not is_eetq_quantized:
->>>>>>> 77b7238b
+    if not is_gptq_quantized and not is_aqlm_quantized and not is_eetq_quantized and not is_hqq_quantized:
         # cast all non INT8 parameters to fp32
         for param in model.parameters():
             if (
@@ -122,11 +115,7 @@
             ) and param.__class__.__name__ != "Params4bit":
                 param.data = param.data.to(torch.float32)
 
-<<<<<<< HEAD
-    if (loaded_in_kbit or is_gptq_quantized or is_aqlm_quantized or is_hqq_quantized) and use_gradient_checkpointing:
-=======
-    if (loaded_in_kbit or is_gptq_quantized or is_aqlm_quantized or is_eetq_quantized) and use_gradient_checkpointing:
->>>>>>> 77b7238b
+    if (loaded_in_kbit or is_gptq_quantized or is_aqlm_quantized or is_eetq_quantized or is_hqq_quantized) and use_gradient_checkpointing:
         # When having `use_reentrant=False` + gradient_checkpointing, there is no need for this hack
         if "use_reentrant" not in gradient_checkpointing_kwargs or gradient_checkpointing_kwargs["use_reentrant"]:
             # For backward compatibility
