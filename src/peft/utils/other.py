--- conflicted
+++ resolved
@@ -22,12 +22,7 @@
 import torch
 import torch_mlu
 from accelerate.hooks import add_hook_to_module, remove_hook_from_module
-<<<<<<< HEAD
-from accelerate.utils import is_xpu_available
-
-from ..import_utils import is_auto_gptq_available
-=======
-from accelerate.utils import is_npu_available, is_xpu_available
+from accelerate.utils import is_npu_available, is_xpu_available, is_mlu_available
 from huggingface_hub import file_exists
 from huggingface_hub.utils import EntryNotFoundError, HFValidationError
 from safetensors.torch import storage_ptr, storage_size
@@ -65,7 +60,6 @@
     "bloom_model_postprocess_past_key_value",
     "starcoder_model_postprocess_past_key_value",
 ]
->>>>>>> 8bc3c086
 
 
 # Get current device name based on available devices
@@ -74,59 +68,13 @@
         return "cuda"
     elif hasattr(torch.backends, "mps") and torch.backends.mps.is_available():
         return "mps"
+    elif is_mlu_available():
+        return "mlu"
     elif is_xpu_available():
-<<<<<<< HEAD
-        torch_device = "xpu"
-    elif torch.mlu.is_available():
-        torch_device = "mlu"
-    else:
-        torch_device = "cpu"
-    return torch_device
-
-
-# Add or edit model card to have `library_name: peft`
-def add_library_to_model_card(output_dir):
-    if os.path.exists(os.path.join(output_dir, "README.md")):
-        with open(os.path.join(output_dir, "README.md"), "r") as f:
-            lines = f.readlines()
-        # check if the first line is `---`
-        if len(lines) > 0 and lines[0].startswith("---"):
-            for i, line in enumerate(lines[1:]):
-                # check if line starts with `library_name`, if yes, update it
-                if line.startswith("library_name"):
-                    lines[i + 1] = "library_name: peft\n"
-                    break
-                elif line.startswith("---"):
-                    # insert `library_name: peft` before the last `---`
-                    lines.insert(i + 1, "library_name: peft\n")
-                    break
-        else:
-            lines = ["---\n", "library_name: peft\n", "---\n"] + lines
-    else:
-        lines = ["---\n", "library_name: peft\n", "---\n"]
-    # write the lines back to README.md
-    with open(os.path.join(output_dir, "README.md"), "w") as f:
-        f.writelines(lines)
-
-
-# needed for prefix-tuning of bloom model
-def bloom_model_postprocess_past_key_value(past_key_values):
-    past_key_values = torch.cat(past_key_values)
-    total_layers, batch_size, num_attention_heads, num_virtual_tokens, head_dim = past_key_values.shape
-    keys = past_key_values[: total_layers // 2]
-    keys = keys.transpose(2, 3).reshape(
-        total_layers // 2, batch_size * num_attention_heads, head_dim, num_virtual_tokens
-    )
-    values = past_key_values[total_layers // 2 :]
-    values = values.reshape(total_layers // 2, batch_size * num_attention_heads, num_virtual_tokens, head_dim)
-
-    return tuple(zip(keys, values))
-=======
         return "xpu"
     elif is_npu_available():
         return "npu"
     return "cpu"
->>>>>>> 8bc3c086
 
 
 def prepare_model_for_kbit_training(model, use_gradient_checkpointing=True, gradient_checkpointing_kwargs=None):
