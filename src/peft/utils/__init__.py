# flake8: noqa
# There's no way to ignore "F401 '...' imported but unused" warnings in this
# module, but to preserve other warnings. So, don't check this module at all

# coding=utf-8
# Copyright 2023-present the HuggingFace Inc. team.
#
# Licensed under the Apache License, Version 2.0 (the "License");
# you may not use this file except in compliance with the License.
# You may obtain a copy of the License at
#
#     http://www.apache.org/licenses/LICENSE-2.0
#
# Unless required by applicable law or agreed to in writing, software
# distributed under the License is distributed on an "AS IS" BASIS,
# WITHOUT WARRANTIES OR CONDITIONS OF ANY KIND, either express or implied.
# See the License for the specific language governing permissions and
# limitations under the License.

# from .config import PeftConfig, PeftType, PromptLearningConfig, TaskType
from .loftq_utils import replace_lora_weights_loftq
from .peft_types import PeftType, TaskType
from .other import (
    TRANSFORMERS_MODELS_TO_PREFIX_TUNING_POSTPROCESS_MAPPING,
    TRANSFORMERS_MODELS_TO_LORA_TARGET_MODULES_MAPPING,
    TRANSFORMERS_MODELS_TO_ADALORA_TARGET_MODULES_MAPPING,
    TRANSFORMERS_MODELS_TO_IA3_TARGET_MODULES_MAPPING,
    TRANSFORMERS_MODELS_TO_IA3_FEEDFORWARD_MODULES_MAPPING,
<<<<<<< HEAD
    TRANSFORMERS_MODELS_TO_LNTUNING_TARGET_MODULES_MAPPING,
=======
    TRANSFORMERS_MODELS_TO_VERA_TARGET_MODULES_MAPPING,
>>>>>>> 5a4b9cad
    CONFIG_NAME,
    WEIGHTS_NAME,
    SAFETENSORS_WEIGHTS_NAME,
    INCLUDE_LINEAR_LAYERS_SHORTHAND,
    _set_trainable,
    bloom_model_postprocess_past_key_value,
    prepare_model_for_kbit_training,
    shift_tokens_right,
    transpose,
    _get_batch_size,
    _get_submodules,
    _set_adapter,
    _freeze_adapter,
    ModulesToSaveWrapper,
    _prepare_prompt_learning_config,
    _is_valid_match,
    infer_device,
    get_auto_gptq_quant_linear,
    get_quantization_config,
    id_tensor_storage,
    cast_mixed_precision_params,
)
from .save_and_load import get_peft_model_state_dict, set_peft_model_state_dict, load_peft_weights<|MERGE_RESOLUTION|>--- conflicted
+++ resolved
@@ -26,11 +26,8 @@
     TRANSFORMERS_MODELS_TO_ADALORA_TARGET_MODULES_MAPPING,
     TRANSFORMERS_MODELS_TO_IA3_TARGET_MODULES_MAPPING,
     TRANSFORMERS_MODELS_TO_IA3_FEEDFORWARD_MODULES_MAPPING,
-<<<<<<< HEAD
     TRANSFORMERS_MODELS_TO_LNTUNING_TARGET_MODULES_MAPPING,
-=======
     TRANSFORMERS_MODELS_TO_VERA_TARGET_MODULES_MAPPING,
->>>>>>> 5a4b9cad
     CONFIG_NAME,
     WEIGHTS_NAME,
     SAFETENSORS_WEIGHTS_NAME,
