# Copyright 2023-present the HuggingFace Inc. team.
#
# Licensed under the Apache License, Version 2.0 (the "License");
# you may not use this file except in compliance with the License.
# You may obtain a copy of the License at
#
#     http://www.apache.org/licenses/LICENSE-2.0
#
# Unless required by applicable law or agreed to in writing, software
# distributed under the License is distributed on an "AS IS" BASIS,
# WITHOUT WARRANTIES OR CONDITIONS OF ANY KIND, either express or implied.
# See the License for the specific language governing permissions and
# limitations under the License.

from __future__ import annotations

import functools
from contextlib import contextmanager
from typing import Literal

import packaging.version
import torch
import transformers
from torch import nn


@contextmanager
def gather_params_ctx(param, modifier_rank: int = 0, fwd_module: torch.nn.Module = None):
    """Call DeepSpeed GatheredParameters context manager if DeepSpeed is enabled, otherwise do nothing."""
    if packaging.version.parse(transformers.__version__) >= packaging.version.parse("4.33.0"):
        from transformers.integrations import is_deepspeed_zero3_enabled
    else:
        from transformers.deepspeed import is_deepspeed_zero3_enabled

    if not is_deepspeed_zero3_enabled():
        yield
        return

    import deepspeed

    with deepspeed.zero.GatheredParameters(param, modifier_rank=modifier_rank, fwd_module=fwd_module):
        yield
    return


def dequantize_module_weight(module: torch.nn.Module) -> torch.nn.Parameter:
    """
    Helper function to dequantize a quantized weight.

    This function should be extended if more quantization schemes are added to the library.

    If the weight is not quantized, it will be returned as is.
    """
    if hasattr(module, "W_q"):  # For handling HQQ quantized weight
        weight = module.dequantize()
        return weight
    elif type(module.weight).__module__.startswith("torchao."):
        # check for torchao without requiring any torchao imports
        weight = module.weight.dequantize()
        return weight

    weight = module.weight
    if not isinstance(weight, torch.nn.Parameter):
        if isinstance(weight, torch.Tensor):
            # this is an FSDP-specific edge case
            return weight  # type: ignore
        raise TypeError(f"Input weight should be of type nn.Parameter, got {type(weight)} instead")

    cls_name = weight.__class__.__name__
    if cls_name not in ("Params4bit", "Int8Params"):
        return weight

    quant_state = getattr(module, "state", None)
    device = weight.device
    is_cpu = device.type == torch.device("cpu").type
    weight = dequantize_bnb_weight(weight, state=quant_state)  # no-op if not bnb
    if is_cpu:
        # dequantize_bnb_weight for 8bit moves the device in-place, thus we need to move it back to CPU if necessary
        module.weight = module.weight.to(device)
    return weight


def dequantize_bnb_weight(weight: torch.nn.Parameter, state=None):
    """Helper function to dequantize 4bit or 8bit bnb weights.

    Since dequantization is not supported on CPU, the weight will be temporarily moved to CUDA if necessary.
    """
    import bitsandbytes as bnb

    # BNB requires CUDA weights
    device = weight.device
    is_cpu = device.type == torch.device("cpu").type
    if is_cpu:
        weight = weight.to(torch.device("cuda"))

    cls_name = weight.__class__.__name__
    if cls_name == "Params4bit":
        dequantized = bnb.functional.dequantize_4bit(weight.data, weight.quant_state)
        if is_cpu:
            dequantized = dequantized.to(device)
        return dequantized

    if state.SCB is None:
        state.SCB = weight.SCB

    im = torch.eye(weight.data.shape[-1]).contiguous().half().to(weight.device)
    im, imt, SCim, SCimt, coo_tensorim = bnb.functional.double_quant(im)
    im, Sim = bnb.functional.transform(im, "col32")
    if state.CxB is None:
        state.CxB, state.SB = bnb.functional.transform(weight.data, to_order=state.formatB)
    out32, Sout32 = bnb.functional.igemmlt(im, state.CxB, Sim, state.SB)
    dequantized = bnb.functional.mm_dequant(out32, Sout32, SCim, state.SCB, bias=None).t()
    if is_cpu:
        dequantized = dequantized.to(device)
    return dequantized


def get_bnb_param_type(param: torch.nn.Parameter) -> Literal[False, "4bit", "8bit"]:
    """Returns '4bit' or '8bit' if bitsandbytes parameter, else False"""
    if param.__class__.__name__ == "Params4bit":
        return "4bit"
    if param.__class__.__name__ == "Int8Params":
        return "8bit"
    return False


<<<<<<< HEAD

##################################
# START: ADAPTED FROM ACCELERATE #
##################################

@contextmanager
def init_empty_weights(include_buffers: bool = None):
    # adapted from accelerate.big_modeling.py
    with _init_on_device(torch.device("meta"), include_buffers=include_buffers) as f:
        yield f


@contextmanager
def _init_on_device(device: torch.device, include_buffers: bool = None):
    # adapted from accelerate.big_modeling.py
    old_register_parameter = nn.Module.register_parameter
    if include_buffers:
        old_register_buffer = nn.Module.register_buffer

    def register_empty_parameter(module, name, param):
        old_register_parameter(module, name, param)
        if (param is not None) and (getattr(_init_on_device, "_skip", False) is not True):
            param_cls = type(module._parameters[name])
            kwargs = module._parameters[name].__dict__
            kwargs["requires_grad"] = param.requires_grad
            module._parameters[name] = param_cls(module._parameters[name].to(device), **kwargs)

    def register_empty_buffer(module, name, buffer, persistent=True):
        old_register_buffer(module, name, buffer, persistent=persistent)
        if buffer is not None:
            module._buffers[name] = module._buffers[name].to(device)

    # Patch tensor creation
    if include_buffers:
        tensor_constructors_to_patch = {
            torch_function_name: getattr(torch, torch_function_name)
            for torch_function_name in ["empty", "zeros", "ones", "full"]
        }
    else:
        tensor_constructors_to_patch = {}

    def patch_tensor_constructor(fn):
        def wrapper(*args, **kwargs):
            kwargs["device"] = device
            return fn(*args, **kwargs)

        return wrapper

    try:
        nn.Module.register_parameter = register_empty_parameter
        if include_buffers:
            nn.Module.register_buffer = register_empty_buffer
        for torch_function_name in tensor_constructors_to_patch.keys():
            setattr(torch, torch_function_name, patch_tensor_constructor(getattr(torch, torch_function_name)))
        yield
    finally:
        nn.Module.register_parameter = old_register_parameter
        if include_buffers:
            nn.Module.register_buffer = old_register_buffer
        for torch_function_name, old_torch_function in tensor_constructors_to_patch.items():
            setattr(torch, torch_function_name, old_torch_function)


@contextmanager
def _skip_init_on_device():
    # context manager to skip the _init_on_device context manager
    old_val = getattr(_init_on_device, "_skip", False)
    try:
        _init_on_device._skip = True
        yield
    finally:
        _init_on_device._skip = old_val


def skip_init_on_device(func):
    """
    Ignore the init_on_device context manager when calling the decorated function.

    This is a narrow use decorator that allows us to avoid initializing on meta device even when we're inside the
    init_empty_weights context.

    """
    # The need for this functionality arose when working on MultiheadAttention, where we have to call _restore_weights
    # repeatedly as parametes are overwritten and need to be re-registered. When using low_cpu_mem_usage=True, as
    # register_parameter is patched inside of the init_empty_weights context, this would result in those parameters
    # suddenly being moved to meta device. Using this decorator allows us to avoid this.
    @functools.wraps(func)
    def wrapper(*args, **kwargs):
        with _skip_init_on_device():
            return func(*args, **kwargs)

    return wrapper

#######
# END #
#######
=======
# adapted from:
# https://github.com/huggingface/transformers/blob/eab6c491d439e83d5e31c660df6f7e36592eb0a2/src/transformers/generation/utils.py#L1617-L1643
def get_layer_device_map(model):
    """
    Derive the device map for the layers of the model.
    """
    main_device = [d for d in model.hf_device_map.values() if d not in ["cpu", "disk"]][0]

    execution_device_map = {
        name: main_device if device in ["cpu", "disk"] else device for name, device in model.hf_device_map.items()
    }

    if execution_device_map is None:
        return None

    if len(execution_device_map) == 1 and "" in execution_device_map:
        return {idx: execution_device_map[""] for idx in range(model.config.num_hidden_layers)}

    layer_device_map = {}
    for layer in execution_device_map:
        for idx in range(model.config.num_hidden_layers):
            if f".{idx}." in f"{layer}.":
                layer_device_map[idx] = execution_device_map[layer]
                break
    for idx in range(model.config.num_hidden_layers):
        if idx not in layer_device_map:
            raise RuntimeError(f"layer {idx} has not been mapped to a device.")
    return layer_device_map


# adapted from:
# https://github.com/huggingface/transformers/blob/eab6c491d439e83d5e31c660df6f7e36592eb0a2/src/transformers/cache_utils.py#L1159-L1179
def map_cache_to_layer_device_map(model, cache) -> None:
    """
    Ensure that the key and value cache of the model are on the same device as their corresponding layers.
    """
    if not (isinstance(cache, transformers.Cache) and hasattr(model, "hf_device_map")):
        return

    if isinstance(cache, transformers.EncoderDecoderCache):
        map_cache_to_layer_device_map(model, cache.self_attention_cache)
        return

    layer_device_map = get_layer_device_map(model)
    for idx in range(model.config.num_hidden_layers):
        layer_device = layer_device_map[idx]
        cache.key_cache[idx] = cache.key_cache[idx].to(layer_device)
        cache.value_cache[idx] = cache.value_cache[idx].to(layer_device)
>>>>>>> b5b90236
<|MERGE_RESOLUTION|>--- conflicted
+++ resolved
@@ -124,104 +124,6 @@
     return False
 
 
-<<<<<<< HEAD
-
-##################################
-# START: ADAPTED FROM ACCELERATE #
-##################################
-
-@contextmanager
-def init_empty_weights(include_buffers: bool = None):
-    # adapted from accelerate.big_modeling.py
-    with _init_on_device(torch.device("meta"), include_buffers=include_buffers) as f:
-        yield f
-
-
-@contextmanager
-def _init_on_device(device: torch.device, include_buffers: bool = None):
-    # adapted from accelerate.big_modeling.py
-    old_register_parameter = nn.Module.register_parameter
-    if include_buffers:
-        old_register_buffer = nn.Module.register_buffer
-
-    def register_empty_parameter(module, name, param):
-        old_register_parameter(module, name, param)
-        if (param is not None) and (getattr(_init_on_device, "_skip", False) is not True):
-            param_cls = type(module._parameters[name])
-            kwargs = module._parameters[name].__dict__
-            kwargs["requires_grad"] = param.requires_grad
-            module._parameters[name] = param_cls(module._parameters[name].to(device), **kwargs)
-
-    def register_empty_buffer(module, name, buffer, persistent=True):
-        old_register_buffer(module, name, buffer, persistent=persistent)
-        if buffer is not None:
-            module._buffers[name] = module._buffers[name].to(device)
-
-    # Patch tensor creation
-    if include_buffers:
-        tensor_constructors_to_patch = {
-            torch_function_name: getattr(torch, torch_function_name)
-            for torch_function_name in ["empty", "zeros", "ones", "full"]
-        }
-    else:
-        tensor_constructors_to_patch = {}
-
-    def patch_tensor_constructor(fn):
-        def wrapper(*args, **kwargs):
-            kwargs["device"] = device
-            return fn(*args, **kwargs)
-
-        return wrapper
-
-    try:
-        nn.Module.register_parameter = register_empty_parameter
-        if include_buffers:
-            nn.Module.register_buffer = register_empty_buffer
-        for torch_function_name in tensor_constructors_to_patch.keys():
-            setattr(torch, torch_function_name, patch_tensor_constructor(getattr(torch, torch_function_name)))
-        yield
-    finally:
-        nn.Module.register_parameter = old_register_parameter
-        if include_buffers:
-            nn.Module.register_buffer = old_register_buffer
-        for torch_function_name, old_torch_function in tensor_constructors_to_patch.items():
-            setattr(torch, torch_function_name, old_torch_function)
-
-
-@contextmanager
-def _skip_init_on_device():
-    # context manager to skip the _init_on_device context manager
-    old_val = getattr(_init_on_device, "_skip", False)
-    try:
-        _init_on_device._skip = True
-        yield
-    finally:
-        _init_on_device._skip = old_val
-
-
-def skip_init_on_device(func):
-    """
-    Ignore the init_on_device context manager when calling the decorated function.
-
-    This is a narrow use decorator that allows us to avoid initializing on meta device even when we're inside the
-    init_empty_weights context.
-
-    """
-    # The need for this functionality arose when working on MultiheadAttention, where we have to call _restore_weights
-    # repeatedly as parametes are overwritten and need to be re-registered. When using low_cpu_mem_usage=True, as
-    # register_parameter is patched inside of the init_empty_weights context, this would result in those parameters
-    # suddenly being moved to meta device. Using this decorator allows us to avoid this.
-    @functools.wraps(func)
-    def wrapper(*args, **kwargs):
-        with _skip_init_on_device():
-            return func(*args, **kwargs)
-
-    return wrapper
-
-#######
-# END #
-#######
-=======
 # adapted from:
 # https://github.com/huggingface/transformers/blob/eab6c491d439e83d5e31c660df6f7e36592eb0a2/src/transformers/generation/utils.py#L1617-L1643
 def get_layer_device_map(model):
@@ -270,4 +172,103 @@
         layer_device = layer_device_map[idx]
         cache.key_cache[idx] = cache.key_cache[idx].to(layer_device)
         cache.value_cache[idx] = cache.value_cache[idx].to(layer_device)
->>>>>>> b5b90236
+
+
+##################################
+# START: ADAPTED FROM ACCELERATE #
+##################################
+
+
+@contextmanager
+def init_empty_weights(include_buffers: bool = None):
+    # adapted from accelerate.big_modeling.py
+    with _init_on_device(torch.device("meta"), include_buffers=include_buffers) as f:
+        yield f
+
+
+@contextmanager
+def _init_on_device(device: torch.device, include_buffers: bool = None):
+    # adapted from accelerate.big_modeling.py
+    old_register_parameter = nn.Module.register_parameter
+    if include_buffers:
+        old_register_buffer = nn.Module.register_buffer
+
+    def register_empty_parameter(module, name, param):
+        old_register_parameter(module, name, param)
+        if (param is not None) and (getattr(_init_on_device, "_skip", False) is not True):
+            param_cls = type(module._parameters[name])
+            kwargs = module._parameters[name].__dict__
+            kwargs["requires_grad"] = param.requires_grad
+            module._parameters[name] = param_cls(module._parameters[name].to(device), **kwargs)
+
+    def register_empty_buffer(module, name, buffer, persistent=True):
+        old_register_buffer(module, name, buffer, persistent=persistent)
+        if buffer is not None:
+            module._buffers[name] = module._buffers[name].to(device)
+
+    # Patch tensor creation
+    if include_buffers:
+        tensor_constructors_to_patch = {
+            torch_function_name: getattr(torch, torch_function_name)
+            for torch_function_name in ["empty", "zeros", "ones", "full"]
+        }
+    else:
+        tensor_constructors_to_patch = {}
+
+    def patch_tensor_constructor(fn):
+        def wrapper(*args, **kwargs):
+            kwargs["device"] = device
+            return fn(*args, **kwargs)
+
+        return wrapper
+
+    try:
+        nn.Module.register_parameter = register_empty_parameter
+        if include_buffers:
+            nn.Module.register_buffer = register_empty_buffer
+        for torch_function_name in tensor_constructors_to_patch.keys():
+            setattr(torch, torch_function_name, patch_tensor_constructor(getattr(torch, torch_function_name)))
+        yield
+    finally:
+        nn.Module.register_parameter = old_register_parameter
+        if include_buffers:
+            nn.Module.register_buffer = old_register_buffer
+        for torch_function_name, old_torch_function in tensor_constructors_to_patch.items():
+            setattr(torch, torch_function_name, old_torch_function)
+
+
+@contextmanager
+def _skip_init_on_device():
+    # context manager to skip the _init_on_device context manager
+    old_val = getattr(_init_on_device, "_skip", False)
+    try:
+        _init_on_device._skip = True
+        yield
+    finally:
+        _init_on_device._skip = old_val
+
+
+def skip_init_on_device(func):
+    """
+    Ignore the init_on_device context manager when calling the decorated function.
+
+    This is a narrow use decorator that allows us to avoid initializing on meta device even when we're inside the
+    init_empty_weights context.
+
+    """
+
+    # The need for this functionality arose when working on MultiheadAttention, where we have to call _restore_weights
+    # repeatedly as parametes are overwritten and need to be re-registered. When using low_cpu_mem_usage=True, as
+    # register_parameter is patched inside of the init_empty_weights context, this would result in those parameters
+    # suddenly being moved to meta device. Using this decorator allows us to avoid this.
+    @functools.wraps(func)
+    def wrapper(*args, **kwargs):
+        with _skip_init_on_device():
+            return func(*args, **kwargs)
+
+    return wrapper
+
+
+#######
+# END #
+#######