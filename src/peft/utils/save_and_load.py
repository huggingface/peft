--- conflicted
+++ resolved
@@ -130,10 +130,7 @@
         model.prompt_encoder[adapter_name].embedding.load_state_dict(
             {"weight": peft_model_state_dict["prompt_embeddings"]}, strict=True
         )
-<<<<<<< HEAD
 
     if config.peft_type == PeftType.MULTITASK_PROMPT_TUNING:
         model.prompt_encoder[adapter_name].load_state_dict(peft_model_state_dict, strict=False)
-=======
-    return load_result
->>>>>>> 9320373c
+    return load_result