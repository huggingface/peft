# Copyright 2023-present the HuggingFace Inc. team.
#
# Licensed under the Apache License, Version 2.0 (the "License");
# you may not use this file except in compliance with the License.
# You may obtain a copy of the License at
#
#     http://www.apache.org/licenses/LICENSE-2.0
#
# Unless required by applicable law or agreed to in writing, software
# distributed under the License is distributed on an "AS IS" BASIS,
# WITHOUT WARRANTIES OR CONDITIONS OF ANY KIND, either express or implied.
# See the License for the specific language governing permissions and
# limitations under the License.
from __future__ import annotations

import os
import warnings
from typing import Optional

import torch
from huggingface_hub import file_exists, hf_hub_download
from huggingface_hub.utils import EntryNotFoundError
from safetensors.torch import load_file as safe_load_file

from .other import (
    EMBEDDING_LAYER_NAMES,
    SAFETENSORS_WEIGHTS_NAME,
    WEIGHTS_NAME,
    check_file_exists_on_hf_hub,
    infer_device,
)
from .peft_types import PeftType


def has_valid_embedding_base_layer(layer):
    """Check if the layer has an embedding base layer"""
    return hasattr(layer, "base_layer") and isinstance(layer.base_layer, (torch.nn.Linear, torch.nn.Embedding))


def get_embedding_layer_name(model, layer, is_embedding_in_target_modules):
    """Get the name of the embedding module for a given layer."""
    for name, module in model.named_modules():
        if (not is_embedding_in_target_modules and module == layer) or module == getattr(layer, "base_layer", None):
            return name
    return None


def get_peft_model_state_dict(
    model, state_dict=None, adapter_name="default", unwrap_compiled=False, save_embedding_layers="auto"
):
    """
    Get the state dict of the Peft model.

    Args:
        model ([`PeftModel`]): The Peft model. When using torch.nn.DistributedDataParallel, DeepSpeed or FSDP,
            the model should be the underlying model/unwrapped model (i.e. model.module).
        state_dict (`dict`, *optional*, defaults to `None`):
            The state dict of the model. If not provided, the state dict of the passed model will be used.
        adapter_name (`str`, *optional*, defaults to `"default"`):
            The name of the adapter whose state dict should be returned.
        unwrap_compiled (`bool`, *optional*, defaults to `False`):
            Whether to unwrap the model if torch.compile was used.
        save_embedding_layers (`Union[bool, str]`, , *optional*, defaults to `auto`):
            If `True`, save the embedding layers in addition to adapter weights. If `auto`, checks the common embedding
            layers `peft.utils.other.EMBEDDING_LAYER_NAMES` in config's `target_modules` when available. Based on it
            sets the boolean flag. This only works for 🤗 transformers models.
    """
    if unwrap_compiled:
        model = getattr(model, "_orig_mod", model)

    config = model.peft_config[adapter_name]
    if state_dict is None:
        state_dict = model.state_dict()
    if config.peft_type in (PeftType.LORA, PeftType.ADALORA):
        # to_return = lora_state_dict(model, bias=model.peft_config.bias)
        # adapted from `https://github.com/microsoft/LoRA/blob/main/loralib/utils.py`
        # to be used directly with the state dict which is necessary when using DeepSpeed or FSDP
        bias = config.bias
        if bias == "none":
            to_return = {k: state_dict[k] for k in state_dict if "lora_" in k}
        elif bias == "all":
            to_return = {k: state_dict[k] for k in state_dict if "lora_" in k or "bias" in k}
        elif bias == "lora_only":
            to_return = {}
            for k in state_dict:
                if "lora_" in k:
                    to_return[k] = state_dict[k]
                    bias_name = k.split("lora_")[0] + "bias"
                    if bias_name in state_dict:
                        to_return[bias_name] = state_dict[bias_name]
        else:
            raise NotImplementedError
        to_return = {k: v for k, v in to_return.items() if (("lora_" in k and adapter_name in k) or ("bias" in k))}
        if config.peft_type == PeftType.ADALORA:
            rank_pattern = config.rank_pattern
            if rank_pattern is not None:
                rank_pattern = {k.replace(f".{adapter_name}", ""): v for k, v in rank_pattern.items()}
                config.rank_pattern = rank_pattern
                to_return = model.resize_state_dict_by_rank_pattern(rank_pattern, to_return, adapter_name)

    elif config.peft_type == PeftType.BOFT:
        bias = config.bias
        if bias == "none":
            to_return = {k: state_dict[k] for k in state_dict if "boft_" in k}
        elif bias == "all":
            to_return = {k: state_dict[k] for k in state_dict if "boft_" in k or "bias" in k}
        elif bias == "boft_only":
            to_return = {}
            for k in state_dict:
                if "boft_" in k:
                    to_return[k] = state_dict[k]
                    bias_name = k.split("boft_")[0] + "bias"
                    if bias_name in state_dict:
                        to_return[bias_name] = state_dict[bias_name]
        else:
            raise NotImplementedError

    elif config.peft_type == PeftType.LOHA:
        to_return = {k: state_dict[k] for k in state_dict if "hada_" in k}

    elif config.peft_type == PeftType.LOKR:
        to_return = {k: state_dict[k] for k in state_dict if "lokr_" in k}

    elif config.peft_type == PeftType.ADAPTION_PROMPT:
        to_return = {k: state_dict[k] for k in state_dict if k.split(".")[-1].startswith("adaption_")}
    elif config.is_prompt_learning:
        to_return = {}
        if config.peft_type == PeftType.MULTITASK_PROMPT_TUNING:
            to_return["prefix_task_cols"] = model.prompt_encoder[adapter_name].prefix_task_cols
            to_return["prefix_task_rows"] = model.prompt_encoder[adapter_name].prefix_task_rows
            prompt_embeddings = model.prompt_encoder[adapter_name].embedding.weight
        else:
            if config.inference_mode:
                prompt_embeddings = model.prompt_encoder[adapter_name].embedding.weight
            else:
                prompt_embeddings = model.get_prompt_embedding_to_save(adapter_name)
        to_return["prompt_embeddings"] = prompt_embeddings
    elif config.peft_type == PeftType.IA3:
        to_return = {k: state_dict[k] for k in state_dict if "ia3_" in k}
    elif config.peft_type == PeftType.OFT:
        to_return = {k: state_dict[k] for k in state_dict if "oft_" in k}
    elif config.peft_type == PeftType.POLY:
        to_return = {k: state_dict[k] for k in state_dict if "poly_" in k}
    elif config.peft_type == PeftType.REFT:
        to_return = {k: state_dict[k] for k in state_dict if "reft_" in k}
    else:
        raise NotImplementedError
    if getattr(model, "modules_to_save", None) is not None:
        for key, value in state_dict.items():
            if any(f"{module_name}.modules_to_save.{adapter_name}" in key for module_name in model.modules_to_save):
                to_return[key.replace("modules_to_save.", "")] = value

    # check the common embedding layers in `target_modules` to reset `save_embedding_layers` if necessary
    is_embedding_in_target_modules = False
    if (
        save_embedding_layers == "auto"
        and hasattr(config, "target_modules")
        and any(k in config.target_modules for k in EMBEDDING_LAYER_NAMES)
    ):
        warnings.warn("Setting `save_embedding_layers` to `True` as embedding layers found in `target_modules`.")
        save_embedding_layers = is_embedding_in_target_modules = True
    elif save_embedding_layers == "auto":
        vocab_size = getattr(getattr(model, "config", None), "vocab_size", None)
        model_id = getattr(config, "base_model_name_or_path", None)

        # For some models e.g. diffusers the text config file is stored in a subfolder
        # we need to make sure we can download that config.
        has_remote_config = False

        # ensure that this check is not performed in HF offline mode, see #1452
        if model_id is not None:
            exists = check_file_exists_on_hf_hub(model_id, "config.json")
            if exists is None:
                # check failed, could not determine if it exists or not
                warnings.warn(
                    f"Could not find a config file in {model_id} - will assume that the vocabulary was not modified."
                )
                has_remote_config = False
            else:
                has_remote_config = exists

        # check if the vocab size of the base model is different from the vocab size of the finetuned model
        if (
            vocab_size
            and model_id
            and has_remote_config
            and (vocab_size != model.config.__class__.from_pretrained(model_id).vocab_size)
        ):
            warnings.warn(
                "Setting `save_embedding_layers` to `True` as the embedding layer has been resized during finetuning."
            )
            save_embedding_layers = True
        else:
            save_embedding_layers = False

    if save_embedding_layers and hasattr(model, "get_input_embeddings"):
        for layer in [model.get_input_embeddings(), model.get_output_embeddings()]:
            if not is_embedding_in_target_modules or has_valid_embedding_base_layer(layer):
                # support from version >= 0.6.2
                embedding_module_name = get_embedding_layer_name(model, layer, is_embedding_in_target_modules)
                if embedding_module_name:
                    to_return.update({k: v for k, v in state_dict.items() if embedding_module_name in k})
    elif save_embedding_layers:
        warnings.warn("Could not identify embedding layer(s) because the model is not a 🤗 transformers model.")

    to_return = {k.replace(f".{adapter_name}", ""): v for k, v in to_return.items()}
    return to_return


def _find_mismatched_keys(
    model: torch.nn.Module, peft_model_state_dict: dict[str, torch.Tensor], ignore_mismatched_sizes: bool = False
) -> tuple[dict[str, torch.Tensor], list[tuple[str, tuple[int, ...], tuple[int, ...]]]]:
    if not ignore_mismatched_sizes:
        return peft_model_state_dict, []

    mismatched = []
    state_dict = model.state_dict()
    for key, tensor in peft_model_state_dict.items():
        if key not in state_dict:
            continue

        # see https://github.com/huggingface/transformers/blob/09f9f566de83eef1f13ee83b5a1bbeebde5c80c1/src/transformers/modeling_utils.py#L3858-L3864
        if (state_dict[key].shape[-1] == 1) and (state_dict[key].numel() * 2 == tensor.numel()):
            # This skips size mismatches for 4-bit weights. Two 4-bit values share an 8-bit container, causing size
            # differences. Without matching with module type or paramter type it seems like a practical way to detect
            # valid 4bit weights.
            continue

        if state_dict[key].shape != tensor.shape:
            mismatched.append((key, tensor.shape, state_dict[key].shape))

    for key, _, _ in mismatched:
        del peft_model_state_dict[key]

    return peft_model_state_dict, mismatched


def set_peft_model_state_dict(
    model, peft_model_state_dict, adapter_name="default", ignore_mismatched_sizes: bool = False
):
    """
    Set the state dict of the Peft model.

    Args:
        model ([`PeftModel`]):
            The Peft model.
        peft_model_state_dict (`dict`):
            The state dict of the Peft model.
        adapter_name (`str`, *optional*, defaults to `"default"`):
            The name of the adapter whose state dict should be set.
        ignore_mismatched_sizes (`bool`, *optional*, defaults to `False`):
            Whether to ignore mismatched in the state dict.
    """
    config = model.peft_config[adapter_name]
    state_dict = {}
    if getattr(model, "modules_to_save", None) is not None:
        for key, value in peft_model_state_dict.items():
            if any(module_name in key for module_name in model.modules_to_save):
                for module_name in model.modules_to_save:
                    if module_name in key:
                        key = key.replace(module_name, f"{module_name}.modules_to_save.{adapter_name}")
                        break
            state_dict[key] = value
    else:
        state_dict = peft_model_state_dict

    if config.peft_type in (
        PeftType.LORA,
        PeftType.LOHA,
        PeftType.LOKR,
        PeftType.ADALORA,
        PeftType.IA3,
        PeftType.OFT,
        PeftType.POLY,
<<<<<<< HEAD
        PeftType.REFT,
=======
        PeftType.BOFT,
>>>>>>> 56773b9a
    ):
        peft_model_state_dict = {}
        parameter_prefix = {
            PeftType.IA3: "ia3_",
            PeftType.LORA: "lora_",
            PeftType.ADALORA: "lora_",
            PeftType.LOHA: "hada_",
            PeftType.LOKR: "lokr_",
            PeftType.OFT: "oft_",
            PeftType.POLY: "poly_",
<<<<<<< HEAD
            PeftType.REFT: "reft_",
=======
            PeftType.BOFT: "boft_",
>>>>>>> 56773b9a
        }[config.peft_type]
        for k, v in state_dict.items():
            if parameter_prefix in k:
                suffix = k.split(parameter_prefix)[1]
                if "." in suffix:
                    suffix_to_replace = ".".join(suffix.split(".")[1:])
                    k = k.replace(suffix_to_replace, f"{adapter_name}.{suffix_to_replace}")
                else:
                    k = f"{k}.{adapter_name}"
                peft_model_state_dict[k] = v
            else:
                peft_model_state_dict[k] = v
        if config.peft_type == PeftType.ADALORA:
            rank_pattern = config.rank_pattern
            if rank_pattern is not None:
                model.resize_modules_by_rank_pattern(rank_pattern, adapter_name)
    elif config.is_prompt_learning or config.peft_type == PeftType.ADAPTION_PROMPT:
        peft_model_state_dict = state_dict
    else:
        raise NotImplementedError

    peft_model_state_dict, mismatched_keys = _find_mismatched_keys(
        model, peft_model_state_dict, ignore_mismatched_sizes=ignore_mismatched_sizes
    )
    load_result = model.load_state_dict(peft_model_state_dict, strict=False)
    if config.is_prompt_learning:
        model.prompt_encoder[adapter_name].embedding.load_state_dict(
            {"weight": peft_model_state_dict["prompt_embeddings"]}, strict=True
        )

    if config.peft_type == PeftType.MULTITASK_PROMPT_TUNING:
        model.prompt_encoder[adapter_name].load_state_dict(peft_model_state_dict, strict=False)

    if mismatched_keys:
        # see https://github.com/huggingface/transformers/blob/09f9f566de83eef1f13ee83b5a1bbeebde5c80c1/src/transformers/modeling_utils.py#L4039
        mismatched_warning = "\n".join(
            [
                f"- {key}: found shape {shape1} in the checkpoint and {shape2} in the model instantiated"
                for key, shape1, shape2 in mismatched_keys
            ]
        )
        msg = (
            f"Some weights of {model.__class__.__name__} were not initialized from the model checkpoint "
            f"and are being ignored because you passed `ignore_mismatched_sizes=True`: {mismatched_warning}."
        )
        warnings.warn(msg)
    return load_result


def load_peft_weights(model_id: str, device: Optional[str] = None, **hf_hub_download_kwargs) -> dict:
    r"""
    A helper method to load the PEFT weights from the HuggingFace Hub or locally

    Args:
        model_id (`str`):
            The local path to the adapter weights or the name of the adapter to load from the HuggingFace Hub.
        device (`str`):
            The device to load the weights onto.
        hf_hub_download_kwargs (`dict`):
            Additional arguments to pass to the `hf_hub_download` method when loading from the HuggingFace Hub.
    """
    path = (
        os.path.join(model_id, hf_hub_download_kwargs["subfolder"])
        if hf_hub_download_kwargs.get("subfolder", None) is not None
        else model_id
    )

    if device is None:
        device = infer_device()

    if os.path.exists(os.path.join(path, SAFETENSORS_WEIGHTS_NAME)):
        filename = os.path.join(path, SAFETENSORS_WEIGHTS_NAME)
        use_safetensors = True
    elif os.path.exists(os.path.join(path, WEIGHTS_NAME)):
        filename = os.path.join(path, WEIGHTS_NAME)
        use_safetensors = False
    else:
        token = hf_hub_download_kwargs.get("token", None)
        if token is None:
            token = hf_hub_download_kwargs.get("use_auth_token", None)

        hub_filename = (
            os.path.join(hf_hub_download_kwargs["subfolder"], SAFETENSORS_WEIGHTS_NAME)
            if hf_hub_download_kwargs.get("subfolder", None) is not None
            else SAFETENSORS_WEIGHTS_NAME
        )
        has_remote_safetensors_file = file_exists(
            repo_id=model_id,
            filename=hub_filename,
            revision=hf_hub_download_kwargs.get("revision", None),
            repo_type=hf_hub_download_kwargs.get("repo_type", None),
            token=token,
        )
        use_safetensors = has_remote_safetensors_file

        if has_remote_safetensors_file:
            # Priority 1: load safetensors weights
            filename = hf_hub_download(
                model_id,
                SAFETENSORS_WEIGHTS_NAME,
                **hf_hub_download_kwargs,
            )
        else:
            try:
                filename = hf_hub_download(model_id, WEIGHTS_NAME, **hf_hub_download_kwargs)
            except EntryNotFoundError:
                raise ValueError(
                    f"Can't find weights for {model_id} in {model_id} or in the Hugging Face Hub. "
                    f"Please check that the file {WEIGHTS_NAME} or {SAFETENSORS_WEIGHTS_NAME} is present at {model_id}."
                )

    if use_safetensors:
        if hasattr(torch.backends, "mps") and (device == torch.device("mps")):
            adapters_weights = safe_load_file(filename, device="cpu")
        else:
            adapters_weights = safe_load_file(filename, device=device)
    else:
        adapters_weights = torch.load(filename, map_location=torch.device(device))

    return adapters_weights<|MERGE_RESOLUTION|>--- conflicted
+++ resolved
@@ -272,11 +272,8 @@
         PeftType.IA3,
         PeftType.OFT,
         PeftType.POLY,
-<<<<<<< HEAD
+        PeftType.BOFT,
         PeftType.REFT,
-=======
-        PeftType.BOFT,
->>>>>>> 56773b9a
     ):
         peft_model_state_dict = {}
         parameter_prefix = {
@@ -287,11 +284,8 @@
             PeftType.LOKR: "lokr_",
             PeftType.OFT: "oft_",
             PeftType.POLY: "poly_",
-<<<<<<< HEAD
+            PeftType.BOFT: "boft_",
             PeftType.REFT: "reft_",
-=======
-            PeftType.BOFT: "boft_",
->>>>>>> 56773b9a
         }[config.peft_type]
         for k, v in state_dict.items():
             if parameter_prefix in k:
