# Copyright 2023-present the HuggingFace Inc. team.
#
# Licensed under the Apache License, Version 2.0 (the "License");
# you may not use this file except in compliance with the License.
# You may obtain a copy of the License at
#
#     http://www.apache.org/licenses/LICENSE-2.0
#
# Unless required by applicable law or agreed to in writing, software
# distributed under the License is distributed on an "AS IS" BASIS,
# WITHOUT WARRANTIES OR CONDITIONS OF ANY KIND, either express or implied.
# See the License for the specific language governing permissions and
# limitations under the License.
from __future__ import annotations

import os
import warnings
from typing import Optional

import torch
from huggingface_hub import file_exists, hf_hub_download
from huggingface_hub.utils import EntryNotFoundError
from safetensors.torch import load_file as safe_load_file

from .other import (
    EMBEDDING_LAYER_NAMES,
    SAFETENSORS_WEIGHTS_NAME,
    WEIGHTS_NAME,
    check_file_exists_on_hf_hub,
    infer_device,
)
from .peft_types import PeftType


def has_valid_embedding_base_layer(layer):
    """Check if the layer has an embedding base layer"""
    return hasattr(layer, "base_layer") and isinstance(layer.base_layer, (torch.nn.Linear, torch.nn.Embedding))


def get_embedding_layer_name(model, layer, is_embedding_in_target_modules):
    """Get the name of the embedding module for a given layer."""
    for name, module in model.named_modules():
        if (not is_embedding_in_target_modules and module == layer) or module == getattr(layer, "base_layer", None):
            return name
    return None


def get_peft_model_state_dict(
    model, state_dict=None, adapter_name="default", unwrap_compiled=False, save_embedding_layers="auto"
):
    """
    Get the state dict of the Peft model.

    Args:
        model ([`PeftModel`]): The Peft model. When using torch.nn.DistributedDataParallel, DeepSpeed or FSDP,
            the model should be the underlying model/unwrapped model (i.e. model.module).
        state_dict (`dict`, *optional*, defaults to `None`):
            The state dict of the model. If not provided, the state dict of the passed model will be used.
        adapter_name (`str`, *optional*, defaults to `"default"`):
            The name of the adapter whose state dict should be returned.
        unwrap_compiled (`bool`, *optional*, defaults to `False`):
            Whether to unwrap the model if torch.compile was used.
        save_embedding_layers (`Union[bool, str]`, , *optional*, defaults to `auto`):
            If `True`, save the embedding layers in addition to adapter weights. If `auto`, checks the common embedding
            layers `peft.utils.other.EMBEDDING_LAYER_NAMES` in config's `target_modules` when available. Based on it
            sets the boolean flag. This only works for 🤗 transformers models.
    """
    if unwrap_compiled:
        model = getattr(model, "_orig_mod", model)

    config = model.peft_config[adapter_name]
    if state_dict is None:
        state_dict = model.state_dict()

    # TUNER SPECIFIC CODE
    if config.peft_type in (PeftType.LORA, PeftType.ADALORA):
        # to_return = lora_state_dict(model, bias=model.peft_config.bias)
        # adapted from `https://github.com/microsoft/LoRA/blob/main/loralib/utils.py`
        # to be used directly with the state dict which is necessary when using DeepSpeed or FSDP
        bias = config.bias
        if bias == "none":
            to_return = {k: state_dict[k] for k in state_dict if "lora_" in k}
        elif bias == "all":
            to_return = {k: state_dict[k] for k in state_dict if "lora_" in k or "bias" in k}
        elif bias == "lora_only":
            to_return = {}
            for k in state_dict:
                if "lora_" in k:
                    to_return[k] = state_dict[k]
                    bias_name = k.split("lora_")[0] + "bias"
                    if bias_name in state_dict:
                        to_return[bias_name] = state_dict[bias_name]
        else:
            raise NotImplementedError
        to_return = {k: v for k, v in to_return.items() if (("lora_" in k and adapter_name in k) or ("bias" in k))}
        if config.peft_type == PeftType.ADALORA:
            rank_pattern = config.rank_pattern
            if rank_pattern is not None:
                rank_pattern = {k.replace(f".{adapter_name}", ""): v for k, v in rank_pattern.items()}
                config.rank_pattern = rank_pattern
                to_return = model.resize_state_dict_by_rank_pattern(rank_pattern, to_return, adapter_name)

        if config.use_dora:
            # Here we take care of a refactor of DoRA which changed lora_magnitude_vector from a ParameterDict to a
            # ModuleDict with a DoraLayer instance. The old parameter is now the "weight" attribute of that layer. Since
            # we want the state_dict format not to change, we remove the "weight" part.
            new_dora_suffix = f"lora_magnitude_vector.{adapter_name}.weight"

            def renamed_dora_weights(k):
                if k.endswith(new_dora_suffix):
                    k = k[:-7]  # remove ".weight"
                return k

            to_return = {renamed_dora_weights(k): v for k, v in to_return.items()}

    elif config.peft_type == PeftType.BOFT:
        bias = config.bias
        if bias == "none":
            to_return = {k: state_dict[k] for k in state_dict if "boft_" in k}
        elif bias == "all":
            to_return = {k: state_dict[k] for k in state_dict if "boft_" in k or "bias" in k}
        elif bias == "boft_only":
            to_return = {}
            for k in state_dict:
                if "boft_" in k:
                    to_return[k] = state_dict[k]
                    bias_name = k.split("boft_")[0] + "bias"
                    if bias_name in state_dict:
                        to_return[bias_name] = state_dict[bias_name]
        else:
            raise NotImplementedError

    elif config.peft_type == PeftType.LOHA:
        to_return = {k: state_dict[k] for k in state_dict if "hada_" in k}

    elif config.peft_type == PeftType.LOKR:
        to_return = {k: state_dict[k] for k in state_dict if "lokr_" in k}

    elif config.peft_type == PeftType.ADAPTION_PROMPT:
        to_return = {k: state_dict[k] for k in state_dict if k.split(".")[-1].startswith("adaption_")}

    elif config.is_prompt_learning:
        to_return = {}
        if config.peft_type == PeftType.MULTITASK_PROMPT_TUNING:
            to_return["prefix_task_cols"] = model.prompt_encoder[adapter_name].prefix_task_cols
            to_return["prefix_task_rows"] = model.prompt_encoder[adapter_name].prefix_task_rows
            prompt_embeddings = model.prompt_encoder[adapter_name].embedding.weight
        else:
            if config.inference_mode:
                prompt_embeddings = model.prompt_encoder[adapter_name].embedding.weight
            else:
                prompt_embeddings = model.get_prompt_embedding_to_save(adapter_name)
        to_return["prompt_embeddings"] = prompt_embeddings

    elif config.peft_type == PeftType.IA3:
        to_return = {k: state_dict[k] for k in state_dict if "ia3_" in k}

    elif config.peft_type == PeftType.OFT:
        to_return = {k: state_dict[k] for k in state_dict if "oft_" in k}

    elif config.peft_type == PeftType.POLY:
        to_return = {k: state_dict[k] for k in state_dict if "poly_" in k}

    elif config.peft_type == PeftType.LN_TUNING:
        to_return = {k: state_dict[k] for k in state_dict if "ln_tuning_" in k}

    elif config.peft_type == PeftType.VERA:
        to_return = {k: state_dict[k] for k in state_dict if "vera_lambda_" in k}
        if config.save_projection:
            # TODO: adding vera_A and vera_B to `self.get_base_layer` would
            # make name to match here difficult to predict.
            if f"base_model.vera_A.{adapter_name}" not in state_dict:
                raise ValueError(
                    "Model was initialised to not save vera_A and vera_B but config now specifies to save projection!"
                    " Set `config.save_projection` to `False`."
                )
            to_return["base_model.vera_A." + adapter_name] = state_dict["base_model.vera_A." + adapter_name]
            to_return["base_model.vera_B." + adapter_name] = state_dict["base_model.vera_B." + adapter_name]

<<<<<<< HEAD
    elif config.peft_type == PeftType.HRA:
        to_return = {k: state_dict[k] for k in state_dict if "hra_" in k}

=======
    elif config.peft_type == PeftType.XLORA:
        to_return = {k: state_dict[k] for k in state_dict if "internal_xlora_classifier" in k}
>>>>>>> 58afb34e
    else:
        raise ValueError(f"Unknown PEFT type passed: {config.peft_type}")

    # MODULES TO SAVE
    if getattr(model, "modules_to_save", None) is not None:
        for key, value in state_dict.items():
            if any(f"{module_name}.modules_to_save.{adapter_name}" in key for module_name in model.modules_to_save):
                to_return[key.replace("modules_to_save.", "")] = value

    # DEAL WITH EMBEDDINGS
    # check the common embedding layers in `target_modules` to reset `save_embedding_layers` if necessary
    is_embedding_in_target_modules = False
    if (
        save_embedding_layers == "auto"
        and hasattr(config, "target_modules")
        and any(k in config.target_modules for k in EMBEDDING_LAYER_NAMES)
    ):
        warnings.warn("Setting `save_embedding_layers` to `True` as embedding layers found in `target_modules`.")
        save_embedding_layers = is_embedding_in_target_modules = True
    elif save_embedding_layers == "auto":
        vocab_size = getattr(getattr(model, "config", None), "vocab_size", None)
        model_id = getattr(config, "base_model_name_or_path", None)

        # For some models e.g. diffusers the text config file is stored in a subfolder
        # we need to make sure we can download that config.
        has_base_config = False

        # ensure that this check is not performed in HF offline mode, see #1452
        if model_id is not None:
            local_config_exists = os.path.exists(os.path.join(model_id, "config.json"))
            exists = local_config_exists or check_file_exists_on_hf_hub(model_id, "config.json")
            if exists is None:
                # check failed, could not determine if it exists or not
                warnings.warn(
                    f"Could not find a config file in {model_id} - will assume that the vocabulary was not modified."
                )
                has_base_config = False
            else:
                has_base_config = exists

        # check if the vocab size of the base model is different from the vocab size of the finetuned model
        if (
            vocab_size
            and model_id
            and has_base_config
            and (vocab_size != model.config.__class__.from_pretrained(model_id).vocab_size)
        ):
            warnings.warn(
                "Setting `save_embedding_layers` to `True` as the embedding layer has been resized during finetuning."
            )
            save_embedding_layers = True
        else:
            save_embedding_layers = False

    if save_embedding_layers and hasattr(model, "get_input_embeddings"):
        for layer in [model.get_input_embeddings(), model.get_output_embeddings()]:
            if not is_embedding_in_target_modules or has_valid_embedding_base_layer(layer):
                # support from version >= 0.6.2
                embedding_module_name = get_embedding_layer_name(model, layer, is_embedding_in_target_modules)
                if embedding_module_name:
                    to_return.update({k: v for k, v in state_dict.items() if embedding_module_name in k})
    elif save_embedding_layers:
        warnings.warn("Could not identify embedding layer(s) because the model is not a 🤗 transformers model.")

    # REMOVE ADAPTER NAME
    to_return = {k.replace(f".{adapter_name}", ""): v for k, v in to_return.items()}
    return to_return


def _find_mismatched_keys(
    model: torch.nn.Module, peft_model_state_dict: dict[str, torch.Tensor], ignore_mismatched_sizes: bool = False
) -> tuple[dict[str, torch.Tensor], list[tuple[str, tuple[int, ...], tuple[int, ...]]]]:
    if not ignore_mismatched_sizes:
        return peft_model_state_dict, []

    mismatched = []
    state_dict = model.state_dict()
    for key, tensor in peft_model_state_dict.items():
        if key not in state_dict:
            continue

        # see https://github.com/huggingface/transformers/blob/09f9f566de83eef1f13ee83b5a1bbeebde5c80c1/src/transformers/modeling_utils.py#L3858-L3864
        if (state_dict[key].shape[-1] == 1) and (state_dict[key].numel() * 2 == tensor.numel()):
            # This skips size mismatches for 4-bit weights. Two 4-bit values share an 8-bit container, causing size
            # differences. Without matching with module type or paramter type it seems like a practical way to detect
            # valid 4bit weights.
            continue

        if state_dict[key].shape != tensor.shape:
            mismatched.append((key, tensor.shape, state_dict[key].shape))

    for key, _, _ in mismatched:
        del peft_model_state_dict[key]

    return peft_model_state_dict, mismatched


def set_peft_model_state_dict(
    model, peft_model_state_dict, adapter_name="default", ignore_mismatched_sizes: bool = False
):
    """
    Set the state dict of the Peft model.

    Args:
        model ([`PeftModel`]):
            The Peft model.
        peft_model_state_dict (`dict`):
            The state dict of the Peft model.
        adapter_name (`str`, *optional*, defaults to `"default"`):
            The name of the adapter whose state dict should be set.
        ignore_mismatched_sizes (`bool`, *optional*, defaults to `False`):
            Whether to ignore mismatched in the state dict.
    """
    config = model.peft_config[adapter_name]
    state_dict = {}
    if getattr(model, "modules_to_save", None) is not None:
        for key, value in peft_model_state_dict.items():
            if any(module_name in key for module_name in model.modules_to_save):
                for module_name in model.modules_to_save:
                    if module_name in key:
                        key = key.replace(module_name, f"{module_name}.modules_to_save.{adapter_name}")
                        break
            state_dict[key] = value
    else:
        state_dict = peft_model_state_dict

    if config.peft_type in (
        PeftType.LORA,
        PeftType.LOHA,
        PeftType.LOKR,
        PeftType.ADALORA,
        PeftType.IA3,
        PeftType.OFT,
        PeftType.POLY,
        PeftType.LN_TUNING,
        PeftType.BOFT,
        PeftType.VERA,
        PeftType.HRA,
    ):
        peft_model_state_dict = {}
        parameter_prefix = {
            PeftType.IA3: "ia3_",
            PeftType.LORA: "lora_",
            PeftType.ADALORA: "lora_",
            PeftType.LOHA: "hada_",
            PeftType.LOKR: "lokr_",
            PeftType.OFT: "oft_",
            PeftType.POLY: "poly_",
            PeftType.BOFT: "boft_",
            PeftType.LN_TUNING: "ln_tuning_",
            PeftType.VERA: "vera_lambda_",
            PeftType.HRA: "hra_",
        }[config.peft_type]
        for k, v in state_dict.items():
            if parameter_prefix in k:
                suffix = k.split(parameter_prefix)[1]
                if "." in suffix:
                    suffix_to_replace = ".".join(suffix.split(".")[1:])
                    k = k.replace(suffix_to_replace, f"{adapter_name}.{suffix_to_replace}")
                else:
                    k = f"{k}.{adapter_name}"
                peft_model_state_dict[k] = v
            else:
                peft_model_state_dict[k] = v

        if config.peft_type == PeftType.ADALORA:
            rank_pattern = config.rank_pattern
            if rank_pattern is not None:
                model.resize_modules_by_rank_pattern(rank_pattern, adapter_name)
        elif config.peft_type == PeftType.VERA:
            if config.save_projection and "base_model.vera_A" not in peft_model_state_dict:
                raise ValueError(
                    "Specified to load vera_A and vera_B from state dictionary however they were not present!"
                )
            elif not config.save_projection and "base_model.vera_A" in peft_model_state_dict:
                warnings.warn(
                    "Specified to not load vera_A and vera_B from state dictionary however they are present in state"
                    " dictionary! Consider using them to ensure checkpoint loading is correct on all platforms using"
                    " `peft_config.save_projection = True`"
                )
            elif not config.save_projection:  # and no vera_A in state dictionary
                warnings.warn(
                    "Specified to not load vera_A and vera_B from state dictionary. This means we will be relying on"
                    " PRNG initialisation to restore these projections using `config.projection_prng_key`, which may"
                    " not be accurate on all system configurations."
                )
        elif config.peft_type == PeftType.LORA:
            # Here we take care of a refactor of DoRA which changed lora_magnitude_vector from a ParameterDict to a
            # ModuleDict with a DoraLayer instance. The old parameter is now the "weight" attribute of that layer.
            old_dora_suffix = f"lora_magnitude_vector.{adapter_name}"

            def renamed_dora_weights(k):
                if k.endswith(old_dora_suffix):
                    k = k + ".weight"
                return k

            peft_model_state_dict = {renamed_dora_weights(k): v for k, v in peft_model_state_dict.items()}

    elif config.is_prompt_learning or config.peft_type == PeftType.ADAPTION_PROMPT:
        peft_model_state_dict = state_dict
    elif config.peft_type == PeftType.XLORA:
        peft_model_state_dict = state_dict
    else:
        raise NotImplementedError

    peft_model_state_dict, mismatched_keys = _find_mismatched_keys(
        model, peft_model_state_dict, ignore_mismatched_sizes=ignore_mismatched_sizes
    )
    load_result = model.load_state_dict(peft_model_state_dict, strict=False)
    if config.is_prompt_learning:
        model.prompt_encoder[adapter_name].embedding.load_state_dict(
            {"weight": peft_model_state_dict["prompt_embeddings"]}, strict=True
        )

    if config.peft_type == PeftType.MULTITASK_PROMPT_TUNING:
        model.prompt_encoder[adapter_name].load_state_dict(peft_model_state_dict, strict=False)

    if mismatched_keys:
        # see https://github.com/huggingface/transformers/blob/09f9f566de83eef1f13ee83b5a1bbeebde5c80c1/src/transformers/modeling_utils.py#L4039
        mismatched_warning = "\n".join(
            [
                f"- {key}: found shape {shape1} in the checkpoint and {shape2} in the model instantiated"
                for key, shape1, shape2 in mismatched_keys
            ]
        )
        msg = (
            f"Some weights of {model.__class__.__name__} were not initialized from the model checkpoint "
            f"and are being ignored because you passed `ignore_mismatched_sizes=True`: {mismatched_warning}."
        )
        warnings.warn(msg)
    return load_result


def load_peft_weights(model_id: str, device: Optional[str] = None, **hf_hub_download_kwargs) -> dict:
    r"""
    A helper method to load the PEFT weights from the HuggingFace Hub or locally

    Args:
        model_id (`str`):
            The local path to the adapter weights or the name of the adapter to load from the HuggingFace Hub.
        device (`str`):
            The device to load the weights onto.
        hf_hub_download_kwargs (`dict`):
            Additional arguments to pass to the `hf_hub_download` method when loading from the HuggingFace Hub.
    """
    path = (
        os.path.join(model_id, hf_hub_download_kwargs["subfolder"])
        if hf_hub_download_kwargs.get("subfolder", None) is not None
        else model_id
    )

    if device is None:
        device = infer_device()

    if os.path.exists(os.path.join(path, SAFETENSORS_WEIGHTS_NAME)):
        filename = os.path.join(path, SAFETENSORS_WEIGHTS_NAME)
        use_safetensors = True
    elif os.path.exists(os.path.join(path, WEIGHTS_NAME)):
        filename = os.path.join(path, WEIGHTS_NAME)
        use_safetensors = False
    else:
        token = hf_hub_download_kwargs.get("token", None)
        if token is None:
            token = hf_hub_download_kwargs.get("use_auth_token", None)

        hub_filename = (
            os.path.join(hf_hub_download_kwargs["subfolder"], SAFETENSORS_WEIGHTS_NAME)
            if hf_hub_download_kwargs.get("subfolder", None) is not None
            else SAFETENSORS_WEIGHTS_NAME
        )
        has_remote_safetensors_file = file_exists(
            repo_id=model_id,
            filename=hub_filename,
            revision=hf_hub_download_kwargs.get("revision", None),
            repo_type=hf_hub_download_kwargs.get("repo_type", None),
            token=token,
        )
        use_safetensors = has_remote_safetensors_file

        if has_remote_safetensors_file:
            # Priority 1: load safetensors weights
            filename = hf_hub_download(
                model_id,
                SAFETENSORS_WEIGHTS_NAME,
                **hf_hub_download_kwargs,
            )
        else:
            try:
                filename = hf_hub_download(model_id, WEIGHTS_NAME, **hf_hub_download_kwargs)
            except EntryNotFoundError:
                raise ValueError(
                    f"Can't find weights for {model_id} in {model_id} or in the Hugging Face Hub. "
                    f"Please check that the file {WEIGHTS_NAME} or {SAFETENSORS_WEIGHTS_NAME} is present at {model_id}."
                )

    if use_safetensors:
        if hasattr(torch.backends, "mps") and (device == torch.device("mps")):
            adapters_weights = safe_load_file(filename, device="cpu")
        else:
            adapters_weights = safe_load_file(filename, device=device)
    else:
        adapters_weights = torch.load(filename, map_location=torch.device(device))

    return adapters_weights<|MERGE_RESOLUTION|>--- conflicted
+++ resolved
@@ -176,15 +176,10 @@
                 )
             to_return["base_model.vera_A." + adapter_name] = state_dict["base_model.vera_A." + adapter_name]
             to_return["base_model.vera_B." + adapter_name] = state_dict["base_model.vera_B." + adapter_name]
-
-<<<<<<< HEAD
+    elif config.peft_type == PeftType.XLORA:
+        to_return = {k: state_dict[k] for k in state_dict if "internal_xlora_classifier" in k}
     elif config.peft_type == PeftType.HRA:
         to_return = {k: state_dict[k] for k in state_dict if "hra_" in k}
-
-=======
-    elif config.peft_type == PeftType.XLORA:
-        to_return = {k: state_dict[k] for k in state_dict if "internal_xlora_classifier" in k}
->>>>>>> 58afb34e
     else:
         raise ValueError(f"Unknown PEFT type passed: {config.peft_type}")
 
