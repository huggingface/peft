# coding=utf-8
# Copyright 2023-present the HuggingFace Inc. team.
#
# Licensed under the Apache License, Version 2.0 (the "License");
# you may not use this file except in compliance with the License.
# You may obtain a copy of the License at
#
#     http://www.apache.org/licenses/LICENSE-2.0
#
# Unless required by applicable law or agreed to in writing, software
# distributed under the License is distributed on an "AS IS" BASIS,
# WITHOUT WARRANTIES OR CONDITIONS OF ANY KIND, either express or implied.
# See the License for the specific language governing permissions and
# limitations under the License.
import os
import warnings
from typing import Optional

import torch
from huggingface_hub import file_exists, hf_hub_download
from huggingface_hub.utils import EntryNotFoundError
from safetensors.torch import load_file as safe_load_file

from .other import EMBEDDING_LAYER_NAMES, SAFETENSORS_WEIGHTS_NAME, WEIGHTS_NAME, infer_device
from .peft_types import PeftType


def has_valid_embedding_base_layer(layer):
    """Check if the layer has an embedding base layer"""
    return hasattr(layer, "base_layer") and isinstance(layer.base_layer, (torch.nn.Linear, torch.nn.Embedding))


def get_embedding_layer_name(model, layer, is_prompt_learning):
    """Get the name of the embedding module for a given layer."""
    for name, module in model.named_modules():
        if (is_prompt_learning and module == layer) or module == layer.base_layer:
            return name
    return None


def get_peft_model_state_dict(
    model, state_dict=None, adapter_name="default", unwrap_compiled=False, save_embedding_layers="auto"
):
    """
    Get the state dict of the Peft model.

    Args:
        model ([`PeftModel`]): The Peft model. When using torch.nn.DistributedDataParallel, DeepSpeed or FSDP,
            the model should be the underlying model/unwrapped model (i.e. model.module).
        state_dict (`dict`, *optional*, defaults to `None`):
            The state dict of the model. If not provided, the state dict of the passed model will be used.
        adapter_name (`str`, *optional*, defaults to `"default"`):
            The name of the adapter whose state dict should be returned.
        unwrap_compiled (`bool`, *optional*, defaults to `False`):
            Whether to unwrap the model if torch.compile was used.
        save_embedding_layers (`Union[bool, str]`, , *optional*, defaults to `auto`):
            If `True`, save the embedding layers in addition to adapter weights. If `auto`, checks the common embedding
            layers `peft.utils.other.EMBEDDING_LAYER_NAMES` in config's `target_modules` when available. Based on it
            sets the boolean flag. This only works for 🤗 transformers models.
    """
    if unwrap_compiled:
        model = getattr(model, "_orig_mod", model)

    config = model.peft_config[adapter_name]
    if state_dict is None:
        state_dict = model.state_dict()
    if config.peft_type in (PeftType.LORA, PeftType.ADALORA):
        # to_return = lora_state_dict(model, bias=model.peft_config.bias)
        # adapted from `https://github.com/microsoft/LoRA/blob/main/loralib/utils.py`
        # to be used directly with the state dict which is necessary when using DeepSpeed or FSDP
        bias = config.bias
        if bias == "none":
            to_return = {k: state_dict[k] for k in state_dict if "lora_" in k}
        elif bias == "all":
            to_return = {k: state_dict[k] for k in state_dict if "lora_" in k or "bias" in k}
        elif bias == "lora_only":
            to_return = {}
            for k in state_dict:
                if "lora_" in k:
                    to_return[k] = state_dict[k]
                    bias_name = k.split("lora_")[0] + "bias"
                    if bias_name in state_dict:
                        to_return[bias_name] = state_dict[bias_name]
        else:
            raise NotImplementedError
        to_return = {k: v for k, v in to_return.items() if (("lora_" in k and adapter_name in k) or ("bias" in k))}
        if config.peft_type == PeftType.ADALORA:
            rank_pattern = config.rank_pattern
            if rank_pattern is not None:
                rank_pattern = {k.replace(f".{adapter_name}", ""): v for k, v in rank_pattern.items()}
                config.rank_pattern = rank_pattern
                to_return = model.resize_state_dict_by_rank_pattern(rank_pattern, to_return, adapter_name)
    
    elif config.peft_type == PeftType.BOFT:
        bias = config.bias
        if bias == "none":
            to_return = {k: state_dict[k] for k in state_dict if "boft_" in k}
        elif bias == "all":
            to_return = {k: state_dict[k] for k in state_dict if "boft_" in k or "bias" in k}
        elif bias == "boft_only":
            to_return = {}
            for k in state_dict:
                if "boft_" in k:
                    to_return[k] = state_dict[k]
                    bias_name = k.split("boft_")[0] + "bias"
                    if bias_name in state_dict:
                        to_return[bias_name] = state_dict[bias_name]
        else:
            raise NotImplementedError

    elif config.peft_type == PeftType.LOHA:
        to_return = {k: state_dict[k] for k in state_dict if "hada_" in k}

    elif config.peft_type == PeftType.LOKR:
        to_return = {k: state_dict[k] for k in state_dict if "lokr_" in k}

    elif config.peft_type == PeftType.ADAPTION_PROMPT:
        to_return = {k: state_dict[k] for k in state_dict if k.split(".")[-1].startswith("adaption_")}
    elif config.is_prompt_learning:
        to_return = {}
        if config.peft_type == PeftType.MULTITASK_PROMPT_TUNING:
            to_return["prefix_task_cols"] = model.prompt_encoder[adapter_name].prefix_task_cols
            to_return["prefix_task_rows"] = model.prompt_encoder[adapter_name].prefix_task_rows
            prompt_embeddings = model.prompt_encoder[adapter_name].embedding.weight
        else:
            if config.inference_mode:
                prompt_embeddings = model.prompt_encoder[adapter_name].embedding.weight
            else:
                prompt_embeddings = model.get_prompt_embedding_to_save(adapter_name)
        to_return["prompt_embeddings"] = prompt_embeddings
    elif config.peft_type == PeftType.IA3:
        to_return = {k: state_dict[k] for k in state_dict if "ia3_" in k}
    elif config.peft_type == PeftType.OFT:
        to_return = {k: state_dict[k] for k in state_dict if "oft_" in k}
    else:
        raise NotImplementedError
    if getattr(model, "modules_to_save", None) is not None:
        for key, value in state_dict.items():
            if any(f"{module_name}.modules_to_save.{adapter_name}" in key for module_name in model.modules_to_save):
                to_return[key.replace("modules_to_save.", "")] = value

    # check the common embedding layers in `target_modules` to reset `save_embedding_layers` if necessary
    if (
        save_embedding_layers == "auto"
        and hasattr(config, "target_modules")
        and any(k in config.target_modules for k in EMBEDDING_LAYER_NAMES)
    ):
        warnings.warn("Setting `save_embedding_layers` to `True` as embedding layers found in `target_modules`.")
        save_embedding_layers = True
    elif save_embedding_layers == "auto":
        save_embedding_layers = False

    if save_embedding_layers and hasattr(model, "get_input_embeddings"):
        for layer in [model.get_input_embeddings(), model.get_output_embeddings()]:
            if config.is_prompt_learning or has_valid_embedding_base_layer(layer):
                # support from version >= 0.6.2
                embedding_module_name = get_embedding_layer_name(model, layer, config.is_prompt_learning)
                if embedding_module_name:
                    to_return.update({k: v for k, v in state_dict.items() if embedding_module_name in k})
    elif save_embedding_layers:
        warnings.warn("Could not identify embedding layer(s) because the model is not a 🤗 transformers model.")

    to_return = {k.replace(f".{adapter_name}", ""): v for k, v in to_return.items()}
    return to_return


def set_peft_model_state_dict(model, peft_model_state_dict, adapter_name="default"):
    """
    Set the state dict of the Peft model.

    Args:
        model ([`PeftModel`]): The Peft model.
        peft_model_state_dict (`dict`): The state dict of the Peft model.
    """
    config = model.peft_config[adapter_name]
    state_dict = {}
    if getattr(model, "modules_to_save", None) is not None:
        for key, value in peft_model_state_dict.items():
            if any(module_name in key for module_name in model.modules_to_save):
                for module_name in model.modules_to_save:
                    if module_name in key:
                        key = key.replace(module_name, f"{module_name}.modules_to_save.{adapter_name}")
                        break
            state_dict[key] = value
    else:
        state_dict = peft_model_state_dict

<<<<<<< HEAD
    if config.peft_type in (PeftType.LORA, PeftType.LOHA, PeftType.ADALORA, PeftType.BOFT, PeftType.IA3):
=======
    if config.peft_type in (PeftType.LORA, PeftType.LOHA, PeftType.LOKR, PeftType.ADALORA, PeftType.IA3, PeftType.OFT):
>>>>>>> 2a0fb71f
        peft_model_state_dict = {}
        parameter_prefix = {
            PeftType.IA3: "ia3_",
            PeftType.LORA: "lora_",
            PeftType.ADALORA: "lora_",
            PeftType.BOFT: "boft_",
            PeftType.LOHA: "hada_",
            PeftType.LOKR: "lokr_",
            PeftType.OFT: "oft_",
        }[config.peft_type]
        for k, v in state_dict.items():
            if parameter_prefix in k:
                suffix = k.split(parameter_prefix)[1]
                if "." in suffix:
                    suffix_to_replace = ".".join(suffix.split(".")[1:])
                    k = k.replace(suffix_to_replace, f"{adapter_name}.{suffix_to_replace}")
                else:
                    k = f"{k}.{adapter_name}"
                peft_model_state_dict[k] = v
            else:
                peft_model_state_dict[k] = v
        if config.peft_type == PeftType.ADALORA:
            rank_pattern = config.rank_pattern
            if rank_pattern is not None:
                model.resize_modules_by_rank_pattern(rank_pattern, adapter_name)
    elif config.is_prompt_learning or config.peft_type == PeftType.ADAPTION_PROMPT:
        peft_model_state_dict = state_dict
    else:
        raise NotImplementedError

    load_result = model.load_state_dict(peft_model_state_dict, strict=False)
    if config.is_prompt_learning:
        model.prompt_encoder[adapter_name].embedding.load_state_dict(
            {"weight": peft_model_state_dict["prompt_embeddings"]}, strict=True
        )

    if config.peft_type == PeftType.MULTITASK_PROMPT_TUNING:
        model.prompt_encoder[adapter_name].load_state_dict(peft_model_state_dict, strict=False)
    return load_result


def load_peft_weights(model_id: str, device: Optional[str] = None, **hf_hub_download_kwargs) -> dict:
    r"""
    A helper method to load the PEFT weights from the HuggingFace Hub or locally

    Args:
        model_id (`str`):
            The local path to the adapter weights or the name of the adapter to load from the HuggingFace Hub.
        device (`str`):
            The device to load the weights onto.
        hf_hub_download_kwargs (`dict`):
            Additional arguments to pass to the `hf_hub_download` method when loading from the HuggingFace Hub.
    """
    path = (
        os.path.join(model_id, hf_hub_download_kwargs["subfolder"])
        if hf_hub_download_kwargs.get("subfolder", None) is not None
        else model_id
    )

    if device is None:
        device = infer_device()

    if os.path.exists(os.path.join(path, SAFETENSORS_WEIGHTS_NAME)):
        filename = os.path.join(path, SAFETENSORS_WEIGHTS_NAME)
        use_safetensors = True
    elif os.path.exists(os.path.join(path, WEIGHTS_NAME)):
        filename = os.path.join(path, WEIGHTS_NAME)
        use_safetensors = False
    else:
        token = hf_hub_download_kwargs.get("token", None)
        if token is None:
            token = hf_hub_download_kwargs.get("use_auth_token", None)

        has_remote_safetensors_file = file_exists(
            repo_id=model_id,
            filename=SAFETENSORS_WEIGHTS_NAME,
            revision=hf_hub_download_kwargs.get("revision", None),
            repo_type=hf_hub_download_kwargs.get("repo_type", None),
            token=token,
        )
        use_safetensors = has_remote_safetensors_file

        if has_remote_safetensors_file:
            # Priority 1: load safetensors weights
            filename = hf_hub_download(
                model_id,
                SAFETENSORS_WEIGHTS_NAME,
                **hf_hub_download_kwargs,
            )
        else:
            try:
                filename = hf_hub_download(model_id, WEIGHTS_NAME, **hf_hub_download_kwargs)
            except EntryNotFoundError:
                raise ValueError(
                    f"Can't find weights for {model_id} in {model_id} or in the Hugging Face Hub. "
                    f"Please check that the file {WEIGHTS_NAME} or {SAFETENSORS_WEIGHTS_NAME} is present at {model_id}."
                )

    if use_safetensors:
        if hasattr(torch.backends, "mps") and (device == torch.device("mps")):
            adapters_weights = safe_load_file(filename, device="cpu")
        else:
            adapters_weights = safe_load_file(filename, device=device)
    else:
        adapters_weights = torch.load(filename, map_location=torch.device(device))

    return adapters_weights<|MERGE_RESOLUTION|>--- conflicted
+++ resolved
@@ -185,20 +185,16 @@
     else:
         state_dict = peft_model_state_dict
 
-<<<<<<< HEAD
-    if config.peft_type in (PeftType.LORA, PeftType.LOHA, PeftType.ADALORA, PeftType.BOFT, PeftType.IA3):
-=======
-    if config.peft_type in (PeftType.LORA, PeftType.LOHA, PeftType.LOKR, PeftType.ADALORA, PeftType.IA3, PeftType.OFT):
->>>>>>> 2a0fb71f
+    if config.peft_type in (PeftType.LORA, PeftType.LOHA, PeftType.LOKR, PeftType.ADALORA, PeftType.IA3, PeftType.OFT, PeftType.BOFT):
         peft_model_state_dict = {}
         parameter_prefix = {
             PeftType.IA3: "ia3_",
             PeftType.LORA: "lora_",
             PeftType.ADALORA: "lora_",
-            PeftType.BOFT: "boft_",
             PeftType.LOHA: "hada_",
             PeftType.LOKR: "lokr_",
             PeftType.OFT: "oft_",
+            PeftType.BOFT: "boft_",
         }[config.peft_type]
         for k, v in state_dict.items():
             if parameter_prefix in k:
