--- conflicted
+++ resolved
@@ -36,12 +36,9 @@
     - LOHA
     - LOKR
     - OFT
-<<<<<<< HEAD
     - XLORA
-=======
     - POLY
     - LN_TUNING
->>>>>>> fb7f2796
     """
 
     PROMPT_TUNING = "PROMPT_TUNING"
