--- conflicted
+++ resolved
@@ -41,11 +41,8 @@
     - HRA
     - BONE
     - RANDLORA
-<<<<<<< HEAD
     - HIRA
-=======
     - SHIRA
->>>>>>> 04a5ed7b
     - C3A
     """
 
@@ -72,11 +69,8 @@
     BONE = "BONE"
     RANDLORA = "RANDLORA"
     TRAINABLE_TOKENS = "TRAINABLE_TOKENS"
-<<<<<<< HEAD
     HIRA = "HIRA"
-=======
     SHIRA = "SHIRA"
->>>>>>> 04a5ed7b
     C3A = "C3A"
 
 
