--- conflicted
+++ resolved
@@ -51,11 +51,8 @@
     LOKR = "LOKR"
     OFT = "OFT"
     POLY = "POLY"
-<<<<<<< HEAD
+    VERA = "VERA"
     XLORA = "XLORA"
-=======
-    VERA = "VERA"
->>>>>>> 5a4b9cad
 
 
 class TaskType(str, enum.Enum):
