--- conflicted
+++ resolved
@@ -51,11 +51,7 @@
     LOKR = "LOKR"
     OFT = "OFT"
     POLY = "POLY"
-<<<<<<< HEAD
-    LORAPLUS = "LORAPLUS"
-=======
     VERA = "VERA"
->>>>>>> 5a4b9cad
 
 
 class TaskType(str, enum.Enum):
