# flake8: noqa
# There's no way to ignore "F401 '...' imported but unused" warnings in this
# module, but to preserve other warnings. So, don't check this module at all

# coding=utf-8
# Copyright 2023-present the HuggingFace Inc. team.
#
# Licensed under the Apache License, Version 2.0 (the "License");
# you may not use this file except in compliance with the License.
# You may obtain a copy of the License at
#
#     http://www.apache.org/licenses/LICENSE-2.0
#
# Unless required by applicable law or agreed to in writing, software
# distributed under the License is distributed on an "AS IS" BASIS,
# WITHOUT WARRANTIES OR CONDITIONS OF ANY KIND, either express or implied.
# See the License for the specific language governing permissions and
# limitations under the License.
import enum


class PeftType(str, enum.Enum):
    """
    Enum class for the different types of adapters in PEFT.

    Supported PEFT types:
    - PROMPT_TUNING
    - MULTITASK_PROMPT_TUNING
    - P_TUNING
    - PREFIX_TUNING
    - LORA
    - ADALORA
    - BOFT
    - ADAPTION_PROMPT
    - IA3
    - LOHA
    - LOKR
    - OFT
    - POLY
    - LN_TUNING
    """

    PROMPT_TUNING = "PROMPT_TUNING"
    MULTITASK_PROMPT_TUNING = "MULTITASK_PROMPT_TUNING"
    P_TUNING = "P_TUNING"
    PREFIX_TUNING = "PREFIX_TUNING"
    LORA = "LORA"
    ADALORA = "ADALORA"
    BOFT = "BOFT"
    ADAPTION_PROMPT = "ADAPTION_PROMPT"
    IA3 = "IA3"
    LOHA = "LOHA"
    LOKR = "LOKR"
    OFT = "OFT"
    POLY = "POLY"
<<<<<<< HEAD
    LN_TUNING = "LN_TUNING"
=======
    VERA = "VERA"
>>>>>>> 5a4b9cad


class TaskType(str, enum.Enum):
    """
    Enum class for the different types of tasks supported by PEFT.

    Overview of the supported task types:
    - SEQ_CLS: Text classification.
    - SEQ_2_SEQ_LM: Sequence-to-sequence language modeling.
    - CAUSAL_LM: Causal language modeling.
    - TOKEN_CLS: Token classification.
    - QUESTION_ANS: Question answering.
    - FEATURE_EXTRACTION: Feature extraction. Provides the hidden states which can be used as embeddings or features
      for downstream tasks.
    """

    SEQ_CLS = "SEQ_CLS"
    SEQ_2_SEQ_LM = "SEQ_2_SEQ_LM"
    CAUSAL_LM = "CAUSAL_LM"
    TOKEN_CLS = "TOKEN_CLS"
    QUESTION_ANS = "QUESTION_ANS"
    FEATURE_EXTRACTION = "FEATURE_EXTRACTION"<|MERGE_RESOLUTION|>--- conflicted
+++ resolved
@@ -53,11 +53,8 @@
     LOKR = "LOKR"
     OFT = "OFT"
     POLY = "POLY"
-<<<<<<< HEAD
     LN_TUNING = "LN_TUNING"
-=======
     VERA = "VERA"
->>>>>>> 5a4b9cad
 
 
 class TaskType(str, enum.Enum):
