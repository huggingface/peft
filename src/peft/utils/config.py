--- conflicted
+++ resolved
@@ -109,11 +109,7 @@
         else:
             try:
                 config_file = hf_hub_download(
-<<<<<<< HEAD
-                    pretrained_model_name_or_path, CONFIG_NAME, subfolder=subfolder, **kwargs
-=======
                     pretrained_model_name_or_path, CONFIG_NAME, subfolder=subfolder, **hf_hub_download_kwargs
->>>>>>> eb75374f
                 )
             except Exception:
                 raise ValueError(f"Can't find '{CONFIG_NAME}' at '{pretrained_model_name_or_path}'")
