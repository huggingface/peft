# flake8: noqa
# There's no way to ignore "F401 '...' imported but unused" warnings in this
# module, but to preserve other warnings. So, don't check this module at all.

# coding=utf-8
# Copyright 2023-present the HuggingFace Inc. team.
#
# Licensed under the Apache License, Version 2.0 (the "License");
# you may not use this file except in compliance with the License.
# You may obtain a copy of the License at
#
#     http://www.apache.org/licenses/LICENSE-2.0
#
# Unless required by applicable law or agreed to in writing, software
# distributed under the License is distributed on an "AS IS" BASIS,
# WITHOUT WARRANTIES OR CONDITIONS OF ANY KIND, either express or implied.
# See the License for the specific language governing permissions and
# limitations under the License.

__version__ = "0.5.0.dev0"

from .auto import (
    AutoPeftModel,
    AutoPeftModelForCausalLM,
    AutoPeftModelForSequenceClassification,
    AutoPeftModelForSeq2SeqLM,
    AutoPeftModelForTokenClassification,
    AutoPeftModelForQuestionAnswering,
    AutoPeftModelForFeatureExtraction,
)
from .mapping import (
    MODEL_TYPE_TO_PEFT_MODEL_MAPPING,
    PEFT_TYPE_TO_CONFIG_MAPPING,
    get_peft_config,
    get_peft_model,
    inject_adapter_in_model,
)
from .peft_model import (
    PeftModel,
    PeftModelForCausalLM,
    PeftModelForSeq2SeqLM,
    PeftModelForSequenceClassification,
    PeftModelForTokenClassification,
    PeftModelForQuestionAnswering,
    PeftModelForFeatureExtraction,
)
from .tuners import (
    AdaptionPromptConfig,
    AdaptionPromptModel,
    LoraConfig,
    LoraModel,
    IA3Config,
    IA3Model,
    AdaLoraConfig,
    AdaLoraModel,
    PrefixEncoder,
    PrefixTuningConfig,
    PromptEmbedding,
    PromptEncoder,
    PromptEncoderConfig,
    PromptEncoderReparameterizationType,
    PromptTuningConfig,
    PromptTuningInit,
)
from .utils import (
    TRANSFORMERS_MODELS_TO_PREFIX_TUNING_POSTPROCESS_MAPPING,
    PeftType,
    TaskType,
    bloom_model_postprocess_past_key_value,
    get_peft_model_state_dict,
    prepare_model_for_int8_training,
    prepare_model_for_kbit_training,
    set_peft_model_state_dict,
    shift_tokens_right,
<<<<<<< HEAD
    update_forward_signature,
)
=======
    load_peft_weights,
)
from .config import PeftConfig, PromptLearningConfig
>>>>>>> 7d44026d
<|MERGE_RESOLUTION|>--- conflicted
+++ resolved
@@ -72,11 +72,7 @@
     prepare_model_for_kbit_training,
     set_peft_model_state_dict,
     shift_tokens_right,
-<<<<<<< HEAD
     update_forward_signature,
-)
-=======
     load_peft_weights,
 )
-from .config import PeftConfig, PromptLearningConfig
->>>>>>> 7d44026d
+from .config import PeftConfig, PromptLearningConfig