--- conflicted
+++ resolved
@@ -82,13 +82,10 @@
     LNTuningModel,
     VeraConfig,
     VeraModel,
-<<<<<<< HEAD
+    XLoraConfig,
+    XLoraModel,
     HRAConfig,
     HRAModel,
-=======
-    XLoraConfig,
-    XLoraModel,
->>>>>>> 58afb34e
 )
 from .utils import (
     TRANSFORMERS_MODELS_TO_PREFIX_TUNING_POSTPROCESS_MAPPING,
