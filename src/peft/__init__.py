# flake8: noqa
# There's no way to ignore "F401 '...' imported but unused" warnings in this
# module, but to preserve other warnings. So, don't check this module at all.

# coding=utf-8
# Copyright 2023-present the HuggingFace Inc. team.
#
# Licensed under the Apache License, Version 2.0 (the "License");
# you may not use this file except in compliance with the License.
# You may obtain a copy of the License at
#
#     http://www.apache.org/licenses/LICENSE-2.0
#
# Unless required by applicable law or agreed to in writing, software
# distributed under the License is distributed on an "AS IS" BASIS,
# WITHOUT WARRANTIES OR CONDITIONS OF ANY KIND, either express or implied.
# See the License for the specific language governing permissions and
# limitations under the License.

__version__ = "0.13.3.dev0"

from .auto import (
    AutoPeftModel,
    AutoPeftModelForCausalLM,
    AutoPeftModelForSequenceClassification,
    AutoPeftModelForSeq2SeqLM,
    AutoPeftModelForTokenClassification,
    AutoPeftModelForQuestionAnswering,
    AutoPeftModelForFeatureExtraction,
)
from .mapping import (
    MODEL_TYPE_TO_PEFT_MODEL_MAPPING,
    PEFT_TYPE_TO_CONFIG_MAPPING,
    get_peft_config,
    get_peft_model,
    inject_adapter_in_model,
)
from .mixed_model import PeftMixedModel
from .peft_model import (
    PeftModel,
    PeftModelForCausalLM,
    PeftModelForSeq2SeqLM,
    PeftModelForSequenceClassification,
    PeftModelForTokenClassification,
    PeftModelForQuestionAnswering,
    PeftModelForFeatureExtraction,
    get_layer_status,
    get_model_status,
)
from .tuners import (
    AdaptionPromptConfig,
    AdaptionPromptModel,
    LoraConfig,
    LoraRuntimeConfig,
    LoftQConfig,
    EvaConfig,
    LoraModel,
    LoHaConfig,
    LoHaModel,
    LoKrConfig,
    LoKrModel,
    IA3Config,
    IA3Model,
    AdaLoraConfig,
    AdaLoraModel,
    BOFTConfig,
    BOFTModel,
    PrefixEncoder,
    PrefixTuningConfig,
    PromptEmbedding,
    PromptEncoder,
    PromptEncoderConfig,
    PromptEncoderReparameterizationType,
    PromptTuningConfig,
    PromptTuningInit,
    MultitaskPromptTuningConfig,
    MultitaskPromptTuningInit,
    OFTConfig,
    OFTModel,
    PolyConfig,
    PolyModel,
    LNTuningConfig,
    LNTuningModel,
    VBLoRAConfig,
    VBLoRAModel,
    VeraConfig,
    VeraModel,
    FourierFTConfig,
    FourierFTModel,
    XLoraConfig,
    XLoraModel,
    HRAConfig,
    HRAModel,
    VBLoRAConfig,
<<<<<<< HEAD
    get_eva_state_dict,
    initialize_lora_eva_weights,
=======
    BoneConfig,
    BoneModel,
>>>>>>> b1fd97dc
)
from .utils import (
    TRANSFORMERS_MODELS_TO_PREFIX_TUNING_POSTPROCESS_MAPPING,
    PeftType,
    TaskType,
    bloom_model_postprocess_past_key_value,
    get_peft_model_state_dict,
    prepare_model_for_kbit_training,
    replace_lora_weights_loftq,
    set_peft_model_state_dict,
    shift_tokens_right,
    load_peft_weights,
    cast_mixed_precision_params,
)
from .config import PeftConfig, PromptLearningConfig<|MERGE_RESOLUTION|>--- conflicted
+++ resolved
@@ -92,13 +92,10 @@
     HRAConfig,
     HRAModel,
     VBLoRAConfig,
-<<<<<<< HEAD
     get_eva_state_dict,
     initialize_lora_eva_weights,
-=======
     BoneConfig,
     BoneModel,
->>>>>>> b1fd97dc
 )
 from .utils import (
     TRANSFORMERS_MODELS_TO_PREFIX_TUNING_POSTPROCESS_MAPPING,
