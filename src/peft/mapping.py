--- conflicted
+++ resolved
@@ -111,11 +111,7 @@
     return peft_config
 
 
-<<<<<<< HEAD
-def get_peft_model(model: PreTrainedModel, peft_config: PeftConfig) -> PeftModel:
-=======
-def get_peft_model(model, peft_config, adapter_name="default") -> PeftModel:
->>>>>>> 016722ad
+def get_peft_model(model: PreTrainedModel, peft_config: PeftConfig, adapter_name: str = "default") -> PeftModel:
     """
     Returns a Peft model object from a model and a config.
 
