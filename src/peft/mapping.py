--- conflicted
+++ resolved
@@ -90,12 +90,9 @@
     "MULTITASK_PROMPT_TUNING": MultitaskPromptTuningConfig,
     "OFT": OFTConfig,
     "POLY": PolyConfig,
-<<<<<<< HEAD
     "REFT": LoReftConfig,
-=======
     "LN_TUNING": LNTuningConfig,
     "VERA": VeraConfig,
->>>>>>> fb7f2796
 }
 
 PEFT_TYPE_TO_TUNER_MAPPING: dict[str, type[_BaseTuner]] = {
@@ -107,12 +104,9 @@
     "IA3": IA3Model,
     "OFT": OFTModel,
     "POLY": PolyModel,
-<<<<<<< HEAD
     "REFT": LoReftModel,
-=======
     "LN_TUNING": LNTuningModel,
     "VERA": VeraModel,
->>>>>>> fb7f2796
 }
 
 
