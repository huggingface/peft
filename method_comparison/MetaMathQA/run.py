--- conflicted
+++ resolved
@@ -142,13 +142,8 @@
     device_type = infer_device()
     torch_accelerator_module = getattr(torch, device_type, torch.cuda)
     if use_amp:
-<<<<<<< HEAD
         grad_scaler: GradScaler | DummyGradScaler = GradScaler(device=device_type)
         autocast_ctx: Callable[[], ContextManager[Any]] = partial(autocast, device_type=device_type)
-=======
-        grad_scaler: GradScaler | DummyGradScaler = GradScaler(device="cuda")
-        autocast_ctx: Callable[[], AbstractContextManager[Any]] = partial(autocast, device_type="cuda")
->>>>>>> 45996a1d
     else:
         grad_scaler = DummyGradScaler()
         autocast_ctx = nullcontext
