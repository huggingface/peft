--- conflicted
+++ resolved
@@ -30,10 +30,6 @@
 from typing import Any, Literal, Optional
 
 import torch
-<<<<<<< HEAD
-=======
-from data import get_train_valid_test_datasets, get_wiki_small
->>>>>>> b4f56dd5
 from torch import nn
 from torch.amp import GradScaler, autocast
 from tqdm import tqdm
@@ -57,7 +53,7 @@
     validate_experiment_path,
 )
 
-from data import get_train_valid_test_datasets
+from data import get_train_valid_test_datasets, get_wiki_small
 from peft import AdaLoraConfig, PeftConfig
 from peft.utils import CONFIG_NAME, infer_device
 
